--- conflicted
+++ resolved
@@ -36,11 +36,7 @@
 	<parent>
 		<groupId>org.egov.edcr</groupId>
 		<artifactId>egov-erp</artifactId>
-<<<<<<< HEAD
-		<version>1.2.0-SNAPSHOT</version>
-=======
 		<version>1.1.1-SNAPSHOT</version>
->>>>>>> 486a952e
 	</parent>
 	<artifactId>egov-edcr</artifactId>
 	<name>e-governments edcr</name>
@@ -58,11 +54,7 @@
 		<dependency>
 			<groupId>org.egov.edcr</groupId>
 			<artifactId>egov-egi</artifactId>
-<<<<<<< HEAD
-			<version>1.2.0-SNAPSHOT</version>
-=======
 			<version>1.1.1-SNAPSHOT</version>
->>>>>>> 486a952e
 			<classifier>tests</classifier>
 			<scope>test</scope>
 		</dependency>
