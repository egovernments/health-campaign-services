--- conflicted
+++ resolved
@@ -33,11 +33,7 @@
 	<parent>
 		<artifactId>egov-erp</artifactId>
 		<groupId>org.egov.edcr</groupId>
-<<<<<<< HEAD
-		<version>1.2.0-SNAPSHOT</version>
-=======
 		<version>1.1.1-SNAPSHOT</version>
->>>>>>> 486a952e
 	</parent>
 	<modelVersion>4.0.0</modelVersion>
 
@@ -48,21 +44,13 @@
 		<dependency>
 			<groupId>org.egov.edcr</groupId>
 			<artifactId>egov-egi</artifactId>
-<<<<<<< HEAD
- 			<version>1.2.0-SNAPSHOT</version>
-=======
  			<version>1.1.1-SNAPSHOT</version>
->>>>>>> 486a952e
 		</dependency>
 
 		<dependency>
 			<groupId>org.egov.edcr</groupId>
 			<artifactId>egov-egi</artifactId>
-<<<<<<< HEAD
-			<version>1.2.0-SNAPSHOT</version>
-=======
 			<version>1.1.1-SNAPSHOT</version>
->>>>>>> 486a952e
 			<classifier>tests</classifier>
 			<scope>test</scope>
 		</dependency>
@@ -70,11 +58,7 @@
 		<dependency>
 			<groupId>org.egov.edcr</groupId>
 			<artifactId>egov-config</artifactId>
-<<<<<<< HEAD
- 			<version>1.2.0-SNAPSHOT</version>
-=======
  			<version>1.1.1-SNAPSHOT</version>
->>>>>>> 486a952e
 			<classifier>tests</classifier>
 			<scope>test</scope>
 		</dependency>
