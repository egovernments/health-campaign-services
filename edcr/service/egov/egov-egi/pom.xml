--- conflicted
+++ resolved
@@ -35,11 +35,7 @@
 	<parent>
 		<artifactId>egov-erp</artifactId>
 		<groupId>org.egov.edcr</groupId>
-<<<<<<< HEAD
-		<version>1.2.0-SNAPSHOT</version>
-=======
 		<version>1.1.1-SNAPSHOT</version>
->>>>>>> 486a952e
 	</parent>
 	<modelVersion>4.0.0</modelVersion>
 
@@ -51,21 +47,13 @@
 		<dependency>
 			<groupId>org.egov.edcr</groupId>
 			<artifactId>egov-config</artifactId>
-<<<<<<< HEAD
-			<version>1.2.0-SNAPSHOT</version>
-=======
 			<version>1.1.1-SNAPSHOT</version>
->>>>>>> 486a952e
 		</dependency>
 
 		<dependency>
 			<groupId>org.egov.edcr</groupId>
 			<artifactId>egov-config</artifactId>
-<<<<<<< HEAD
-			<version>1.2.0-SNAPSHOT</version>
-=======
 			<version>1.1.1-SNAPSHOT</version>
->>>>>>> 486a952e
 			<classifier>tests</classifier>
 			<scope>test</scope>
 		</dependency>
