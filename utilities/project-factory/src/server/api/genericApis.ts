<<<<<<< HEAD
import * as XLSX from 'xlsx';
import config from "../config";
import FormData from 'form-data';
import { httpRequest } from "../utils/request";
import { logger } from "../utils/logger";
import { correctParentValues, generateActivityMessage, getBoundaryRelationshipData, getDataSheetReady, sortCampaignDetails, throwError } from "../utils/genericUtils";
import { validateProjectFacilityResponse, validateProjectResourceResponse, validateStaffResponse, validatedProjectResponseAndUpdateId } from "../utils/validators/genericValidator";
import { extractCodesFromBoundaryRelationshipResponse, generateFilteredBoundaryData } from '../utils/campaignUtils';
import { validateFilters } from '../utils/validators/campaignValidators';
import { getHierarchy } from './campaignApis';
const _ = require('lodash');

=======
// Import necessary modules and libraries
import * as XLSX from 'xlsx'; // Import XLSX library for Excel file processing
import config from "../config"; // Import configuration settings
import FormData from 'form-data'; // Import FormData for handling multipart/form-data requests
import { httpRequest } from "../utils/request"; // Import httpRequest function for making HTTP requests
import { logger } from "../utils/logger"; // Import logger for logging
import { correctParentValues, generateActivityMessage, getBoundaryRelationshipData, getDataSheetReady, sortCampaignDetails, throwError } from "../utils/genericUtils"; // Import utility functions
import { validateProjectFacilityResponse, validateProjectResourceResponse, validateStaffResponse, validatedProjectResponseAndUpdateId } from "../utils/validators/genericValidator"; // Import validation functions
import { extractCodesFromBoundaryRelationshipResponse, generateFilteredBoundaryData } from '../utils/campaignUtils'; // Import utility functions
import { validateFilters } from '../utils/validators/campaignValidators'; // Import validation function
const _ = require('lodash'); // Import lodash library

// Function to retrieve workbook from Excel file URL and sheet name
>>>>>>> c6a11043
const getWorkbook = async (fileUrl: string, sheetName: string) => {
    // Define headers for HTTP request
    const headers = {
        'Content-Type': 'application/json',
        Accept: 'application/pdf',
    };
    
    // Make HTTP request to retrieve Excel file as arraybuffer
    const responseFile = await httpRequest(fileUrl, null, {}, 'get', 'arraybuffer', headers);
    
    // Read Excel file into workbook
    const workbook = XLSX.read(responseFile, { type: 'buffer' });
    
    // Check if the specified sheet exists in the workbook
    if (!workbook.Sheets.hasOwnProperty(sheetName)) {
        throwError("FILE", 500, "INVALID_SHEETNAME", `Sheet with name "${sheetName}" is not present in the file.`);
    }
    
    // Return the workbook
    return workbook;
}

// Function to retrieve data from a specific sheet in an Excel file
const getSheetData = async (fileUrl: string, sheetName: string, getRow = false, createAndSearchConfig?: any) => {
    // Retrieve workbook using the getWorkbook function
    const workbook: any = await getWorkbook(fileUrl, sheetName)
    
    // If parsing array configuration is provided, validate first row of each column
    if (createAndSearchConfig && createAndSearchConfig.parseArrayConfig && createAndSearchConfig.parseArrayConfig.parseLogic) {
        const parseLogic = createAndSearchConfig.parseArrayConfig.parseLogic;

        // Iterate over each column configuration
        for (const columnConfig of parseLogic) {
            const { sheetColumn } = columnConfig;
            const expectedColumnName = columnConfig.sheetColumnName;

            // Get the value of the first row in the current column
            if (sheetColumn && expectedColumnName) {
                const firstRowValue = workbook.Sheets[sheetName][`${sheetColumn}1`]?.v;

                // Validate the first row of the current column
                if (firstRowValue !== expectedColumnName) {
                    throwError("FILE", 400, "INVALID_COLUMNS", `Invalid format: Expected '${expectedColumnName}' in the first row of column ${sheetColumn}.`);
                }
            }
        }
    }

    // Convert sheet data to JSON format
    const sheetData = XLSX.utils.sheet_to_json(workbook.Sheets[sheetName]);
    const jsonData = sheetData.map((row: any, index: number) => {
        const rowData: any = {};
        Object.keys(row).forEach(key => {
            rowData[key] = row[key] === undefined || row[key] === '' ? '' : row[key];
        });
        if (getRow) rowData['!row#number!'] = index + 1; // Adding row number
        return rowData;
    });
    
    // Log sheet data
    logger.info("Sheet Data : " + JSON.stringify(jsonData))
    
    // Return JSON data
    return jsonData;
};

// Function to search MDMS for specific unique identifiers
const searchMDMS: any = async (uniqueIdentifiers: any[], schemaCode: string, requestinfo: any, response: any) => {
    // Check if unique identifiers are provided
    if (!uniqueIdentifiers) {
        return;
    }
    
    // Construct API URL for MDMS search
    const apiUrl = config.host.mdms + config.paths.mdms_search;
    
    // Construct request data for MDMS search
    const data = {
        "MdmsCriteria": {
            "tenantId": requestinfo?.userInfo?.tenantId,
            "uniqueIdentifiers": uniqueIdentifiers,
            "schemaCode": schemaCode
        },
        "RequestInfo": requestinfo
    }
    
    // Make HTTP request to MDMS API
    const result = await httpRequest(apiUrl, data, undefined, undefined, undefined);
    
    // Log search result
    logger.info("Template search Result : " + JSON.stringify(result))
    
    // Return search result
    return result;
}

// Function to generate a campaign number
const getCampaignNumber: any = async (requestBody: any, idFormat: String, idName: string, tenantId: string) => {
    // Construct request data
    const data = {
        RequestInfo: requestBody?.RequestInfo,
        "idRequests": [
            {
                "idName": idName,
                "tenantId": tenantId,
                "format": idFormat
            }
        ]
    }
    
    // Construct URL for ID generation service
    const idGenUrl = config.host.idGenHost + config.paths.idGen;
    
    // Log ID generation URL and request
    logger.info("IdGen url : " + idGenUrl)
    logger.info("Idgen Request : " + JSON.stringify(data))
    
    // Make HTTP request to ID generation service
    const result = await httpRequest(idGenUrl, data, undefined, undefined, undefined, undefined);
    
    // Return generated campaign number
    if (result?.idResponses?.[0]?.id) {
        return result?.idResponses?.[0]?.id;
    }
    
    // Throw error if ID generation fails
    throwError("COMMON", 500, "IDGEN_ERROR");
}

// Function to generate a resource number
const getResouceNumber: any = async (RequestInfo: any, idFormat: String, idName: string) => {
    // Construct request data
    const data = {
        RequestInfo,
        "idRequests": [
            {
                "idName": idName,
                "tenantId": RequestInfo?.userInfo?.tenantId,
                "format": idFormat
            }
        ]
    }
    
    // Construct URL for ID generation service
    const idGenUrl = config.host.idGenHost + config.paths.idGen;
    
    // Log ID generation URL and request
    logger.info("IdGen url : " + idGenUrl)
    logger.info("Idgen Request : " + JSON.stringify(data))
    
    try {
        // Make HTTP request to ID generation service
        const result = await httpRequest(idGenUrl, data, undefined, undefined, undefined, undefined);
        
        // Return generated resource number
        if (result?.idResponses?.[0]?.id) {


            return result?.idResponses?.[0]?.id;
        }
        
        // Return null if ID generation fails
        return result;
    } catch (error: any) {
        // Log error if ID generation fails
        logger.error("Error: " + error)
        
        // Return error
        return error;
    }
}

// Function to get schema definition based on code and request info
const getSchema: any = async (code: string, RequestInfo: any) => {
    const data = {
        RequestInfo,
        SchemaDefCriteria: {
            "tenantId": RequestInfo?.userInfo?.tenantId,
            "limit": 200,
            "codes": [
                code
            ]
        }
    }
    const mdmsSearchUrl = config.host.mdms + config.paths.mdmsSchema;
    logger.info("Schema search url : " + mdmsSearchUrl)
    logger.info("Schema search Request : " + JSON.stringify(data))
    try {
        const result = await httpRequest(mdmsSearchUrl, data, undefined, undefined, undefined, undefined);
        return result?.SchemaDefinitions?.[0]?.definition;
    } catch (error: any) {
        logger.error("Error: " + error)
        return error;
    }

}

// Function to get count from response data
const getCount: any = async (responseData: any, request: any, response: any) => {
    try {
        // Extract host and URL from response data
        const host = responseData?.host;
        const url = responseData?.searchConfig?.countUrl;

        // Extract request information
        const requestInfo = { "RequestInfo": request?.body?.RequestInfo };

        // Make HTTP request to get count
        const result = await httpRequest(host + url, requestInfo, undefined, undefined, undefined, undefined);

        // Extract count from result using lodash
        const count = _.get(result, responseData?.searchConfig?.countPath);

        return count; // Return the count
    } catch (error: any) {
        // Log and throw error if any
        logger.error("Error: " + error);
        throw error;
    }
}

// Function to create Excel sheet and upload it
async function createAndUploadFile(updatedWorkbook: XLSX.WorkBook, request: any, tenantId?: any) {
    // Write the updated workbook to a buffer
    const buffer = XLSX.write(updatedWorkbook, { bookType: 'xlsx', type: 'buffer' });

    // Create form data for file upload
    const formData = new FormData();
    formData.append('file', buffer, 'filename.xlsx');
    formData.append('tenantId', tenantId ? tenantId : request?.body?.RequestInfo?.userInfo?.tenantId);
    formData.append('module', 'pgr');

    // Log file uploading URL
    logger.info("File uploading url : " + config.host.filestore + config.paths.filestore);

    // Make HTTP request to upload file
    var fileCreationResult = await httpRequest(config.host.filestore + config.paths.filestore, formData, undefined, undefined, undefined,
        {
            'Content-Type': 'multipart/form-data',
            'auth-token': request?.body?.RequestInfo?.authToken
        }
    );

    // Extract response data
    const responseData = fileCreationResult?.files;

    return responseData; // Return the response data
}

// Function to generate a list of hierarchy codes
function generateHierarchyList(data: any[], parentChain: any = []) {
    let result: any[] = [];

    // Iterate over each boundary in the current level
    for (let boundary of data) {
        let currentChain = [...parentChain, boundary.code];

        // Add the current chain to the result
        result.push(currentChain.join(','));

        // If there are children, recursively call the function
        if (boundary.children.length > 0) {
            let childResults = generateHierarchyList(boundary.children, currentChain);
            result = result.concat(childResults);
        }
    }
    return result; // Return the hierarchy list
}

// Function to generate hierarchy from boundaries
function generateHierarchy(boundaries: any[]) {
    // Create an object to store boundary types and their parents
    const parentMap: any = {};

    // Populate the object with boundary types and their parents
    for (const boundary of boundaries) {
        parentMap[boundary.boundaryType] = boundary.parentBoundaryType;
    }

    // Traverse the hierarchy to generate the hierarchy list
    const hierarchyList = [];
    for (const boundaryType in parentMap) {
        if (Object.prototype.hasOwnProperty.call(parentMap, boundaryType)) {
            const parentBoundaryType = parentMap[boundaryType];
            if (parentBoundaryType === null) {
                // This boundary type has no parent, add it to the hierarchy list
                hierarchyList.push(boundaryType);
                // Traverse its children recursively
                traverseChildren(boundaryType, parentMap, hierarchyList);
            }
        }
    }
    return hierarchyList; // Return the hierarchy list
}

// Recursive function to traverse children and generate hierarchy
function traverseChildren(parent: any, parentMap: any, hierarchyList: any[]) {
    for (const boundaryType in parentMap) {
        if (Object.prototype.hasOwnProperty.call(parentMap, boundaryType)) {
            const parentBoundaryType = parentMap[boundaryType];
            if (parentBoundaryType === parent) {
                // This boundary type has the current parent, add it to the hierarchy list
                hierarchyList.push(boundaryType);
                // Traverse its children recursively
                traverseChildren(boundaryType, parentMap, hierarchyList);
            }
        }
    }
}

// Function to create an Excel sheet
async function createExcelSheet(data: any, headers: any, sheetName: string = 'Sheet1') {
    // Create a new Excel workbook
    const workbook = XLSX.utils.book_new();

    // Combine headers and data into sheet data
    const sheetData = [headers, ...data];
    const ws = XLSX.utils.aoa_to_sheet(sheetData);

    // Define column widths (in pixels)
    const columnWidths = headers.map(() => ({ width: 30 }));

    // Apply column widths to the sheet
    ws['!cols'] = columnWidths;

    // Append sheet to the workbook
    XLSX.utils.book_append_sheet(workbook, ws, sheetName);

    return { wb: workbook, ws: ws, sheetName: sheetName }; // Return the workbook, worksheet, and sheet name
}

// Function to handle getting boundary codes
async function getBoundaryCodesHandler(boundaryList: any, childParentMap: any, elementCodesMap: any, countMap: any, request: any) {
    try {
        // Get updated element codes map
        const updatedelementCodesMap = await getAutoGeneratedBoundaryCodes(boundaryList, childParentMap, elementCodesMap, countMap, request);
        return updatedelementCodesMap; // Return the updated element codes map
    } catch (error) {
        // Log and propagate the error
        console.error("Error in getBoundaryCodesHandler:", error);
        throw error;
    }
}



/**
 * Function to generate auto-generated boundary codes based on boundary list, child-parent mapping,
 * element codes map, count map, and request information.
 * @param boundaryList List of boundary data
 * @param childParentMap Map of child-parent relationships
 * @param elementCodesMap Map of element codes
 * @param countMap Map of counts for each element
 * @param request HTTP request object
 * @returns Updated element codes map
 */
async function getAutoGeneratedBoundaryCodes(boundaryList: any, childParentMap: any, elementCodesMap: any, countMap: any, request: any) {
    // Initialize an array to store column data
    const columnsData: string[][] = [];

    // Extract unique elements from each column
    for (const row of boundaryList) {
        row.forEach((element: any, index: any) => {
            if (!columnsData[index]) {
                columnsData[index] = [];
            }
            if (!columnsData[index].includes(element)) {
                columnsData[index].push(element);
            }
        });
    }

    // Create a set to store unique elements
    const elementSet = new Set<string>();
    columnsData.forEach(column => {
        column.forEach(element => {
            elementSet.add(element);
        });
    });

    // Iterate over columns to generate boundary codes
    for (let i = 0; i < columnsData.length; i++) {
        const column = columnsData[i];
        for (const element of column) {
            if (!elementCodesMap.has(element)) {
                const parentCode = childParentMap.get(element)!;
                if (parentCode !== undefined && parentCode !== null && elementSet.has(parentCode)) {
                    countMap.set(parentCode, (countMap.get(parentCode) || 0) + 1);
                    let code;
                    const grandParentCode = childParentMap.get(parentCode);
                    if (grandParentCode != null && grandParentCode != undefined) {
                        const parentBoundaryCode = elementCodesMap.get(parentCode);
                        const lastUnderscoreIndex = parentBoundaryCode.lastIndexOf('_');
                        const parentBoundaryCodeTrimmed = lastUnderscoreIndex !== -1 ? parentBoundaryCode.substring(0, lastUnderscoreIndex) : parentBoundaryCode;
                        code = generateElementCode(countMap.get(parentCode), parentBoundaryCodeTrimmed, element);
                    } else {
                        code = generateElementCode(countMap.get(parentCode), elementCodesMap.get(parentCode), element);
                    }
                    elementCodesMap.set(element, code); // Store the code of the element in the map
                } else {
                    // Generate default code if parent code is not found
                    elementCodesMap.set(element, (request?.body?.ResourceDetails?.hierarchyType + "_").toUpperCase() + element.toString().substring(0, 2).toUpperCase());
                }
            } else {
                continue;
            }
        }
    }
    return elementCodesMap; // Return the updated element codes map
}

/**
 * Function to generate an element code based on sequence, parent code, and element.
 * @param sequence Sequence number
 * @param parentCode Parent code
 * @param element Element
 * @returns Generated element code
 */
function generateElementCode(sequence: any, parentCode: any, element: any) {
    // Pad single-digit numbers with leading zero
    let paddedSequence = sequence.toString().padStart(2, '0');
    return parentCode.toUpperCase() + '_' + paddedSequence + '_' + element.toUpperCase();
}



/**
 * Asynchronously retrieves boundary sheet data based on the provided request.
 * @param request The HTTP request object.
 * @returns Boundary sheet data.
 */
async function getBoundarySheetData(request: any) {
    // Retrieve boundary data based on the request parameters
    const params = {
        ...request?.query,
        includeChildren: true
    };
    const boundaryData = await getBoundaryRelationshipData(request, params);
    if (!boundaryData || boundaryData.length ==0) {
        const hierarchy = await getHierarchy(request, request?.query?.tenantId, request?.query?.hierarchyType);
        const headers = hierarchy;
        return await createExcelSheet(boundaryData, headers, config.sheetName);
    }
    else {
        logger.info("boundaryData for sheet " + JSON.stringify(boundaryData))
        if (request?.body?.Filters != null && request?.body?.Filters?.boundaries.length > 0) {
            await validateFilters(request, boundaryData);
            const filteredBoundaryData = await generateFilteredBoundaryData(request);
            return await getDataSheetReady(filteredBoundaryData, request);
        }
        else {
            return await getDataSheetReady(boundaryData, request);
        }
    }
}

/**
 * Asynchronously creates a project and updates its ID using the provided project body, boundary-project ID mapping, boundary code, and campaign details.
 * @param projectBody The body of the project.
 * @param boundaryProjectIdMapping Mapping of boundary codes to project IDs.
 * @param boundaryCode The boundary code.
 * @param campaignDetails Details of the campaign.
 */
async function createProjectAndUpdateId(projectBody: any, boundaryProjectIdMapping: any, boundaryCode: any, campaignDetails: any) {
    // Create a project and update its ID
    const projectCreateUrl = `${config.host.projectHost}` + `${config.paths.projectCreate}`
    logger.info("Project Creation url " + projectCreateUrl)
    logger.info("Project Creation body " + JSON.stringify(projectBody))
    const projectResponse = await httpRequest(projectCreateUrl, projectBody, undefined, "post", undefined, undefined);
    logger.info("Project Creation response" + JSON.stringify(projectResponse))
    validatedProjectResponseAndUpdateId(projectResponse, projectBody, campaignDetails);
    boundaryProjectIdMapping[boundaryCode] = projectResponse?.Project[0]?.id
    await new Promise(resolve => setTimeout(resolve, 3000));
}

/**
 * Asynchronously creates projects if they do not exist based on the provided request body.
 * @param requestBody The request body.
 */
async function createProjectIfNotExists(requestBody: any) {
    // Create projects if they do not exist
    const { projectType, tenantId } = requestBody?.Campaign
    sortCampaignDetails(requestBody?.Campaign?.CampaignDetails)
    correctParentValues(requestBody?.Campaign?.CampaignDetails)
    var boundaryProjectIdMapping: any = {};
    for (const campaignDetails of requestBody?.Campaign?.CampaignDetails) {
        const projectBody: any = {
            RequestInfo: requestBody.RequestInfo,
            Projects: []
        }
        var { projectId, startDate, endDate, boundaryCode, boundaryType, parentBoundaryCode, description, department, referenceID, projectSubType, isTaskEnabled = true, documents = [], rowVersion = 0 } = campaignDetails;
        const address = {
            tenantId,
            boundary: boundaryCode,
            boundaryType
        }
        startDate = parseInt(startDate);
        endDate = parseInt(endDate);
        if (!projectId) {
            projectBody.Projects.push({
                tenantId, parent: boundaryProjectIdMapping[parentBoundaryCode] || null, address, description, department, referenceID, projectSubType, projectType, startDate, endDate, isTaskEnabled, documents, rowVersion
            })
            await createProjectAndUpdateId(projectBody, boundaryProjectIdMapping, boundaryCode, campaignDetails)
        }
    }
}

/**
 * Asynchronously creates staff based on the provided resource body.
 * @param resouceBody The resource body.
 */
async function createStaff(resouceBody: any) {
    // Create staff
    const staffCreateUrl = `${config.host.projectHost}` + `${config.paths.staffCreate}`
    logger.info("Staff Creation url " + staffCreateUrl)
    logger.info("Staff Creation body " + JSON.stringify(resouceBody))
    const staffResponse = await httpRequest(staffCreateUrl, resouceBody, undefined, "post", undefined, undefined);
    logger.info("Staff Creation response" + JSON.stringify(staffResponse))
    validateStaffResponse(staffResponse);
}

/**
 * Asynchronously creates project resources based on the provided resource body.
 * @param resouceBody The resource body.
 */
async function createProjectResource(resouceBody: any) {
    // Create project resources
    const projectResourceCreateUrl = `${config.host.projectHost}` + `${config.paths.projectResourceCreate}`
    logger.info("Project Resource Creation url " + projectResourceCreateUrl)
    logger.info("Project Resource Creation body " + JSON.stringify(resouceBody))
    const projectResourceResponse = await httpRequest(projectResourceCreateUrl, resouceBody, undefined, "post", undefined, undefined);
    logger.info("Project Resource Creation response" + JSON.stringify(projectResourceResponse))
    validateProjectResourceResponse(projectResourceResponse);
}

/**
 * Asynchronously creates project facilities based on the provided resource body.
 * @param resouceBody The resource body.
 */
async function createProjectFacility(resouceBody: any) {
    // Create project facilities
    const projectFacilityCreateUrl = `${config.host.projectHost}` + `${config.paths.projectFacilityCreate}`
    logger.info("Project Facility Creation url " + projectFacilityCreateUrl)
    logger.info("Project Facility Creation body " + JSON.stringify(resouceBody))
    const projectFacilityResponse = await httpRequest(projectFacilityCreateUrl, resouceBody, undefined, "post", undefined, undefined);
    logger.info("Project Facility Creation response" + JSON.stringify(projectFacilityResponse))
    validateProjectFacilityResponse(projectFacilityResponse);
}

/**
 * Asynchronously creates related entities such as staff, resources, and facilities based on the provided resources, tenant ID, project ID, start date, end date, and resource body.
 * @param resources List of resources.
 * @param tenantId The tenant ID.
 * @param projectId The project ID.
 * @param startDate The start date.
 * @param endDate The end date.
 * @param resouceBody The resource body.
 */
async function createRelatedEntity(resources: any, tenantId: any, projectId: any, startDate: any, endDate: any, resouceBody: any) {
    // Create related entities
    for (const resource of resources) {
        const type = resource?.type
        for (const resourceId of resource?.resourceIds) {
            if (type == "staff") {
                const ProjectStaff = {
                    tenantId: tenantId.split('.')?.[0],
                    projectId,
                    userId: resourceId,
                    startDate,
                    endDate
                }
                resouceBody.ProjectStaff = ProjectStaff
                await createStaff(resouceBody)
            }
            else if (type == "resource") {
                const ProjectResource = {
                    // FIXME : Tenant Id should not be splitted
                    tenantId: tenantId.split('.')?.[0],
                    projectId,
                    resource: {
                        productVariantId: resourceId,
                        type: "DRUG",
                        "isBaseUnitVariant": false
                    },
                    startDate,
                    endDate
                }
                resouceBody.ProjectResource = ProjectResource
                await createProjectResource(resouceBody)
            }
            else if (type == "facility") {
                const ProjectFacility = {
                    // FIXME : Tenant Id should not be splitted
                    tenantId: tenantId.split('.')?.[0],
                    projectId,
                    facilityId: resourceId
                }
                resouceBody.ProjectFacility = ProjectFacility
                await createProjectFacility(resouceBody)
            }
        }
    }
}

/**
 * Asynchronously creates related resources based on the provided request body.
 * @param requestBody The request body.
 */
async function createRelatedResouce(requestBody: any) {
    // Create related resources
    const { tenantId } = requestBody?.Campaign

    for (const campaignDetails of requestBody?.Campaign?.CampaignDetails) {
        const resouceBody: any = {
            RequestInfo: requestBody.RequestInfo,
        }
        var { projectId, startDate, endDate, resources } = campaignDetails;
        startDate = parseInt(startDate);
        endDate = parseInt(endDate);
        await createRelatedEntity(resources, tenantId, projectId, startDate, endDate, resouceBody);
    }
}

/**
 * Asynchronously creates boundary entities based on the provided request and boundary map.
 * @param request The HTTP request object.
 * @param boundaryMap Map of boundary names to codes.
 */
async function createBoundaryEntities(request: any, boundaryMap: Map<string, string>) {
    // Create boundary entities
    const requestBody = { "RequestInfo": request.body.RequestInfo } as { RequestInfo: any; Boundary?: any };
    const boundaries: any[] = [];
    const boundaryCodes: any[] = [];
    Array.from(boundaryMap.entries()).forEach(([, boundaryCode]) => {
        boundaryCodes.push(boundaryCode);
    });
    const boundaryEntityResponse = await httpRequest(config.host.boundaryHost + config.paths.boundaryServiceSearch, request.body, { tenantId: request?.body?.ResourceDetails?.tenantId, codes: boundaryCodes.join(', ') });
    const codesFromResponse = boundaryEntityResponse.Boundary.map((boundary: any) => boundary.code);
    const codeSet = new Set(codesFromResponse);  // Creating a set and filling it with the codes from the response
    Array.from(boundaryMap.entries()).forEach(async ([boundaryName, boundaryCode]) => {
        if (!codeSet.has(boundaryCode)) {
            const boundary = {
                tenantId: request?.body?.ResourceDetails?.tenantId,
                code: boundaryCode,
                geometry: null,
                additionalDetails: {
                    name: boundaryName
                }
            };
            boundaries.push(boundary);
        }
    });
    if (!(boundaries.length === 0)) {
        requestBody.Boundary = boundaries;
        const response = await httpRequest(`${config.host.boundaryHost}boundary-service/boundary/_create`, requestBody, {}, 'POST',);
        console.log('Boundary entities created:', response);
    }
    else {
        throwError("COMMON", 400, "VALIDATION_ERROR", "Boundary entity already present in the system");
    }
}

/**
 * Asynchronously creates boundary relationships based on the provided request, boundary type map, and modified child-parent map.
 * @param request The HTTP request object.
 * @param boundaryTypeMap Map of boundary codes to types.
 * @param modifiedChildParentMap Modified child-parent map.
 */
async function createBoundaryRelationship(request: any, boundaryTypeMap: { [key: string]: string } = {}, modifiedChildParentMap: any) {
    // Create boundary relationships
    let activityMessage = [];
    const requestBody = { "RequestInfo": request.body.RequestInfo } as { RequestInfo: any; BoundaryRelationship?: any };
    const url = `${config.host.boundaryHost}${config.paths.boundaryRelationship}`;
    const params = {
        "type": request?.body?.ResourceDetails?.type,
        "tenantId": request?.body?.ResourceDetails?.tenantId,
        "boundaryType": null,
        "codes": null,
        "includeChildren": true,
        "hierarchyType": request?.body?.ResourceDetails?.hierarchyType
    };
    const boundaryRelationshipResponse = await httpRequest(url, request.body, params);
    const boundaryData = boundaryRelationshipResponse?.TenantBoundary?.[0]?.boundary;
    const allCodes = extractCodesFromBoundaryRelationshipResponse(boundaryData);
    let flag = 1;
    for (const [boundaryCode, boundaryType] of Object.entries(boundaryTypeMap)) {
        if (!allCodes.has(boundaryCode)) {
            const boundary = {
                tenantId: request?.body?.ResourceDetails?.tenantId,
                boundaryType: boundaryType,
                code: boundaryCode,
                hierarchyType: request?.body?.ResourceDetails?.hierarchyType,
                parent: modifiedChildParentMap.get(boundaryCode)
            }
            flag = 0;
            requestBody.BoundaryRelationship = boundary;
            const response = await httpRequest(`${config.host.boundaryHost}boundary-service/boundary-relationships/_create`, requestBody, {}, 'POST', undefined, undefined, true);
            console.log('Boundary relationship created:', response);
            const newRequestBody = JSON.parse(JSON.stringify(request.body));
            activityMessage.push(await generateActivityMessage(request?.body?.ResourceDetails?.tenantId, request.body, newRequestBody, response, request?.body?.ResourceDetails?.type, url, response?.statusCode));
        }
        else {
            continue
        }
    }
    if (flag) {
        throwError("COMMON", 400, "VALIDATION_ERROR", "Boundary already present in the system");
    }
    request.body = {
        ...request.body,
        Activities: activityMessage
    };
}

export {
    getAutoGeneratedBoundaryCodes,
    getBoundaryCodesHandler,
    createBoundaryEntities,
    createBoundaryRelationship,
    getWorkbook,
    getSheetData,
    searchMDMS,
    getCampaignNumber,
    getSchema,
    getResouceNumber,
    getCount,
    getBoundarySheetData,
    createAndUploadFile,
    createProjectIfNotExists,
    createRelatedResouce,
    createExcelSheet,
    generateHierarchy,
    generateHierarchyList
}<|MERGE_RESOLUTION|>--- conflicted
+++ resolved
@@ -1,17 +1,3 @@
-<<<<<<< HEAD
-import * as XLSX from 'xlsx';
-import config from "../config";
-import FormData from 'form-data';
-import { httpRequest } from "../utils/request";
-import { logger } from "../utils/logger";
-import { correctParentValues, generateActivityMessage, getBoundaryRelationshipData, getDataSheetReady, sortCampaignDetails, throwError } from "../utils/genericUtils";
-import { validateProjectFacilityResponse, validateProjectResourceResponse, validateStaffResponse, validatedProjectResponseAndUpdateId } from "../utils/validators/genericValidator";
-import { extractCodesFromBoundaryRelationshipResponse, generateFilteredBoundaryData } from '../utils/campaignUtils';
-import { validateFilters } from '../utils/validators/campaignValidators';
-import { getHierarchy } from './campaignApis';
-const _ = require('lodash');
-
-=======
 // Import necessary modules and libraries
 import * as XLSX from 'xlsx'; // Import XLSX library for Excel file processing
 import config from "../config"; // Import configuration settings
@@ -22,10 +8,10 @@
 import { validateProjectFacilityResponse, validateProjectResourceResponse, validateStaffResponse, validatedProjectResponseAndUpdateId } from "../utils/validators/genericValidator"; // Import validation functions
 import { extractCodesFromBoundaryRelationshipResponse, generateFilteredBoundaryData } from '../utils/campaignUtils'; // Import utility functions
 import { validateFilters } from '../utils/validators/campaignValidators'; // Import validation function
+import { getHierarchy } from './campaignApis';
 const _ = require('lodash'); // Import lodash library
 
 // Function to retrieve workbook from Excel file URL and sheet name
->>>>>>> c6a11043
 const getWorkbook = async (fileUrl: string, sheetName: string) => {
     // Define headers for HTTP request
     const headers = {
