--- conflicted
+++ resolved
@@ -6,10 +6,7 @@
 import { correctParentValues, getBoundaryRelationshipData, getDataSheetReady, sortCampaignDetails } from "../utils/genericUtils";
 import { validateProjectFacilityResponse, validateProjectResourceResponse, validateStaffResponse, validatedProjectResponseAndUpdateId } from "../utils/validators/genericValidator";
 import { extractCodesFromBoundaryRelationshipResponse, generateFilteredBoundaryData } from '../utils/campaignUtils';
-<<<<<<< HEAD
-=======
 import { validateFilters } from '../utils/validators/campaignValidators';
->>>>>>> 737f8733
 const _ = require('lodash');
 
 const getWorkbook = async (fileUrl: string, sheetName: string) => {
@@ -353,17 +350,12 @@
         includeChildren: true
     };
     const boundaryData = await getBoundaryRelationshipData(request, params);
-<<<<<<< HEAD
-    logger.info("boundaryData for sheet " + JSON.stringify(boundaryData))
-    if (request?.body?.Filters) {
-=======
     if (!boundaryData) {
         throw new Error("No boundary data found in the system .");
     }
     logger.info("boundaryData for sheet " + JSON.stringify(boundaryData))
     if (request?.body?.Filters != null && request?.body?.Filters?.boundaries.length > 0) {
         validateFilters(request, boundaryData);
->>>>>>> 737f8733
         const filteredBoundaryData = await generateFilteredBoundaryData(request);
         return await getDataSheetReady(filteredBoundaryData, request);
     }
@@ -559,7 +551,7 @@
                 hierarchyType: request?.body?.ResourceDetails?.hierarchyType,
                 parent: modifiedChildParentMap.get(boundaryCode)
             }
-                        if (!allCodes.has(boundaryCode)) {
+            if (!allCodes.has(boundaryCode)) {
                 flag = 0;
                 requestBody.BoundaryRelationship = boundary;
                 const response = await httpRequest(`${config.host.boundaryHost}boundary-service/boundary-relationships/_create`, requestBody, {}, 'POST');
