import config from "../config";
import { v4 as uuidv4 } from 'uuid';
import { httpRequest } from "../utils/request";
import { logger } from "../utils/logger";
import createAndSearch from '../config/createAndSearch';
import { getDataFromSheet, matchData, generateActivityMessage, throwError, translateSchema } from "../utils/genericUtils";
import { fetchBoundariesInChunks, validateSheetData, validateTargetSheetData } from '../utils/validators/campaignValidators';
import { callMdmsData, getCampaignNumber, getWorkbook } from "./genericApis";
import { boundaryBulkUpload, convertToTypeData, generateHierarchy, generateProcessedFileAndPersist } from "../utils/campaignUtils";
const _ = require('lodash');
import * as XLSX from 'xlsx';
import { produceModifiedMessages } from "../Kafka/Listener";
import { userRoles } from "../config/constants";



/**
 * Enriches the campaign data with unique IDs and generates campaign numbers.
 * @param requestBody The request body containing the campaign data.
 */
async function enrichCampaign(requestBody: any) {
  // Enrich campaign data with unique IDs and generate campaign numbers
  if (requestBody?.Campaign) {
    requestBody.Campaign.id = uuidv4();
    requestBody.Campaign.campaignNo = await getCampaignNumber(requestBody, config.values.idgen.format, config.values.idgen.idName, requestBody?.Campaign?.tenantId);
    for (const campaignDetails of requestBody?.Campaign?.CampaignDetails) {
      campaignDetails.id = uuidv4();
    }
  }
}

async function getAllFacilitiesInLoop(searchedFacilities: any[], facilitySearchParams: any, facilitySearchBody: any) {
  await new Promise(resolve => setTimeout(resolve, 3000)); // Wait for 3 seconds
  logger.info("facilitySearchParams : " + JSON.stringify(facilitySearchParams));
  const response = await httpRequest(config.host.facilityHost + config.paths.facilitySearch, facilitySearchBody, facilitySearchParams);

  if (Array.isArray(response?.Facilities)) {
    searchedFacilities.push(...response?.Facilities);
    return response.Facilities.length >= 50; // Return true if there are more facilities to fetch, false otherwise
  } else {
    throwError("FACILITY", 500, "FACILITY_SEARCH_FAILED");
    return false;
  }
}

/**
 * Retrieves all facilities for a given tenant ID.
 * @param tenantId The ID of the tenant.
 * @param requestBody The request body containing additional parameters.
 * @returns An array of facilities.
 */
async function getAllFacilities(tenantId: string, requestBody: any) {
  // Retrieve all facilities for the given tenant ID
  const facilitySearchBody = {
    RequestInfo: requestBody?.RequestInfo,
    Facility: { isPermanent: true }
  };

  const facilitySearchParams = {
    limit: 50,
    offset: 0,
    tenantId: tenantId?.split('.')?.[0]
  };

  logger.info("Facility search url : " + config.host.facilityHost + config.paths.facilitySearch);
  logger.info("facilitySearchBody : " + JSON.stringify(facilitySearchBody));
  const searchedFacilities: any[] = [];
  let searchAgain = true;

  while (searchAgain) {
    searchAgain = await getAllFacilitiesInLoop(searchedFacilities, facilitySearchParams, facilitySearchBody);
    facilitySearchParams.offset += 50;
  }

  return searchedFacilities;
}

/**
 * Retrieves facilities by their IDs.
 * @param tenantId The ID of the tenant.
 * @param ids An array of facility IDs.
 * @param requestBody The request body containing additional parameters.
 * @returns An array of facilities.
 */
async function getFacilitiesViaIds(tenantId: string, ids: any[], requestBody: any) {
  // Retrieve facilities by their IDs
  const facilitySearchBody: any = {
    RequestInfo: requestBody?.RequestInfo,
    Facility: {}
  };

  const facilitySearchParams = {
    limit: 50,
    offset: 0,
    tenantId: tenantId?.split('.')?.[0]
  };

  logger.info("Facility search url : " + config.host.facilityHost + config.paths.facilitySearch);
  const searchedFacilities: any[] = [];

  // Split ids into chunks of 50
  for (let i = 0; i < ids.length; i += 50) {
    const chunkIds = ids.slice(i, i + 50);
    facilitySearchBody.Facility.id = chunkIds;
    logger.info("facilitySearchBody : " + JSON.stringify(facilitySearchBody));
    await getAllFacilitiesInLoop(searchedFacilities, facilitySearchParams, facilitySearchBody);
  }

  return searchedFacilities;
}

/**
 * Retrieves parameters based on elements.
 * @param elements An array of elements.
 * @param request The HTTP request object.
 * @returns Parameters extracted from elements.
 */
function getParamsViaElements(elements: any, request: any) {
  // Extract parameters based on elements
  var params: any = {};
  if (!elements) {
    return params;
  }
  for (const element of elements) {
    if (element?.isInParams) {
      if (element?.value) {
        _.set(params, element?.keyPath, element?.value);
      }
      else if (element?.getValueViaPath) {
        _.set(params, element?.keyPath, _.get(request.body, element?.getValueViaPath))
      }
    }
  }
  return params
}

/**
 * Changes request body based on elements.
 * @param elements An array of elements.
 * @param requestBody The request body to be modified.
 */
function changeBodyViaElements(elements: any, requestBody: any) {
  // Modify request body based on elements
  if (!elements) {
    return;
  }
  for (const element of elements) {
    if (element?.isInBody) {
      if (element?.value) {
        _.set(requestBody, element?.keyPath, element?.value);
      }
      else if (element?.getValueViaPath) {
        _.set(requestBody, element?.keyPath, _.get(requestBody, element?.getValueViaPath))
      }
      else {
        _.set(requestBody, element?.keyPath, {})
      }
    }
  }
}

function changeBodyViaSearchFromSheet(elements: any, request: any, dataFromSheet: any) {
  if (!elements) {
    return;
  }
  for (const element of elements) {
    const arrayToSearch = []
    for (const data of dataFromSheet) {
      if (data[element.sheetColumnName]) {
        arrayToSearch.push(data[element.sheetColumnName]);
      }
    }
    _.set(request.body, element?.searchPath, arrayToSearch);
  }
}

function updateErrorsForUser(newCreatedData: any[], newSearchedData: any[], errors: any[], createAndSearchConfig: any) {
  newCreatedData.forEach((createdElement: any) => {
    let foundMatch = false;
    for (const searchedElement of newSearchedData) {
      if (searchedElement?.code === createdElement?.code) {
        foundMatch = true;
        newSearchedData.splice(newSearchedData.indexOf(searchedElement), 1);
        errors.push({ status: "CREATED", rowNumber: createdElement["!row#number!"], isUniqueIdentifier: true, uniqueIdentifier: searchedElement[createAndSearchConfig.uniqueIdentifier], errorDetails: "" })
        break;
      }
    }
    if (!foundMatch) {
      errors.push({ status: "NOT_CREATED", rowNumber: createdElement["!row#number!"], errorDetails: `Can't confirm creation of this data` })
      logger.info("Can't confirm creation of this data of row number : " + createdElement["!row#number!"]);
    }
  });
}

function updateErrors(newCreatedData: any[], newSearchedData: any[], errors: any[], createAndSearchConfig: any) {
  newCreatedData.forEach((createdElement: any) => {
    let foundMatch = false;
    for (const searchedElement of newSearchedData) {
      let match = true;
      for (const key in createdElement) {
        // console.log(key, createdElement[key], searchedElement[key], " ssssssssssssssssssssssssssssssssss");
        if (createdElement.hasOwnProperty(key) && !searchedElement.hasOwnProperty(key) && key != '!row#number!') {
          match = false;
          break;
        }
        if (createdElement[key] !== searchedElement[key] && key != '!row#number!') {
          match = false;
          break;
        }
      }
      if (match) {
        foundMatch = true;
        newSearchedData.splice(newSearchedData.indexOf(searchedElement), 1);
        errors.push({ status: "CREATED", rowNumber: createdElement["!row#number!"], isUniqueIdentifier: true, uniqueIdentifier: searchedElement[createAndSearchConfig.uniqueIdentifier], errorDetails: "" })
        break;
      }
    }
    if (!foundMatch) {
      errors.push({ status: "NOT_CREATED", rowNumber: createdElement["!row#number!"], errorDetails: `Can't confirm creation of this data` })
      logger.info("Can't confirm creation of this data of row number : " + createdElement["!row#number!"]);
    }
  });
}


function matchCreatedAndSearchedData(createdData: any[], searchedData: any[], request: any, createAndSearchConfig: any, activities: any) {
  const newCreatedData = JSON.parse(JSON.stringify(createdData));
  const newSearchedData = JSON.parse(JSON.stringify(searchedData));
  console.log(newSearchedData, "seaaaaaaaarch neeeeeeww")
  const uid = createAndSearchConfig.uniqueIdentifier;
  console.log(newCreatedData, "newwwwwwwwwwwwww")
  newCreatedData.forEach((element: any) => {
    delete element[uid];
  })
  var errors: any[] = []
  if (request?.body?.ResourceDetails?.type != "user") {
    if (request?.body?.ResourceDetails?.type == "facility") {
      newCreatedData?.forEach((element: any) => {
        delete element.address
      })
    }
    updateErrors(newCreatedData, newSearchedData, errors, createAndSearchConfig);
  }
  else {
    updateErrorsForUser(newCreatedData, newSearchedData, errors, createAndSearchConfig);
  }
  request.body.sheetErrorDetails = request?.body?.sheetErrorDetails ? [...request?.body?.sheetErrorDetails, ...errors] : errors;
  request.body.Activities = activities
}

function matchUserValidation(createdData: any[], searchedData: any[], request: any, createAndSearchConfig: any) {
  var count = 0;
  const errors = []
  const codeSet = new Set(searchedData.map(item => item?.code));
  const numberSet = new Set(searchedData.map(item => item?.user?.mobileNumber));
  for (const data of createdData) {
    if (codeSet.has(data.code) && numberSet.has(data?.user?.mobileNumber)) {
      errors.push({ status: "INVALID", rowNumber: data["!row#number!"], errorDetails: `User with mobileNumber ${data?.user?.mobileNumber} and userName ${data.code} already exists` })
      count++;
    }
    else if (codeSet.has(data.code)) {
      errors.push({ status: "INVALID", rowNumber: data["!row#number!"], errorDetails: `User with userName ${data.code} already exists` })
      count++;
    }
    else if (numberSet.has(data?.user?.mobileNumber)) {
      errors.push({ status: "INVALID", rowNumber: data["!row#number!"], errorDetails: `User with mobileNumber ${data?.user?.mobileNumber} already exists` })
      count++;
    }
  }
  if (count) {
    request.body.ResourceDetails.status = "invalid"
  }
  logger.info("Invalid resources count : " + count);
  request.body.sheetErrorDetails = request?.body?.sheetErrorDetails ? [...request?.body?.sheetErrorDetails, ...errors] : errors;
}
function matchViaUserIdAndCreationTime(createdData: any[], searchedData: any[], request: any, creationTime: any, createAndSearchConfig: any, activities: any) {
  var matchingSearchData = [];
  const userUuid = request?.body?.RequestInfo?.userInfo?.uuid
  var count = 0;
  if (request?.body?.ResourceDetails?.type != "user") {
    for (const data of searchedData) {
      if (data?.auditDetails?.createdBy == userUuid && data?.auditDetails?.createdTime >= creationTime) {
        matchingSearchData.push(data);
        count++;
      }
    }
  }
  else {
    const codeSet = new Set(createdData.map(item => item.code));
    for (const data of searchedData) {
      if (codeSet.has(data.code)) {
        matchingSearchData.push(data);
        count++;
      }
    }
  }
  if (count < createdData.length) {
    request.body.ResourceDetails.status = "PERSISTER_ERROR"
  }
  matchCreatedAndSearchedData(createdData, matchingSearchData, request, createAndSearchConfig, activities);
  logger.info("New created resources count : " + count);
}

async function processSearch(createAndSearchConfig: any, request: any, params: any) {
  setSearchLimits(createAndSearchConfig, request, params);
  logger.info("Search url : " + createAndSearchConfig?.searchDetails?.url);

  const arraysToMatch = await performSearch(createAndSearchConfig, request, params);

  return arraysToMatch;
}

function setSearchLimits(createAndSearchConfig: any, request: any, params: any) {
  setLimitOrOffset(createAndSearchConfig?.searchDetails?.searchLimit, params, request.body);
  setLimitOrOffset(createAndSearchConfig?.searchDetails?.searchOffset, params, request.body);
}

function setLimitOrOffset(limitOrOffsetConfig: any, params: any, requestBody: any) {
  if (limitOrOffsetConfig) {
    if (limitOrOffsetConfig?.isInParams) {
      _.set(params, limitOrOffsetConfig?.keyPath, parseInt(limitOrOffsetConfig?.value));
    }
    if (limitOrOffsetConfig?.isInBody) {
      _.set(requestBody, limitOrOffsetConfig?.keyPath, parseInt(limitOrOffsetConfig?.value));
    }
  }
}

async function performSearch(createAndSearchConfig: any, request: any, params: any) {
  const arraysToMatch: any[] = [];
  let searchAgain = true;

  while (searchAgain) {
    const searcRequestBody = {
      RequestInfo: request?.body?.RequestInfo
    }
    changeBodyViaElements(createAndSearchConfig?.searchDetails?.searchElements, searcRequestBody)
    logger.info("Search url : " + createAndSearchConfig?.searchDetails?.url);
    logger.info("Search params : " + JSON.stringify(params));
    logger.info("Search body : " + JSON.stringify(searcRequestBody));
    const response = await httpRequest(createAndSearchConfig?.searchDetails?.url, searcRequestBody, params);
    const resultArray = _.get(response, createAndSearchConfig?.searchDetails?.searchPath);
    if (resultArray && Array.isArray(resultArray)) {
      arraysToMatch.push(...resultArray);
      if (resultArray.length < parseInt(createAndSearchConfig?.searchDetails?.searchLimit?.value)) {
        searchAgain = false;
      }
    } else {
      searchAgain = false;
    }
    updateOffset(createAndSearchConfig, params, request.body);
    await new Promise(resolve => setTimeout(resolve, 5000));
  }
  return arraysToMatch;
}

function updateOffset(createAndSearchConfig: any, params: any, requestBody: any) {
  const offsetConfig = createAndSearchConfig?.searchDetails?.searchOffset
  const limit = createAndSearchConfig?.searchDetails?.searchLimit?.value
  if (offsetConfig) {
    if (offsetConfig?.isInParams) {
      _.set(params, offsetConfig?.keyPath, parseInt(_.get(params, offsetConfig?.keyPath) + parseInt(limit)));
    }
    if (offsetConfig?.isInBody) {
      _.set(requestBody, offsetConfig?.keyPath, parseInt(_.get(requestBody, offsetConfig?.keyPath) + parseInt(limit)));
    }
  }
}


async function processSearchAndValidation(request: any, createAndSearchConfig: any, dataFromSheet: any[]) {
  if (request?.body?.dataToSearch?.length > 0) {
    const params: any = getParamsViaElements(createAndSearchConfig?.searchDetails?.searchElements, request);
    changeBodyViaElements(createAndSearchConfig?.searchDetails?.searchElements, request)
    changeBodyViaSearchFromSheet(createAndSearchConfig?.requiresToSearchFromSheet, request, dataFromSheet)
    const arraysToMatch = await processSearch(createAndSearchConfig, request, params)
    matchData(request, request.body.dataToSearch, arraysToMatch, createAndSearchConfig)
  }
  if (request?.body?.ResourceDetails?.type == "user") {
    await enrichEmployees(request?.body?.dataToCreate, request)
    const params: any = getParamsViaElements(createAndSearchConfig?.searchDetails?.searchElements, request);
    const arraysToMatch = await processSearch(createAndSearchConfig, request, params)
    matchUserValidation(request.body.dataToCreate, arraysToMatch, request, createAndSearchConfig)
  }
}



// Confirms the creation of resources by matching created and searched data.
async function confirmCreation(createAndSearchConfig: any, request: any, dataToCreate: any[], creationTime: any, activities: any) {
  // Confirm creation of resources by matching data  // wait for 5 seconds
  const params: any = getParamsViaElements(createAndSearchConfig?.searchDetails?.searchElements, request);
  const arraysToMatch = await processSearch(createAndSearchConfig, request, params)
  matchViaUserIdAndCreationTime(dataToCreate, arraysToMatch, request, creationTime, createAndSearchConfig, activities)
}

async function processValidateAfterSchema(dataFromSheet: any, request: any, createAndSearchConfig: any, localizationMap?: { [key: string]: string }) {
  try {
    const typeData = await convertToTypeData(request, dataFromSheet, createAndSearchConfig, request.body, localizationMap)
    request.body.dataToSearch = typeData.searchData;
    request.body.dataToCreate = typeData.createData;
    await processSearchAndValidation(request, createAndSearchConfig, dataFromSheet)
    await generateProcessedFileAndPersist(request,localizationMap);
  } catch (error) {
    await handleResouceDetailsError(request, error);
  }
}

async function processValidate(request: any, localizationMap?: { [key: string]: string }) {
  const type: string = request.body.ResourceDetails.type;
  const tenantId = request.body.ResourceDetails.tenantId;
  const createAndSearchConfig = createAndSearch[type]
  const dataFromSheet = await getDataFromSheet(request, request?.body?.ResourceDetails?.fileStoreId, request?.body?.ResourceDetails?.tenantId, createAndSearchConfig, localizationMap)
  if (type == 'boundaryWithTarget') {
    validateTargetSheetData(dataFromSheet, request, createAndSearchConfig?.boundaryValidation);
  }
  else {
    const schemaMasterName: string = type === 'facility' ? config.facilitySchemaMasterName : type === 'user' ? config.userSchemaMasterName : "";
    const mdmsResponse = await callMdmsData(request, config.moduleName, schemaMasterName, tenantId);
    let schema: any;
    if (type === 'facility') {
      schema = mdmsResponse.MdmsRes[config.moduleName].facilitySchema[0];
    } if (type === 'user') {
      schema = mdmsResponse.MdmsRes[config.moduleName].userSchema[0];
    }
<<<<<<< HEAD
    const translatedSchema = await translateSchema(request,schema,tenantId);
    console.log(translatedSchema,"ssssssssssssssssssssssssssssss")
    console.log(dataFromSheet,"sheeeeeeeeeeeeeeeee")
    await validateSheetData(dataFromSheet, request, translatedSchema, createAndSearchConfig?.boundaryValidation)
    processValidateAfterSchema(dataFromSheet, request, createAndSearchConfig)
=======
    const translatedSchema = await translateSchema(schema, localizationMap);
    await validateSheetData(dataFromSheet, request, translatedSchema, createAndSearchConfig?.boundaryValidation, localizationMap)
    processValidateAfterSchema(dataFromSheet, request, createAndSearchConfig,localizationMap)
>>>>>>> d16be12c
  }
}

function convertUserRoles(employees: any[], request: any) {
  for (const employee of employees) {
    if (employee?.user?.roles) {
      var newRoles: any[] = []
      const rolesArray = employee.user.roles.split(',').map((role: any) => role.trim());
      for (const role of rolesArray) {
        newRoles.push({ name: role, code: userRoles[role], tenantId: request?.body?.ResourceDetails?.tenantId })
      }
      employee.user.roles = newRoles
    }
  }
}

function generateHash(input: string): string {
  const prime = 31; // Prime number
  let hash = 0;
  for (let i = 0; i < input.length; i++) {
    hash = (hash * prime + input.charCodeAt(i)) % 100000; // Limit hash to 5 digits
  }
  return hash.toString().padStart(5, '0');
}

function enrichUserNameAndPassword(employees: any[]) {
  const epochTime = Date.now();
  employees.forEach((employee) => {
    const { user, "!row#number!": rowNumber } = employee;
    const nameInitials = user.name.split(' ').map((name: any) => name.charAt(0)).join('');
    const generatedCode = `${nameInitials}${generateHash(`${epochTime}`)}${rowNumber}`;
    user.userName = generatedCode;
    user.password = "eGov@123";
    employee.code = generatedCode
  });
}

async function enrichJurisdictions(employee: any, request: any) {
  const boundaryCodeArray = employee.jurisdictions.split(',').map((code: any) => code.trim());
  const boundaryCodeSet = new Set(boundaryCodeArray);
  const boundaryCodeArrayUnique: any[] = Array.from(boundaryCodeSet);
  const responseBoundaries = await fetchBoundariesInChunks(request);
  var boundaryObject: any = {};
  responseBoundaries.forEach((element: any) => {
    element.boundary = element.code
    element.roles = employee.user.roles
    element.hierarchy = element.hierarchyType
    delete element.hierarchyType
    delete element.code
    delete element.parentId
    delete element.id
    boundaryObject[element.boundary] = element;
  });
  var newJurisdictions: any[] = [];
  for (const boundaryCode of boundaryCodeArrayUnique) {
    newJurisdictions.push(boundaryObject[boundaryCode])
  }
  employee.jurisdictions = newJurisdictions
}

async function enrichEmployees(employees: any[], request: any) {
  convertUserRoles(employees, request)
  for (const employee of employees) {
    enrichUserNameAndPassword(employees)
    await enrichJurisdictions(employee, request)
    if (employee?.user) {
      employee.user.tenantId = request?.body?.ResourceDetails?.tenantId
      employee.user.dob = 0
    }
  }
}

async function performAndSaveResourceActivity(request: any, createAndSearchConfig: any, params: any, type: any,localizationMap?:{ [key: string]: string }) {
  console.log(params, "parammmmmmmmmmmmmmmmmmmmmmmmmmm")
  logger.info(type + " create data : " + JSON.stringify(request?.body?.dataToCreate));
  logger.info(type + " bulk create url : " + createAndSearchConfig?.createBulkDetails?.url, params);
  if (createAndSearchConfig?.createBulkDetails?.limit) {
    const limit = createAndSearchConfig?.createBulkDetails?.limit;
    const dataToCreate = request?.body?.dataToCreate;
    const chunks = Math.ceil(dataToCreate.length / limit); // Calculate number of chunks
    const creationTime = Date.now();
    var activities = [];
    for (let i = 0; i < chunks; i++) {
      const start = i * limit;
      const end = (i + 1) * limit;
      const chunkData = dataToCreate.slice(start, end); // Get a chunk of data
      const newRequestBody: any = {
        RequestInfo: request?.body?.RequestInfo,
      }
      _.set(newRequestBody, createAndSearchConfig?.createBulkDetails?.createPath, chunkData);
      if (type == "facility") {
        for (const facility of newRequestBody.Facilities) {
          facility.address = {}
        }
        logger.info("Facility create data : " + JSON.stringify(newRequestBody));
        var responsePayload = await httpRequest(createAndSearchConfig?.createBulkDetails?.url, newRequestBody, params, "post", undefined, undefined, true);
      }
      else if (type == "user") {
        logger.info("User create data : " + JSON.stringify(newRequestBody));
        var responsePayload = await httpRequest(createAndSearchConfig?.createBulkDetails?.url, newRequestBody, params, "post", undefined, undefined, true);
        logger.info("User create response : " + JSON.stringify(responsePayload));
      }
      var activity = await generateActivityMessage(request?.body?.ResourceDetails?.tenantId, request.body, newRequestBody, responsePayload, type, createAndSearchConfig?.createBulkDetails?.url, responsePayload?.statusCode)
      logger.info("Activity : " + JSON.stringify(activity));
      activities.push(activity);
      await new Promise(resolve => setTimeout(resolve, 10000));
    }
    await confirmCreation(createAndSearchConfig, request, dataToCreate, creationTime, activities);
  }
  await generateProcessedFileAndPersist(request,localizationMap);
}

/**
 * Processes generic requests such as create or validate.
 * @param request The HTTP request object.
 */
async function processGenericRequest(request: any, localizationMap?: { [key: string]: string }) {
  // Process generic requests
  if (request?.body?.ResourceDetails?.action == "create") {
    await processCreate(request, localizationMap)
  }
  else {
    await processValidate(request, localizationMap)
  }
}

async function handleResouceDetailsError(request: any, error: any) {
  logger.error("Error while processing after validation : " + error)
  if (request?.body?.ResourceDetails) {
    request.body.ResourceDetails.status = "failed";
    request.body.ResourceDetails.additionalDetails = {
      ...request?.body?.ResourceDetails?.additionalDetails,
      error: JSON.stringify({
        status: error.status || '',
        code: error.code || '',
        description: error.description || '',
        message: error.message || ''
      })
    };
    produceModifiedMessages(request?.body, config.KAFKA_UPDATE_RESOURCE_DETAILS_TOPIC);
  }
  if (request?.body?.Activities && Array.isArray(request?.body?.Activities && request?.body?.Activities.length > 0)) {
    await new Promise(resolve => setTimeout(resolve, 2000));
    produceModifiedMessages(request?.body, config.KAFKA_CREATE_RESOURCE_ACTIVITY_TOPIC);
  }
}

async function processAfterValidation(dataFromSheet: any, createAndSearchConfig: any, request: any, localizationMap?: { [key: string]: string }) {
  try {
    const typeData = await convertToTypeData(request, dataFromSheet, createAndSearchConfig, request.body, localizationMap)
    request.body.dataToCreate = typeData.createData;
    request.body.dataToSearch = typeData.searchData;
    await processSearchAndValidation(request, createAndSearchConfig, dataFromSheet)
    if (createAndSearchConfig?.createBulkDetails && request.body.ResourceDetails.status != "invalid") {
      _.set(request.body, createAndSearchConfig?.createBulkDetails?.createPath, request?.body?.dataToCreate);
      const params: any = getParamsViaElements(createAndSearchConfig?.createBulkDetails?.createElements, request);
      changeBodyViaElements(createAndSearchConfig?.createBulkDetails?.createElements, request)
      await performAndSaveResourceActivity(request, createAndSearchConfig, params, request.body.ResourceDetails.type,localizationMap);
    }
    else if (request.body.ResourceDetails.status == "invalid") {
      await generateProcessedFileAndPersist(request,localizationMap);
    }
  } catch (error: any) {
    await handleResouceDetailsError(request, error)
  }
}

/**
 * Processes the creation of resources.
 * @param request The HTTP request object.
 */
async function processCreate(request: any, localizationMap?: { [key: string]: string }) {
  // Process creation of resources
  const type: string = request.body.ResourceDetails.type;
  const tenantId = request?.body?.ResourceDetails?.tenantId;
  if (type == "boundary") {
    boundaryBulkUpload(request);
  }
  else {
    const createAndSearchConfig = createAndSearch[type]
    const dataFromSheet = await getDataFromSheet(request, request?.body?.ResourceDetails?.fileStoreId, request?.body?.ResourceDetails?.tenantId, createAndSearchConfig, undefined, localizationMap)
    const schemaMasterName: string = type === 'facility' ? config.facilitySchemaMasterName : type === 'user' ? config.userSchemaMasterName : "";
    const mdmsResponse = await callMdmsData(request, config.moduleName, schemaMasterName, tenantId);
    let schema: any;
    if (type === 'facility') {
      schema = mdmsResponse.MdmsRes[config.moduleName].facilitySchema[0];
    } if (type === 'user') {
      schema = mdmsResponse.MdmsRes[config.moduleName].userSchema[0];
    }
    const translatedSchema = await translateSchema(schema, localizationMap);
    await validateSheetData(dataFromSheet, request, translatedSchema, createAndSearchConfig?.boundaryValidation, localizationMap)
    processAfterValidation(dataFromSheet, createAndSearchConfig, request, localizationMap)
  }
}

/**
 * Creates resources for a project campaign.
 * @param request The HTTP request object.
 */
async function createProjectCampaignResourcData(request: any) {
  // Create resources for a project campaign
  var resourceDetailsIds: any[] = []
  if (request?.body?.CampaignDetails?.action == "create" && request?.body?.CampaignDetails?.resources) {
    for (const resource of request?.body?.CampaignDetails?.resources) {
      if (resource.type != "boundaryWithTarget") {
        const resourceDetails = {
          type: resource.type,
          fileStoreId: resource.filestoreId,
          tenantId: request?.body?.CampaignDetails?.tenantId,
          action: "create",
          hierarchyType: request?.body?.CampaignDetails?.hierarchyType,
          additionalDetails: {}
        };
        logger.info("resourceDetails " + JSON.stringify(resourceDetails))
        const response = await httpRequest(`${config.host.projectFactoryBff}project-factory/v1/data/_create`, {
          RequestInfo: request.body.RequestInfo,
          ResourceDetails: resourceDetails
        });
        if (response?.ResourceDetails?.id) {
          resourceDetailsIds.push(response?.ResourceDetails?.id)
        }
      }
    }
  }
  request.body.CampaignDetails.campaignDetails = { ...request.body.CampaignDetails.campaignDetails, resourceDetailsIds: resourceDetailsIds }
}

async function projectCreate(projectCreateBody: any, request: any) {
  logger.info("Project creation url " + config.host.projectHost + config.paths.projectCreate)
  logger.info("Project creation body " + JSON.stringify(projectCreateBody))
  const projectCreateResponse = await httpRequest(config.host.projectHost + config.paths.projectCreate, projectCreateBody);
  logger.info("Project creation response" + JSON.stringify(projectCreateResponse))
  if (projectCreateResponse?.Project[0]?.id) {
    logger.info("Project created successfully with id " + JSON.stringify(projectCreateResponse?.Project[0]?.id))
    request.body.boundaryProjectMapping[projectCreateBody?.Projects?.[0]?.address?.boundary].projectId = projectCreateResponse?.Project[0]?.id
  }
  else {
    throwError("PROJECT", 500, "PROJECT_CREATION_FAILED", "Project creation failed, for the request: " + JSON.stringify(projectCreateBody));
  }
}

function generateHierarchyList(data: any[], parentChain: any = []) {
  let result: any[] = [];

  // Iterate over each boundary in the current level
  for (let boundary of data) {
    let currentChain = [...parentChain, boundary.code];

    // Add the current chain to the result
    result.push(currentChain.join(','));

    // If there are children, recursively call the function
    if (boundary.children && boundary.children.length > 0) {
      let childResults = generateHierarchyList(boundary.children, currentChain);
      result = result.concat(childResults);
    }
  }
  return result;

}

const getHierarchy = async (request: any, tenantId: string, hierarchyType: string) => {
  const url = `${config.host.boundaryHost}${config.paths.boundaryHierarchy}`;

  // Create request body
  const requestBody = {
    "RequestInfo": request?.body?.RequestInfo,
    "BoundaryTypeHierarchySearchCriteria": {
      "tenantId": tenantId,
      "limit": 5,
      "offset": 0,
      "hierarchyType": hierarchyType
    }
  };

  const response = await httpRequest(url, requestBody);
  const boundaryList = response?.BoundaryHierarchy?.[0].boundaryHierarchy;
  return generateHierarchy(boundaryList);
};

const getHeadersOfBoundarySheet = async (fileUrl: string, sheetName: string, getRow = false) => {
  const workbook: any = await getWorkbook(fileUrl, sheetName);
  const columnsToValidate = XLSX.utils.sheet_to_json(workbook.Sheets[sheetName], {
    header: 1,
  })[0] as (any)[];

  // Filter out empty items and return the result
  for (let i = 0; i < columnsToValidate.length; i++) {
    if (typeof columnsToValidate[i] !== 'string') {
      columnsToValidate[i] = undefined;
    }
  }
  return columnsToValidate;
}

export {
  enrichCampaign,
  getAllFacilities,
  getFacilitiesViaIds,
  confirmCreation,
  getParamsViaElements,
  changeBodyViaElements,
  processGenericRequest,
  createProjectCampaignResourcData,
  processCreate,
  projectCreate,
  generateHierarchyList,
  getHierarchy,
  getHeadersOfBoundarySheet,
  handleResouceDetailsError
};<|MERGE_RESOLUTION|>--- conflicted
+++ resolved
@@ -423,17 +423,9 @@
     } if (type === 'user') {
       schema = mdmsResponse.MdmsRes[config.moduleName].userSchema[0];
     }
-<<<<<<< HEAD
-    const translatedSchema = await translateSchema(request,schema,tenantId);
-    console.log(translatedSchema,"ssssssssssssssssssssssssssssss")
-    console.log(dataFromSheet,"sheeeeeeeeeeeeeeeee")
-    await validateSheetData(dataFromSheet, request, translatedSchema, createAndSearchConfig?.boundaryValidation)
-    processValidateAfterSchema(dataFromSheet, request, createAndSearchConfig)
-=======
     const translatedSchema = await translateSchema(schema, localizationMap);
     await validateSheetData(dataFromSheet, request, translatedSchema, createAndSearchConfig?.boundaryValidation, localizationMap)
     processValidateAfterSchema(dataFromSheet, request, createAndSearchConfig,localizationMap)
->>>>>>> d16be12c
   }
 }
 
