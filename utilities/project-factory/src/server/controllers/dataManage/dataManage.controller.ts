import * as express from "express";
import { logger } from "../../utils/logger";
import { validateGenerateRequest } from "../../utils/validators/genericValidator";
<<<<<<< HEAD
import { enrichResourceDetails, errorResponder, processGenerate, sendResponse, getResponseFromDb, throwError } from "../../utils/genericUtils";
import { processGenericRequest } from "../../api/campaignApis";
import { createAndUploadFile, getBoundarySheetData } from "../../api/genericApis";
import { validateCreateRequest, validateDownloadRequest, validateSearchRequest } from "../../utils/validators/campaignValidators";
import { generateProcessedFileAndPersist, processDataSearchRequest } from "../../utils/campaignUtils";
=======
import { errorResponder, processGenerate, sendResponse, getResponseFromDb, generateAuditDetails, throwError, enrichResourceDetails } from "../../utils/genericUtils";
import { processGenericRequest } from "../../api/campaignApis";
import { createAndUploadFile, getBoundarySheetData } from "../../api/genericApis";
import { validateCreateRequest, validateSearchRequest } from "../../utils/validators/campaignValidators";
import { processDataSearchRequest } from "../../utils/campaignUtils";
>>>>>>> cb3b22bb








// Define the MeasurementController class
class dataManageController {
    // Define class properties
    public path = "/v1/data";
    public router = express.Router();
    public dayInMilliSecond = 86400000;

    // Constructor to initialize routes
    constructor() {
        this.intializeRoutes();
    }

    // Initialize routes for MeasurementController
    public intializeRoutes() {
        this.router.post(`${this.path}/_generate`, this.generateData);
        this.router.post(`${this.path}/_download`, this.downloadData)
        this.router.post(`${this.path}/_getboundarysheet`, this.getBoundaryData);
        this.router.post(`${this.path}/_create`, this.createData);
        this.router.post(`${this.path}/_search`, this.searchData);
    }


    generateData = async (request: express.Request, response: express.Response) => {
        try {
            await validateGenerateRequest(request);
            await processGenerate(request, response);
            return sendResponse(response, { GeneratedResource: request?.body?.generatedResource }, request);
        } catch (e: any) {
            logger.error(String(e))
            return errorResponder({ message: String(e), code: e?.code }, request, response, e?.status || 500);
        }
    };


    downloadData = async (request: express.Request, response: express.Response) => {
        try {
            await validateDownloadRequest(request);
            const type = request.query.type;
            const responseData = await getResponseFromDb(request, response);
            if (!responseData || responseData.length === 0) {
                logger.error("No data of type  " + type + " with status Completed or with given id presnt in db ")
                throwError("First Generate then Download", 500, "GENERATION_REQUIRE");
            }
            return sendResponse(response, { GeneratedResource: responseData }, request);
        } catch (e: any) {
            logger.error(String(e));
            return errorResponder({ message: String(e), code: e?.code }, request, response, e?.status ? e?.status : 400);
        }
    }


    getBoundaryData = async (
        request: express.Request,
        response: express.Response
    ) => {
        try {
            const boundarySheetData: any = await getBoundarySheetData(request);
            const BoundaryFileDetails: any = await createAndUploadFile(boundarySheetData?.wb, request);
            return BoundaryFileDetails;
        }
        catch (e: any) {
            logger.error(String(e));
            return errorResponder({ message: String(e), code: e?.code }, request, response, e?.status ? e?.status : 400);
        }
    };



    createData = async (request: any, response: any) => {
        try {
            await validateCreateRequest(request);
<<<<<<< HEAD
            await processGenericRequest(request);
            await enrichResourceDetails(request);
            await generateProcessedFileAndPersist(request);
=======

            // Enrich resource details
            await enrichResourceDetails(request);

            // Process the generic request
            await processGenericRequest(request);

            // Send response with resource details
>>>>>>> cb3b22bb
            return sendResponse(response, { ResourceDetails: request?.body?.ResourceDetails }, request);
        } catch (e: any) {
            logger.error(String(e))
            return errorResponder({ message: String(e), code: e?.code }, request, response, e?.status || 500);
        }
    }

    searchData = async (request: any, response: any) => {
        try {
            await validateSearchRequest(request);
            await processDataSearchRequest(request);
            return sendResponse(response, { ResourceDetails: request?.body?.ResourceDetails }, request);
        } catch (e: any) {
            logger.error(String(e))
            return errorResponder({ message: String(e), code: e?.code }, request, response, e?.status || 500);
        }
    }

};
export default dataManageController;


<|MERGE_RESOLUTION|>--- conflicted
+++ resolved
@@ -1,19 +1,11 @@
 import * as express from "express";
 import { logger } from "../../utils/logger";
 import { validateGenerateRequest } from "../../utils/validators/genericValidator";
-<<<<<<< HEAD
 import { enrichResourceDetails, errorResponder, processGenerate, sendResponse, getResponseFromDb, throwError } from "../../utils/genericUtils";
 import { processGenericRequest } from "../../api/campaignApis";
 import { createAndUploadFile, getBoundarySheetData } from "../../api/genericApis";
 import { validateCreateRequest, validateDownloadRequest, validateSearchRequest } from "../../utils/validators/campaignValidators";
-import { generateProcessedFileAndPersist, processDataSearchRequest } from "../../utils/campaignUtils";
-=======
-import { errorResponder, processGenerate, sendResponse, getResponseFromDb, generateAuditDetails, throwError, enrichResourceDetails } from "../../utils/genericUtils";
-import { processGenericRequest } from "../../api/campaignApis";
-import { createAndUploadFile, getBoundarySheetData } from "../../api/genericApis";
-import { validateCreateRequest, validateSearchRequest } from "../../utils/validators/campaignValidators";
 import { processDataSearchRequest } from "../../utils/campaignUtils";
->>>>>>> cb3b22bb
 
 
 
@@ -93,11 +85,6 @@
     createData = async (request: any, response: any) => {
         try {
             await validateCreateRequest(request);
-<<<<<<< HEAD
-            await processGenericRequest(request);
-            await enrichResourceDetails(request);
-            await generateProcessedFileAndPersist(request);
-=======
 
             // Enrich resource details
             await enrichResourceDetails(request);
@@ -106,7 +93,6 @@
             await processGenericRequest(request);
 
             // Send response with resource details
->>>>>>> cb3b22bb
             return sendResponse(response, { ResourceDetails: request?.body?.ResourceDetails }, request);
         } catch (e: any) {
             logger.error(String(e))
