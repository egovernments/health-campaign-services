--- conflicted
+++ resolved
@@ -68,13 +68,8 @@
  * @returns A promise that resolves when the messages are successfully produced.
  */
 async function produceModifiedMessages(modifiedMessages: any[], topic: any) {
-<<<<<<< HEAD
     logger.info(`KAFKA :: PRODUCER :: a message sent to topic ${topic}`);
     logger.debug(`KAFKA :: PRODUCER :: message ${JSON.stringify(modifiedMessages)}`);
-=======
-    logger.info(`KAFKA :: PRODUCER :: a sent message to topic ${topic}`);
-    logger.debug(`KAFKA :: PRODUCER :: message ${getFormattedStringForDebug(modifiedMessages)}`);
->>>>>>> 5c41b60d
     return new Promise<void>((resolve, reject) => {
         const payloads = [
             {
