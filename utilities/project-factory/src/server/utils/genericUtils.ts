--- conflicted
+++ resolved
@@ -695,12 +695,6 @@
 }
 
 async function getDataSheetReady(boundaryData: any, request: any) {
-<<<<<<< HEAD
-  if (!boundaryData) {
-    throw new Error("No boundary data provided.");
-  }
-=======
->>>>>>> 737f8733
   const boundaryType = boundaryData?.[0].boundaryType;
   const boundaryList = generateHierarchyList(boundaryData)
   if (!Array.isArray(boundaryList) || boundaryList.length === 0) {
