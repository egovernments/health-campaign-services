--- conflicted
+++ resolved
@@ -11,7 +11,6 @@
 import { logger } from "./logger";
 import dataManageController from "../controllers/dataManage/dataManage.controller";
 import { convertSheetToDifferentTabs, getBoundaryDataAfterGeneration, getLocalizedName } from "./campaignUtils";
-import localisationController from "../controllers/localisationController/localisation.controller";
 const NodeCache = require("node-cache");
 const _ = require('lodash');
 
@@ -904,44 +903,7 @@
   return newData;
 }
 
-<<<<<<< HEAD
-async function translateSchema(request: any, schema: any, tenantId: string) {
-=======
-async function getLocalizedMessagesHandler(request: any, tenantId: any) {
->>>>>>> d16be12c
-  const localisationcontroller = new localisationController();
-  const response = {};
-  const modifiedRequestForLocalization = modifyRequestForLocalisation(request, tenantId);
-  const localizationResponse = await localisationcontroller.getLocalizedMessages(modifiedRequestForLocalization, response);
-<<<<<<< HEAD
-  console.log(localizationResponse,"loccccccccccccccccccc")
-=======
->>>>>>> d16be12c
-  const localizationMap: { [key: string]: string } = {};
-  localizationResponse.messages.forEach((message: any) => {
-    localizationMap[message.code] = message.message;
-  });
-<<<<<<< HEAD
-  const translatedSchema = {
-    ...schema,
-    properties: Object.entries(schema?.properties).reduce((acc, [key, value]) => {
-      const localizedMessage = localizationMap[key] as string | undefined;
-      if (localizedMessage) {
-        acc[localizedMessage] = value;
-      }
-      return acc;
-    }, {} as { [key: string]: any }), // Initialize with the correct type
-    required: schema?.required.map((key: string) => localizationMap[key] || key),
-    unique: schema?.unique?.map((key: string) => localizationMap[key] || key)
-  };
-
-
-  return translatedSchema;
-}
-
-=======
-  return localizationMap;
-}
+
 
 async function translateSchema(schema: any, localizationMap?: { [key: string]: string }) {
   const translatedSchema = {
@@ -959,7 +921,6 @@
 }
 
 
->>>>>>> d16be12c
 
 
 export {
@@ -999,11 +960,6 @@
   calculateKeyIndex,
   modifyDataBasedOnDifferentTab,
   modifyRequestForLocalisation,
-<<<<<<< HEAD
   translateSchema
-=======
-  translateSchema,
-  getLocalizedMessagesHandler
->>>>>>> d16be12c
 };
 
