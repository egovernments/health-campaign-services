import createAndSearch from "../../config/createAndSearch";
import config from "../../config";
import { logger } from "../logger";
import { httpRequest } from "../request";
import { getFacilityIds, matchFacilityData } from "../genericUtils";
import { getFacilitiesViaIds } from "../../api/campaignApis";
import { campaignDetailsSchema } from "../../config/campaignDetails";
import Ajv from "ajv";
import axios from "axios";
import { createBoundaryMap } from "../campaignUtils";


async function fetchBoundariesInChunks(request: any) {
    const { tenantId, hierarchyType } = request.body.ResourceDetails;
    const boundaryEnitiySearchParams: any = {
        tenantId, hierarchyType, includeChildren: true
    };
    const responseBoundaries: any[] = [];
    logger.info("Boundary search url : " + config.host.boundaryHost + config.paths.boundaryRelationship);
    logger.info("Boundary search params : " + JSON.stringify(boundaryEnitiySearchParams));
    var response;
    try {
        response = await httpRequest(config.host.boundaryHost + config.paths.boundaryRelationship, request.body, boundaryEnitiySearchParams);
        const processBoundary = (boundaryItems: any[], parentId?: string) => {
            boundaryItems.forEach((boundaryItem: any) => {
                const { id, code, boundaryType, children } = boundaryItem;
                responseBoundaries.push({ tenantId, hierarchyType, parentId, id, code, boundaryType });
                if (children.length > 0) {
                    processBoundary(children, id);
                }
            });
        };
        const TenantBoundary = response.TenantBoundary;
        TenantBoundary.forEach((tenantBoundary: any) => {
            const { boundary } = tenantBoundary;
            processBoundary(boundary);
        });
    } catch (error) {
        throw new Error(`Boundary search failed with error: ${error}`);
    }
    return responseBoundaries;
}


function compareBoundariesWithUnique(uniqueBoundaries: any[], responseBoundaries: any[]) {
    if (responseBoundaries.length >= uniqueBoundaries.length) {
        logger.info("Boundary codes exist");
    } else {
        const responseCodes = responseBoundaries.map(boundary => boundary.code);
        const missingCodes = uniqueBoundaries.filter(code => !responseCodes.includes(code));
        if (missingCodes.length > 0) {
            throw new Error(`Boundary codes ${missingCodes.join(', ')} do not exist`);
        } else {
            throw new Error("Error in Boundary Search. Check Boundary codes");
        }
    }
}

async function validateUniqueBoundaries(uniqueBoundaries: any[], request: any) {
    const responseBoundaries = await fetchBoundariesInChunks(request);
    compareBoundariesWithUnique(uniqueBoundaries, responseBoundaries);
}



async function validateBoundaryData(data: any[], request: any, boundaryColumn: any) {
    const boundarySet = new Set(); // Create a Set to store unique boundaries

    data.forEach((element, index) => {
        const boundaries = element[boundaryColumn];
        if (!boundaries) {
            throw new Error(`Boundary Code is required for element at index ${index}`);
        }

        const boundaryList = boundaries.split(",").map((boundary: any) => boundary.trim());
        if (boundaryList.length === 0) {
            throw new Error(`At least 1 boundary is required for element at index ${index}`);
        }

        for (const boundary of boundaryList) {
            if (!boundary) {
                throw new Error(`Boundary format is invalid at ${index}. Put it with one comma between boundary codes`);
            }
            boundarySet.add(boundary); // Add boundary to the set
        }
    });
    const uniqueBoundaries = Array.from(boundarySet);
    await validateUniqueBoundaries(uniqueBoundaries, request);
}

async function validateViaSchema(data: any, schema: any) {
    const ajv = new Ajv();
    const validate = ajv.compile(schema);
    const validationErrors: any[] = [];

    data.forEach((facility: any, index: any) => {
        if (!validate(facility)) {
            validationErrors.push({ index, errors: validate.errors });
        }
    });

    // Throw errors if any
    if (validationErrors.length > 0) {
        const errorMessage = validationErrors.map(({ index, errors }) => {
            const errorMessages = errors.map((error: any) => {
                return `Validation error at '${error.dataPath}': ${error.message}`;
            });
            return `Data at index ${index}:${errorMessages}`;
        });
        throw new Error(`Validation errors:${errorMessage}`);
    } else {
        logger.info("All Facilities rows are valid.");
    }
}



async function validateSheetData(data: any, request: any, schema: any, boundaryValidation: any) {
    await validateViaSchema(data, schema);
    if (boundaryValidation) {
        await validateBoundaryData(data, request, boundaryValidation?.column);
    }
}
function validateBooleanField(obj: any, fieldName: any, index: any) {
    if (!obj.hasOwnProperty(fieldName)) {
        throw new Error(`Object at index ${index} is missing field "${fieldName}".`);
    }
    if (typeof obj[fieldName] !== 'boolean') {
        throw new Error(`Object at index ${index} has invalid type for field "${fieldName}". It should be a boolean.`);
    }
}

function validateStringField(obj: any, fieldName: any, index: any) {
    if (!obj.hasOwnProperty(fieldName)) {
        throw new Error(`Object at index ${index} is missing field "${fieldName}".`);
    }
    if (typeof obj[fieldName] !== 'string') {
        throw new Error(`Object at index ${index} has invalid type for field "${fieldName}". It should be a string.`);
    }
    if (obj[fieldName].length < 1) {
        throw new Error(`Object at index ${index} has empty value for field "${fieldName}".`);
    }
    if (obj[fieldName].length > 128) {
        throw new Error(`Object at index ${index} has value for field "${fieldName}" that exceeds the maximum length of 128 characters.`);
    }
}

function validateStorageCapacity(obj: any, index: any) {
    if (!obj.hasOwnProperty('storageCapacity')) {
        throw new Error(`Object at index ${index} is missing field "storageCapacity".`);
    }
    if (typeof obj.storageCapacity !== 'number') {
        throw new Error(`Object at index ${index} has invalid type for field "storageCapacity". It should be a number.`);
    }
}

function validateAction(action: string) {
    if (!(action == "create" || action == "validate")) {
        throw new Error("Invalid action")
    }
}

function validateResourceType(type: string) {
    if (!createAndSearch[type]) {
        throw new Error("Invalid resource type")
    }
}

async function validateCreateRequest(request: any) {
    if (!request?.body?.ResourceDetails) {
        throw new Error("ResourceDetails is missing")
    }
    else {
        if (!request?.body?.ResourceDetails?.fileStoreId) {
            throw new Error("fileStoreId is missing")
        }
        if (!request?.body?.ResourceDetails?.type) {
            throw new Error("type is missing")
        }
        if (!request?.body?.ResourceDetails?.tenantId) {
            throw new Error("tenantId is missing")
        }
        if (!request?.body?.ResourceDetails?.action) {
            throw new Error("action is missing")
        }
        if (!request?.body?.ResourceDetails?.hierarchyType) {
            throw new Error("hierarchyType is missing")
        }
        if (request?.body?.ResourceDetails?.tenantId != request?.body?.RequestInfo?.userInfo?.tenantId) {
            throw new Error("tenantId is not matching with userInfo")
        }
        validateAction(request?.body?.ResourceDetails?.action);
        validateResourceType(request?.body?.ResourceDetails?.type);
    }
}

function validateFacilityCreateData(data: any) {
    data.forEach((obj: any) => {
        const originalIndex = obj.originalIndex;

        // Validate string fields
        const stringFields = ['tenantId', 'name', 'usage'];
        stringFields.forEach(field => {
            validateStringField(obj, field, originalIndex);
        });

        // Validate storageCapacity
        validateStorageCapacity(obj, originalIndex);

        // Validate isPermanent
        validateBooleanField(obj, 'isPermanent', originalIndex);
    });

}

async function validateFacilityViaSearch(tenantId: string, data: any, requestBody: any) {
    const ids = getFacilityIds(data);
    const searchedFacilities = await getFacilitiesViaIds(tenantId, ids, requestBody)
    matchFacilityData(data, searchedFacilities)
}

async function validateCampaignBoundary(boundary: any, hierarchyType: any, tenantId: any, request: any): Promise<void> {
    const params = {
        tenantId: tenantId,
        codes: boundary.code,
        boundaryType: boundary.type,
        hierarchyType: hierarchyType,
        includeParents: true
    };
    const boundaryResponse = await httpRequest(config.host.boundaryHost + config.paths.boundaryRelationship, { RequestInfo: request.body.RequestInfo }, params);
    if (!boundaryResponse?.TenantBoundary || !Array.isArray(boundaryResponse.TenantBoundary) || boundaryResponse.TenantBoundary.length === 0) {
        throw new Error(`Boundary with code ${boundary.code} not found for boundary type ${boundary.type} and hierarchy type ${hierarchyType}`);
    }

    const boundaryData = boundaryResponse.TenantBoundary[0]?.boundary;

    if (!boundaryData || !Array.isArray(boundaryData) || boundaryData.length === 0) {
        throw new Error(`Boundary with code ${boundary.code} not found for boundary type ${boundary.type} and hierarchy type ${hierarchyType}`);
    }

    if (boundary.isRoot && boundaryData[0]?.code !== boundary.code) {
        throw new Error(`Boundary with code ${boundary.code} is not root`);
    }
}

async function validateProjectCampaignBoundaries(boundaries: any[], hierarchyType: any, tenantId: any, request: any): Promise<void> {
    if (!Array.isArray(boundaries)) {
        throw new Error("Boundaries should be an array");
    }

    let rootBoundaryCount = 0;

    for (const boundary of boundaries) {
        if (!boundary.code) {
            throw new Error("Boundary code is required");
        }

        if (!boundary.type) {
            throw new Error("Boundary type is required");
        }

        if (boundary.isRoot) {
            rootBoundaryCount++;
        }

        await validateCampaignBoundary(boundary, hierarchyType, tenantId, request);
    }

    if (rootBoundaryCount !== 1) {
        throw new Error("Exactly one boundary should have isRoot=true");
    }
}

async function validateProjectCampaignResources(resources: any[]) {
    if (!Array.isArray(resources)) {
        throw new Error("resources should be an array");
    }
    for (const resource of resources) {
        const { type } = resource;
        if (!createAndSearch[type]) {
            throw new Error("Invalid resource type");
        }
    }

}

function validateProjectCampaignMissingFields(CampaignDetails: any) {
    const ajv = new Ajv();
    const validate = ajv.compile(campaignDetailsSchema);
    const valid = validate(CampaignDetails);
    if (!valid) {
        throw new Error('Invalid data: ' + ajv.errorsText(validate.errors));
    }
    const { startDate, endDate } = CampaignDetails;
    if (startDate && endDate && (new Date(endDate).getTime() - new Date(startDate).getTime()) < (24 * 60 * 60 * 1000)) {
        throw new Error("endDate must be at least one day after startDate");
    }
}
async function validateCampaignName(request: any) {
    const CampaignDetails = request.body.CampaignDetails;
    const { campaignName, tenantId } = CampaignDetails;
    if (!campaignName) {
        throw new Error("campaignName is required");
    }
    if (!tenantId) {
        throw new Error("tenantId is required");
    }
    const searchBody = {
        RequestInfo: request.body.RequestInfo,
        CampaignDetails: {
            tenantId: tenantId,
            campaignName: campaignName
        }
    }
    logger.info("searchBody : " + JSON.stringify(searchBody));
    logger.info("Url : " + config.host.projectFactoryBff + "project-factory/v1/project-type/search");
    try {
        const searchResponse: any = await axios.post(config.host.projectFactoryBff + "project-factory/v1/project-type/search", searchBody);
        if (Array.isArray(searchResponse?.data?.CampaignDetails)) {
            if (searchResponse?.data?.CampaignDetails?.length > 0) {
                throw new Error("Campaign name already exists");
            }
        }
        else {
            throw new Error("Some error occured during campaignName search");
        }
    } catch (error: any) {
        // Handle error for individual resource creation
        logger.error(`Error searching campaign name ${error?.response?.data?.Errors?.[0]?.message ? error?.response?.data?.Errors?.[0]?.message : error}`);
        throw new Error(String(error?.response?.data?.Errors?.[0]?.message ? error?.response?.data?.Errors?.[0]?.message : error))
    }

}

async function validateById(request: any) {
    const { id, tenantId } = request?.body?.CampaignDetails
    if (!id) {
        throw new Error("id is required");
    }
    const searchBody = {
        RequestInfo: request.body.RequestInfo,
        CampaignDetails: {
            tenantId: tenantId,
            ids: [id]
        }
    }
    logger.info("searchBody : " + JSON.stringify(searchBody));
    logger.info("Url : " + config.host.projectFactoryBff + "project-factory/v1/project-type/search");
    try {
        const searchResponse: any = await axios.post(config.host.projectFactoryBff + "project-factory/v1/project-type/search", searchBody);
        if (Array.isArray(searchResponse?.data?.CampaignDetails)) {
            if (searchResponse?.data?.CampaignDetails?.length > 0) {
                logger.info("CampaignDetails : " + JSON.stringify(searchResponse?.data?.CampaignDetails));
                request.body.ExistingCampaignDetails = searchResponse?.data?.CampaignDetails[0];
            }
            else {
                throw new Error("Campaign not found");
            }
        }
        else {
            throw new Error("Some error occured during campaignDetails search");
        }
    } catch (error: any) {
        // Handle error for individual resource creation
        logger.error(`Error searching campaign ${error?.response?.data?.Errors?.[0]?.message ? error?.response?.data?.Errors?.[0]?.message : error}`);
        throw new Error(String(error?.response?.data?.Errors?.[0]?.message ? error?.response?.data?.Errors?.[0]?.message : error))
    }
}

async function validateProjectCampaignRequest(request: any, actionInUrl: any) {
    const CampaignDetails = request.body.CampaignDetails;
    const { hierarchyType, action, tenantId, boundaries, resources } = CampaignDetails;
    if (!CampaignDetails) {
        throw new Error("CampaignDetails is required");
    }
    if (!(action == "create" || action == "draft")) {
        throw new Error("action can only be create or draft")
    }
    if (actionInUrl == "create") {
        await validateCampaignName(request);
    }
    if (action == "create") {
        validateProjectCampaignMissingFields(CampaignDetails)
        if (tenantId != request?.body?.RequestInfo?.userInfo?.tenantId) {
            throw new Error("tenantId is not matching with userInfo")
        }
        await validateProjectCampaignBoundaries(boundaries, hierarchyType, tenantId, request);
        await validateProjectCampaignResources(resources)
    }
    if (actionInUrl == "update") {
        await validateById(request);
    }
}

async function validateSearchProjectCampaignRequest(request: any) {
    const CampaignDetails = request.body.CampaignDetails;
    if (!CampaignDetails) {
        throw new Error("CampaignDetails is required");
    }
    if (!CampaignDetails.tenantId) {
        throw new Error("tenantId is required")
    }
    if (CampaignDetails.ids) {
        if (!Array.isArray(CampaignDetails.ids)) {
            throw new Error("ids should be an array")
        }
    }
}

async function validateSearchRequest(request: any) {
    const { SearchCriteria } = request.body;
    if (!SearchCriteria) {
        throw new Error("SearchCriteria is required");
    }
    const { tenantId } = SearchCriteria;
    if (!tenantId) {
        throw new Error("tenantId is required");
    }
}

<<<<<<< HEAD
function validateFilters(request: any) {
    const boundaries = request?.body?.Filters?.boundaries;

    if (!Array.isArray(boundaries)) {
        throw new Error("Boundaries should be an array");
    }

    const rootBoundaries = boundaries.filter((boundary: any) => boundary.isRoot);

    if (rootBoundaries.length !== 1) {
        throw new Error("Invalid Filter Criteria: Either more than one root or no root present");
=======
function validateFilters(request: any, boundaryData: any[]) {
    const boundaries = request?.body?.Filters?.boundaries;
    if (!Array.isArray(boundaries)) {
        throw new Error("Invalid Filter Criteria: 'boundaries' should be an array.");
    }

    const boundaryMap = new Map<string, string>();
    createBoundaryMap(boundaryData, boundaryMap);
    validateBoundariesOfFilters(boundaries, boundaryMap);

    const rootBoundaries = boundaries.filter((boundary: any) => boundary.isRoot);

    if (rootBoundaries.length !== 1) {
        throw new Error("Invalid Filter Criteria: Exactly one root boundary is required, but found " + rootBoundaries.length);
>>>>>>> 737f8733
    }

    const boundaryTypeOfRoot = rootBoundaries[0]?.boundaryType;

    const boundariesOfTypeOfSameAsRoot = boundaries.filter((boundary: any) => boundary.boundaryType === boundaryTypeOfRoot);

    if (boundariesOfTypeOfSameAsRoot.length > 1) {
<<<<<<< HEAD
        throw new Error("Invalid Filter Criteria: Only one root can be there for a given Boundary level");
    }
}

=======
        throw new Error("Invalid Filter Criteria: Multiple boundaries of the same type as the root found. Only one is allowed.");
    }
}

function validateBoundariesOfFilters(boundaries: any[], boundaryMap: Map<string, string>): void {
    for (const boundary of boundaries) {
        if (!boundaryMap.has(boundary.code)) {
            throw new Error(`Boundary data with code '${boundary.code}' specified in 'Filters' of the request body was not found for the given hierarchy.`);
        } else if (boundaryMap.get(boundary.code) !== boundary.boundaryType) {
            throw new Error(`Boundary type mismatch for code '${boundary.code}' specified in 'Filters' of the request body. Expected type: ${boundary.boundaryType}, but found a different type.`);
        }
    }
}




>>>>>>> 737f8733

export {
    validateSheetData,
    validateCreateRequest,
    validateFacilityCreateData,
    validateFacilityViaSearch,
    validateProjectCampaignRequest,
    validateSearchProjectCampaignRequest,
    validateSearchRequest,
    validateFilters
}<|MERGE_RESOLUTION|>--- conflicted
+++ resolved
@@ -418,19 +418,6 @@
     }
 }
 
-<<<<<<< HEAD
-function validateFilters(request: any) {
-    const boundaries = request?.body?.Filters?.boundaries;
-
-    if (!Array.isArray(boundaries)) {
-        throw new Error("Boundaries should be an array");
-    }
-
-    const rootBoundaries = boundaries.filter((boundary: any) => boundary.isRoot);
-
-    if (rootBoundaries.length !== 1) {
-        throw new Error("Invalid Filter Criteria: Either more than one root or no root present");
-=======
 function validateFilters(request: any, boundaryData: any[]) {
     const boundaries = request?.body?.Filters?.boundaries;
     if (!Array.isArray(boundaries)) {
@@ -445,7 +432,6 @@
 
     if (rootBoundaries.length !== 1) {
         throw new Error("Invalid Filter Criteria: Exactly one root boundary is required, but found " + rootBoundaries.length);
->>>>>>> 737f8733
     }
 
     const boundaryTypeOfRoot = rootBoundaries[0]?.boundaryType;
@@ -453,12 +439,6 @@
     const boundariesOfTypeOfSameAsRoot = boundaries.filter((boundary: any) => boundary.boundaryType === boundaryTypeOfRoot);
 
     if (boundariesOfTypeOfSameAsRoot.length > 1) {
-<<<<<<< HEAD
-        throw new Error("Invalid Filter Criteria: Only one root can be there for a given Boundary level");
-    }
-}
-
-=======
         throw new Error("Invalid Filter Criteria: Multiple boundaries of the same type as the root found. Only one is allowed.");
     }
 }
@@ -476,7 +456,6 @@
 
 
 
->>>>>>> 737f8733
 
 export {
     validateSheetData,
