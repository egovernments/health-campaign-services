--- conflicted
+++ resolved
@@ -274,13 +274,7 @@
     }
     request.body.CampaignDetails.campaignDetails = { deliveryRules: request?.body?.CampaignDetails?.deliveryRules };
     request.body.CampaignDetails.status = action == "create" ? "started" : "drafted";
-<<<<<<< HEAD
-    if (firstPersist) {
-        request.body.CampaignDetails.boundaryCode = getRootBoundaryCode(request.body.CampaignDetails.boundaries)
-    }
-=======
     request.body.CampaignDetails.boundaryCode = getRootBoundaryCode(request.body.CampaignDetails.boundaries)
->>>>>>> 3cbdf668
     request.body.CampaignDetails.projectType = request?.body?.CampaignDetails?.projectType || null;
     request.body.CampaignDetails.hierarchyType = request?.body?.CampaignDetails?.hierarchyType || null;
     request.body.CampaignDetails.additionalDetails = request?.body?.CampaignDetails?.additionalDetails || {};
@@ -766,15 +760,7 @@
     }
 }
 
-<<<<<<< HEAD
-async function processBasedOnAction(request: any, actionInUrl: any) {
-    if (actionInUrl == "create") {
-        request.body.CampaignDetails.id = uuidv4()
-    }
-    await enrichAndPersistProjectCampaignRequest(request, actionInUrl, true)
-=======
 async function processAfterPersist(request: any, actionInUrl: any) {
->>>>>>> 3cbdf668
     if (request?.body?.CampaignDetails?.action == "create") {
         await createProjectCampaignResourcData(request);
         await createProject(request, actionInUrl)
