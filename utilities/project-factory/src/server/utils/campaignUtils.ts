
import { httpRequest } from "./request";
import config from "../config/index";
import { v4 as uuidv4 } from 'uuid';
import { produceModifiedMessages } from '../Kafka/Listener'
import { createProjectCampaignResourcData, projectCreate } from "../api/campaignApis";
import { getCampaignNumber, createAndUploadFile } from "../api/genericApis";
import { logger } from "./logger";
import createAndSearch from "../config/createAndSearch";
import pool from "../config/dbPoolConfig";
import * as XLSX from 'xlsx';
import { getBoundaryRelationshipData } from "./genericUtils";
<<<<<<< HEAD
import { validateFilters } from "./validators/campaignValidators";
=======
>>>>>>> 737f8733

// import * as xlsx from 'xlsx-populate';
const _ = require('lodash');


function updateRange(range: any, desiredSheet: any) {
    let maxColumnIndex = 0;

    // Iterate through each row to find the last column with data
    for (let row = range.s.r; row <= range.e.r; row++) {
        for (let col = range.s.c; col <= range.e.c; col++) {
            const cellAddress = XLSX.utils.encode_cell({ r: row, c: col });
            if (desiredSheet[cellAddress]) {
                maxColumnIndex = Math.max(maxColumnIndex, col);
            }
        }
    }

    // Update the end column of the range with the maximum column index found
    range.e.c = maxColumnIndex
}

function findColumns(desiredSheet: any): { statusColumn: string, errorDetailsColumn: string } {
    var range = XLSX.utils.decode_range(desiredSheet['!ref']);

    // Check if the status column already exists in the first row
    var statusColumn: any;
    for (let col = range.s.c; col <= range.e.c; col++) {
        const cellAddress = XLSX.utils.encode_cell({ r: range.s.r, c: col });
        if (desiredSheet[cellAddress] && desiredSheet[cellAddress].v === '#status#') {
            statusColumn = String.fromCharCode(65 + col);
            for (let row = range.s.r; row <= range.e.r; row++) {
                const cellAddress = XLSX.utils.encode_cell({ r: row, c: statusColumn.charCodeAt(0) - 65 });
                delete desiredSheet[cellAddress];
            }
            break;
        }
    }
    // Check if the errorDetails column already exists in the first row
    var errorDetailsColumn: any;
    for (let col = range.s.c; col <= range.e.c; col++) {
        const cellAddress = XLSX.utils.encode_cell({ r: range.s.r, c: col });
        if (desiredSheet[cellAddress] && desiredSheet[cellAddress].v === '#errorDetails#') {
            errorDetailsColumn = String.fromCharCode(65 + col);
            for (let row = range.s.r; row <= range.e.r; row++) {
                const cellAddress = XLSX.utils.encode_cell({ r: row, c: errorDetailsColumn.charCodeAt(0) - 65 });
                delete desiredSheet[cellAddress];
            }
            break;
        }
    }
    updateRange(range, desiredSheet);
    logger.info("Updated Range : " + JSON.stringify(range))
    // If the status column doesn't exist, calculate the next available column
    const emptyColumnIndex = range.e.c + 1;
    statusColumn = String.fromCharCode(65 + emptyColumnIndex);
    desiredSheet[statusColumn + '1'] = { v: '#status#', t: 's', r: '<t xml:space="preserve">#status#</t>', h: '#status#', w: '#status#' };

    // Calculate errorDetails column one column to the right of status column
    errorDetailsColumn = String.fromCharCode(statusColumn.charCodeAt(0) + 1);
    desiredSheet[errorDetailsColumn + '1'] = { v: '#errorDetails#', t: 's', r: '<t xml:space="preserve">#errorDetails#</t>', h: '#errorDetails#', w: '#errorDetails#' };
    return { statusColumn, errorDetailsColumn };
}

function processErrorData(request: any, createAndSearchConfig: any, workbook: any, sheetName: any) {
    const desiredSheet: any = workbook.Sheets[sheetName];
    const columns = findColumns(desiredSheet);
    const statusColumn = columns.statusColumn;
    const errorDetailsColumn = columns.errorDetailsColumn;

    const errorData = request.body.sheetErrorDetails;
    errorData.forEach((error: any) => {
        const rowIndex = error.rowNumber;
        if (error.isUniqueIdentifier) {
            const uniqueIdentifierCell = createAndSearchConfig.uniqueIdentifierColumn + (rowIndex + 1);
            desiredSheet[uniqueIdentifierCell] = { v: error.uniqueIdentifier, t: 's', r: '<t xml:space="preserve">#uniqueIdentifier#</t>', h: error.uniqueIdentifier, w: error.uniqueIdentifier };
        }

        const statusCell = statusColumn + (rowIndex + 1);
        const errorDetailsCell = errorDetailsColumn + (rowIndex + 1);
        desiredSheet[statusCell] = { v: error.status, t: 's', r: '<t xml:space="preserve">#status#</t>', h: error.status, w: error.status };
        desiredSheet[errorDetailsCell] = { v: error.errorDetails, t: 's', r: '<t xml:space="preserve">#errorDetails#</t>', h: error.errorDetails, w: error.errorDetails };

    });

    desiredSheet['!ref'] = desiredSheet['!ref'].replace(/:[A-Z]+/, ':' + errorDetailsColumn);
    workbook.Sheets[sheetName] = desiredSheet;
}

async function updateStatusFile(request: any) {
    const fileStoreId = request?.body?.ResourceDetails?.fileStoreId;
    const tenantId = request?.body?.ResourceDetails?.tenantId;
    const createAndSearchConfig = createAndSearch[request?.body?.ResourceDetails?.type];
    const fileResponse = await httpRequest(config.host.filestore + config.paths.filestore + "/url", {}, { tenantId: tenantId, fileStoreIds: fileStoreId }, "get");

    if (!fileResponse?.fileStoreIds?.[0]?.url) {
        throw new Error("No download URL returned for the given fileStoreId");
    }

    const headers = {
        'Content-Type': 'application/json',
        Accept: 'application/pdf',
    };

    const fileUrl = fileResponse?.fileStoreIds?.[0]?.url;
    const sheetName = createAndSearchConfig?.parseArrayConfig?.sheetName;
    const responseFile = await httpRequest(fileUrl, null, {}, 'get', 'arraybuffer', headers);
    const workbook = XLSX.read(responseFile, { type: 'buffer' });

    // Check if the specified sheet exists in the workbook
    if (!workbook.Sheets.hasOwnProperty(sheetName)) {
        throw new Error(`Sheet with name "${sheetName}" is not present in the file.`);
    }
    processErrorData(request, createAndSearchConfig, workbook, sheetName);

    const responseData = await createAndUploadFile(workbook, request);
    logger.info('File updated successfully:' + JSON.stringify(responseData));
    if (responseData?.[0]?.fileStoreId) {
        request.body.ResourceDetails.processedFileStoreId = responseData?.[0]?.fileStoreId;
    }
    else {
        throw new Error("Error in Creatring Status File");
    }
}


function convertToType(dataToSet: any, type: any) {
    switch (type) {
        case "string":
            return String(dataToSet);
        case "number":
            return Number(dataToSet);
        case "boolean":
            // Convert to boolean assuming any truthy value should be true and falsy should be false
            return Boolean(dataToSet);
        // Add more cases if needed for other types
        default:
            // If type is not recognized, keep dataToSet as it is
            return dataToSet;
    }
}

function setTenantId(
    resultantElement: any,
    requestBody: any,
    createAndSearchConfig: any
) {
    if (createAndSearchConfig?.parseArrayConfig?.tenantId) {
        const tenantId = _.get(requestBody, createAndSearchConfig?.parseArrayConfig?.tenantId?.getValueViaPath);
        _.set(resultantElement, createAndSearchConfig?.parseArrayConfig?.tenantId?.resultantPath, tenantId);
    }

}


function processData(dataFromSheet: any[], createAndSearchConfig: any) {
    const parseLogic = createAndSearchConfig?.parseArrayConfig?.parseLogic;
    const requiresToSearchFromSheet = createAndSearchConfig?.requiresToSearchFromSheet;
    var createData = [], searchData = [];
    for (const data of dataFromSheet) {
        const resultantElement: any = {};
        for (const element of parseLogic) {
            let dataToSet = _.get(data, element.sheetColumnName);
            if (element.conversionCondition) {
                dataToSet = element.conversionCondition[dataToSet];
            }
            if (element.type) {
                dataToSet = convertToType(dataToSet, element.type);
            }
            _.set(resultantElement, element.resultantPath, dataToSet);
        }
        resultantElement["!row#number!"] = data["!row#number!"];
        var addToCreate = true;
        for (const key of requiresToSearchFromSheet) {
            if (data[key.sheetColumnName]) {
                searchData.push(resultantElement)
                addToCreate = false;
                break;
            }
        }
        if (addToCreate) {
            createData.push(resultantElement)
        }
    }
    return { searchData, createData };
}

function setTenantIdAndSegregate(processedData: any, createAndSearchConfig: any, requestBody: any) {
    for (const resultantElement of processedData.createData) {
        setTenantId(resultantElement, requestBody, createAndSearchConfig);
    }
    for (const resultantElement of processedData.searchData) {
        setTenantId(resultantElement, requestBody, createAndSearchConfig);
    }
    return processedData;
}

// Original function divided into two parts
function convertToTypeData(dataFromSheet: any[], createAndSearchConfig: any, requestBody: any) {
    const processedData = processData(dataFromSheet, createAndSearchConfig);
    return setTenantIdAndSegregate(processedData, createAndSearchConfig, requestBody);
}

function updateActivityResourceId(request: any) {
    if (request?.body?.Activities && Array.isArray(request?.body?.Activities)) {
        for (const activity of request?.body?.Activities) {
            activity.resourceDetailsId = request?.body?.ResourceDetails?.id
        }
    }
}

async function generateProcessedFileAndPersist(request: any) {
    await updateStatusFile(request);
    updateActivityResourceId(request);
    logger.info("ResourceDetails to persist : " + JSON.stringify(request?.body?.ResourceDetails));
    logger.info("Activities to persist : " + JSON.stringify(request?.body?.Activities));
    produceModifiedMessages(request?.body, config.KAFKA_CREATE_RESOURCE_DETAILS_TOPIC);
    await new Promise(resolve => setTimeout(resolve, 2000));
    produceModifiedMessages(request?.body, config.KAFKA_CREATE_RESOURCE_ACTIVITY_TOPIC);
}

function getRootBoundaryCode(boundaries: any[] = []) {
    for (const boundary of boundaries) {
        if (boundary.isRoot) {
            return boundary.code;
        }
    }
    return "";
}

function enrichRootProjectId(requestBody: any) {
    var rootBoundary;
    for (const boundary of requestBody?.CampaignDetails?.boundaries) {
        if (boundary?.isRoot) {
            rootBoundary = boundary?.code
            break;
        }
    }
    if (rootBoundary) {
        requestBody.CampaignDetails.projectId = requestBody?.boundaryProjectMapping?.[rootBoundary]?.projectId
    }
}

async function enrichAndPersistCampaignForCreate(request: any) {
    const action = request?.body?.CampaignDetails?.action;
    request.body.CampaignDetails.campaignNumber = await getCampaignNumber(request.body, "CMP-[cy:yyyy-MM-dd]-[SEQ_EG_CMP_ID]", "campaign.number", request?.body?.CampaignDetails?.tenantId);
    request.body.CampaignDetails.campaignDetails = { deliveryRules: request?.body?.CampaignDetails?.deliveryRules, startDate: request?.body?.CampaignDetails?.startDate, endDate: request?.body?.CampaignDetails?.endDate };
    request.body.CampaignDetails.status = action == "create" ? "started" : "drafted";
    request.body.CampaignDetails.boundaryCode = getRootBoundaryCode(request.body.CampaignDetails.boundaries)
    request.body.CampaignDetails.projectType = request?.body?.Campaign?.projectType ? request?.body?.Campaign?.projectType : null;
    request.body.CampaignDetails.hierarchyType = request?.body?.Campaign?.hierarchyType ? request?.body?.Campaign?.hierarchyType : null;
    request.body.CampaignDetails.additionalDetails = request?.body?.Campaign?.additionalDetails ? request?.body?.Campaign?.additionalDetails : {};
    request.body.CampaignDetails.auditDetails = {
        createdBy: request?.body?.RequestInfo?.userInfo?.uuid,
        createdTime: Date.now(),
        lastModifiedBy: request?.body?.RequestInfo?.userInfo?.uuid,
        lastModifiedTime: Date.now(),
    }
    if (action == "create") {
        enrichRootProjectId(request.body);
    }
    else {
        request.body.CampaignDetails.projectId = null
    }
    logger.info("Persisting CampaignDetails : " + JSON.stringify(request?.body?.CampaignDetails));
    produceModifiedMessages(request?.body, config.KAFKA_SAVE_PROJECT_CAMPAIGN_DETAILS_TOPIC);
    delete request.body.CampaignDetails.campaignDetails
}

async function enrichAndPersistCampaignForUpdate(request: any) {
    const action = request?.body?.CampaignDetails?.action;
    const ExistingCampaignDetails = request?.body?.ExistingCampaignDetails;
    request.body.CampaignDetails.campaignNumber = ExistingCampaignDetails?.campaignNumber
    request.body.CampaignDetails.campaignDetails = { deliveryRules: request?.body?.CampaignDetails?.deliveryRules, startDate: request?.body?.CampaignDetails?.startDate, endDate: request?.body?.CampaignDetails?.endDate };
    request.body.CampaignDetails.status = action == "create" ? "started" : "drafted";
    request.body.CampaignDetails.boundaryCode = getRootBoundaryCode(request.body.CampaignDetails.boundaries)
    request.body.CampaignDetails.auditDetails = {
        lastModifiedBy: request?.body?.RequestInfo?.userInfo?.uuid,
        lastModifiedTime: Date.now(),
    }
    if (action == "create") {
        enrichRootProjectId(request.body);
    }
    else {
        request.body.CampaignDetails.projectId = null
    }
    logger.info("Persisting CampaignDetails : " + JSON.stringify(request?.body?.CampaignDetails));
    produceModifiedMessages(request?.body, config.KAFKA_UPDATE_PROJECT_CAMPAIGN_DETAILS_TOPIC);
    delete request.body.CampaignDetails.campaignDetails
    delete request.body.ExistingCampaignDetails
}


async function enrichAndPersistProjectCampaignRequest(request: any, actionInUrl: any) {
    if (actionInUrl == "create") {
        await enrichAndPersistCampaignForCreate(request)
    }
    else if (actionInUrl == "update") {
        await enrichAndPersistCampaignForUpdate(request)
    }
}


function getChildParentMap(modifiedBoundaryData: any) {
    const childParentMap: Map<string, string | null> = new Map();

    modifiedBoundaryData.forEach((row:any)=> {
        for (let j = row.length - 1; j >= 0; j--) {
            const child = row[j];
            const parent = j - 1 >= 0 ? row[j - 1] : null;
            if (!childParentMap.has(child)) {
                childParentMap.set(child, parent);
            }
        }
    });

    return childParentMap;
}


function getCodeMappingsOfExistingBoundaryCodes(withBoundaryCode: any[]) {
    const countMap = new Map<string, number>();
    const mappingMap = new Map<string, string>();
    withBoundaryCode.forEach((row: any[]) => {
        const len = row.length;
        if (len >= 3) {
            const grandParent = row[len - 3];
            if (mappingMap.has(grandParent)) {
                countMap.set(grandParent, (countMap.get(grandParent) || 0) + 1);
            } else {
                throw new Error("Insert boundary hierarchy level wise");
            }
        }
        mappingMap.set(row[len - 2], row[len - 1]);
    });
    return { mappingMap, countMap };
}




function getBoundaryTypeMap(boundaryData: any[], boundaryMap: Map<string, string>) {
    const boundaryTypeMap: { [key: string]: string } = {};

    boundaryData.forEach((boundary) => {
        Object.entries(boundary).forEach(([key, value]) => {
            if (typeof value === 'string' && key !== 'Boundary Code') {
                const boundaryCode = boundaryMap.get(value);
                if (boundaryCode !== undefined) {
                    boundaryTypeMap[boundaryCode] = key;
                }
            }
        });
    });

    return boundaryTypeMap;
}

function addBoundaryCodeToData(withBoundaryCode: any[], withoutBoundaryCode: any[], boundaryMap: Map<string, string>) {
    const boundaryDataWithBoundaryCode = withBoundaryCode;
    const boundaryDataForWithoutBoundaryCode = withoutBoundaryCode.map((row: any[]) => {
        const boundaryName = row[row.length - 1]; // Get the last element of the row
        const boundaryCode = boundaryMap.get(boundaryName); // Fetch corresponding boundary code from map
        return [...row, boundaryCode]; // Append boundary code to the row and return updated row
    });
    const boundaryDataForSheet = [...boundaryDataWithBoundaryCode, ...boundaryDataForWithoutBoundaryCode];
    return boundaryDataForSheet;
}

function prepareDataForExcel(boundaryDataForSheet: any, hierarchy: any[], boundaryMap: any) {
    const data = boundaryDataForSheet.map((boundary: any[]) => {
        const boundaryCode = boundary.pop();
        const rowData = boundary.concat(Array(Math.max(0, hierarchy.length - boundary.length)).fill(''));
        const boundaryCodeIndex = hierarchy.length;
        rowData[boundaryCodeIndex] = boundaryCode;
        return rowData;
    });
    return data;
}
function extractCodesFromBoundaryRelationshipResponse(boundaries: any[]): any {
    const codes = new Set();
    for (const boundary of boundaries) {
        codes.add(boundary.code); // Add code to the Set
        if (boundary.children && boundary.children.length > 0) {
            const childCodes = extractCodesFromBoundaryRelationshipResponse(boundary.children); // Recursively get child codes
            childCodes.forEach((code: any) => codes.add(code)); // Add child codes to the Set
        }
    }
    return codes;
}

async function searchProjectCampaignResourcData(request: any) {
    const CampaignDetails = request.body.CampaignDetails;
    const { tenantId, pagination, ids, ...searchFields } = CampaignDetails;
    const queryData = buildSearchQuery(tenantId, pagination, ids, searchFields);
    logger.info("queryData : " + JSON.stringify(queryData));
    const responseData = await executeSearchQuery(queryData.query, queryData.values);
    request.body.CampaignDetails = responseData;
}

function buildSearchQuery(tenantId: string, pagination: any, ids: string[], searchFields: any): { query: string, values: any[] } {
    let conditions = [];
    let values = [tenantId];
    let index = 2;

    for (const field in searchFields) {
        if (searchFields[field] !== undefined) {
            conditions.push(`${field} = $${index}`);
            values.push(searchFields[field]);
            index++;
        }
    }

    let query = `
        SELECT *
        FROM health.eg_cm_campaign_details
        WHERE tenantId = $1
    `;

    if (ids && ids.length > 0) {
        const idParams = ids.map((id, i) => `$${index + i}`);
        query += ` AND id IN (${idParams.join(', ')})`;
        values.push(...ids);
    }

    if (conditions.length > 0) {
        query += ` AND ${conditions.join(' AND ')}`;
    }

    if (pagination) {
        query += '\n';

        if (pagination.sortBy) {
            query += `ORDER BY ${pagination.sortBy}`;
            if (pagination.sortOrder) {
                query += ` ${pagination.sortOrder.toUpperCase()}`;
            }
            query += '\n';
        }

        if (pagination.limit !== undefined) {
            query += `LIMIT ${pagination.limit}`;
            if (pagination.offset !== undefined) {
                query += ` OFFSET ${pagination.offset}`;
            }
            query += '\n';
        }
    }

    return { query, values };
}

async function executeSearchQuery(query: string, values: any[]) {
    const queryResult = await pool.query(query, values);
    logger.info("queryResult : " + JSON.stringify(queryResult));
    return queryResult.rows.map((row: any) => ({
        id: row.id,
        tenantId: row.tenantid,
        status: row.status,
        action: row.action,
        campaignNumber: row.campaignnumber,
        campaignName: row.campaignname,
        projectType: row.projecttype,
        hierarchyType: row.hierarchytype,
        boundaryCode: row.boundarycode,
        projectId: row.projectid,
        createdBy: row.createdby,
        lastModifiedBy: row.lastmodifiedby,
        createdTime: Number(row?.createdtime),
        lastModifiedTime: row.lastmodifiedtime ? Number(row.lastmodifiedtime) : null,
        additionalDetails: row.additionaldetails,
        campaignDetails: row.campaigndetails
    }));
}

async function processDataSearchRequest(request: any) {
    const { SearchCriteria } = request.body;
    const query = buildWhereClauseForDataSearch(SearchCriteria);
    logger.info("queryData : " + JSON.stringify(query));
    const queryResult = await pool.query(query.query, query.values);
    logger.info("queryResult : " + JSON.stringify(queryResult));
    const results = queryResult.rows.map((row: any) => ({
        id: row.id,
        tenantId: row.tenantid,
        status: row.status,
        action: row.action,
        fileStoreId: row.filestoreid,
        processedFilestoreId: row.processedfilestoreid,
        type: row.type,
        createdBy: row.createdby,
        lastModifiedBy: row.lastmodifiedby,
        createdTime: Number(row?.createdtime),
        lastModifiedTime: row.lastmodifiedtime ? Number(row.lastmodifiedtime) : null,
        additionalDetails: row.additionaldetails
    }));
    request.body.ResourceDetails = results;
}

function buildWhereClauseForDataSearch(SearchCriteria: any): { query: string; values: any[] } {
    const { id, tenantId, type, status } = SearchCriteria;
    let conditions = [];
    let values = [];

    if (id && id.length > 0) {
        conditions.push(`id = ANY($${values.length + 1})`);
        values.push(id);
    }

    if (tenantId) {
        conditions.push(`tenantId = $${values.length + 1}`);
        values.push(tenantId);
    }

    if (type) {
        conditions.push(`type = $${values.length + 1}`);
        values.push(type);
    }

    if (status) {
        conditions.push(`status = $${values.length + 1}`);
        values.push(status);
    }

    const whereClause = conditions.length > 0 ? `WHERE ${conditions.join(' AND ')}` : '';

    return {
        query: `
    SELECT *
    FROM health.eg_cm_resource_details
    ${whereClause};`, values
    };
}

async function processBoundary(boundary: any, boundaryCodes: any, boundaries: any[], request: any, parent?: any) {
    if (!boundaryCodes.has(boundary.code)) {
        boundaries.push({ code: boundary?.code, type: boundary?.boundaryType });
        boundaryCodes.add(boundary?.code);
    }
    if (!request?.body?.boundaryProjectMapping?.[boundary?.code]) {
        request.body.boundaryProjectMapping[boundary?.code] = {
            parent: parent ? parent : null,
            projectId: null
        }
    }
    else {
        request.body.boundaryProjectMapping[boundary?.code].parent = parent
    }
    if (boundary?.includeAllChildren) {
        const params = {
            tenantId: request?.body?.CampaignDetails?.tenantId,
            codes: boundary?.code,
            hierarchyType: request?.body?.CampaignDetails?.hierarchyType,
            includeChildren: true
        }
        logger.info("Boundary relationship search url : " + config.host.boundaryHost + config.paths.boundaryRelationship);
        logger.info("Boundary relationship search params : " + JSON.stringify(params));
        const boundaryResponse = await httpRequest(config.host.boundaryHost + config.paths.boundaryRelationship, request.body, params);
        if (boundaryResponse?.TenantBoundary?.[0]) {
            logger.info("Boundary found " + JSON.stringify(boundaryResponse?.TenantBoundary?.[0]?.boundary));
            for (const childBoundary of boundaryResponse.TenantBoundary[0]?.boundary?.[0].children) {
                await processBoundary(childBoundary, boundaryCodes, boundaries, request, boundary?.code);
            }
        }
    }
}

async function addBoundaries(request: any) {
    const { boundaries } = request?.body?.CampaignDetails;
    var boundaryCodes = new Set(boundaries.map((boundary: any) => boundary.code));
    for (const boundary of boundaries) {
        await processBoundary(boundary, boundaryCodes, boundaries, request);
    }
}

function reorderBoundariesWithParentFirst(reorderedBoundaries: any[], boundaryProjectMapping: any) {
    // Function to get the index of a boundary in the reordered boundaries array
    function getIndex(code: any) {
        return reorderedBoundaries.findIndex((boundary: any) => boundary.code === code);
    }

    // Reorder boundaries so that parents come first
    for (const boundary of reorderedBoundaries) {
        const parentCode = boundaryProjectMapping[boundary.code]?.parent;
        if (parentCode) {
            const parentIndex = getIndex(parentCode);
            const boundaryIndex = getIndex(boundary.code);
            if (parentIndex !== -1 && boundaryIndex !== -1 && parentIndex > boundaryIndex) {
                // Move the boundary to be right after its parent
                reorderedBoundaries.splice(parentIndex + 1, 0, reorderedBoundaries.splice(boundaryIndex, 1)[0]);
            }
        }
    }

    return reorderedBoundaries;
}


// TODO: FIX THIS FUNCTION...NOT REORDERING CORRECTLY
async function reorderBoundaries(request: any) {
    request.body.boundaryProjectMapping = {}
    await addBoundaries(request)
    logger.info("Boundaries after addition " + JSON.stringify(request?.body?.CampaignDetails?.boundaries));
    console.log("Boundary Project Mapping " + JSON.stringify(request?.body?.boundaryProjectMapping));
    reorderBoundariesWithParentFirst(request?.body?.CampaignDetails?.boundaries, request?.body?.boundaryProjectMapping)
    logger.info("Reordered Boundaries " + JSON.stringify(request?.body?.CampaignDetails?.boundaries));
}

async function createProject(request: any) {
    const { tenantId, boundaries, projectType, startDate, endDate } = request?.body?.CampaignDetails;
    var Projects: any = [{
        tenantId,
        projectType,
        startDate,
        endDate,
        "projectSubType": "Campaign",
        "department": "Campaign",
        "description": "Campaign ",
    }]
    const projectCreateBody = {
        RequestInfo: request?.body?.RequestInfo,
        Projects
    }
    await reorderBoundaries(request)
    for (const boundary of boundaries) {
        Projects[0].address = { tenantId: tenantId, boundary: boundary?.code, boundaryType: boundary?.type }
        if (request?.body?.boundaryProjectMapping?.[boundary?.code]?.parent) {
            const parent = request?.body?.boundaryProjectMapping?.[boundary?.code]?.parent
            Projects[0].parent = request?.body?.boundaryProjectMapping?.[parent]?.projectId
        }
        else {
            Projects[0].parent = null
        }
        Projects[0].referenceID = request?.body?.CampaignDetails?.id
        await projectCreate(projectCreateBody, request)
        await new Promise(resolve => setTimeout(resolve, 3000));
    }
}

async function processBasedOnAction(request: any, actionInUrl: any) {
    if (actionInUrl == "create") {
        request.body.CampaignDetails.id = uuidv4()
    }
    if (request?.body?.CampaignDetails?.action == "create") {
        await createProjectCampaignResourcData(request);
        await createProject(request)
        await enrichAndPersistProjectCampaignRequest(request, actionInUrl)
    }
    else {
        await enrichAndPersistProjectCampaignRequest(request, actionInUrl)
    }
}
async function appendSheetsToWorkbook(boundaryData: any[]) {
    try {
        const uniqueDistricts: string[] = [];
        const uniqueDistrictsForMainSheet: string[] = [];
        const workbook = XLSX.utils.book_new();
        const mainSheetData: any[] = [];
        const headersForMainSheet = Object.keys(boundaryData[0]);
        mainSheetData.push(headersForMainSheet);

        for (const data of boundaryData) {
            const rowData = Object.values(data);
            const districtIndex = rowData.indexOf(data.District);
            const districtLevelRow = rowData.slice(0, districtIndex + 1);
            if (!uniqueDistrictsForMainSheet.includes(districtLevelRow.join('_'))) {
                uniqueDistrictsForMainSheet.push(districtLevelRow.join('_'));
                mainSheetData.push(rowData);
            }
        }
        const mainSheet = XLSX.utils.aoa_to_sheet(mainSheetData);
        XLSX.utils.book_append_sheet(workbook, mainSheet, 'Sheet1');

        for (const item of boundaryData) {
            if (item.District && !uniqueDistricts.includes(item.District)) {
                uniqueDistricts.push(item.District);
            }
        }
        for (const district of uniqueDistricts) {
            const districtDataFiltered = boundaryData.filter(item => item.District === district);
            const districtIndex = Object.keys(districtDataFiltered[0]).indexOf('District');
            const headers = Object.keys(districtDataFiltered[0]).slice(districtIndex);
            const newSheetData = [headers];
            for (const data of districtDataFiltered) {
                const rowData = Object.values(data).slice(districtIndex).map(value => value === null ? '' : String(value)); // Replace null with empty string
                newSheetData.push(rowData);
            }
            const ws = XLSX.utils.aoa_to_sheet(newSheetData);
            XLSX.utils.book_append_sheet(workbook, ws, district);
        }
        return workbook;
    } catch (error) {
        throw Error("An error occurred while appending sheets:");
    }
}

async function generateFilteredBoundaryData(request: any) {
<<<<<<< HEAD
    validateFilters(request);
=======
>>>>>>> 737f8733
    const rootBoundary: any = (request?.body?.Filters?.boundaries).filter((boundary: any) => boundary.isRoot);
    const params = {
        ...request?.query,
        includeChildren: true,
        codes: rootBoundary?.[0]?.code
    };
<<<<<<< HEAD
    const boundaryData = await getBoundaryRelationshipData(request, params);
    const filteredBoundaryList = filterBoundaries(boundaryData, request?.body?.Filters)
=======
    const boundaryDataFromRootOnwards = await getBoundaryRelationshipData(request, params);
    const filteredBoundaryList = filterBoundaries(boundaryDataFromRootOnwards, request?.body?.Filters)
>>>>>>> 737f8733
    return filteredBoundaryList;
}

function filterBoundaries(boundaryData: any[], filters: any): any {
    function filterRecursive(boundary: any): any {
        const boundaryFilters = filters && filters.boundaries; // Accessing boundaries array from filters object
        const filter = boundaryFilters?.find((f: any) => f.code === boundary.code && f.boundaryType === boundary.boundaryType);

        if (!filter) {
            return {
                ...boundary,
                children: boundary.children.map(filterRecursive)
            };
        }

        if (!boundary.children.length) {
            if (!filter.includeAllChildren) {
                throw new Error("Boundary cannot have includeAllChildren filter false if it does not have any children");
            }
            // If boundary has no children and includeAllChildren is true, return as is
            return {
                ...boundary,
                children: []
            };
        }

        if (filter.includeAllChildren) {
            // If includeAllChildren is true, return boundary with all children
            return {
                ...boundary,
                children: boundary.children.map(filterRecursive)
            };
        }

        const filteredChildren: any[] = [];
        boundary.children.forEach((child: any) => {
            const matchingFilter = boundaryFilters.find((f: any) => f.code === child.code && f.boundaryType === child.boundaryType);
            if (matchingFilter) {
                filteredChildren.push(filterRecursive(child));
            }
        });
        return {
            ...boundary,
            children: filteredChildren
        };
    }
    try {
        const filteredData = boundaryData.map(filterRecursive);
        return filteredData;
    }
    catch (e: any) {
        const errorMessage = "Error occurred while fetching boundaries: " + e.message;
        logger.error(errorMessage)
        throw new Error(errorMessage);
    }
}


function generateHierarchy(boundaries: any[]) {
    // Create an object to store boundary types and their parents
    const parentMap: any = {};

    // Populate the object with boundary types and their parents
    for (const boundary of boundaries) {
        parentMap[boundary.boundaryType] = boundary.parentBoundaryType;
    }

    // Traverse the hierarchy to generate the hierarchy list
    const hierarchyList = [];
    for (const boundaryType in parentMap) {
        if (Object.prototype.hasOwnProperty.call(parentMap, boundaryType)) {
            const parentBoundaryType = parentMap[boundaryType];
            if (parentBoundaryType === null) {
                // This boundary type has no parent, add it to the hierarchy list
                hierarchyList.push(boundaryType);
                // Traverse its children recursively
                traverseChildren(boundaryType, parentMap, hierarchyList);
            }
        }
    }
    return hierarchyList;
}

function traverseChildren(parent: any, parentMap: any, hierarchyList: any[]) {
    for (const boundaryType in parentMap) {
        if (Object.prototype.hasOwnProperty.call(parentMap, boundaryType)) {
            const parentBoundaryType = parentMap[boundaryType];
            if (parentBoundaryType === parent) {
                // This boundary type has the current parent, add it to the hierarchy list
                hierarchyList.push(boundaryType);
                // Traverse its children recursively
                traverseChildren(boundaryType, parentMap, hierarchyList);
            }
        }
    }
}

<<<<<<< HEAD
=======
function createBoundaryMap(boundaries: any[], boundaryMap: Map<string, string>): void {
    for (const boundary of boundaries) {
        boundaryMap.set(boundary.code, boundary.boundaryType);
        if (boundary.children.length > 0) {
            createBoundaryMap(boundary.children, boundaryMap);
        }
    }
}

>>>>>>> 737f8733
export {
    generateProcessedFileAndPersist,
    convertToTypeData,
    getChildParentMap,
    getBoundaryTypeMap,
    addBoundaryCodeToData,
    prepareDataForExcel,
    extractCodesFromBoundaryRelationshipResponse,
    searchProjectCampaignResourcData,
    processDataSearchRequest,
    getCodeMappingsOfExistingBoundaryCodes,
    processBasedOnAction,
    appendSheetsToWorkbook,
    generateFilteredBoundaryData,
<<<<<<< HEAD
    generateHierarchy
=======
    generateHierarchy,
    createBoundaryMap
>>>>>>> 737f8733
}<|MERGE_RESOLUTION|>--- conflicted
+++ resolved
@@ -10,10 +10,6 @@
 import pool from "../config/dbPoolConfig";
 import * as XLSX from 'xlsx';
 import { getBoundaryRelationshipData } from "./genericUtils";
-<<<<<<< HEAD
-import { validateFilters } from "./validators/campaignValidators";
-=======
->>>>>>> 737f8733
 
 // import * as xlsx from 'xlsx-populate';
 const _ = require('lodash');
@@ -320,7 +316,7 @@
 function getChildParentMap(modifiedBoundaryData: any) {
     const childParentMap: Map<string, string | null> = new Map();
 
-    modifiedBoundaryData.forEach((row:any)=> {
+    modifiedBoundaryData.forEach((row: any) => {
         for (let j = row.length - 1; j >= 0; j--) {
             const child = row[j];
             const parent = j - 1 >= 0 ? row[j - 1] : null;
@@ -710,23 +706,14 @@
 }
 
 async function generateFilteredBoundaryData(request: any) {
-<<<<<<< HEAD
-    validateFilters(request);
-=======
->>>>>>> 737f8733
     const rootBoundary: any = (request?.body?.Filters?.boundaries).filter((boundary: any) => boundary.isRoot);
     const params = {
         ...request?.query,
         includeChildren: true,
         codes: rootBoundary?.[0]?.code
     };
-<<<<<<< HEAD
-    const boundaryData = await getBoundaryRelationshipData(request, params);
-    const filteredBoundaryList = filterBoundaries(boundaryData, request?.body?.Filters)
-=======
     const boundaryDataFromRootOnwards = await getBoundaryRelationshipData(request, params);
     const filteredBoundaryList = filterBoundaries(boundaryDataFromRootOnwards, request?.body?.Filters)
->>>>>>> 737f8733
     return filteredBoundaryList;
 }
 
@@ -824,8 +811,6 @@
     }
 }
 
-<<<<<<< HEAD
-=======
 function createBoundaryMap(boundaries: any[], boundaryMap: Map<string, string>): void {
     for (const boundary of boundaries) {
         boundaryMap.set(boundary.code, boundary.boundaryType);
@@ -835,7 +820,6 @@
     }
 }
 
->>>>>>> 737f8733
 export {
     generateProcessedFileAndPersist,
     convertToTypeData,
@@ -850,10 +834,6 @@
     processBasedOnAction,
     appendSheetsToWorkbook,
     generateFilteredBoundaryData,
-<<<<<<< HEAD
-    generateHierarchy
-=======
     generateHierarchy,
     createBoundaryMap
->>>>>>> 737f8733
 }