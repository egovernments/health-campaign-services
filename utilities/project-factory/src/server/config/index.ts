--- conflicted
+++ resolved
@@ -58,16 +58,12 @@
     port: parseInt(process.env.APP_PORT || "8080") || 8080,
     host: HOST,
     contextPath: process.env.CONTEXT_PATH || "/project-factory",
-<<<<<<< HEAD
-    logLevel: process.env.LOG_LEVEL || "info"
-=======
-    logLevel: "debug" ,// TODO add a env variable and set it default to info
-    debugLogCharLimit : 1000
+    logLevel: process.env.LOG_LEVEL || "info",
+    debugLogCharLimit: 1000
   },
-  localisation:{
-    defaultLocale:"en_MZ",
-    boundaryPrefix:"rainmaker-boundary"
->>>>>>> 5c41b60d
+  localisation: {
+    defaultLocale: "en_MZ",
+    boundaryPrefix: "rainmaker-boundary"
   },
   // Host configuration
   host: {
