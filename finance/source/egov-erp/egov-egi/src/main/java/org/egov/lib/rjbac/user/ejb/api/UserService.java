--- conflicted
+++ resolved
@@ -11,165 +11,160 @@
 import java.util.Set;
 
 import org.egov.exceptions.DuplicateElementException;
-import org.egov.infra.admin.master.entity.Role;
 import org.egov.infra.admin.master.entity.User;
 import org.egov.lib.admbndry.BoundaryType;
 import org.egov.lib.rjbac.dept.Department;
 import org.egov.lib.rjbac.jurisdiction.Jurisdiction;
 import org.egov.lib.rjbac.jurisdiction.JurisdictionValues;
-<<<<<<< HEAD
-import org.egov.lib.rjbac.user.UserRole;
-=======
->>>>>>> a3c80bd4
 import org.egov.lib.security.JurisdictionCheck;
 
 public interface UserService {
 
-	/**
-	 * Creates a User in the System.
-	 * @param usr the usr
-	 * @throws DuplicateElementException the duplicate element exception
-	 */
-	void createUser(User usr) throws DuplicateElementException;;
+        /**
+         * Creates a User in the System.
+         * @param usr the usr
+         * @throws DuplicateElementException the duplicate element exception
+         */
+        void createUser(User usr) throws DuplicateElementException;;
 
-	/**
-	 * Updates the user object and also encrypts the user's password. Assumption is that the user object passed in does not encrypt the password
-	 * @param usr the usr
-	 */
-	void updateUser(User usr);
+        /**
+         * Updates the user object and also encrypts the user's password. Assumption is that the user object passed in does not encrypt the password
+         * @param usr the usr
+         */
+        void updateUser(User usr);
 
-	
-	/**
-	 * Returns a user with the given userid.
-	 * @param id the id
-	 * @return User with the given id
-	 */
-	User getUserByID(Long id);
+        
+        /**
+         * Returns a user with the given userid.
+         * @param id the id
+         * @return User with the given id
+         */
+        User getUserByID(Long id);
 
-	/**
-	 * Returns User with the given username. Each user is uniquely identified by a username in the system. The function returns the exact match of the given username
-	 * @param userName the user name
-	 * @return User matching the username
-	 */
-	@JurisdictionCheck
-	User getUserByUserName(String userName);
+        /**
+         * Returns User with the given username. Each user is uniquely identified by a username in the system. The function returns the exact match of the given username
+         * @param userName the user name
+         * @return User matching the username
+         */
+        @JurisdictionCheck
+        User getUserByUserName(String userName);
 
-	/**
-	 * Returns the list of User's for the given like User Name
-	 * @param userName the user name
-	 * @return List of User matching like the user name
-	 */
-	List<User> getAllUserByUserNameLike(String userName);
+        /**
+         * Returns the list of User's for the given like User Name
+         * @param userName the user name
+         * @return List of User matching like the user name
+         */
+        List<User> getAllUserByUserNameLike(String userName);
 
-	/**
-	 * Returns the list of Users who match the given name. The name is matched in the first, middle OR the last name.
-	 * @param name the name
-	 * @return List of users matching the given criteria
-	 */
-	List<User> getUserByName(String name);
+        /**
+         * Returns the list of Users who match the given name. The name is matched in the first, middle OR the last name.
+         * @param name the name
+         * @return List of users matching the given criteria
+         */
+        List<User> getUserByName(String name);
 
-	/**
-	 * This method returns the all jurisdictions of the user. Historical data as well
-	 * @param userid the userid
-	 * @return the all jurisdictions for user
-	 * @return
-	 */
-	Set<JurisdictionValues> getAllJurisdictionsForUser(Long userid);
+        /**
+         * This method returns the all jurisdictions of the user. Historical data as well
+         * @param userid the userid
+         * @return the all jurisdictions for user
+         * @return
+         */
+        Set<JurisdictionValues> getAllJurisdictionsForUser(Long userid);
 
-	/**
-	 * This method returns the jurisdiction based as on date and userid.
-	 * @param userid the userid
-	 * @param jurDate the jur date
-	 * @return the jurisdictions for user
-	 * @return
-	 */
-	Set<JurisdictionValues> getJurisdictionsForUser(Long userid, Date jurDate);
+        /**
+         * This method returns the jurisdiction based as on date and userid.
+         * @param userid the userid
+         * @param jurDate the jur date
+         * @return the jurisdictions for user
+         * @return
+         */
+        Set<JurisdictionValues> getJurisdictionsForUser(Long userid, Date jurDate);
 
-	/**
-	 * deletes the user from the system.
-	 * @param usr to be deleted
-	 */
-	void removeUser(User usr);
+        /**
+         * deletes the user from the system.
+         * @param usr to be deleted
+         */
+        void removeUser(User usr);
 
-	/**
-	 * deletes the user from the system.
-	 * @param usrID the usr id
-	 */
-	void removeUser(Long usrID);
+        /**
+         * deletes the user from the system.
+         * @param usrID the usr id
+         */
+        void removeUser(Long usrID);
 
-	/**
-	 * Gets the juridiction levels of the user.
-	 * @param userid The userid whose jurisdiction levels are needed
-	 * @return Set of the Jurisdiction Levels of this user
-	 */
-	Set<JurisdictionValues> getUserJurisdictions(Long userid);
+        /**
+         * Gets the juridiction levels of the user.
+         * @param userid The userid whose jurisdiction levels are needed
+         * @return Set of the Jurisdiction Levels of this user
+         */
+        Set<JurisdictionValues> getUserJurisdictions(Long userid);
 
-	/**
-	 * Gets the all users for jurisdiction type.
-	 * @param bt the bt
-	 * @param topLvlBndryID the top lvl bndry id
-	 * @return the all users for jurisdiction type
-	 */
-	Map getAllUsersForJurisdictionType(BoundaryType bt, Integer topLvlBndryID);
+        /**
+         * Gets the all users for jurisdiction type.
+         * @param bt the bt
+         * @param topLvlBndryID the top lvl bndry id
+         * @return the all users for jurisdiction type
+         */
+        Map getAllUsersForJurisdictionType(BoundaryType bt, Integer topLvlBndryID);
 
-	/**
-	 * Gets the all users for jurisdiction type full resolve.
-	 * @param bt the bt
-	 * @param topLevelBoundaryID the top level boundary id
-	 * @return the all users for jurisdiction type full resolve
-	 */
-	Map getAllUsersForJurisdictionTypeFullResolve(BoundaryType bt, Integer topLevelBoundaryID);
+        /**
+         * Gets the all users for jurisdiction type full resolve.
+         * @param bt the bt
+         * @param topLevelBoundaryID the top level boundary id
+         * @return the all users for jurisdiction type full resolve
+         */
+        Map getAllUsersForJurisdictionTypeFullResolve(BoundaryType bt, Integer topLevelBoundaryID);
 
-	/**
-	 * Gets the all users for jurisdiction full resolve.
-	 * @param boundaryTypeList the boundary type list
-	 * @param topLevelBoundaryID the top level boundary id
-	 * @return the all users for jurisdiction full resolve
-	 */
-	Map getAllUsersForJurisdictionFullResolve(List boundaryTypeList, Integer topLevelBoundaryID);
+        /**
+         * Gets the all users for jurisdiction full resolve.
+         * @param boundaryTypeList the boundary type list
+         * @param topLevelBoundaryID the top level boundary id
+         * @return the all users for jurisdiction full resolve
+         */
+        Map getAllUsersForJurisdictionFullResolve(List boundaryTypeList, Integer topLevelBoundaryID);
 
-	/**
-	 * Gets the users by department.
-	 * @param department the department
-	 * @return the users by department
-	 */
-	List getUsersByDepartment(Department department);
+        /**
+         * Gets the users by department.
+         * @param department the department
+         * @return the users by department
+         */
+        List getUsersByDepartment(Department department);
 
-	/**
-	 * Find ip address.
-	 * @param ipAddr the ip addr
-	 * @return the list
-	 */
-	List findIpAddress(String ipAddr);
+        /**
+         * Find ip address.
+         * @param ipAddr the ip addr
+         * @return the list
+         */
+        List findIpAddress(String ipAddr);
 
-	/**
-	 * Gets the all users.
-	 * @return the all users
-	 */
-	List getAllUsers();
+        /**
+         * Gets the all users.
+         * @return the all users
+         */
+        List getAllUsers();
 
-	/**
-	 * Gets the jurisdiction value by bndry id and user id.
-	 * @param bndryId the bndry id
-	 * @param userId the user id
-	 * @return the jurisdiction value by bndry id and user id
-	 */
-	JurisdictionValues getJurisdictionValueByBndryIdAndUserId(Integer bndryId, Long userId);
+        /**
+         * Gets the jurisdiction value by bndry id and user id.
+         * @param bndryId the bndry id
+         * @param userId the user id
+         * @return the jurisdiction value by bndry id and user id
+         */
+        JurisdictionValues getJurisdictionValueByBndryIdAndUserId(Integer bndryId, Long userId);
 
-	/**
-	 * Gets the jurisdiction by bndry type id and user id.
-	 * @param bndryTypeId the bndry type id
-	 * @param userId the user id
-	 * @return the jurisdiction by bndry type id and user id
-	 */
-	Jurisdiction getJurisdictionByBndryTypeIdAndUserId(Integer bndryTypeId, Long userId);
+        /**
+         * Gets the jurisdiction by bndry type id and user id.
+         * @param bndryTypeId the bndry type id
+         * @param userId the user id
+         * @return the jurisdiction by bndry type id and user id
+         */
+        Jurisdiction getJurisdictionByBndryTypeIdAndUserId(Integer bndryTypeId, Long userId);
 
-	/**
-	 * Gets the all users by role.
-	 * @param roleList the role list
-	 * @param topBoundaryID the top boundary id
-	 * @param roleDate the role date
-	 * @return the all users by role
-	 */
-	List getAllUsersByRole(List roleList, int topBoundaryID, Date roleDate);
+        /**
+         * Gets the all users by role.
+         * @param roleList the role list
+         * @param topBoundaryID the top boundary id
+         * @param roleDate the role date
+         * @return the all users by role
+         */
+        List getAllUsersByRole(List roleList, int topBoundaryID, Date roleDate);
 }