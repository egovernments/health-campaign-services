package org.egov.lib.rjbac.user.ejb.server;

import java.util.Date;
import java.util.List;
import java.util.Map;
import java.util.Set;

import org.egov.exceptions.EGOVRuntimeException;
import org.egov.infra.admin.master.entity.Role;
import org.egov.infra.admin.master.entity.User;
import org.egov.lib.admbndry.BoundaryType;
import org.egov.lib.rjbac.dept.Department;
import org.egov.lib.rjbac.jurisdiction.Jurisdiction;
import org.egov.lib.rjbac.jurisdiction.JurisdictionValues;
<<<<<<< HEAD
import org.egov.lib.rjbac.user.UserRole;
=======
import org.egov.lib.rjbac.role.Role;
>>>>>>> a3c80bd4
import org.egov.lib.rjbac.user.dao.TerminalDAO;
import org.egov.lib.rjbac.user.dao.UserDAO;
import org.egov.lib.rjbac.user.ejb.api.UserService;
import org.hibernate.Query;
import org.hibernate.Session;
import org.hibernate.SessionFactory;

public class UserServiceImpl implements UserService {

	private SessionFactory sessionFactory;
	private UserDAO userDAO;

	private Session getSession() {
		return sessionFactory.getCurrentSession();
	}

	public UserServiceImpl(SessionFactory sessionFactory, UserDAO userDAO) {
		this.sessionFactory = sessionFactory;
		this.userDAO = userDAO;
	}

	@Override
	public void createUser(final User usr) {
		userDAO.createOrUpdateUserWithPwdEncryption(usr);
	}

	@Override
	public void updateUser(final User usr) {
		userDAO.createOrUpdateUserWithPwdEncryption(usr);
	}

	@Override
	public User getUserByID(final Long id) {
		return userDAO.getUserByID(id);
	}

	/**
	 * Gets the user by name.
	 * @param userName the user name
	 * @return the user by name
	 * @see org.egov.lib.rjbac.user.ejb.api.UserService#getUserByName(java.lang.String)
	 */
	@Override
	public List<User> getUserByName(final String userName) {
		return userDAO.getUserByName(userName);
	}

	/**
	 * Gets the user by user name.
	 * @param userName the user name
	 * @return the user by user name
	 * @see org.egov.lib.rjbac.user.ejb.api.UserService#getUserByUserName(java.lang.String)
	 */

	@Override
	public User getUserByUserName(final String userName) {
		return userDAO.getUserByUserName(userName);

	}

	/**
	 * Returns the list of User's for the given like User Name
	 * @param userName the user name
	 * @return List of User matching like the user name
	 */
	@Override
	public List<User> getAllUserByUserNameLike(final String userName) {
		return userDAO.getAllUserByUserNameLike(userName);
	}

	
	/*
	 * (non-Javadoc)
	 * @see org.egov.lib.rjbac.user.ejb.api.IUserManager#getAllJurisdictionsForUser(java.lang.Integer)
	 */
	@Override
	public Set<JurisdictionValues> getAllJurisdictionsForUser(final Long userid) {
		return userDAO.getAllJurisdictionsForUser(userid);
	}

	/*
	 * (non-Javadoc)
	 * @see org.egov.lib.rjbac.user.ejb.api.IUserManager#getJurisdictionsForUser(java.lang.Integer, java.util.Date)
	 */
	@Override
	public Set<JurisdictionValues> getJurisdictionsForUser(final Long userid, final Date jurDate) {
		return userDAO.getJurisdictionsForUser(userid, jurDate);
	}

	/**
	 * Removes the user.
	 * @param usrID the usr id
	 * @see org.egov.lib.rjbac.user.ejb.api.UserService#removeUser(java.lang.Integer)
	 */
	@Override
	public void removeUser(final Long usrID) {
		userDAO.removeUser(usrID);
	}

	/**
	 * Removes the user.
	 * @param usr the usr
	 * @see org.egov.lib.rjbac.user.ejb.api.UserService#removeUser(org.egov.infra.admin.master.entity.User)
	 */
	@Override
	public void removeUser(final User usr) {
		userDAO.removeUser(usr);
	}

	/**
	 * Gets the jurisdiction value by bndry id and user id.
	 * @param bndryId the bndry id
	 * @param userId the user id
	 * @return the jurisdiction value by bndry id and user id
	 * @see org.egov.lib.rjbac.user.ejb.api.UserService#getUserJurisdictionLevels(java.lang.Integer)
	 */
	@Override
	public JurisdictionValues getJurisdictionValueByBndryIdAndUserId(final Integer bndryId, final Long userId) {
		return userDAO.getJurisdictionValueByBndryIdAndUserId(bndryId, userId);
	}

	/*
	 * (non-Javadoc)
	 * @see org.egov.lib.rjbac.user.ejb.api.IUserManager#getJurisdictionByBndryTypeIdAndUserId(java.lang.Integer, java.lang.Integer)
	 */
	@Override
	public Jurisdiction getJurisdictionByBndryTypeIdAndUserId(final Integer bndryTypeId, final Long userId) {
		return userDAO.getJurisdictionByBndryTypeIdAndUserId(bndryTypeId, userId);
	}

	/**
	 * Gets the user jurisdictions.
	 * @param userid the userid
	 * @return the user jurisdictions
	 * @see org.egov.lib.rjbac.user.ejb.api.UserService#getUserJurisdictionLevels(java.lang.Integer)
	 */
	@Override
	public Set<JurisdictionValues> getUserJurisdictions(final Long userid) {
		return getJurisdictionsForUser(userid, new java.util.Date());
	}

	/*
	 * (non-Javadoc)
	 * @see org.egov.lib.rjbac.user.ejb.api.IUserManager#getAllUsersForJurisdictionType(org.egov.lib.admbndry.BoundaryType, java.lang.Integer)
	 */
	@Override
	public Map getAllUsersForJurisdictionType(final BoundaryType bt, final Integer topLvlBndryID) {
		return userDAO.getAllUsersForJurisdictionType(bt, topLvlBndryID);

	}

	/*
	 * (non-Javadoc)
	 * @see org.egov.lib.rjbac.user.ejb.api.IUserManager#getAllUsersForJurisdictionTypeFullResolve(org.egov.lib.admbndry.BoundaryType, java.lang.Integer)
	 */
	@Override
	public Map getAllUsersForJurisdictionTypeFullResolve(final BoundaryType bt, final Integer topLevelBoundaryID) {
		return userDAO.getAllUsersForJurisdictionTypeFullResolve(bt, topLevelBoundaryID);

	}

	/*
	 * (non-Javadoc)
	 * @see org.egov.lib.rjbac.user.ejb.api.IUserManager#getAllUsersForJurisdictionFullResolve(java.util.List, java.lang.Integer)
	 */
	@Override
	public Map getAllUsersForJurisdictionFullResolve(final List boundaryTypeList, final Integer topLevelBoundaryID) {
		return userDAO.getAllUsersForJurisdictionFullResolve(boundaryTypeList, topLevelBoundaryID);

	}

	/*
	 * (non-Javadoc)
	 * @see org.egov.lib.rjbac.user.ejb.api.IUserManager#getUsersByDepartment(org.egov.lib.rjbac.dept.Department)
	 */
	@Override
	public List<User> getUsersByDepartment(final Department department) {
		return userDAO.getUsersByDepartment(department);
	}

	/*
	 * (non-Javadoc)
	 * @see org.egov.lib.rjbac.user.ejb.api.IUserManager#findIpAddress(java.lang.String)
	 */
	@Override
	public List findIpAddress(final String ipAddr) {
		return new TerminalDAO(sessionFactory).getTerminal(ipAddr);
	}

	/*
	 * (non-Javadoc)
	 * @see org.egov.lib.rjbac.user.ejb.api.IUserManager#getAllUsers()
	 */
	@Override
	public List<User> getAllUsers() {
		return userDAO.getAllUsers();

	}

	/**
	 * Gets the superior user id.
	 * @param userId the user id
	 * @return the superior user id
	 * @throws Exception the exception
	 */
	public String getSuperiorUserId(final String userId) throws Exception {
		try {
			final Query query = getSession().createQuery("SELECT REPORTSTO FROM EG_USER WHERE ID_USER := userId");
			query.setString("userId", userId);
			return (String) query.uniqueResult();
		} catch (final Exception ex) {
			throw new EGOVRuntimeException("Exception in getSuperiorUserId()", ex);
		}
	}

	/**
	 * Gets the inferior user id.
	 * @param userId the user id
	 * @return the inferior user id
	 * @throws Exception the exception
	 */
	public String getInferiorUserId(final String userId) throws Exception {
		try {
			final Query query = getSession().createQuery("SELECT ID_USER FROM EG_USER WHERE REPORTSTO := userId");
			query.setString("userId", userId);
			return (String) query.uniqueResult();
		} catch (final Exception ex) {
			throw new EGOVRuntimeException("Exception in getInferiorUserId()", ex);
		}
	}

	/*
	 * (non-Javadoc)
	 * @see org.egov.lib.rjbac.user.ejb.api.IUserManager#getAllUsersByRole(java.util.List, int, java.util.Date)
	 */
	@Override
	public List<User> getAllUsersByRole(final List roleList, final int topBoundaryID, final Date roleDate) {
		return userDAO.getAllUsersByRole(roleList, topBoundaryID, roleDate);
	}
}<|MERGE_RESOLUTION|>--- conflicted
+++ resolved
@@ -6,17 +6,11 @@
 import java.util.Set;
 
 import org.egov.exceptions.EGOVRuntimeException;
-import org.egov.infra.admin.master.entity.Role;
 import org.egov.infra.admin.master.entity.User;
 import org.egov.lib.admbndry.BoundaryType;
 import org.egov.lib.rjbac.dept.Department;
 import org.egov.lib.rjbac.jurisdiction.Jurisdiction;
 import org.egov.lib.rjbac.jurisdiction.JurisdictionValues;
-<<<<<<< HEAD
-import org.egov.lib.rjbac.user.UserRole;
-=======
-import org.egov.lib.rjbac.role.Role;
->>>>>>> a3c80bd4
 import org.egov.lib.rjbac.user.dao.TerminalDAO;
 import org.egov.lib.rjbac.user.dao.UserDAO;
 import org.egov.lib.rjbac.user.ejb.api.UserService;
@@ -26,234 +20,234 @@
 
 public class UserServiceImpl implements UserService {
 
-	private SessionFactory sessionFactory;
-	private UserDAO userDAO;
-
-	private Session getSession() {
-		return sessionFactory.getCurrentSession();
-	}
-
-	public UserServiceImpl(SessionFactory sessionFactory, UserDAO userDAO) {
-		this.sessionFactory = sessionFactory;
-		this.userDAO = userDAO;
-	}
-
-	@Override
-	public void createUser(final User usr) {
-		userDAO.createOrUpdateUserWithPwdEncryption(usr);
-	}
-
-	@Override
-	public void updateUser(final User usr) {
-		userDAO.createOrUpdateUserWithPwdEncryption(usr);
-	}
-
-	@Override
-	public User getUserByID(final Long id) {
-		return userDAO.getUserByID(id);
-	}
-
-	/**
-	 * Gets the user by name.
-	 * @param userName the user name
-	 * @return the user by name
-	 * @see org.egov.lib.rjbac.user.ejb.api.UserService#getUserByName(java.lang.String)
-	 */
-	@Override
-	public List<User> getUserByName(final String userName) {
-		return userDAO.getUserByName(userName);
-	}
-
-	/**
-	 * Gets the user by user name.
-	 * @param userName the user name
-	 * @return the user by user name
-	 * @see org.egov.lib.rjbac.user.ejb.api.UserService#getUserByUserName(java.lang.String)
-	 */
-
-	@Override
-	public User getUserByUserName(final String userName) {
-		return userDAO.getUserByUserName(userName);
-
-	}
-
-	/**
-	 * Returns the list of User's for the given like User Name
-	 * @param userName the user name
-	 * @return List of User matching like the user name
-	 */
-	@Override
-	public List<User> getAllUserByUserNameLike(final String userName) {
-		return userDAO.getAllUserByUserNameLike(userName);
-	}
-
-	
-	/*
-	 * (non-Javadoc)
-	 * @see org.egov.lib.rjbac.user.ejb.api.IUserManager#getAllJurisdictionsForUser(java.lang.Integer)
-	 */
-	@Override
-	public Set<JurisdictionValues> getAllJurisdictionsForUser(final Long userid) {
-		return userDAO.getAllJurisdictionsForUser(userid);
-	}
-
-	/*
-	 * (non-Javadoc)
-	 * @see org.egov.lib.rjbac.user.ejb.api.IUserManager#getJurisdictionsForUser(java.lang.Integer, java.util.Date)
-	 */
-	@Override
-	public Set<JurisdictionValues> getJurisdictionsForUser(final Long userid, final Date jurDate) {
-		return userDAO.getJurisdictionsForUser(userid, jurDate);
-	}
-
-	/**
-	 * Removes the user.
-	 * @param usrID the usr id
-	 * @see org.egov.lib.rjbac.user.ejb.api.UserService#removeUser(java.lang.Integer)
-	 */
-	@Override
-	public void removeUser(final Long usrID) {
-		userDAO.removeUser(usrID);
-	}
-
-	/**
-	 * Removes the user.
-	 * @param usr the usr
-	 * @see org.egov.lib.rjbac.user.ejb.api.UserService#removeUser(org.egov.infra.admin.master.entity.User)
-	 */
-	@Override
-	public void removeUser(final User usr) {
-		userDAO.removeUser(usr);
-	}
-
-	/**
-	 * Gets the jurisdiction value by bndry id and user id.
-	 * @param bndryId the bndry id
-	 * @param userId the user id
-	 * @return the jurisdiction value by bndry id and user id
-	 * @see org.egov.lib.rjbac.user.ejb.api.UserService#getUserJurisdictionLevels(java.lang.Integer)
-	 */
-	@Override
-	public JurisdictionValues getJurisdictionValueByBndryIdAndUserId(final Integer bndryId, final Long userId) {
-		return userDAO.getJurisdictionValueByBndryIdAndUserId(bndryId, userId);
-	}
-
-	/*
-	 * (non-Javadoc)
-	 * @see org.egov.lib.rjbac.user.ejb.api.IUserManager#getJurisdictionByBndryTypeIdAndUserId(java.lang.Integer, java.lang.Integer)
-	 */
-	@Override
-	public Jurisdiction getJurisdictionByBndryTypeIdAndUserId(final Integer bndryTypeId, final Long userId) {
-		return userDAO.getJurisdictionByBndryTypeIdAndUserId(bndryTypeId, userId);
-	}
-
-	/**
-	 * Gets the user jurisdictions.
-	 * @param userid the userid
-	 * @return the user jurisdictions
-	 * @see org.egov.lib.rjbac.user.ejb.api.UserService#getUserJurisdictionLevels(java.lang.Integer)
-	 */
-	@Override
-	public Set<JurisdictionValues> getUserJurisdictions(final Long userid) {
-		return getJurisdictionsForUser(userid, new java.util.Date());
-	}
-
-	/*
-	 * (non-Javadoc)
-	 * @see org.egov.lib.rjbac.user.ejb.api.IUserManager#getAllUsersForJurisdictionType(org.egov.lib.admbndry.BoundaryType, java.lang.Integer)
-	 */
-	@Override
-	public Map getAllUsersForJurisdictionType(final BoundaryType bt, final Integer topLvlBndryID) {
-		return userDAO.getAllUsersForJurisdictionType(bt, topLvlBndryID);
-
-	}
-
-	/*
-	 * (non-Javadoc)
-	 * @see org.egov.lib.rjbac.user.ejb.api.IUserManager#getAllUsersForJurisdictionTypeFullResolve(org.egov.lib.admbndry.BoundaryType, java.lang.Integer)
-	 */
-	@Override
-	public Map getAllUsersForJurisdictionTypeFullResolve(final BoundaryType bt, final Integer topLevelBoundaryID) {
-		return userDAO.getAllUsersForJurisdictionTypeFullResolve(bt, topLevelBoundaryID);
-
-	}
-
-	/*
-	 * (non-Javadoc)
-	 * @see org.egov.lib.rjbac.user.ejb.api.IUserManager#getAllUsersForJurisdictionFullResolve(java.util.List, java.lang.Integer)
-	 */
-	@Override
-	public Map getAllUsersForJurisdictionFullResolve(final List boundaryTypeList, final Integer topLevelBoundaryID) {
-		return userDAO.getAllUsersForJurisdictionFullResolve(boundaryTypeList, topLevelBoundaryID);
-
-	}
-
-	/*
-	 * (non-Javadoc)
-	 * @see org.egov.lib.rjbac.user.ejb.api.IUserManager#getUsersByDepartment(org.egov.lib.rjbac.dept.Department)
-	 */
-	@Override
-	public List<User> getUsersByDepartment(final Department department) {
-		return userDAO.getUsersByDepartment(department);
-	}
-
-	/*
-	 * (non-Javadoc)
-	 * @see org.egov.lib.rjbac.user.ejb.api.IUserManager#findIpAddress(java.lang.String)
-	 */
-	@Override
-	public List findIpAddress(final String ipAddr) {
-		return new TerminalDAO(sessionFactory).getTerminal(ipAddr);
-	}
-
-	/*
-	 * (non-Javadoc)
-	 * @see org.egov.lib.rjbac.user.ejb.api.IUserManager#getAllUsers()
-	 */
-	@Override
-	public List<User> getAllUsers() {
-		return userDAO.getAllUsers();
-
-	}
-
-	/**
-	 * Gets the superior user id.
-	 * @param userId the user id
-	 * @return the superior user id
-	 * @throws Exception the exception
-	 */
-	public String getSuperiorUserId(final String userId) throws Exception {
-		try {
-			final Query query = getSession().createQuery("SELECT REPORTSTO FROM EG_USER WHERE ID_USER := userId");
-			query.setString("userId", userId);
-			return (String) query.uniqueResult();
-		} catch (final Exception ex) {
-			throw new EGOVRuntimeException("Exception in getSuperiorUserId()", ex);
-		}
-	}
-
-	/**
-	 * Gets the inferior user id.
-	 * @param userId the user id
-	 * @return the inferior user id
-	 * @throws Exception the exception
-	 */
-	public String getInferiorUserId(final String userId) throws Exception {
-		try {
-			final Query query = getSession().createQuery("SELECT ID_USER FROM EG_USER WHERE REPORTSTO := userId");
-			query.setString("userId", userId);
-			return (String) query.uniqueResult();
-		} catch (final Exception ex) {
-			throw new EGOVRuntimeException("Exception in getInferiorUserId()", ex);
-		}
-	}
-
-	/*
-	 * (non-Javadoc)
-	 * @see org.egov.lib.rjbac.user.ejb.api.IUserManager#getAllUsersByRole(java.util.List, int, java.util.Date)
-	 */
-	@Override
-	public List<User> getAllUsersByRole(final List roleList, final int topBoundaryID, final Date roleDate) {
-		return userDAO.getAllUsersByRole(roleList, topBoundaryID, roleDate);
-	}
+        private SessionFactory sessionFactory;
+        private UserDAO userDAO;
+
+        private Session getSession() {
+                return sessionFactory.getCurrentSession();
+        }
+
+        public UserServiceImpl(SessionFactory sessionFactory, UserDAO userDAO) {
+                this.sessionFactory = sessionFactory;
+                this.userDAO = userDAO;
+        }
+
+        @Override
+        public void createUser(final User usr) {
+                userDAO.createOrUpdateUserWithPwdEncryption(usr);
+        }
+
+        @Override
+        public void updateUser(final User usr) {
+                userDAO.createOrUpdateUserWithPwdEncryption(usr);
+        }
+
+        @Override
+        public User getUserByID(final Long id) {
+                return userDAO.getUserByID(id);
+        }
+
+        /**
+         * Gets the user by name.
+         * @param userName the user name
+         * @return the user by name
+         * @see org.egov.lib.rjbac.user.ejb.api.UserService#getUserByName(java.lang.String)
+         */
+        @Override
+        public List<User> getUserByName(final String userName) {
+                return userDAO.getUserByName(userName);
+        }
+
+        /**
+         * Gets the user by user name.
+         * @param userName the user name
+         * @return the user by user name
+         * @see org.egov.lib.rjbac.user.ejb.api.UserService#getUserByUserName(java.lang.String)
+         */
+
+        @Override
+        public User getUserByUserName(final String userName) {
+                return userDAO.getUserByUserName(userName);
+
+        }
+
+        /**
+         * Returns the list of User's for the given like User Name
+         * @param userName the user name
+         * @return List of User matching like the user name
+         */
+        @Override
+        public List<User> getAllUserByUserNameLike(final String userName) {
+                return userDAO.getAllUserByUserNameLike(userName);
+        }
+
+        
+        /*
+         * (non-Javadoc)
+         * @see org.egov.lib.rjbac.user.ejb.api.IUserManager#getAllJurisdictionsForUser(java.lang.Integer)
+         */
+        @Override
+        public Set<JurisdictionValues> getAllJurisdictionsForUser(final Long userid) {
+                return userDAO.getAllJurisdictionsForUser(userid);
+        }
+
+        /*
+         * (non-Javadoc)
+         * @see org.egov.lib.rjbac.user.ejb.api.IUserManager#getJurisdictionsForUser(java.lang.Integer, java.util.Date)
+         */
+        @Override
+        public Set<JurisdictionValues> getJurisdictionsForUser(final Long userid, final Date jurDate) {
+                return userDAO.getJurisdictionsForUser(userid, jurDate);
+        }
+
+        /**
+         * Removes the user.
+         * @param usrID the usr id
+         * @see org.egov.lib.rjbac.user.ejb.api.UserService#removeUser(java.lang.Integer)
+         */
+        @Override
+        public void removeUser(final Long usrID) {
+                userDAO.removeUser(usrID);
+        }
+
+        /**
+         * Removes the user.
+         * @param usr the usr
+         * @see org.egov.lib.rjbac.user.ejb.api.UserService#removeUser(org.egov.infra.admin.master.entity.User)
+         */
+        @Override
+        public void removeUser(final User usr) {
+                userDAO.removeUser(usr);
+        }
+
+        /**
+         * Gets the jurisdiction value by bndry id and user id.
+         * @param bndryId the bndry id
+         * @param userId the user id
+         * @return the jurisdiction value by bndry id and user id
+         * @see org.egov.lib.rjbac.user.ejb.api.UserService#getUserJurisdictionLevels(java.lang.Integer)
+         */
+        @Override
+        public JurisdictionValues getJurisdictionValueByBndryIdAndUserId(final Integer bndryId, final Long userId) {
+                return userDAO.getJurisdictionValueByBndryIdAndUserId(bndryId, userId);
+        }
+
+        /*
+         * (non-Javadoc)
+         * @see org.egov.lib.rjbac.user.ejb.api.IUserManager#getJurisdictionByBndryTypeIdAndUserId(java.lang.Integer, java.lang.Integer)
+         */
+        @Override
+        public Jurisdiction getJurisdictionByBndryTypeIdAndUserId(final Integer bndryTypeId, final Long userId) {
+                return userDAO.getJurisdictionByBndryTypeIdAndUserId(bndryTypeId, userId);
+        }
+
+        /**
+         * Gets the user jurisdictions.
+         * @param userid the userid
+         * @return the user jurisdictions
+         * @see org.egov.lib.rjbac.user.ejb.api.UserService#getUserJurisdictionLevels(java.lang.Integer)
+         */
+        @Override
+        public Set<JurisdictionValues> getUserJurisdictions(final Long userid) {
+                return getJurisdictionsForUser(userid, new java.util.Date());
+        }
+
+        /*
+         * (non-Javadoc)
+         * @see org.egov.lib.rjbac.user.ejb.api.IUserManager#getAllUsersForJurisdictionType(org.egov.lib.admbndry.BoundaryType, java.lang.Integer)
+         */
+        @Override
+        public Map getAllUsersForJurisdictionType(final BoundaryType bt, final Integer topLvlBndryID) {
+                return userDAO.getAllUsersForJurisdictionType(bt, topLvlBndryID);
+
+        }
+
+        /*
+         * (non-Javadoc)
+         * @see org.egov.lib.rjbac.user.ejb.api.IUserManager#getAllUsersForJurisdictionTypeFullResolve(org.egov.lib.admbndry.BoundaryType, java.lang.Integer)
+         */
+        @Override
+        public Map getAllUsersForJurisdictionTypeFullResolve(final BoundaryType bt, final Integer topLevelBoundaryID) {
+                return userDAO.getAllUsersForJurisdictionTypeFullResolve(bt, topLevelBoundaryID);
+
+        }
+
+        /*
+         * (non-Javadoc)
+         * @see org.egov.lib.rjbac.user.ejb.api.IUserManager#getAllUsersForJurisdictionFullResolve(java.util.List, java.lang.Integer)
+         */
+        @Override
+        public Map getAllUsersForJurisdictionFullResolve(final List boundaryTypeList, final Integer topLevelBoundaryID) {
+                return userDAO.getAllUsersForJurisdictionFullResolve(boundaryTypeList, topLevelBoundaryID);
+
+        }
+
+        /*
+         * (non-Javadoc)
+         * @see org.egov.lib.rjbac.user.ejb.api.IUserManager#getUsersByDepartment(org.egov.lib.rjbac.dept.Department)
+         */
+        @Override
+        public List<User> getUsersByDepartment(final Department department) {
+                return userDAO.getUsersByDepartment(department);
+        }
+
+        /*
+         * (non-Javadoc)
+         * @see org.egov.lib.rjbac.user.ejb.api.IUserManager#findIpAddress(java.lang.String)
+         */
+        @Override
+        public List findIpAddress(final String ipAddr) {
+                return new TerminalDAO(sessionFactory).getTerminal(ipAddr);
+        }
+
+        /*
+         * (non-Javadoc)
+         * @see org.egov.lib.rjbac.user.ejb.api.IUserManager#getAllUsers()
+         */
+        @Override
+        public List<User> getAllUsers() {
+                return userDAO.getAllUsers();
+
+        }
+
+        /**
+         * Gets the superior user id.
+         * @param userId the user id
+         * @return the superior user id
+         * @throws Exception the exception
+         */
+        public String getSuperiorUserId(final String userId) throws Exception {
+                try {
+                        final Query query = getSession().createQuery("SELECT REPORTSTO FROM EG_USER WHERE ID_USER := userId");
+                        query.setString("userId", userId);
+                        return (String) query.uniqueResult();
+                } catch (final Exception ex) {
+                        throw new EGOVRuntimeException("Exception in getSuperiorUserId()", ex);
+                }
+        }
+
+        /**
+         * Gets the inferior user id.
+         * @param userId the user id
+         * @return the inferior user id
+         * @throws Exception the exception
+         */
+        public String getInferiorUserId(final String userId) throws Exception {
+                try {
+                        final Query query = getSession().createQuery("SELECT ID_USER FROM EG_USER WHERE REPORTSTO := userId");
+                        query.setString("userId", userId);
+                        return (String) query.uniqueResult();
+                } catch (final Exception ex) {
+                        throw new EGOVRuntimeException("Exception in getInferiorUserId()", ex);
+                }
+        }
+
+        /*
+         * (non-Javadoc)
+         * @see org.egov.lib.rjbac.user.ejb.api.IUserManager#getAllUsersByRole(java.util.List, int, java.util.Date)
+         */
+        @Override
+        public List<User> getAllUsersByRole(final List roleList, final int topBoundaryID, final Date roleDate) {
+                return userDAO.getAllUsersByRole(roleList, topBoundaryID, roleDate);
+        }
 }