/*******************************************************************************
 * eGov suite of products aim to improve the internal efficiency,transparency,
 *    accountability and the service delivery of the government  organizations.
 *
 *     Copyright (C) <2015>  eGovernments Foundation
 *
 *     The updated version of eGov suite of products as by eGovernments Foundation
 *     is available at http://www.egovernments.org
 *
 *     This program is free software: you can redistribute it and/or modify
 *     it under the terms of the GNU General Public License as published by
 *     the Free Software Foundation, either version 3 of the License, or
 *     any later version.
 *
 *     This program is distributed in the hope that it will be useful,
 *     but WITHOUT ANY WARRANTY; without even the implied warranty of
 *     MERCHANTABILITY or FITNESS FOR A PARTICULAR PURPOSE.  See the
 *     GNU General Public License for more details.
 *
 *     You should have received a copy of the GNU General Public License
 *     along with this program. If not, see http://www.gnu.org/licenses/ or
 *     http://www.gnu.org/licenses/gpl.html .
 *
 *     In addition to the terms of the GPL license to be adhered to in using this
 *     program, the following additional terms are to be complied with:
 *
 *      1) All versions of this program, verbatim or modified must carry this
 *         Legal Notice.
 *
 *      2) Any misrepresentation of the origin of the material is prohibited. It
 *         is required that all modified versions of this material be marked in
 *         reasonable ways as different from the original version.
 *
 *      3) This license does not grant any rights to any user of the program
 *         with regards to rights under trademark law for use of the trade names
 *         or trademarks of eGovernments Foundation.
 *
 *   In case of any queries, you can reach eGovernments Foundation at contact@egovernments.org.
 ******************************************************************************/
/**
 *
 */
package org.egov.web.actions.payment;



import org.egov.infstr.services.PersistenceService;

import java.math.BigDecimal;
import java.sql.SQLException;
import java.text.ParseException;
import java.text.SimpleDateFormat;
import java.util.ArrayList;
import java.util.Arrays;
import java.util.Collections;
import java.util.Date;
import java.util.HashMap;
import java.util.LinkedHashMap;
import java.util.List;
import java.util.Map;
import java.util.Set;

import org.apache.commons.lang.StringUtils;
import org.apache.log4j.Logger;
import org.apache.struts2.ServletActionContext;
import org.apache.struts2.convention.annotation.Action;
import org.apache.struts2.convention.annotation.ParentPackage;
import org.apache.struts2.convention.annotation.Result;
import org.apache.struts2.convention.annotation.Results;
import org.apache.struts2.interceptor.validation.SkipValidation;
import org.egov.billsaccounting.services.CreateVoucher;
import org.egov.billsaccounting.services.VoucherConstant;
import org.egov.commons.Accountdetailtype;
import org.egov.commons.Bankaccount;
import org.egov.commons.CFunction;
import org.egov.commons.CGeneralLedger;
import org.egov.commons.CGeneralLedgerDetail;
import org.egov.commons.CVoucherHeader;
import org.egov.commons.Relation;
import org.egov.commons.Vouchermis;
import org.egov.commons.utils.EntityType;
import org.egov.egf.commons.EgovCommon;
import org.egov.infra.admin.master.entity.AppConfigValues;
import org.egov.infra.admin.master.entity.Department;
import org.egov.infra.exception.ApplicationException;
import org.egov.infra.exception.ApplicationRuntimeException;
import org.egov.infra.script.entity.Script;
import org.egov.infra.script.service.ScriptService;
import org.egov.infra.utils.EgovThreadLocals;
import org.egov.infra.validation.exception.ValidationError;
import org.egov.infra.validation.exception.ValidationException;
import org.egov.infra.web.struts.annotation.ValidationErrorPage;
import org.egov.infra.workflow.entity.State;
import org.egov.infra.workflow.entity.StateAware;
import org.egov.infra.workflow.service.SimpleWorkflowService;
import org.egov.infstr.services.PersistenceService;
import org.egov.infstr.utils.EgovMasterDataCaching;
import org.egov.infstr.utils.HibernateUtil;
import org.egov.infstr.workflow.WorkFlowMatrix;
import org.egov.model.bills.Miscbilldetail;
import org.egov.model.instrument.InstrumentHeader;
import org.egov.model.payment.Paymentheader;
import org.egov.model.voucher.CommonBean;
import org.egov.model.voucher.VoucherDetails;
import org.egov.model.voucher.WorkflowBean;
import org.egov.payment.services.PaymentActionHelper;
import org.egov.pims.commons.Designation;
import org.egov.services.contra.ContraService;
import org.egov.services.payment.MiscbilldetailService;
import org.egov.services.payment.PaymentService;
import org.egov.services.voucher.VoucherService;
import org.egov.utils.Constants;
import org.egov.utils.FinancialConstants;
import org.hibernate.HibernateException;
import org.springframework.beans.factory.annotation.Autowired;
import org.springframework.beans.factory.annotation.Qualifier;
import org.springframework.web.context.WebApplicationContext;
import org.springframework.web.context.support.WebApplicationContextUtils;

import com.exilant.GLEngine.ChartOfAccounts;
import com.exilant.GLEngine.Transaxtion;
import com.exilant.exility.common.TaskFailedException;
import com.exilant.exility.dataservice.DatabaseConnectionException;
import com.opensymphony.xwork2.validator.annotations.RequiredFieldValidator;
import com.opensymphony.xwork2.validator.annotations.Validations;

/**
 * @author mani
 */
@ParentPackage("egov")
@Results({
        @Result(name = DirectBankPaymentAction.NEW, location = "directBankPayment-" + DirectBankPaymentAction.NEW + ".jsp"),
        @Result(name = DirectBankPaymentAction.EDIT, location = "directBankPayment-" + DirectBankPaymentAction.EDIT + ".jsp"),
        @Result(name = "reverse", location = "directBankPayment-reverse.jsp"),
        @Result(name = "view", location = "directBankPayment-view.jsp")
})
public class DirectBankPaymentAction extends BasePaymentAction {
    private final static String FORWARD = "Forward";
    private static final String FAILED_WHILE_REVERSING = "Failed while Reversing";
    private static final String FAILED = "Transaction failed";
    private static final String EXCEPTION_WHILE_SAVING_DATA = "Exception while saving data";
    private static final long serialVersionUID = 1L;
   
 @Autowired
 @Qualifier("persistenceService")
 private PersistenceService persistenceService;
 @Autowired
    private CreateVoucher createVoucher;
    private PaymentService paymentService;
    @Autowired
    private PaymentActionHelper paymentActionHelper;
    private static final String DD_MMM_YYYY = "dd-MMM-yyyy";
    private final SimpleDateFormat formatter = new SimpleDateFormat("dd/MM/yyyy", Constants.LOCALE);
    public Map<String, String> modeOfPaymentMap;
    private static final String MDP_CHEQUE = FinancialConstants.MODEOFPAYMENT_CHEQUE;
    private static final String MDP_RTGS = FinancialConstants.MODEOFPAYMENT_RTGS;
    private static final String MDP_CASH = FinancialConstants.MODEOFPAYMENT_CASH;
    private String button;
    private VoucherService voucherService;
    private SimpleWorkflowService<Paymentheader> paymentWorkflowService;
    private static final Logger LOGGER = Logger.getLogger(DirectBankPaymentAction.class);
    public static final String ZERO = "0";
    private static final String VIEW = "view";
    private static final String REVERSE = "reverse";
    private static final String REQUIRED = "required";
    private static final String PAYMENTID = "paymentid";
    private List<VoucherDetails> billDetailslist;
    private List<VoucherDetails> subLedgerlist;
    boolean showChequeNumber;
    private CommonBean commonBean;
    private EgovCommon egovCommon;

    private Paymentheader paymentheader = new Paymentheader();
    public boolean showApprove = false;

    private Integer departmentId;
    private String wfitemstate;
    private String typeOfAccount;
    private List<InstrumentHeader> instrumentHeaderList = new ArrayList<InstrumentHeader>();
    private BigDecimal balance;
    private ScriptService scriptService;
    private ChartOfAccounts chartOfAccounts;
    @Autowired
    @Qualifier("miscbilldetailService")
    private MiscbilldetailService miscbilldetailService;

    public BigDecimal getBalance() {
        return balance;
    }

    public void setBalance(final BigDecimal balance) {
        this.balance = balance;
    }

    @Override
    public StateAware getModel() {
        voucherHeader = (CVoucherHeader) super.getModel();
        return voucherHeader;

    }

    @Override
    public void prepare() {
        super.prepare();
        voucherHeader.setType(FinancialConstants.STANDARD_VOUCHER_TYPE_PAYMENT);
        voucherHeader.setName(FinancialConstants.PAYMENTVOUCHER_NAME_DIRECTBANK);
        modeOfPaymentMap = new LinkedHashMap<String, String>();
        modeOfPaymentMap.put(MDP_CHEQUE, getText(MDP_CHEQUE));
        modeOfPaymentMap.put(MDP_CASH, getText(MDP_CASH));
        modeOfPaymentMap.put(MDP_RTGS, getText(MDP_RTGS));

        addDropdownData("designationList", Collections.EMPTY_LIST);
        addDropdownData("userList", Collections.EMPTY_LIST);
        typeOfAccount = FinancialConstants.TYPEOFACCOUNT_PAYMENTS + "," + FinancialConstants.TYPEOFACCOUNT_RECEIPTS_PAYMENTS;
    }

    public void prepareNewform() {
        addDropdownData("bankList", Collections.EMPTY_LIST);
        addDropdownData("accNumList", Collections.EMPTY_LIST);

    }

    @Override
    @SkipValidation
    @Action(value = "/payment/directBankPayment-newform")
    public String newform() {
        if (LOGGER.isInfoEnabled())
            LOGGER.info("Resetting all........................... ");
        voucherHeader.reset();
        commonBean.reset();
        commonBean.setModeOfPayment(MDP_CHEQUE);
        voucherHeader.setVouchermis(new Vouchermis());
        // voucherHeader.getVouchermis().setDepartmentid((Department)paymentService.getAssignment().getDeptId());
        billDetailslist = new ArrayList<VoucherDetails>();
        billDetailslist.add(new VoucherDetails());
        subLedgerlist = new ArrayList<VoucherDetails>();
        subLedgerlist.add(new VoucherDetails());
        loadDefalutDates();
        // loadApproverUser(FinancialConstants.STANDARD_VOUCHER_TYPE_PAYMENT);
        return NEW;
    }

    @Validations(requiredFields = { @RequiredFieldValidator(fieldName = "fundId", message = "", key = REQUIRED),
            @RequiredFieldValidator(fieldName = "voucherNumber", message = "", key = REQUIRED),
            @RequiredFieldValidator(fieldName = "commonBean.bankId", message = "", key = REQUIRED),
            @RequiredFieldValidator(fieldName = "commonBean.accountNumberId", message = "", key = REQUIRED),
            @RequiredFieldValidator(fieldName = "commonBean.amount", message = "", key = REQUIRED),
            @RequiredFieldValidator(fieldName = "voucherDate", message = "", key = REQUIRED),
            @RequiredFieldValidator(fieldName = "commonBean.documentNumber", message = "", key = REQUIRED),
            @RequiredFieldValidator(fieldName = "commonBean.documentDate", message = "", key = REQUIRED),
            @RequiredFieldValidator(fieldName = "commonBean.paidTo", message = "", key = REQUIRED) })
    @SkipValidation
    @ValidationErrorPage(value = NEW)
    @Action(value = "/payment/directBankPayment-create")
    public String create() {
        CVoucherHeader billVhId = null;
        voucherHeader.setType(FinancialConstants.STANDARD_VOUCHER_TYPE_PAYMENT);
        loadAjaxedDropDowns();
        removeEmptyRowsAccoutDetail(billDetailslist);
        removeEmptyRowsSubledger(subLedgerlist);

        try {
            if (!validateDBPData(billDetailslist, subLedgerlist)) {
                if (commonBean.getModeOfPayment().equalsIgnoreCase(FinancialConstants.MODEOFPAYMENT_RTGS)) {
                    if (LOGGER.isInfoEnabled())
                        LOGGER.info("calling Validate RTGS");
                    validateRTGS();
                }

                if (showMode != null && showMode.equalsIgnoreCase("nonbillPayment"))
                    if (voucherHeader.getId() != null)
                        billVhId = (CVoucherHeader) persistenceService.getSession().load(CVoucherHeader.class,
                                voucherHeader.getId());
                voucherHeader.setId(null);
                populateWorkflowBean();
                paymentheader = paymentActionHelper.createDirectBankPayment(paymentheader,voucherHeader,billVhId, commonBean, billDetailslist, subLedgerlist,workflowBean);
                showMode = "create";
                addActionMessage(getText("directbankpayment.transaction.success") + paymentheader.getVoucherheader().getVoucherNumber());
                addActionMessage(getText("payment.voucher.approved", new String[] { paymentService
                        .getEmployeeNameForPositionId(paymentheader.getState().getOwnerPosition()) }));
            } else
                throw new ValidationException(Arrays.asList(new ValidationError("engine.validation.failed", "Validation Faild")));

        } catch (final ValidationException e) {
            LOGGER.error(e.getMessage(), e);
            final List<ValidationError> errors = new ArrayList<ValidationError>();
            errors.add(new ValidationError("exp", e.getErrors().get(0).getMessage()));
            throw new ValidationException(errors);
        } catch (final NumberFormatException e) {
            LOGGER.error(e.getMessage(), e);
            throw e;
        } catch (final ApplicationRuntimeException e) {
            LOGGER.error(e.getMessage(), e);
            throw e;

        } finally {
            if (subLedgerlist.size() == 0)
                subLedgerlist.add(new VoucherDetails());
            // loadApproverUser(FinancialConstants.STANDARD_VOUCHER_TYPE_PAYMENT);
        }
        return VIEW;
    }

    // @ValidationErrorPage(value="/error/error,jsp")

    public void prepareNonBillPayment()
    {
        addDropdownData("bankList", Collections.EMPTY_LIST);
        addDropdownData("accNumList", Collections.EMPTY_LIST);
        commonBean.setModeOfPayment(MDP_CHEQUE);
    }

    @ValidationErrorPage(value = NEW)
    @SkipValidation
    public String nonBillPayment()
    {
        voucherHeader = (CVoucherHeader) persistenceService.getSession().load(CVoucherHeader.class, voucherHeader.getId());
        final String vName = voucherHeader.getName();
        String appconfigKey = "";
        if (vName.equalsIgnoreCase(FinancialConstants.JOURNALVOUCHER_NAME_CONTRACTORJOURNAL))
            appconfigKey = "worksBillPurposeIds";
        else if (vName.equalsIgnoreCase(FinancialConstants.JOURNALVOUCHER_NAME_SUPPLIERJOURNAL))
            appconfigKey = "purchaseBillPurposeIds";
        else if (vName.equalsIgnoreCase(FinancialConstants.JOURNALVOUCHER_NAME_SALARYJOURNAL))
            appconfigKey = "salaryBillPurposeIds";
        final AppConfigValues appConfigValues = appConfigValuesService.getConfigValuesByModuleAndKey(
                FinancialConstants.MODULE_NAME_APPCONFIG, appconfigKey).get(0);
        final String purposeValue = appConfigValues.getValue();
        final CGeneralLedger netPay = (CGeneralLedger) persistenceService.find(
                "from CGeneralLedger where voucherHeaderId.id=? and glcodeId.purposeId=?", voucherHeader.getId(), purposeValue);
        if (netPay == null)
            throw new ValidationException(Arrays.asList(new ValidationError("net.payable.not.selected.or.selected.wrongly",
                    "Either Net payable code is not selected or wrongly selected in voucher .Payment creation Failed")));
        billDetailslist = new ArrayList<VoucherDetails>();
        subLedgerlist = new ArrayList<VoucherDetails>();
        final VoucherDetails vd = new VoucherDetails();
        vd.setGlcodeDetail(netPay.getGlcode());
        vd.setGlcodeIdDetail(netPay.getGlcodeId().getId());
        vd.setAccounthead(netPay.getGlcodeId().getName());
        vd.setDebitAmountDetail(BigDecimal.valueOf(netPay.getCreditAmount()));
        if (netPay.getFunctionId() != null)
        {
            vd.setFunctionIdDetail(Long.valueOf(netPay.getFunctionId()));
<<<<<<< HEAD
            final String function = (String) HibernateUtil.getCurrentSession().load(CFunction.class,
                    Long.valueOf(netPay.getFunctionId())).getName();
            vd.setFunctionDetail(function);
=======
            CFunction function =(CFunction) persistenceService.getSession().load(CFunction.class,Long.valueOf(netPay.getFunctionId()));
            vd.setFunctionDetail(function.getId().toString());
>>>>>>> 01ca1b48
        }
        commonBean.setAmount(BigDecimal.valueOf(netPay.getCreditAmount()));
        billDetailslist.add(vd);
        final Set<CGeneralLedgerDetail> generalLedgerDetails = netPay.getGeneralLedgerDetails();
        final int i = 0;
        for (final CGeneralLedgerDetail gldetail : generalLedgerDetails)
        {
            final VoucherDetails vdetails = new VoucherDetails();
            vdetails.setSubledgerCode(netPay.getGlcode());
            vdetails.setAmount(gldetail.getAmount());
            // vdetails.setDebitAmountDetail(vdetails.getAmount());
            vdetails.setGlcodeDetail(netPay.getGlcode());
            vdetails.setGlcode(netPay.getGlcodeId());
            vdetails.setSubledgerCode(netPay.getGlcode());
            vdetails.setAccounthead(netPay.getGlcodeId().getName());
            final Accountdetailtype detailType = (Accountdetailtype) persistenceService.getSession().load(
                    Accountdetailtype.class,
                    gldetail.getDetailTypeId());
            vdetails.setDetailTypeName(detailType.getName());
            vdetails.setDetailType(detailType);
            vdetails.setDetailKey(gldetail.getDetailKeyId().toString());
            vdetails.setDetailKeyId(gldetail.getDetailKeyId());

            final String table = detailType.getFullQualifiedName();
            Class<?> service;
            try {
                service = Class.forName(table);
            } catch (final ClassNotFoundException e1) {
                LOGGER.error(e1.getMessage(), e1);
                throw new ValidationException(Arrays.asList(new ValidationError("application.error", "application.error")));
            }
            String simpleName = service.getSimpleName();
            // simpleName=simpleName.toLowerCase()+"Service";
            simpleName = simpleName.substring(0, 1).toLowerCase() + simpleName.substring(1) + "Service";
            final WebApplicationContext wac = WebApplicationContextUtils.getWebApplicationContext(ServletActionContext
                    .getServletContext());
            final PersistenceService entityPersistenceService = (PersistenceService) wac.getBean(simpleName);
            String dataType = "";
            try {
                final Class aClass = Class.forName(table);
                final java.lang.reflect.Method method = aClass.getMethod("getId");
                dataType = method.getReturnType().getSimpleName();
            } catch (final Exception e) {
                throw new ApplicationRuntimeException(e.getMessage());
            }
            EntityType entity = null;
            if (dataType.equals("Long"))
                entity = (EntityType) entityPersistenceService
                        .findById(Long.valueOf(gldetail.getDetailKeyId().toString()), false);
            else
                entity = (EntityType) entityPersistenceService.findById(gldetail.getDetailKeyId(), false);
            vdetails.setDetailCode(entity.getCode());
            vdetails.setDetailName(entity.getName());
            vdetails.setDetailKey(entity.getName());
            if (i == 0)
                commonBean.setPaidTo(entity.getName());
            subLedgerlist.add(vdetails);

        }
        if (subLedgerlist.size() == 0)
            subLedgerlist.add(new VoucherDetails());
        loadAjaxedDropDowns();
        return NEW;
    }

    private void validateRTGS() {
        {
            EntityType entity = null;
            final List<ValidationError> errors = new ArrayList<ValidationError>();
            Relation rel = null;
            String type = null;
            // handle null
            if (subLedgerlist != null && !subLedgerlist.isEmpty())
                for (final VoucherDetails voucherDetail : subLedgerlist) {
                    try {
                        type = voucherDetail.getDetailTypeName();
                        entity = paymentService.getEntity(voucherDetail.getDetailType().getId(),
                                voucherDetail.getDetailKeyId());
                        if (entity == null)
                            throw new ValidationException(Arrays.asList(new ValidationError("No.entity.for.detailkey",
                                    "There is no entity defined for" + voucherDetail.getDetailCode(),
                                    new String[] { voucherDetail.getDetailCode() })));
                    } catch (final ApplicationException e) {
                        throw new ValidationException(Arrays.asList(new ValidationError("Exception to get EntityType  ", e
                                .getMessage())));
                    }
                    voucherDetail.setDetailType((Accountdetailtype) persistenceService.getSession().load(
                            Accountdetailtype.class, voucherDetail.getDetailType()
                                    .getId()));

                    // type will be null in case of DBP
                    if (type.equalsIgnoreCase("Contractor")
                            && (StringUtils.isBlank(entity.getPanno()) || StringUtils.isBlank(entity.getBankname())
                                    || StringUtils.isBlank(entity.getBankaccount()) || StringUtils.isBlank(entity.getIfsccode()))) {
                        LOGGER.error("BankAccount,IFSC Code, Pan number is mandatory for RTGS Payment for " + entity.getName());
                        errors.add(new ValidationError("paymentMode",
                                "BankName, BankAccount,IFSC Code, Pan number is mandatory for RTGS Payment for "
                                        + entity.getName()));
                        throw new ValidationException(errors);

                    }
                    else if (type.equalsIgnoreCase("Supplier")
                            && (StringUtils.isBlank(entity.getTinno()) || StringUtils.isBlank(entity.getBankname())
                                    || StringUtils.isBlank(entity.getBankaccount()) || StringUtils.isBlank(entity.getIfsccode()))) {
                        LOGGER.error("BankAccount,IFSC Code, Tin number is mandatory for RTGS Payment for " + entity.getName());
                        errors.add(new ValidationError("paymentMode",
                                "BankName, BankAccount,IFSC Code, Tin number is mandatory for RTGS Payment for "
                                        + entity.getName()));
                        throw new ValidationException(errors);
                    }

                    else if (StringUtils.isBlank(entity.getBankname())
                            || StringUtils.isBlank(entity.getBankaccount()) || StringUtils.isBlank(entity.getIfsccode())) {
                        LOGGER.error("BankAccount,IFSC Code is mandatory for RTGS Payment for " + entity.getName());
                        errors.add(new ValidationError("paymentMode",
                                "BankName, BankAccount,IFSC Code is mandatory for RTGS Payment for type " + type
                                        + " and Entity " + entity.getName()));
                        throw new ValidationException(errors);
                    }
                }
            else
                throw new ValidationException(Arrays.asList(new ValidationError("no.subledger.cannot.create.rtgs.payment",
                        "There is no subledger selected cannot create RTGS Payment")));
        }

    }

  

    private void updateMiscBillDetail(final CVoucherHeader billVhId) {
        final Miscbilldetail miscbillDetail = (Miscbilldetail) persistenceService.find(
                " from Miscbilldetail where payVoucherHeader=?",
                voucherHeader);
        miscbillDetail.setBillnumber(commonBean.getDocumentNumber());
        miscbillDetail.setBilldate(commonBean.getDocumentDate());
        miscbillDetail.setBillVoucherHeader(billVhId);
        miscbillDetail.setBillamount(commonBean.getAmount());
        miscbillDetail.setPayVoucherHeader(voucherHeader);
        miscbillDetail.setPaidamount(commonBean.getAmount());
        miscbillDetail.setPassedamount(commonBean.getAmount());
        miscbillDetail.setPaidamount(commonBean.getAmount());
        miscbillDetail.setPaidto(commonBean.getPaidTo().trim());
        miscbilldetailService.persist(miscbillDetail);
    }

    @SkipValidation
    @Action(value = "/payment/directBankPayment-beforeView")
    public String beforeView() {
        prepareForViewModifyReverse();
        wfitemstate = "END"; // requird to hide the approver drop down when view is form source
        return VIEW;
    }

    @SkipValidation
    @Action(value = "/payment/directBankPayment-beforeEdit")
    public String beforeEdit() {
        prepareForViewModifyReverse();
        return EDIT;
    }

    @SkipValidation
    @Action(value = "/payment/directBankPayment-beforeReverse")
    public String beforeReverse() {
        prepareForViewModifyReverse();
        return REVERSE;
    }

    @SuppressWarnings("unchecked")
    private void prepareForViewModifyReverse() {
        final StringBuffer instrumentQuery = new StringBuffer(100);
        instrumentQuery.append(
                "select  distinct ih from InstrumentHeader ih join ih.instrumentVouchers iv where iv.voucherHeaderId.id=?")
                .append(" order by ih.id");
        voucherHeader = (CVoucherHeader) persistenceService.getSession().load(CVoucherHeader.class, voucherHeader.getId());
        paymentheader = (Paymentheader) persistenceService.find("from Paymentheader where voucherheader=?", voucherHeader);
        commonBean.setAmount(paymentheader.getPaymentAmount());
        commonBean.setAccountNumberId(paymentheader.getBankaccount().getId().toString());
        commonBean.setAccnumnar(paymentheader.getBankaccount().getNarration());

        final String bankBranchId = paymentheader.getBankaccount().getBankbranch().getBank().getId() + "-"
                + paymentheader.getBankaccount().getBankbranch().getId();
        commonBean.setBankId(bankBranchId);
        commonBean.setModeOfPayment(paymentheader.getType());
        final Miscbilldetail miscbillDetail = (Miscbilldetail) persistenceService.find(
                " from Miscbilldetail where payVoucherHeader=?",
                voucherHeader);
        commonBean.setDocumentNumber(miscbillDetail.getBillnumber());
        commonBean.setDocumentDate(miscbillDetail.getBilldate());
        commonBean.setPaidTo(miscbillDetail.getPaidto());
        if (miscbillDetail.getBillVoucherHeader() != null)
        {
            commonBean.setDocumentId(miscbillDetail.getBillVoucherHeader().getId());
            commonBean.setLinkReferenceNumber(miscbillDetail.getBillVoucherHeader().getVoucherNumber());
        }

        final String bankGlcode = paymentheader.getBankaccount().getChartofaccounts().getGlcode();
        VoucherDetails bankdetail = null;
        final Map<String, Object> vhInfoMap = voucherService.getVoucherInfo(voucherHeader.getId());

        // voucherHeader =
        // (CVoucherHeader)vhInfoMap.get(Constants.VOUCHERHEADER);
        billDetailslist = (List<VoucherDetails>) vhInfoMap.get(Constants.GLDEATILLIST);
        subLedgerlist = (List<VoucherDetails>) vhInfoMap.get("subLedgerDetail");

        for (final VoucherDetails vd : billDetailslist)
            if (vd.getGlcodeDetail().equalsIgnoreCase(bankGlcode))
                bankdetail = vd;
        if (bankdetail != null)
            billDetailslist.remove(bankdetail);
        loadAjaxedDropDowns();
        // find it last so that rest of the data loaded
        if ("view".equalsIgnoreCase(showMode))
        {
            if (LOGGER.isDebugEnabled())
                LOGGER.debug("fetching cheque detail ------------------------");

            instrumentHeaderList = getPersistenceService()
                    .findAllBy(instrumentQuery.toString(), paymentheader.getVoucherheader().getId());
        }
    }

    private void loadAjaxedDropDowns() {
        loadSchemeSubscheme();
        loadBankBranchForFund();
        loadBankAccountNumber(commonBean.getBankId());
        loadFundSource();
    }

    @SuppressWarnings("deprecation")
    @Action(value = "/payment/directBankPayment-edit")
    public String edit() throws SQLException {
        CVoucherHeader billVhId = null;
        voucherHeader.setType(FinancialConstants.STANDARD_VOUCHER_TYPE_PAYMENT);
        removeEmptyRowsAccoutDetail(billDetailslist);
        removeEmptyRowsSubledger(subLedgerlist);
        validateFields();
        voucherHeader = voucherService.updateVoucherHeader(voucherHeader);

        try {
            if (!validateDBPData(billDetailslist, subLedgerlist)) {
                if (commonBean.getModeOfPayment().equalsIgnoreCase(FinancialConstants.MODEOFPAYMENT_RTGS))
                    validateRTGS();

                reCreateLedger();
                paymentheader = (Paymentheader) persistenceService
                        .find("from Paymentheader where voucherheader=?", voucherHeader);
                paymentService.updatePaymentHeader(paymentheader, voucherHeader,
                        Integer.valueOf(commonBean.getAccountNumberId()), commonBean
                                .getModeOfPayment(), commonBean.getAmount());
                if (commonBean.getDocumentId() != null)
                    billVhId = (CVoucherHeader) persistenceService.getSession().load(CVoucherHeader.class,
                            commonBean.getDocumentId());
                updateMiscBillDetail(billVhId);
                sendForApproval();
                addActionMessage(getText("directbankpayment.transaction.success") + voucherHeader.getVoucherNumber());
            } else
                throw new ValidationException(Arrays.asList(new ValidationError("engine.validation.failed", "Validation Faild")));
        } catch (final NumberFormatException e) {
            LOGGER.error(e.getMessage(), e);
            throw new ValidationException(Arrays.asList(new ValidationError(e.getMessage(), e.getMessage())));
        }

        finally {
            if (subLedgerlist.size() == 0)
                subLedgerlist.add(new VoucherDetails());
            loadAjaxedDropDowns();
        }

        return VIEW;
    }

    @ValidationErrorPage("reverse")
    public String reverse() {
        final SimpleDateFormat sdf = new SimpleDateFormat("dd/MM/yyyy");
        CVoucherHeader reversalVoucher = null;
        final HashMap<String, Object> reversalVoucherMap = new HashMap<String, Object>();
        reversalVoucherMap.put("Original voucher header id", voucherHeader.getId());
        reversalVoucherMap.put("Reversal voucher type", "Receipt");
        // what should be the name
        reversalVoucherMap.put("Reversal voucher name", "Direct");
        try {
            reversalVoucherMap.put("Reversal voucher date", sdf.parse(getReversalVoucherDate()));
        } catch (final ParseException e1) {
            throw new ValidationException(Arrays.asList(new ValidationError("reversalVocuherDate",
                    "reversalVocuherDate.notinproperformat")));
        }
        reversalVoucherMap.put("Reversal voucher number", getReversalVoucherNumber());
        final List<HashMap<String, Object>> reversalList = new ArrayList<HashMap<String, Object>>();
        reversalList.add(reversalVoucherMap);
        try {
            reversalVoucher = createVoucher.reverseVoucher(reversalList);
        } catch (final ApplicationRuntimeException e) {
            LOGGER.error(e.getMessage(), e);
            throw new ValidationException(Arrays.asList(new ValidationError(FAILED_WHILE_REVERSING, FAILED_WHILE_REVERSING)));
        } catch (final ParseException e) {
            LOGGER.error(e.getMessage(), e);
            throw new ValidationException(Arrays.asList(new ValidationError("Date is not in proper Format",
                    "Date is not in proper Format")));
        }
        loadAjaxedDropDowns();
        addActionMessage(getText("directbankpayment.reverse.transaction.success") + reversalVoucher.getVoucherNumber());
        // phoenix migration voucherHeader.setId(reversalVoucher.getId());
        return REVERSE;
    }

  

    private void reCreateLedger() {
        try {
            createVoucher.deleteVoucherdetailAndGL(voucherHeader);
            persistenceService.getSession().flush();
            HashMap<String, Object> detailMap = null;

            // HashMap<String, Object> headerMap = null;
            HashMap<String, Object> subledgertDetailMap = null;
            final List<HashMap<String, Object>> accountdetails = new ArrayList<HashMap<String, Object>>();
            final List<HashMap<String, Object>> subledgerDetails = new ArrayList<HashMap<String, Object>>();

            detailMap = new HashMap<String, Object>();
            /*
             * headerMap = new HashMap<String, Object>(); // Adding function to the map for the mandatiry field
             * //createVoucher.validateFunction(headerMap,billDetailslist);
             * //createVoucher.validateFunction(headerMap,subLedgerlist);
             */
            detailMap.put(VoucherConstant.CREDITAMOUNT, commonBean.getAmount().toString());
            detailMap.put(VoucherConstant.DEBITAMOUNT, "0");
            final Bankaccount account = (Bankaccount) persistenceService.getSession().load(Bankaccount.class,
                    Integer.valueOf(commonBean.getAccountNumberId()));
            detailMap.put(VoucherConstant.GLCODE, account.getChartofaccounts().getGlcode());
            // Addind this line since function code is made mandatory for all transaction
            if (voucherHeader.getVouchermis().getFunction() != null)
                detailMap.put(VoucherConstant.FUNCTIONCODE, voucherHeader.getVouchermis().getFunction().getCode());
            accountdetails.add(detailMap);
            final Map<String, Object> glcodeMap = new HashMap<String, Object>();

            for (final VoucherDetails voucherDetail : billDetailslist) {
                detailMap = new HashMap<String, Object>();
                if (voucherDetail.getFunctionIdDetail() != null) {
                    final CFunction function = (CFunction) persistenceService.getSession().load(CFunction.class,
                            voucherDetail.getFunctionIdDetail());
                    detailMap.put(VoucherConstant.FUNCTIONCODE, function.getCode());
                }
                if (voucherHeader.getVouchermis().getFunction() != null
                        && !voucherHeader.getVouchermis().getFunction().equals("0"))
                    detailMap.put(VoucherConstant.FUNCTIONCODE, voucherHeader.getVouchermis().getFunction().getCode());
                if (voucherDetail.getCreditAmountDetail().compareTo(BigDecimal.ZERO) == 0) {

                    detailMap.put(VoucherConstant.DEBITAMOUNT, voucherDetail.getDebitAmountDetail().toString());
                    detailMap.put(VoucherConstant.CREDITAMOUNT, ZERO);
                    detailMap.put(VoucherConstant.GLCODE, voucherDetail.getGlcodeDetail());
                    accountdetails.add(detailMap);
                    glcodeMap.put(voucherDetail.getGlcodeDetail(), VoucherConstant.DEBIT);
                }
                else {
                    detailMap.put(VoucherConstant.CREDITAMOUNT, voucherDetail.getCreditAmountDetail().toString());
                    detailMap.put(VoucherConstant.DEBITAMOUNT, ZERO);
                    detailMap.put(VoucherConstant.GLCODE, voucherDetail.getGlcodeDetail());
                    accountdetails.add(detailMap);
                    glcodeMap.put(voucherDetail.getGlcodeDetail(), VoucherConstant.CREDIT);
                }
            }

            for (final VoucherDetails voucherDetail : subLedgerlist) {
                subledgertDetailMap = new HashMap<String, Object>();
                final String amountType = glcodeMap.get(voucherDetail.getSubledgerCode()) != null ? glcodeMap.get(
                        voucherDetail.getSubledgerCode()).toString() : null; // Debit or Credit.
                if (null != amountType && amountType.equalsIgnoreCase(VoucherConstant.DEBIT))
                    subledgertDetailMap.put(VoucherConstant.DEBITAMOUNT, voucherDetail.getAmount());
                else if (null != amountType)
                    subledgertDetailMap.put(VoucherConstant.CREDITAMOUNT, voucherDetail.getAmount());
                subledgertDetailMap.put(VoucherConstant.DETAILTYPEID, voucherDetail.getDetailType().getId());
                subledgertDetailMap.put(VoucherConstant.DETAILKEYID, voucherDetail.getDetailKeyId());
                subledgertDetailMap.put(VoucherConstant.GLCODE, voucherDetail.getSubledgerCode());
                subledgerDetails.add(subledgertDetailMap);
            }

            // createVoucher.validateFunction(accountdetails,subledgerDetails);
            final List<Transaxtion> transactions = createVoucher.createTransaction(null, accountdetails, subledgerDetails,
                    voucherHeader);
            persistenceService.getSession().flush();

            Transaxtion txnList[] = new Transaxtion[transactions.size()];
            txnList = transactions.toArray(txnList);
            final SimpleDateFormat formatter = new SimpleDateFormat(DD_MMM_YYYY);
            if (!chartOfAccounts.postTransaxtions(txnList, formatter.format(voucherHeader.getVoucherDate())))
                throw new ValidationException(Arrays.asList(new ValidationError("Exception While Saving Data",
                        "Transaction Failed")));
        } catch (final HibernateException e) {
            LOGGER.error(e.getMessage(), e);
            throw new ValidationException(Arrays.asList(new ValidationError(EXCEPTION_WHILE_SAVING_DATA, FAILED)));
        } catch (final NumberFormatException e) {
            LOGGER.error(e.getMessage(), e);
            throw new ValidationException(Arrays.asList(new ValidationError(EXCEPTION_WHILE_SAVING_DATA, FAILED)));
        } catch (final DatabaseConnectionException e) {
            LOGGER.error(e.getMessage(), e);
            throw new ValidationException(Arrays.asList(new ValidationError(EXCEPTION_WHILE_SAVING_DATA, FAILED)));
        } catch (final ApplicationRuntimeException e) {
            LOGGER.error(e.getMessage(), e);
            throw new ValidationException(Arrays.asList(new ValidationError(EXCEPTION_WHILE_SAVING_DATA, FAILED)));
        } catch (final SQLException e) {
            LOGGER.error(e.getMessage(), e);
            throw new ValidationException(Arrays.asList(new ValidationError(EXCEPTION_WHILE_SAVING_DATA, FAILED)));
        } catch (final TaskFailedException e) {
            LOGGER.error(e.getMessage(), e);
            throw new ValidationException(Arrays.asList(new ValidationError(EXCEPTION_WHILE_SAVING_DATA, FAILED)));
        } catch (final Exception e) {
            LOGGER.error(e.getMessage(), e);
            throw new ValidationException(Arrays.asList(new ValidationError(EXCEPTION_WHILE_SAVING_DATA, FAILED)));
        }

    }

    protected boolean validateDBPData(final List<VoucherDetails> billDetailslist, final List<VoucherDetails> subLedgerList) {
        BigDecimal totalDrAmt = BigDecimal.ZERO;
        BigDecimal totalCrAmt = BigDecimal.ZERO;
        totalCrAmt = totalCrAmt.add(commonBean.getAmount());
        int index = 0;
        boolean isValFailed = false;
        // isValFailed = validateOnlyRTGS();
        for (final VoucherDetails voucherDetails : billDetailslist) {
            index = index + 1;
            totalDrAmt = totalDrAmt.add(voucherDetails.getDebitAmountDetail());
            totalCrAmt = totalCrAmt.add(voucherDetails.getCreditAmountDetail());
            if (voucherDetails.getDebitAmountDetail().compareTo(BigDecimal.ZERO) == 0
                    && voucherDetails.getCreditAmountDetail().compareTo(BigDecimal.ZERO) == 0
                    && voucherDetails.getGlcodeDetail().trim().length() == 0) {

                addActionError(getText("journalvoucher.accdetail.emptyaccrow", new String[] { "" + index }));
                isValFailed = true;
            }
            else if (voucherDetails.getDebitAmountDetail().compareTo(BigDecimal.ZERO) == 0
                    && voucherDetails.getCreditAmountDetail().compareTo(BigDecimal.ZERO) == 0
                    && voucherDetails.getGlcodeDetail().trim().length() != 0) {
                addActionError(getText("journalvoucher.accdetail.amountZero", new String[] { voucherDetails.getGlcodeDetail() }));
                isValFailed = true;
            }
            else if (voucherDetails.getDebitAmountDetail().compareTo(BigDecimal.ZERO) > 0
                    && voucherDetails.getCreditAmountDetail().compareTo(BigDecimal.ZERO) > 0) {
                addActionError(getText("journalvoucher.accdetail.amount", new String[] { voucherDetails.getGlcodeDetail() }));
                isValFailed = true;
            }
            else if ((voucherDetails.getDebitAmountDetail().compareTo(BigDecimal.ZERO) > 0 || voucherDetails
                    .getCreditAmountDetail().compareTo(BigDecimal.ZERO) > 0)
                    && voucherDetails.getGlcodeDetail().trim().length() == 0) {
                addActionError(getText("journalvoucher.accdetail.accmissing", new String[] { "" + index }));
                isValFailed = true;
            }

        }
        if (totalDrAmt.compareTo(totalCrAmt) != 0 && !isValFailed) {
            addActionError(getText("journalvoucher.accdetail.drcrmatch"));
            isValFailed = true;
        }

        else if (!isValFailed)
            isValFailed = validateSubledgerDetails(billDetailslist, subLedgerList);

        return isValFailed;
    }

    /*
     * private boolean validateOnlyRTGS() { boolean isValFailed = false; final String paymentRestrictionDateForCJV =
     * paymentService.getAppConfDateValForCJVPaymentModeRTGS(); Date rtgsModeRestrictionDateForCJV = null; try {
     * rtgsModeRestrictionDateForCJV = formatter.parse(paymentRestrictionDateForCJV); } catch (final ParseException e) { // TODO
     * Auto-generated catch block e.printStackTrace(); } if (voucherHeader.getVoucherDate().after(rtgsModeRestrictionDateForCJV)
     * && !commonBean.getModeOfPayment().equalsIgnoreCase(MDP_RTGS)) { EntityType entity = null; new ArrayList<ValidationError>();
     * Relation rel = null; String type = null; if (subLedgerlist != null && !subLedgerlist.isEmpty()) for (final VoucherDetails
     * voucherDetail : subLedgerlist) { try { type = voucherDetail.getDetailTypeName(); entity =
     * paymentService.getEntity(voucherDetail.getDetailType().getId(), voucherDetail.getDetailKeyId()); if (entity == null) throw
     * new ValidationException(Arrays.asList(new ValidationError("No.entity.for.detailkey", "There is no entity defined for" +
     * voucherDetail.getDetailCode(), new String[] { voucherDetail.getDetailCode() }))); } catch (final ApplicationException e) {
     * throw new ValidationException(Arrays.asList(new ValidationError("Exception to get EntityType  ", e .getMessage()))); }
     * voucherDetail.setDetailType((Accountdetailtype) persistenceService.getSession().load( Accountdetailtype.class,
     * voucherDetail.getDetailType() .getId())); if (voucherDetail.getDetailType().getName().equalsIgnoreCase("creditor")) { rel =
     * (Relation) entity; type = rel.getRelationtype().getName(); } if (type.equalsIgnoreCase("Supplier") ||
     * type.equalsIgnoreCase("Contractor")) { isValFailed = true; throw new ValidationException( Arrays.asList(new
     * ValidationError(
     * "Payment Mode of any bill having Contractor/Supplier subledger should  RTGS For Bill Date Greater than 01-Oct-2013",
     * "Payment Mode of any bill having Contractor/Supplier subledger should  RTGS For Bill Date Greater than 01-Oct-2013"))); } }
     * } return isValFailed; }
     */

    @ValidationErrorPage(value = VIEW)
    @SkipValidation
    @Action(value = "/payment/directBankPayment-viewInboxItem")
    public String viewInboxItem() {
        paymentheader = getPayment();
        showApprove = true;
        if (paymentheader.getVoucherheader() != null)
            voucherHeader.setId(paymentheader.getVoucherheader().getId());
        prepareForViewModifyReverse();
        return VIEW;

    }

    @ValidationErrorPage(value = VIEW)
    @SkipValidation
    @Action(value = "/payment/directBankPayment-sendForApproval")
    public String sendForApproval() {

        if (paymentheader.getId() == null)
            paymentheader = getPayment();
       
        populateWorkflowBean();
        paymentheader =  paymentActionHelper.sendForApproval(paymentheader,workflowBean);
              
        if (FinancialConstants.BUTTONREJECT.equalsIgnoreCase(workflowBean.getWorkFlowAction()))
            addActionMessage(getText("payment.voucher.rejected",
                    new String[] { paymentService.getEmployeeNameForPositionId(paymentheader.getState()
                            .getOwnerPosition()) }));
        if (FinancialConstants.BUTTONFORWARD.equalsIgnoreCase(workflowBean.getWorkFlowAction()))
            addActionMessage(getText("payment.voucher.approved", new String[] { paymentService
                    .getEmployeeNameForPositionId(paymentheader.getState().getOwnerPosition()) }));
        if (FinancialConstants.BUTTONCANCEL.equalsIgnoreCase(workflowBean.getWorkFlowAction()))
            addActionMessage(getText("payment.voucher.cancelled"));
        else if (FinancialConstants.BUTTONAPPROVE.equalsIgnoreCase(workflowBean.getWorkFlowAction())) {
            if ("Closed".equals(paymentheader.getState().getValue()))
                addActionMessage(getText("payment.voucher.final.approval"));
            else
                addActionMessage(getText("payment.voucher.approved",
                        new String[] { paymentService.getEmployeeNameForPositionId(paymentheader.getState()
                                .getOwnerPosition()) }));
            setAction(workflowBean.getWorkFlowAction());

        }
        showMode = "view";
        return viewInboxItem();
    }

    public List<String> getValidActions() {
        List<String> validActions = Collections.emptyList();
        if (null == paymentheader || null == paymentheader.getId() || paymentheader.getCurrentState().getValue().endsWith("NEW")) {
            validActions = Arrays.asList(FORWARD);
        } else {
            if (paymentheader.getCurrentState() != null) {
                validActions = this.customizedWorkFlowService.getNextValidActions(paymentheader
                        .getStateType(), getWorkFlowDepartment(), getAmountRule(),
                        getAdditionalRule(), paymentheader.getCurrentState().getValue(),
                        getPendingActions(), paymentheader.getCreatedDate());
            }
        }
        return validActions;
    }

    public String getNextAction() {
        WorkFlowMatrix wfMatrix = null;
        if (paymentheader.getId() != null) {
            if (paymentheader.getCurrentState() != null) {
                wfMatrix = this.customizedWorkFlowService.getWfMatrix(paymentheader.getStateType(),
                        getWorkFlowDepartment(), getAmountRule(), getAdditionalRule(), paymentheader
                                .getCurrentState().getValue(), getPendingActions(), paymentheader
                                .getCreatedDate());
            } else {
                wfMatrix = this.customizedWorkFlowService.getWfMatrix(paymentheader.getStateType(),
                        getWorkFlowDepartment(), getAmountRule(), getAdditionalRule(),
                        State.DEFAULT_STATE_VALUE_CREATED, getPendingActions(), paymentheader
                                .getCreatedDate());
            }
        }
        return wfMatrix == null ? "" : wfMatrix.getNextAction();
    }

    public Paymentheader getPayment() {
        String paymentid = null;
        paymentid = parameters.get(PAYMENTID)[0];
        if (paymentid != null)
            paymentheader = paymentService.findById(Long.valueOf(paymentid), false);
        if (paymentheader == null)
            paymentheader = new Paymentheader();

        return paymentheader;
    }

    @ValidationErrorPage(value = "beforeEdit")
    @SkipValidation
    public String cancelPayment()
    {
        voucherHeader = (CVoucherHeader) persistenceService.getSession().load(CVoucherHeader.class, voucherHeader.getId());
        paymentheader = (Paymentheader) persistenceService.find("from Paymentheader where voucherheader=?", voucherHeader);
        voucherHeader.setStatus(FinancialConstants.CANCELLEDVOUCHERSTATUS);
        // persistenceService.setType(CVoucherHeader.class);
        paymentheader.transition(true).end();
        persistenceService.persist(voucherHeader);
        addActionMessage(getText("payment.cancel.success"));
        action = parameters.get(ACTIONNAME)[0];
        return beforeView();
    }

    public void setPaymentService(final PaymentService paymentService) {
        this.paymentService = paymentService;
    }

    public void setContraService(final ContraService contraService) {
    }

    public boolean isShowChequeNumber() {
        return showChequeNumber;
    }

    public void setShowChequeNumber(final boolean showChequeNumber) {
        this.showChequeNumber = showChequeNumber;
    }

    public List<VoucherDetails> getSubLedgerlist() {
        return subLedgerlist;
    }

    public void setSubLedgerlist(final List<VoucherDetails> subLedgerlist) {
        this.subLedgerlist = subLedgerlist;
    }

    public List<VoucherDetails> getBillDetailslist() {
        return billDetailslist;
    }

    public void setBillDetailslist(final List<VoucherDetails> billDetailslist) {
        this.billDetailslist = billDetailslist;
    }

    public void setCommonBean(final CommonBean commonBean) {
        this.commonBean = commonBean;
    }

    public CommonBean getCommonBean() {
        return commonBean;
    }

    public Map<String, String> getModeOfPaymentMap() {
        return modeOfPaymentMap;
    }

    public void setModeOfPaymentMap(final Map<String, String> modeOfPaymentMap) {
        this.modeOfPaymentMap = modeOfPaymentMap;
    }

    public String getButton() {
        return button;
    }

    public void setButton(final String button) {
        this.button = button;
    }

    public VoucherService getVoucherService() {
        return voucherService;
    }

    public void setVoucherService(final VoucherService voucherService) {
        this.voucherService = voucherService;
    }

    public Paymentheader getPaymentheader() {
        return paymentheader;
    }

    public void setPaymentheader(final Paymentheader paymentheader) {
        this.paymentheader = paymentheader;
    }

    public void setPaymentWorkflowService(final SimpleWorkflowService<Paymentheader> paymentWorkflowService) {
        this.paymentWorkflowService = paymentWorkflowService;
    }

    public void setEgovCommon(final EgovCommon egovCommon) {
        this.egovCommon = egovCommon;
    }

    public Integer getDepartmentId() {
        return departmentId;
    }

    public void setDepartmentId(final Integer departmentId) {
        this.departmentId = departmentId;
    }

    public String getWfitemstate() {
        return wfitemstate;
    }

    public void setWfitemstate(final String wfitemstate) {
        this.wfitemstate = wfitemstate;
    }

    public String getComments() {
        return getText("payment.comments", new String[] { paymentheader.getPaymentAmount().setScale(2, BigDecimal.ROUND_HALF_EVEN).toPlainString() });
    }

    public String getTypeOfAccount() {
        return typeOfAccount;
    }

    public void setTypeOfAccount(final String typeOfAccount) {
        this.typeOfAccount = typeOfAccount;
    }

    public List<InstrumentHeader> getInstrumentHeaderList() {
        return instrumentHeaderList;
    }

    public void setInstrumentHeaderList(final List<InstrumentHeader> instrumentHeaderList) {
        this.instrumentHeaderList = instrumentHeaderList;
    }

    public ScriptService getScriptService() {
        return scriptService;
    }

    public void setScriptService(final ScriptService scriptService) {
        this.scriptService = scriptService;
    }

 

    public ChartOfAccounts getChartOfAccounts() {
        return chartOfAccounts;
    }

    public void setChartOfAccounts(ChartOfAccounts chartOfAccounts) {
        this.chartOfAccounts = chartOfAccounts;
    }

    public WorkflowBean getWorkflowBean() {
        return workflowBean;
    }

    public void setWorkflowBean(WorkflowBean workflowBean) {
        this.workflowBean = workflowBean;
    }

    public String getCurrentState() {
        return paymentheader.getState().getValue();
    }
}<|MERGE_RESOLUTION|>--- conflicted
+++ resolved
@@ -341,14 +341,8 @@
         if (netPay.getFunctionId() != null)
         {
             vd.setFunctionIdDetail(Long.valueOf(netPay.getFunctionId()));
-<<<<<<< HEAD
-            final String function = (String) HibernateUtil.getCurrentSession().load(CFunction.class,
-                    Long.valueOf(netPay.getFunctionId())).getName();
-            vd.setFunctionDetail(function);
-=======
             CFunction function =(CFunction) persistenceService.getSession().load(CFunction.class,Long.valueOf(netPay.getFunctionId()));
             vd.setFunctionDetail(function.getId().toString());
->>>>>>> 01ca1b48
         }
         commonBean.setAmount(BigDecimal.valueOf(netPay.getCreditAmount()));
         billDetailslist.add(vd);
