--- conflicted
+++ resolved
@@ -39,13 +39,6 @@
  */
 package org.egov.model.bills;
 
-import org.egov.commons.EgwStatus;
-import org.egov.infra.admin.master.entity.User;
-import org.egov.infra.workflow.entity.StateAware;
-import org.hibernate.validator.constraints.Length;
-
-import javax.persistence.*;
-import javax.validation.constraints.NotNull;
 import java.math.BigDecimal;
 import java.util.ArrayList;
 import java.util.Date;
@@ -53,9 +46,6 @@
 import java.util.List;
 import java.util.Set;
 
-<<<<<<< HEAD
-import static org.egov.model.bills.EgBillregister.SEQ_EG_BILLREGISTER;
-=======
 import javax.persistence.CascadeType;
 import javax.persistence.Entity;
 import javax.persistence.FetchType;
@@ -78,22 +68,17 @@
 import org.egov.infra.admin.master.entity.User;
 import org.egov.infra.workflow.entity.StateAware;
 import org.egov.utils.CheckListHelper;
-import org.hibernate.search.annotations.DocumentId;
 import org.hibernate.validator.constraints.Length;
->>>>>>> 379be681
 
 @Entity
 @Table(name = "EG_BILLREGISTER")
 @Inheritance(strategy = InheritanceType.JOINED)
-<<<<<<< HEAD
-@SequenceGenerator(name = SEQ_EG_BILLREGISTER, sequenceName = SEQ_EG_BILLREGISTER, allocationSize = 1)
-=======
 @SequenceGenerator(name = EgBillregister.SEQ_EG_BILLREGISTER, sequenceName = EgBillregister.SEQ_EG_BILLREGISTER, allocationSize = 1)
->>>>>>> 379be681
 public class EgBillregister extends StateAware implements java.io.Serializable {
 
+    private static final long serialVersionUID = -4312140421386028968L;
+
     public static final String SEQ_EG_BILLREGISTER = "SEQ_EG_BILLREGISTER";
-    private static final long serialVersionUID = -4312140421386028968L;
     @Id
     @GeneratedValue(generator = SEQ_EG_BILLREGISTER, strategy = GenerationType.SEQUENCE)
     private Long id;
@@ -149,14 +134,6 @@
     @OneToMany(orphanRemoval = true, cascade = CascadeType.ALL, fetch = FetchType.LAZY, mappedBy = "egBillregister", targetEntity = EgBilldetails.class)
     private Set<EgBilldetails> egBilldetailes = new LinkedHashSet<EgBilldetails>(0);
 
-<<<<<<< HEAD
-    public EgBillregister() {
-    }
-
-    public EgBillregister(final String billnumber, final Date billdate,
-                          final BigDecimal billamount, final String billstatus, final String expendituretype,
-                          final BigDecimal createdby, final Date createddate) {
-=======
     @Transient
     private List<EgBilldetails> billDetails = new ArrayList<EgBilldetails>(0);
 
@@ -194,7 +171,6 @@
 
     public EgBillregister(final String billnumber, final Date billdate, final BigDecimal billamount,
             final String billstatus, final String expendituretype, final BigDecimal createdby, final Date createddate) {
->>>>>>> 379be681
         this.billnumber = billnumber;
         this.billdate = billdate;
         this.billamount = billamount;
@@ -204,17 +180,6 @@
         // this.createddate = createddate;
     }
 
-<<<<<<< HEAD
-    public EgBillregister(final String billnumber,
-                          final Date billdate, final BigDecimal billamount, final BigDecimal fieldid,
-                          final String billstatus, final String narration, final BigDecimal passedamount,
-                          final String billtype, final String expendituretype,
-                          final BigDecimal advanceadjusted, final BigDecimal createdby, final Date createddate,
-                          final BigDecimal lastmodifiedby, final Date lastmodifieddate, final String zone,
-                          final String division, final String workordernumber, final String billapprovalstatus,
-                          final Boolean isactive, final Date billpasseddate, final Date workorderdate,
-                          final EgBillregistermis egBillregistermis, final Set<EgBilldetails> egBilldetailes, final EgwStatus status) {
-=======
     public EgBillregister(final String billnumber, final Date billdate, final BigDecimal billamount,
             final BigDecimal fieldid, final String billstatus, final String narration, final BigDecimal passedamount,
             final String billtype, final String expendituretype, final BigDecimal advanceadjusted,
@@ -223,7 +188,6 @@
             final String billapprovalstatus, final Boolean isactive, final Date billpasseddate,
             final Date workorderdate, final EgBillregistermis egBillregistermis,
             final Set<EgBilldetails> egBilldetailes, final EgwStatus status) {
->>>>>>> 379be681
         this.billnumber = billnumber;
         this.billdate = billdate;
         this.billamount = billamount;
@@ -250,20 +214,6 @@
         this.status = status;
     }
 
-    /**
-     * @return the worksdetail
-     */
-    public String getWorksdetailId() {
-        return worksdetailId;
-    }
-
-    /**
-     * @param worksdetail the worksdetail to set
-     */
-    public void setWorksdetailId(final String worksdetail) {
-        worksdetailId = worksdetail;
-    }
-
     @Override
     public Long getId() {
         return id;
