--- conflicted
+++ resolved
@@ -103,16 +103,12 @@
     public void prepareNewForm() {
         final EgovMasterDataCaching masterCache = EgovMasterDataCaching.getInstance();
         super.prepare();
-<<<<<<< HEAD
         addDropdownData("fundList", persistenceService.findAllBy(" from Fund where isactive=true and isnotleaf=false order by name"));
-        addDropdownData("departmentList", persistenceService.findAllBy("from Department order by deptName"));
         addDropdownData("fundsourceList",
                 persistenceService.findAllBy(" from Fundsource where isactive=true and isnotleaf=false order by name"));
-=======
-        addDropdownData("fundList", persistenceService.findAllBy(" from Fund where isactive=1 and isnotleaf=0 order by name"));
         addDropdownData("departmentList", persistenceService.findAllBy("from Department order by name"));
         addDropdownData("functionList", masterCache.get("egi-function"));
->>>>>>> 5ec9e8ff
+ 
         addDropdownData("voucherNameList", VoucherHelper.VOUCHER_TYPE_NAMES.get(FinancialConstants.STANDARD_VOUCHER_TYPE_JOURNAL));
         if (LOGGER.isDebugEnabled())
             LOGGER.debug("Inside  Prepare ........");
