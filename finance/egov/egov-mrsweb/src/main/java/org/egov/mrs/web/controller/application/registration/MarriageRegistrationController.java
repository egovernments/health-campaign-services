/* eGov suite of products aim to improve the internal efficiency,transparency,
   accountability and the service delivery of the government  organizations.

    Copyright (C) <2015>  eGovernments Foundation

    The updated version of eGov suite of products as by eGovernments Foundation
    is available at http://www.egovernments.org

    This program is free software: you can redistribute it and/or modify
    it under the terms of the GNU General Public License as published by
    the Free Software Foundation, either version 3 of the License, or
    any later version.

    This program is distributed in the hope that it will be useful,
    but WITHOUT ANY WARRANTY; without even the implied warranty of
    MERCHANTABILITY or FITNESS FOR A PARTICULAR PURPOSE.  See the
    GNU General Public License for more details.

    You should have received a copy of the GNU General Public License
    along with this program. If not, see http://www.gnu.org/licenses/ or
    http://www.gnu.org/licenses/gpl.html .

    In addition to the terms of the GPL license to be adhered to in using this
    program, the following additional terms are to be complied with:

        1) All versions of this program, verbatim or modified must carry this
           Legal Notice.

        2) Any misrepresentation of the origin of the material is prohibited. It
           is required that all modified versions of this material be marked in
           reasonable ways as different from the original version.

        3) This license does not grant any rights to any user of the program
           with regards to rights under trademark law for use of the trade names
           or trademarks of eGovernments Foundation.

  In case of any queries, you can reach eGovernments Foundation at contact@egovernments.org.
 */

package org.egov.mrs.web.controller.application.registration;

import static org.egov.mrs.application.MarriageConstants.BOUNDARY_TYPE;
import static org.egov.mrs.application.MarriageConstants.REGISTER_NO_OF_DAYS;
import static org.egov.mrs.application.MarriageConstants.ADMINISTRATION_HIERARCHY_TYPE;

import java.text.SimpleDateFormat;
import java.util.Arrays;
import java.util.Date;

import javax.servlet.http.HttpServletRequest;

import org.egov.commons.service.EducationalQualificationService;
import org.egov.commons.service.NationalityService;
import org.egov.eis.web.controller.workflow.GenericWorkFlowController;
import org.egov.infra.admin.master.entity.AppConfigValues;
import org.egov.infra.admin.master.service.AppConfigValueService;
import org.egov.infra.admin.master.service.BoundaryService;
import org.egov.mrs.application.MarriageConstants;
import org.egov.mrs.application.MarriageUtils;
import org.egov.mrs.domain.entity.MarriageRegistration;
import org.egov.mrs.domain.enums.MaritalStatus;
import org.egov.mrs.domain.enums.ReligionPractice;
import org.egov.mrs.domain.service.MarriageApplicantService;
import org.egov.mrs.domain.service.MarriageDocumentService;
import org.egov.mrs.domain.service.MarriageRegistrationService;
import org.egov.mrs.masters.service.MarriageActService;
import org.egov.mrs.masters.service.MarriageFeeService;
import org.egov.mrs.masters.service.MarriageRegistrationUnitService;
import org.egov.mrs.masters.service.ReligionService;
import org.joda.time.DateTime;
import org.springframework.beans.factory.annotation.Autowired;
import org.springframework.context.support.ResourceBundleMessageSource;
import org.springframework.ui.Model;
import org.springframework.validation.BindingResult;
import org.springframework.web.bind.annotation.ModelAttribute;

public class MarriageRegistrationController extends GenericWorkFlowController {

    @Autowired
    protected ReligionService religionService;

    @Autowired
    protected BoundaryService boundaryService;

    @Autowired
    protected MarriageActService marriageActService;

    @Autowired
    protected MarriageRegistrationService marriageRegistrationService;

    @Autowired
    protected MarriageFeeService marriageFeeService;

    @Autowired
    protected MarriageUtils utils;

    @Autowired
    protected MarriageDocumentService marriageDocumentService;

    @Autowired
    protected ResourceBundleMessageSource messageSource;

    @Autowired
    protected MarriageApplicantService marriageApplicantService;

    @Autowired
    protected MarriageRegistrationUnitService marriageRegistrationUnitService;

    @Autowired
    protected NationalityService nationalityService;
    
    @Autowired
    private EducationalQualificationService educationalQualificationService;
    
    @Autowired
    protected AppConfigValueService appConfigValuesService;
    
    @ModelAttribute
    public void prepareForm(final Model model) {
      /*  model.addAttribute("zones",
                boundaryService.getActiveBoundariesByBndryTypeNameAndHierarchyTypeName(BOUNDARY_TYPE, REVENUE_HIERARCHY_TYPE));
*/

        getBoundaryTypeForRegistration(model);

        model.addAttribute("localitylist", boundaryService.getActiveBoundariesByBndryTypeNameAndHierarchyTypeName(
                MarriageConstants.BOUNDARYTYPE_LOCALITY, MarriageConstants.LOCATION_HIERARCHY_TYPE));
        model.addAttribute("religions", religionService.getReligions());
        model.addAttribute("acts", marriageActService.getActs());
        model.addAttribute("religionPractice", Arrays.asList(ReligionPractice.values()));
        model.addAttribute("maritalStatusList", Arrays.asList(MaritalStatus.values()));
        model.addAttribute("venuelist", MarriageConstants.venuelist);
        model.addAttribute("witnessRelation", MarriageConstants.witnessRelation);
        model.addAttribute("Educationqualificationlist", educationalQualificationService.getActiveQualifications());
        model.addAttribute("nationalitylist", nationalityService.findAll());
        model.addAttribute("feesList", marriageFeeService.getActiveGeneralTypeFeeses());
        model.addAttribute("generalDocuments", marriageDocumentService.getGeneralDocuments());
        model.addAttribute("individualDocuments", marriageDocumentService.getIndividualDocuments());
        model.addAttribute("marriageRegistrationUnit", marriageRegistrationUnitService.getActiveRegistrationunit());
        final AppConfigValues allowValidation = marriageFeeService.getDaysValidationAppConfValue(
                MarriageConstants.MODULE_NAME, MarriageConstants.MARRIAGEREGISTRATION_DAYS_VALIDATION);
        model.addAttribute("allowDaysValidation",
                allowValidation != null && !allowValidation.getValue().isEmpty() ? allowValidation.getValue() : "NO");
    }

    private void getBoundaryTypeForRegistration(final Model model) {
        final AppConfigValues heirarchyType = appConfigValuesService.getConfigValuesByModuleAndKey(
                MarriageConstants.MODULE_NAME, MarriageConstants.MARRIAGE_REGISTRATIONUNIT_HEIRARCHYTYPE).get(0);

        final AppConfigValues boundaryType = appConfigValuesService.getConfigValuesByModuleAndKey(
                MarriageConstants.MODULE_NAME, MarriageConstants.MARRIAGE_REGISTRATIONUNIT_BOUNDARYYTYPE).get(0);

        if (heirarchyType != null && heirarchyType.getValue() != null && !"".equals(heirarchyType.getValue())
                && boundaryType != null && boundaryType.getValue() != null && !"".equals(boundaryType.getValue())) {

            model.addAttribute("zones", boundaryService
                    .getActiveBoundariesByBndryTypeNameAndHierarchyTypeName(
                            boundaryType.getValue(), heirarchyType.getValue()));

        } else
            model.addAttribute("zones", boundaryService
                    .getActiveBoundariesByBndryTypeNameAndHierarchyTypeName(
                            BOUNDARY_TYPE, ADMINISTRATION_HIERARCHY_TYPE));
    }

    public void validateApplicationDate(final MarriageRegistration registration,
            final BindingResult errors, final HttpServletRequest request) {
        final AppConfigValues allowValidation = marriageFeeService.getDaysValidationAppConfValue(
                MarriageConstants.MODULE_NAME, MarriageConstants.MARRIAGEREGISTRATION_DAYS_VALIDATION);
        if (allowValidation != null && !allowValidation.getValue().isEmpty()
                && "YES".equalsIgnoreCase(allowValidation.getValue())) {
            if (registration.getDateOfMarriage() != null && !registration.isLegacy()) {
                final SimpleDateFormat sdf = new SimpleDateFormat("dd/MM/yyyy");
<<<<<<< HEAD
                    if (registration.getApplicationDate() != null && !new DateTime(registration.getApplicationDate())
                            .isBefore(new DateTime(registration.getDateOfMarriage()).plusDays(Integer
                                    .parseInt(REGISTER_NO_OF_DAYS) - 1)) || !new DateTime(new Date()).isBefore(new DateTime(registration.getDateOfMarriage()).plusDays(Integer
                                            .parseInt(REGISTER_NO_OF_DAYS) - 1))) {
                        errors.reject("err.validate.marriageRegistration.applicationDate",
                                new String[] { sdf.format(registration.getDateOfMarriage()) }, null);
                } 
=======
                if(registration.getApplicationDate() != null){
                    if ( !new DateTime(registration.getApplicationDate())
                            .isBefore(new DateTime(registration.getDateOfMarriage()).plusDays(Integer
                                    .parseInt(REGISTER_NO_OF_DAYS) - 1))) {
                        errors.reject("err.validate.marriageRegistration.applicationDate",
                                new String[] { sdf.format(registration.getDateOfMarriage()) }, null);
                    }
                } else if (!new DateTime(new Date()).isBefore(new DateTime(registration.getDateOfMarriage()).plusDays(Integer
                            .parseInt(REGISTER_NO_OF_DAYS) - 1))) {
                        errors.reject("err.validate.marriageRegistration.applicationDate",
                                new String[] { sdf.format(registration.getDateOfMarriage()) }, null);
                }

>>>>>>> 46db5a04
            }
        }
    }

}
<|MERGE_RESOLUTION|>--- conflicted
+++ resolved
@@ -1,201 +1,191 @@
-/* eGov suite of products aim to improve the internal efficiency,transparency,
-   accountability and the service delivery of the government  organizations.
-
-    Copyright (C) <2015>  eGovernments Foundation
-
-    The updated version of eGov suite of products as by eGovernments Foundation
-    is available at http://www.egovernments.org
-
-    This program is free software: you can redistribute it and/or modify
-    it under the terms of the GNU General Public License as published by
-    the Free Software Foundation, either version 3 of the License, or
-    any later version.
-
-    This program is distributed in the hope that it will be useful,
-    but WITHOUT ANY WARRANTY; without even the implied warranty of
-    MERCHANTABILITY or FITNESS FOR A PARTICULAR PURPOSE.  See the
-    GNU General Public License for more details.
-
-    You should have received a copy of the GNU General Public License
-    along with this program. If not, see http://www.gnu.org/licenses/ or
-    http://www.gnu.org/licenses/gpl.html .
-
-    In addition to the terms of the GPL license to be adhered to in using this
-    program, the following additional terms are to be complied with:
-
-        1) All versions of this program, verbatim or modified must carry this
-           Legal Notice.
-
-        2) Any misrepresentation of the origin of the material is prohibited. It
-           is required that all modified versions of this material be marked in
-           reasonable ways as different from the original version.
-
-        3) This license does not grant any rights to any user of the program
-           with regards to rights under trademark law for use of the trade names
-           or trademarks of eGovernments Foundation.
-
-  In case of any queries, you can reach eGovernments Foundation at contact@egovernments.org.
- */
-
-package org.egov.mrs.web.controller.application.registration;
-
-import static org.egov.mrs.application.MarriageConstants.BOUNDARY_TYPE;
-import static org.egov.mrs.application.MarriageConstants.REGISTER_NO_OF_DAYS;
-import static org.egov.mrs.application.MarriageConstants.ADMINISTRATION_HIERARCHY_TYPE;
-
-import java.text.SimpleDateFormat;
-import java.util.Arrays;
-import java.util.Date;
-
-import javax.servlet.http.HttpServletRequest;
-
-import org.egov.commons.service.EducationalQualificationService;
-import org.egov.commons.service.NationalityService;
-import org.egov.eis.web.controller.workflow.GenericWorkFlowController;
-import org.egov.infra.admin.master.entity.AppConfigValues;
-import org.egov.infra.admin.master.service.AppConfigValueService;
-import org.egov.infra.admin.master.service.BoundaryService;
-import org.egov.mrs.application.MarriageConstants;
-import org.egov.mrs.application.MarriageUtils;
-import org.egov.mrs.domain.entity.MarriageRegistration;
-import org.egov.mrs.domain.enums.MaritalStatus;
-import org.egov.mrs.domain.enums.ReligionPractice;
-import org.egov.mrs.domain.service.MarriageApplicantService;
-import org.egov.mrs.domain.service.MarriageDocumentService;
-import org.egov.mrs.domain.service.MarriageRegistrationService;
-import org.egov.mrs.masters.service.MarriageActService;
-import org.egov.mrs.masters.service.MarriageFeeService;
-import org.egov.mrs.masters.service.MarriageRegistrationUnitService;
-import org.egov.mrs.masters.service.ReligionService;
-import org.joda.time.DateTime;
-import org.springframework.beans.factory.annotation.Autowired;
-import org.springframework.context.support.ResourceBundleMessageSource;
-import org.springframework.ui.Model;
-import org.springframework.validation.BindingResult;
-import org.springframework.web.bind.annotation.ModelAttribute;
-
-public class MarriageRegistrationController extends GenericWorkFlowController {
-
-    @Autowired
-    protected ReligionService religionService;
-
-    @Autowired
-    protected BoundaryService boundaryService;
-
-    @Autowired
-    protected MarriageActService marriageActService;
-
-    @Autowired
-    protected MarriageRegistrationService marriageRegistrationService;
-
-    @Autowired
-    protected MarriageFeeService marriageFeeService;
-
-    @Autowired
-    protected MarriageUtils utils;
-
-    @Autowired
-    protected MarriageDocumentService marriageDocumentService;
-
-    @Autowired
-    protected ResourceBundleMessageSource messageSource;
-
-    @Autowired
-    protected MarriageApplicantService marriageApplicantService;
-
-    @Autowired
-    protected MarriageRegistrationUnitService marriageRegistrationUnitService;
-
-    @Autowired
-    protected NationalityService nationalityService;
-    
-    @Autowired
-    private EducationalQualificationService educationalQualificationService;
-    
-    @Autowired
-    protected AppConfigValueService appConfigValuesService;
-    
-    @ModelAttribute
-    public void prepareForm(final Model model) {
-      /*  model.addAttribute("zones",
-                boundaryService.getActiveBoundariesByBndryTypeNameAndHierarchyTypeName(BOUNDARY_TYPE, REVENUE_HIERARCHY_TYPE));
-*/
-
-        getBoundaryTypeForRegistration(model);
-
-        model.addAttribute("localitylist", boundaryService.getActiveBoundariesByBndryTypeNameAndHierarchyTypeName(
-                MarriageConstants.BOUNDARYTYPE_LOCALITY, MarriageConstants.LOCATION_HIERARCHY_TYPE));
-        model.addAttribute("religions", religionService.getReligions());
-        model.addAttribute("acts", marriageActService.getActs());
-        model.addAttribute("religionPractice", Arrays.asList(ReligionPractice.values()));
-        model.addAttribute("maritalStatusList", Arrays.asList(MaritalStatus.values()));
-        model.addAttribute("venuelist", MarriageConstants.venuelist);
-        model.addAttribute("witnessRelation", MarriageConstants.witnessRelation);
-        model.addAttribute("Educationqualificationlist", educationalQualificationService.getActiveQualifications());
-        model.addAttribute("nationalitylist", nationalityService.findAll());
-        model.addAttribute("feesList", marriageFeeService.getActiveGeneralTypeFeeses());
-        model.addAttribute("generalDocuments", marriageDocumentService.getGeneralDocuments());
-        model.addAttribute("individualDocuments", marriageDocumentService.getIndividualDocuments());
-        model.addAttribute("marriageRegistrationUnit", marriageRegistrationUnitService.getActiveRegistrationunit());
-        final AppConfigValues allowValidation = marriageFeeService.getDaysValidationAppConfValue(
-                MarriageConstants.MODULE_NAME, MarriageConstants.MARRIAGEREGISTRATION_DAYS_VALIDATION);
-        model.addAttribute("allowDaysValidation",
-                allowValidation != null && !allowValidation.getValue().isEmpty() ? allowValidation.getValue() : "NO");
-    }
-
-    private void getBoundaryTypeForRegistration(final Model model) {
-        final AppConfigValues heirarchyType = appConfigValuesService.getConfigValuesByModuleAndKey(
-                MarriageConstants.MODULE_NAME, MarriageConstants.MARRIAGE_REGISTRATIONUNIT_HEIRARCHYTYPE).get(0);
-
-        final AppConfigValues boundaryType = appConfigValuesService.getConfigValuesByModuleAndKey(
-                MarriageConstants.MODULE_NAME, MarriageConstants.MARRIAGE_REGISTRATIONUNIT_BOUNDARYYTYPE).get(0);
-
-        if (heirarchyType != null && heirarchyType.getValue() != null && !"".equals(heirarchyType.getValue())
-                && boundaryType != null && boundaryType.getValue() != null && !"".equals(boundaryType.getValue())) {
-
-            model.addAttribute("zones", boundaryService
-                    .getActiveBoundariesByBndryTypeNameAndHierarchyTypeName(
-                            boundaryType.getValue(), heirarchyType.getValue()));
-
-        } else
-            model.addAttribute("zones", boundaryService
-                    .getActiveBoundariesByBndryTypeNameAndHierarchyTypeName(
-                            BOUNDARY_TYPE, ADMINISTRATION_HIERARCHY_TYPE));
-    }
-
-    public void validateApplicationDate(final MarriageRegistration registration,
-            final BindingResult errors, final HttpServletRequest request) {
-        final AppConfigValues allowValidation = marriageFeeService.getDaysValidationAppConfValue(
-                MarriageConstants.MODULE_NAME, MarriageConstants.MARRIAGEREGISTRATION_DAYS_VALIDATION);
-        if (allowValidation != null && !allowValidation.getValue().isEmpty()
-                && "YES".equalsIgnoreCase(allowValidation.getValue())) {
-            if (registration.getDateOfMarriage() != null && !registration.isLegacy()) {
-                final SimpleDateFormat sdf = new SimpleDateFormat("dd/MM/yyyy");
-<<<<<<< HEAD
-                    if (registration.getApplicationDate() != null && !new DateTime(registration.getApplicationDate())
-                            .isBefore(new DateTime(registration.getDateOfMarriage()).plusDays(Integer
-                                    .parseInt(REGISTER_NO_OF_DAYS) - 1)) || !new DateTime(new Date()).isBefore(new DateTime(registration.getDateOfMarriage()).plusDays(Integer
-                                            .parseInt(REGISTER_NO_OF_DAYS) - 1))) {
-                        errors.reject("err.validate.marriageRegistration.applicationDate",
-                                new String[] { sdf.format(registration.getDateOfMarriage()) }, null);
-                } 
-=======
-                if(registration.getApplicationDate() != null){
-                    if ( !new DateTime(registration.getApplicationDate())
-                            .isBefore(new DateTime(registration.getDateOfMarriage()).plusDays(Integer
-                                    .parseInt(REGISTER_NO_OF_DAYS) - 1))) {
-                        errors.reject("err.validate.marriageRegistration.applicationDate",
-                                new String[] { sdf.format(registration.getDateOfMarriage()) }, null);
-                    }
-                } else if (!new DateTime(new Date()).isBefore(new DateTime(registration.getDateOfMarriage()).plusDays(Integer
-                            .parseInt(REGISTER_NO_OF_DAYS) - 1))) {
-                        errors.reject("err.validate.marriageRegistration.applicationDate",
-                                new String[] { sdf.format(registration.getDateOfMarriage()) }, null);
-                }
-
->>>>>>> 46db5a04
-            }
-        }
-    }
-
-}
+/* eGov suite of products aim to improve the internal efficiency,transparency,
+   accountability and the service delivery of the government  organizations.
+
+    Copyright (C) <2015>  eGovernments Foundation
+
+    The updated version of eGov suite of products as by eGovernments Foundation
+    is available at http://www.egovernments.org
+
+    This program is free software: you can redistribute it and/or modify
+    it under the terms of the GNU General Public License as published by
+    the Free Software Foundation, either version 3 of the License, or
+    any later version.
+
+    This program is distributed in the hope that it will be useful,
+    but WITHOUT ANY WARRANTY; without even the implied warranty of
+    MERCHANTABILITY or FITNESS FOR A PARTICULAR PURPOSE.  See the
+    GNU General Public License for more details.
+
+    You should have received a copy of the GNU General Public License
+    along with this program. If not, see http://www.gnu.org/licenses/ or
+    http://www.gnu.org/licenses/gpl.html .
+
+    In addition to the terms of the GPL license to be adhered to in using this
+    program, the following additional terms are to be complied with:
+
+        1) All versions of this program, verbatim or modified must carry this
+           Legal Notice.
+
+        2) Any misrepresentation of the origin of the material is prohibited. It
+           is required that all modified versions of this material be marked in
+           reasonable ways as different from the original version.
+
+        3) This license does not grant any rights to any user of the program
+           with regards to rights under trademark law for use of the trade names
+           or trademarks of eGovernments Foundation.
+
+  In case of any queries, you can reach eGovernments Foundation at contact@egovernments.org.
+ */
+
+package org.egov.mrs.web.controller.application.registration;
+
+import static org.egov.mrs.application.MarriageConstants.BOUNDARY_TYPE;
+import static org.egov.mrs.application.MarriageConstants.REGISTER_NO_OF_DAYS;
+import static org.egov.mrs.application.MarriageConstants.ADMINISTRATION_HIERARCHY_TYPE;
+
+import java.text.SimpleDateFormat;
+import java.util.Arrays;
+import java.util.Date;
+
+import javax.servlet.http.HttpServletRequest;
+
+import org.egov.commons.service.EducationalQualificationService;
+import org.egov.commons.service.NationalityService;
+import org.egov.eis.web.controller.workflow.GenericWorkFlowController;
+import org.egov.infra.admin.master.entity.AppConfigValues;
+import org.egov.infra.admin.master.service.AppConfigValueService;
+import org.egov.infra.admin.master.service.BoundaryService;
+import org.egov.mrs.application.MarriageConstants;
+import org.egov.mrs.application.MarriageUtils;
+import org.egov.mrs.domain.entity.MarriageRegistration;
+import org.egov.mrs.domain.enums.MaritalStatus;
+import org.egov.mrs.domain.enums.ReligionPractice;
+import org.egov.mrs.domain.service.MarriageApplicantService;
+import org.egov.mrs.domain.service.MarriageDocumentService;
+import org.egov.mrs.domain.service.MarriageRegistrationService;
+import org.egov.mrs.masters.service.MarriageActService;
+import org.egov.mrs.masters.service.MarriageFeeService;
+import org.egov.mrs.masters.service.MarriageRegistrationUnitService;
+import org.egov.mrs.masters.service.ReligionService;
+import org.joda.time.DateTime;
+import org.springframework.beans.factory.annotation.Autowired;
+import org.springframework.context.support.ResourceBundleMessageSource;
+import org.springframework.ui.Model;
+import org.springframework.validation.BindingResult;
+import org.springframework.web.bind.annotation.ModelAttribute;
+
+public class MarriageRegistrationController extends GenericWorkFlowController {
+
+    @Autowired
+    protected ReligionService religionService;
+
+    @Autowired
+    protected BoundaryService boundaryService;
+
+    @Autowired
+    protected MarriageActService marriageActService;
+
+    @Autowired
+    protected MarriageRegistrationService marriageRegistrationService;
+
+    @Autowired
+    protected MarriageFeeService marriageFeeService;
+
+    @Autowired
+    protected MarriageUtils utils;
+
+    @Autowired
+    protected MarriageDocumentService marriageDocumentService;
+
+    @Autowired
+    protected ResourceBundleMessageSource messageSource;
+
+    @Autowired
+    protected MarriageApplicantService marriageApplicantService;
+
+    @Autowired
+    protected MarriageRegistrationUnitService marriageRegistrationUnitService;
+
+    @Autowired
+    protected NationalityService nationalityService;
+    
+    @Autowired
+    private EducationalQualificationService educationalQualificationService;
+    
+    @Autowired
+    protected AppConfigValueService appConfigValuesService;
+    
+    @ModelAttribute
+    public void prepareForm(final Model model) {
+      /*  model.addAttribute("zones",
+                boundaryService.getActiveBoundariesByBndryTypeNameAndHierarchyTypeName(BOUNDARY_TYPE, REVENUE_HIERARCHY_TYPE));
+*/
+
+        getBoundaryTypeForRegistration(model);
+
+        model.addAttribute("localitylist", boundaryService.getActiveBoundariesByBndryTypeNameAndHierarchyTypeName(
+                MarriageConstants.BOUNDARYTYPE_LOCALITY, MarriageConstants.LOCATION_HIERARCHY_TYPE));
+        model.addAttribute("religions", religionService.getReligions());
+        model.addAttribute("acts", marriageActService.getActs());
+        model.addAttribute("religionPractice", Arrays.asList(ReligionPractice.values()));
+        model.addAttribute("maritalStatusList", Arrays.asList(MaritalStatus.values()));
+        model.addAttribute("venuelist", MarriageConstants.venuelist);
+        model.addAttribute("witnessRelation", MarriageConstants.witnessRelation);
+        model.addAttribute("Educationqualificationlist", educationalQualificationService.getActiveQualifications());
+        model.addAttribute("nationalitylist", nationalityService.findAll());
+        model.addAttribute("feesList", marriageFeeService.getActiveGeneralTypeFeeses());
+        model.addAttribute("generalDocuments", marriageDocumentService.getGeneralDocuments());
+        model.addAttribute("individualDocuments", marriageDocumentService.getIndividualDocuments());
+        model.addAttribute("marriageRegistrationUnit", marriageRegistrationUnitService.getActiveRegistrationunit());
+        final AppConfigValues allowValidation = marriageFeeService.getDaysValidationAppConfValue(
+                MarriageConstants.MODULE_NAME, MarriageConstants.MARRIAGEREGISTRATION_DAYS_VALIDATION);
+        model.addAttribute("allowDaysValidation",
+                allowValidation != null && !allowValidation.getValue().isEmpty() ? allowValidation.getValue() : "NO");
+    }
+
+    private void getBoundaryTypeForRegistration(final Model model) {
+        final AppConfigValues heirarchyType = appConfigValuesService.getConfigValuesByModuleAndKey(
+                MarriageConstants.MODULE_NAME, MarriageConstants.MARRIAGE_REGISTRATIONUNIT_HEIRARCHYTYPE).get(0);
+
+        final AppConfigValues boundaryType = appConfigValuesService.getConfigValuesByModuleAndKey(
+                MarriageConstants.MODULE_NAME, MarriageConstants.MARRIAGE_REGISTRATIONUNIT_BOUNDARYYTYPE).get(0);
+
+        if (heirarchyType != null && heirarchyType.getValue() != null && !"".equals(heirarchyType.getValue())
+                && boundaryType != null && boundaryType.getValue() != null && !"".equals(boundaryType.getValue())) {
+
+            model.addAttribute("zones", boundaryService
+                    .getActiveBoundariesByBndryTypeNameAndHierarchyTypeName(
+                            boundaryType.getValue(), heirarchyType.getValue()));
+
+        } else
+            model.addAttribute("zones", boundaryService
+                    .getActiveBoundariesByBndryTypeNameAndHierarchyTypeName(
+                            BOUNDARY_TYPE, ADMINISTRATION_HIERARCHY_TYPE));
+    }
+
+    public void validateApplicationDate(final MarriageRegistration registration,
+            final BindingResult errors, final HttpServletRequest request) {
+        final AppConfigValues allowValidation = marriageFeeService.getDaysValidationAppConfValue(
+                MarriageConstants.MODULE_NAME, MarriageConstants.MARRIAGEREGISTRATION_DAYS_VALIDATION);
+        if (allowValidation != null && !allowValidation.getValue().isEmpty()
+                && "YES".equalsIgnoreCase(allowValidation.getValue())) {
+            if (registration.getDateOfMarriage() != null && !registration.isLegacy()) {
+                final SimpleDateFormat sdf = new SimpleDateFormat("dd/MM/yyyy");
+                if(registration.getApplicationDate() != null){
+                    if ( !new DateTime(registration.getApplicationDate())
+                            .isBefore(new DateTime(registration.getDateOfMarriage()).plusDays(Integer
+                                    .parseInt(REGISTER_NO_OF_DAYS) - 1))) {
+                        errors.reject("err.validate.marriageRegistration.applicationDate",
+                                new String[] { sdf.format(registration.getDateOfMarriage()) }, null);
+                    }
+                } else if (!new DateTime(new Date()).isBefore(new DateTime(registration.getDateOfMarriage()).plusDays(Integer
+                            .parseInt(REGISTER_NO_OF_DAYS) - 1))) {
+                        errors.reject("err.validate.marriageRegistration.applicationDate",
+                                new String[] { sdf.format(registration.getDateOfMarriage()) }, null);
+                }
+
+            }
+        }
+    }
+
+}