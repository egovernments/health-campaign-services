/*
 * eGov suite of products aim to improve the internal efficiency,transparency,
 *    accountability and the service delivery of the government  organizations.
 *
 *     Copyright (C) <2015>  eGovernments Foundation
 *
 *     The updated version of eGov suite of products as by eGovernments Foundation
 *     is available at http://www.egovernments.org
 *
 *     This program is free software: you can redistribute it and/or modify
 *     it under the terms of the GNU General Public License as published by
 *     the Free Software Foundation, either version 3 of the License, or
 *     any later version.
 *
 *     This program is distributed in the hope that it will be useful,
 *     but WITHOUT ANY WARRANTY; without even the implied warranty of
 *     MERCHANTABILITY or FITNESS FOR A PARTICULAR PURPOSE.  See the
 *     GNU General Public License for more details.
 *
 *     You should have received a copy of the GNU General Public License
 *     along with this program. If not, see http://www.gnu.org/licenses/ or
 *     http://www.gnu.org/licenses/gpl.html .
 *
 *     In addition to the terms of the GPL license to be adhered to in using this
 *     program, the following additional terms are to be complied with:
 *
 *         1) All versions of this program, verbatim or modified must carry this
 *            Legal Notice.
 *
 *         2) Any misrepresentation of the origin of the material is prohibited. It
 *            is required that all modified versions of this material be marked in
 *            reasonable ways as different from the original version.
 *
 *         3) This license does not grant any rights to any user of the program
 *            with regards to rights under trademark law for use of the trade names
 *            or trademarks of eGovernments Foundation.
 *
 *   In case of any queries, you can reach eGovernments Foundation at contact@egovernments.org.
 */
package org.egov.collection.service;

import java.math.BigDecimal;
import java.text.ParseException;
import java.text.SimpleDateFormat;
import java.util.ArrayList;
import java.util.Arrays;
import java.util.Date;
import java.util.HashMap;
import java.util.HashSet;
import java.util.LinkedHashSet;
import java.util.List;
import java.util.Map;
import java.util.Set;

import org.apache.log4j.Logger;
import org.egov.billsaccounting.services.VoucherConstant;
import org.egov.collection.constants.CollectionConstants;
import org.egov.collection.entity.AccountPayeeDetail;
import org.egov.collection.entity.Challan;
import org.egov.collection.entity.CollectionIndex;
import org.egov.collection.entity.ReceiptDetail;
import org.egov.collection.entity.ReceiptHeader;
import org.egov.collection.entity.ReceiptMisc;
import org.egov.collection.entity.ReceiptVoucher;
import org.egov.collection.integration.models.BillReceiptInfo;
import org.egov.collection.integration.models.BillReceiptInfoImpl;
import org.egov.collection.integration.services.BillingIntegrationService;
import org.egov.collection.utils.CollectionsNumberGenerator;
import org.egov.collection.utils.CollectionsUtil;
import org.egov.collection.utils.FinancialsUtil;
import org.egov.collection.utils.es.CollectionIndexUtils;
import org.egov.commons.Bankaccount;
import org.egov.commons.CFinancialYear;
import org.egov.commons.CVoucherHeader;
import org.egov.commons.EgwStatus;
import org.egov.commons.dao.ChartOfAccountsHibernateDAO;
import org.egov.eis.entity.Employee;
import org.egov.eis.entity.Jurisdiction;
import org.egov.eis.service.DesignationService;
import org.egov.eis.service.EmployeeService;
import org.egov.infra.admin.master.entity.Boundary;
import org.egov.infra.admin.master.entity.Department;
import org.egov.infra.admin.master.service.DepartmentService;
import org.egov.infra.exception.ApplicationRuntimeException;
import org.egov.infra.reporting.engine.ReportConstants;
import org.egov.infra.reporting.engine.ReportRequest;
import org.egov.infra.validation.exception.ValidationError;
import org.egov.infra.validation.exception.ValidationException;
import org.egov.infstr.models.ServiceDetails;
import org.egov.infstr.services.PersistenceService;
import org.egov.model.instrument.InstrumentHeader;
import org.egov.model.instrument.InstrumentType;
import org.egov.pims.commons.Designation;
import org.egov.pims.commons.Position;
import org.hibernate.HibernateException;
import org.hibernate.Query;
import org.joda.time.DateTime;
import org.springframework.beans.factory.annotation.Autowired;
import org.springframework.transaction.annotation.Transactional;

/**
 * Provides services related to receipt header
 */
@Transactional(readOnly = true)
public class ReceiptHeaderService extends PersistenceService<ReceiptHeader, Long> {

    private static final Logger LOGGER = Logger.getLogger(ReceiptHeaderService.class);
    private CollectionsUtil collectionsUtil;
    private CollectionsNumberGenerator collectionsNumberGenerator;
    private FinancialsUtil financialsUtil;
    private PersistenceService persistenceService;

    @Autowired
    private DesignationService designationService;
    @Autowired
    private EmployeeService employeeService;
    @Autowired
    private DepartmentService departmentService;

    private ChallanService challanService;

    @Autowired
    private CollectionIndexService collectionIndexService;

    @Autowired
    private CollectionIndexUtils collectionIndexUtils;

    @Autowired
    private ChartOfAccountsHibernateDAO chartOfAccountsHibernateDAO;

    public ReceiptHeaderService() {
        super(ReceiptHeader.class);
    }

    public ReceiptHeaderService(final Class<ReceiptHeader> type) {
        super(type);
    }

    /**
     * @param statusCode
     *            Status code of receipts to be fetched. If null or ALL, then
     *            receipts with all statuses are fetched
     * @param userName
     *            User name of the user who has created the receipts. If null or
     *            ALL, then receipts of all users are fetched
     * @param counterId
     *            Counter id on which the receipts were created. If negative,
     *            then receipts from all counters are fetched
     * @param serviceCode
     *            Service code for which the receipts were created. If null or
     *            ALL, then receipts of all billing services are fetched
     * @return List of all receipts created by given user from given counter id
     *         and having given status
     */
    public List<ReceiptHeader> findAllByPositionAndInboxItemDetails(final Long positionId, final String groupingCriteria) {
        final StringBuilder query = new StringBuilder(
                "from org.egov.collection.entity.ReceiptHeader where 1=1 and state.value != 'END' and state.status != 2");
        String wfAction = null, serviceCode = null, userName = null, receiptDate = null, receiptType = null;
        Integer counterId = null;
        final String params[] = groupingCriteria.split(CollectionConstants.SEPARATOR_HYPHEN, -1);
        if (params.length == 6) {
            wfAction = params[0];
            serviceCode = params[1];
            userName = params[2];
            counterId = Integer.valueOf(params[4]);
            receiptDate = params[3];
            receiptType = params[5];
        }
        final boolean allCounters = counterId == null || counterId < 0;
        final boolean allPositions = positionId == null || positionId.equals(CollectionConstants.ALL);
        final boolean allServices = serviceCode == null || serviceCode.equals(CollectionConstants.ALL);
        final boolean allWfAction = wfAction == null || wfAction.equals(CollectionConstants.ALL);
        final boolean allUserName = userName == null || userName.equals(CollectionConstants.ALL);
        final boolean allDate = receiptDate == null || receiptDate.equals(CollectionConstants.ALL);
        final SimpleDateFormat formatter = new SimpleDateFormat("dd/MM/yyyy");
        Date rcptDate = null;
        try {
            rcptDate = formatter.parse(receiptDate);
        } catch (final ParseException e) {
            LOGGER.error("Exception while parsing ReceiptDate" + e.getMessage());
        }

        if (!allPositions)
            query.append(" and state.ownerPosition.id = :positionId");
        if (!allCounters)
            query.append(" and location.id = :counterId");
        if (!allServices && receiptType.equals(CollectionConstants.SERVICE_TYPE_BILLING))
            query.append(" and service.code = :serviceCode");
        if (!allWfAction)
            query.append(" and state.nextAction = :wfAction");
        if (!allUserName)
            query.append(" and createdBy.username = :userName");
        if (!allDate)
            query.append(" and (cast(receiptDate as date)) = :rcptDate");
        if (receiptType.equals(CollectionConstants.SERVICE_TYPE_BILLING))
            query.append(" and receipttype = :receiptType");
        else
            query.append(" and receipttype in ('A', 'C')");
        query.append(" order by receiptdate  desc");
        final Query listQuery = getSession().createQuery(query.toString());

        if (!allPositions)
            listQuery.setLong("positionId", positionId);
        if (!allCounters)
            listQuery.setInteger("counterId", counterId);
        if (!allServices && receiptType.equals(CollectionConstants.SERVICE_TYPE_BILLING))
            listQuery.setString("serviceCode", serviceCode);
        if (!allWfAction)
            listQuery.setString("wfAction", wfAction);
        if (!allUserName)
            listQuery.setString("userName", userName);
        if (!allDate)
            listQuery.setDate("rcptDate", rcptDate);
        if (receiptType.equals(CollectionConstants.SERVICE_TYPE_BILLING))
            listQuery.setCharacter("receiptType", receiptType.charAt(0));
        return listQuery.list();
    }

    /**
     * This method is called for voucher creation into the financial system. For
     * each receipt created in the collections module, a voucher is created.
     *
     * @param receiptHeader
     *            Receipt header for which the pre-approval voucher is to be
     *            created
     * @param receiptBulkUpload
     * @return The created voucher
     */

    protected CVoucherHeader createVoucher(final ReceiptHeader receiptHeader) {
        final HashMap<String, Object> headerdetails = new HashMap<String, Object>(0);
        final List<HashMap<String, Object>> accountCodeList = new ArrayList<HashMap<String, Object>>(0);
        final List<HashMap<String, Object>> subledgerList = new ArrayList<HashMap<String, Object>>(0);
        String fundCode = null, fundsourceCode = null, departmentCode = null;
        Boolean isVoucherApproved = Boolean.FALSE;

        if (receiptHeader.getService().getIsVoucherApproved() != null)
            isVoucherApproved = receiptHeader.getService().getIsVoucherApproved();

        final ReceiptMisc receiptMisc = receiptHeader.getReceiptMisc();
        if (receiptMisc.getFund() != null)
            fundCode = receiptMisc.getFund().getCode();
        if (receiptMisc.getFundsource() != null)
            fundsourceCode = receiptMisc.getFundsource().getCode();
        if (receiptMisc.getDepartment() != null)
            departmentCode = receiptMisc.getDepartment().getCode();

        for (final InstrumentHeader instrumentHeader : receiptHeader.getReceiptInstrument())
            if (instrumentHeader.getInstrumentType().getType().equals(CollectionConstants.INSTRUMENTTYPE_CASH)
                    || instrumentHeader.getInstrumentType().getType().equals(CollectionConstants.INSTRUMENTTYPE_CHEQUE)
                    || instrumentHeader.getInstrumentType().getType().equals(CollectionConstants.INSTRUMENTTYPE_DD)
                    || instrumentHeader.getInstrumentType().getType().equals(CollectionConstants.INSTRUMENTTYPE_ONLINE)) {
                headerdetails.put(VoucherConstant.VOUCHERNAME, CollectionConstants.FINANCIAL_RECEIPTS_VOUCHERNAME);
                headerdetails.put(VoucherConstant.VOUCHERTYPE, CollectionConstants.FINANCIAL_RECEIPTS_VOUCHERTYPE);
            } else if (instrumentHeader.getInstrumentType().getType().equals(CollectionConstants.INSTRUMENTTYPE_BANK)) {
                headerdetails
<<<<<<< HEAD
                        .put(VoucherConstant.VOUCHERNAME, CollectionConstants.FINANCIAL_CONTRATVOUCHER_VOUCHERNAME);
=======
                .put(VoucherConstant.VOUCHERNAME, CollectionConstants.FINANCIAL_CONTRATVOUCHER_VOUCHERNAME);
>>>>>>> 379be681
                headerdetails.put(VoucherConstant.VOUCHERTYPE, CollectionConstants.FINANCIAL_CONTRAVOUCHER_VOUCHERTYPE);
            }
        headerdetails.put(VoucherConstant.DESCRIPTION, CollectionConstants.FINANCIAL_VOUCHERDESCRIPTION);
        final SimpleDateFormat format = new SimpleDateFormat("dd/MM/yyyy");
        try {
            String dateString = "";
            if (receiptHeader.getVoucherDate() == null) {
                dateString = format.format(new Date());
                headerdetails.put(VoucherConstant.VOUCHERDATE, format.parse(dateString));

            } else {
                dateString = format.format(receiptHeader.getVoucherDate());
                headerdetails.put(VoucherConstant.VOUCHERDATE, format.parse(dateString));
            }
        } catch (final ParseException e) {
            LOGGER.error("Exception while voucher date", e);
            throw new ApplicationRuntimeException(e.getMessage());
        }

        if (receiptHeader.getVoucherNum() != null && !receiptHeader.getVoucherNum().equals(""))
            headerdetails.put(VoucherConstant.VOUCHERNUMBER, receiptHeader.getVoucherNum());

        headerdetails.put(VoucherConstant.FUNDCODE, fundCode);
        headerdetails.put(VoucherConstant.DEPARTMENTCODE, departmentCode);
        headerdetails.put(VoucherConstant.FUNDSOURCECODE, fundsourceCode);
        headerdetails.put(VoucherConstant.MODULEID, CollectionConstants.COLLECTIONS_EG_MODULES_ID);
        headerdetails.put(VoucherConstant.SOURCEPATH,
                CollectionConstants.RECEIPT_VIEW_SOURCEPATH + receiptHeader.getId());

        Set<ReceiptDetail> receiptDetailSet = new LinkedHashSet<ReceiptDetail>(0);

        /**
         * Aggregate Amount in case of bill based receipt for account codes
         * appearing more than once in receipt details
         */
        if (receiptHeader.getReceipttype() == 'B')
            receiptDetailSet = aggregateDuplicateReceiptDetailObject(new ArrayList<ReceiptDetail>(
                    receiptHeader.getReceiptDetails()));
        else
            receiptDetailSet = receiptHeader.getReceiptDetails();

        for (final ReceiptDetail receiptDetail : receiptDetailSet)
            if (receiptDetail.getCramount().compareTo(BigDecimal.ZERO) != 0
            || receiptDetail.getDramount().compareTo(BigDecimal.ZERO) != 0) {

                final HashMap<String, Object> accountcodedetailsHashMap = new HashMap<String, Object>(0);
                accountcodedetailsHashMap.put(VoucherConstant.GLCODE, receiptDetail.getAccounthead().getGlcode());

                accountcodedetailsHashMap.put(VoucherConstant.DEBITAMOUNT,
                        receiptDetail.getDramount().compareTo(BigDecimal.ZERO) == 0 ? 0 : receiptDetail.getDramount());
                accountcodedetailsHashMap.put(VoucherConstant.CREDITAMOUNT,
                        receiptDetail.getCramount().compareTo(BigDecimal.ZERO) == 0 ? 0 : receiptDetail.getCramount());
                if (receiptDetail.getFunction() != null)
                    accountcodedetailsHashMap.put(VoucherConstant.FUNCTIONCODE, receiptDetail.getFunction().getCode());
                accountCodeList.add(accountcodedetailsHashMap);

                for (final AccountPayeeDetail accpayeeDetail : receiptDetail.getAccountPayeeDetails())
                    if (accpayeeDetail.getAmount().compareTo(BigDecimal.ZERO) != 0) {

                        final HashMap<String, Object> subledgerdetailsHashMap = new HashMap<String, Object>(0);
                        subledgerdetailsHashMap.put(VoucherConstant.GLCODE, accpayeeDetail.getReceiptDetail()
                                .getAccounthead().getGlcode());
                        subledgerdetailsHashMap.put(VoucherConstant.DETAILTYPEID, accpayeeDetail.getAccountDetailType()
                                .getId());
                        subledgerdetailsHashMap.put(VoucherConstant.DETAILKEYID, accpayeeDetail.getAccountDetailKey()
                                .getDetailkey());
                        if (accpayeeDetail.getReceiptDetail().getCramount().compareTo(BigDecimal.ZERO) != 0)
                            subledgerdetailsHashMap.put(VoucherConstant.CREDITAMOUNT, accpayeeDetail.getAmount()
                                    .compareTo(BigDecimal.ZERO) == 0 ? 0 : accpayeeDetail.getAmount());
                        else if (accpayeeDetail.getReceiptDetail().getDramount().compareTo(BigDecimal.ZERO) != 0)
                            subledgerdetailsHashMap.put(VoucherConstant.DEBITAMOUNT, accpayeeDetail.getAmount()
                                    .compareTo(BigDecimal.ZERO) == 0 ? 0 : accpayeeDetail.getAmount());
                        subledgerList.add(subledgerdetailsHashMap);

                    }

            }

        return financialsUtil.createVoucher(headerdetails, accountCodeList, subledgerList, isVoucherApproved);
    }

    /**
     * Creates voucher for given receipt header and maps it with the same. Also
     * updates the instrument voucher mapping in financials.
     *
     * @param receiptHeader
     *            Receipt header for which voucher is to be created
     * @return The created voucher header
     */

    public CVoucherHeader createVoucherForReceipt(final ReceiptHeader receiptHeader) throws ApplicationRuntimeException {
        CVoucherHeader voucherheader = null;

        // Additional check for challan Based Receipt, if the receipt cancelled
        // before remittance
        // then need to check the instrument status of that receipt in order to
        // create voucher
        // as the challan has a 'PENDING' receipt object associated with it
        boolean isParentReceiptInstrumentDeposited = false;

        if (receiptHeader.getReceiptHeader() != null)
            for (final InstrumentHeader instrumentHeader : receiptHeader.getReceiptHeader().getReceiptInstrument())
                if (instrumentHeader.getInstrumentType().getType().equals(CollectionConstants.INSTRUMENTTYPE_CASH)) {
                    if (instrumentHeader.getStatusId().getDescription()
                            .equals(CollectionConstants.INSTRUMENT_RECONCILED_STATUS)) {
                        isParentReceiptInstrumentDeposited = true;
                        break;
                    }
                } else if (instrumentHeader.getStatusId().getDescription()
                        .equals(CollectionConstants.INSTRUMENT_DEPOSITED_STATUS)) {
                    isParentReceiptInstrumentDeposited = true;
                    break;
                }

        if (receiptHeader.getReceiptHeader() == null || receiptHeader.getReceiptHeader() != null
                && !isParentReceiptInstrumentDeposited) {
            voucherheader = createVoucher(receiptHeader);
            if (voucherheader != null) {
                final ReceiptVoucher receiptVoucher = new ReceiptVoucher();
                receiptVoucher.setVoucherheader(voucherheader);
                receiptVoucher.setReceiptHeader(receiptHeader);
                receiptHeader.addReceiptVoucher(receiptVoucher);
            }
        }

        updateInstrument(receiptHeader);
        LOGGER.debug("Created voucher for receipt : " + receiptHeader.getReceiptnumber());

        return voucherheader;
    }

    /**
     * Starts workflow for given set of receipt headers. Internally performs the
     * following: 1. Start workflow 2. Transition workflow state with action
     * "Create Receipt" 3. Create vouchers (if required) 4. If vouchers created,
     * transition workflow state with action "Create Voucher"
     *
     * @param receiptHeaders
     *            set of receipt headers on which workflow is to be started
     * @param receiptBulkUpload
     */
    public void startWorkflow(final ReceiptHeader receiptHeader) throws ApplicationRuntimeException {
        final Boolean createVoucherForBillingService = collectionsUtil.checkVoucherCreation(receiptHeader);
        Position position = null;

        if (!collectionsUtil.isEmployee(receiptHeader.getCreatedBy()))
            position = collectionsUtil.getPositionByDeptDesgAndBoundary(receiptHeader.getReceiptMisc().getBoundary());
        else
            position = collectionsUtil.getPositionOfUser(receiptHeader.getCreatedBy());
        if (receiptHeader.getState() == null && !createVoucherForBillingService)
            receiptHeader
<<<<<<< HEAD
                    .transition()
                    .start()
                    .withSenderName(
                            receiptHeader.getCreatedBy().getUsername() + "::" + receiptHeader.getCreatedBy().getName())
=======
            .transition()
            .start()
            .withSenderName(
                    receiptHeader.getCreatedBy().getUsername() + "::" + receiptHeader.getCreatedBy().getName())
>>>>>>> 379be681
                    .withComments(CollectionConstants.WF_STATE_RECEIPT_CREATED)
                    .withStateValue(CollectionConstants.WF_STATE_RECEIPT_CREATED).withOwner(position)
                    .withDateInfo(new Date()).withNextAction(CollectionConstants.WF_ACTION_SUBMIT);
        else if (createVoucherForBillingService) {
            createVoucherForReceipt(receiptHeader);
            receiptHeader
<<<<<<< HEAD
                    .transition()
                    .start()
                    .withSenderName(
                            receiptHeader.getCreatedBy().getUsername() + "::" + receiptHeader.getCreatedBy().getName())
=======
            .transition()
            .start()
            .withSenderName(
                    receiptHeader.getCreatedBy().getUsername() + "::" + receiptHeader.getCreatedBy().getName())
>>>>>>> 379be681
                    .withComments("Receipt voucher created")
                    .withStateValue(CollectionConstants.WF_ACTION_CREATE_VOUCHER).withOwner(position)
                    .withDateInfo(new Date()).withNextAction(CollectionConstants.WF_ACTION_SUBMIT);
        }

        if (receiptHeader.getReceiptMisc().getDepositedInBank() != null)
            receiptHeader
<<<<<<< HEAD
                    .transition(true)
                    .withSenderName(
                            receiptHeader.getCreatedBy().getUsername() + "::" + receiptHeader.getCreatedBy().getName())
=======
            .transition(true)
            .withSenderName(
                    receiptHeader.getCreatedBy().getUsername() + "::" + receiptHeader.getCreatedBy().getName())
>>>>>>> 379be681
                    .withComments("Receipts Submitted for Approval")
                    .withStateValue(CollectionConstants.WF_ACTION_CREATE_VOUCHER).withOwner(position)
                    .withDateInfo(new Date()).withNextAction(CollectionConstants.WF_ACTION_SUBMIT);

        LOGGER.debug("Workflow state transition complete");
    }

    /**
     * Method to check if the given HashMap already exists in the List of
     * HashMap
     *
     * @param queryResults
     * @param objHashMap
     * @param m
     * @return index of objHashMap in the queryResults
     */
    public int checkIfMapObjectExist(final List<HashMap<String, Object>> paramList,
            final Object[] arrayObjectInitialIndexTemp) {
        int check = -1;
        for (int m = 0; m < paramList.size(); m++) {
            final HashMap<String, Object> objHashMapTemp = paramList.get(m);

            if (arrayObjectInitialIndexTemp[1] != null && arrayObjectInitialIndexTemp[2] != null)
                if (arrayObjectInitialIndexTemp[1].equals(objHashMapTemp
                        .get(CollectionConstants.BANKREMITTANCE_RECEIPTDATE))
                        && arrayObjectInitialIndexTemp[2].equals(objHashMapTemp
                                .get(CollectionConstants.BANKREMITTANCE_SERVICENAME))
<<<<<<< HEAD
                        && arrayObjectInitialIndexTemp[6].equals(objHashMapTemp
                                .get(CollectionConstants.BANKREMITTANCE_FUNDCODE))
                        && arrayObjectInitialIndexTemp[7].equals(objHashMapTemp
                                .get(CollectionConstants.BANKREMITTANCE_DEPARTMENTCODE))) {
=======
                                && arrayObjectInitialIndexTemp[6].equals(objHashMapTemp
                                        .get(CollectionConstants.BANKREMITTANCE_FUNDCODE))
                                        && arrayObjectInitialIndexTemp[7].equals(objHashMapTemp
                                                .get(CollectionConstants.BANKREMITTANCE_DEPARTMENTCODE))) {
>>>>>>> 379be681
                    check = m;
                    break;
                } else
                    continue;

        }
        return check;
    }

    @Transactional
    public void updateChequeCardRemittance(final Map<String, Object> instrumentDepositeMap,
            final String voucherWorkflowMsg, final Boolean voucherTypeForChequeDDCard, final Date voucherDate,
            final Bankaccount depositedBankAccount, final String serviceGlCode,
            final List<InstrumentHeader> instrumentHeaderListCheque, final CVoucherHeader voucherHeaderCheque) {
        final EgwStatus instrumentStatusDeposited = collectionsUtil.getStatusForModuleAndCode(
                CollectionConstants.MODULE_NAME_INSTRUMENTHEADER, CollectionConstants.INSTRUMENT_DEPOSITED_STATUS);
        int counter = 1;
        for (InstrumentHeader instrumentHeader : instrumentHeaderListCheque) {
            instrumentHeader = financialsUtil.updateInstrumentHeaderStatus(instrumentHeader, instrumentStatusDeposited,
                    depositedBankAccount);
            if (voucherHeaderCheque.getId() != null && serviceGlCode != null) {
                final Map<String, Object> chequeMap = constructInstrumentMap(instrumentDepositeMap,
                        depositedBankAccount, instrumentHeader, voucherHeaderCheque, voucherDate);
                if (voucherTypeForChequeDDCard)
                    financialsUtil.updateCheque_DD_Card_Deposit_Receipt(chequeMap);
                else
                    financialsUtil.updateCheque_DD_Card_Deposit(chequeMap);
            }
            if (counter % 20 == 0) {
                getSession().flush();
                getSession().clear();
            }
            counter++;
        }
    }

    @Transactional
    public void updateCashRemittance(final Map<String, Object> instrumentDepositeMap, final String voucherWorkflowMsg,
            final Date voucherDate, final Bankaccount depositedBankAccount, final String serviceGlCode,
            final List<InstrumentHeader> instrumentHeaderListCash, final CVoucherHeader voucherHeaderCash) {
        int counter = 1;
        for (final InstrumentHeader instrumentHeader : instrumentHeaderListCash) {
            if (voucherHeaderCash.getId() != null && serviceGlCode != null) {
                final Map<String, Object> cashMap = constructInstrumentMap(instrumentDepositeMap, depositedBankAccount,
                        instrumentHeader, voucherHeaderCash, voucherDate);
                financialsUtil.updateCashDeposit(cashMap);
            }
            if (counter % 20 == 0) {
                getSession().flush();
                getSession().clear();
            }
            counter++;
        }
    }

    /**
     * For Bill Based Receipt, aggregate the amount for same account heads
     *
     * @param receiptDetailSetParam
     * @return Set of Receipt Detail after Aggregating Amounts
     */
    public Set<ReceiptDetail> aggregateDuplicateReceiptDetailObject(final List<ReceiptDetail> receiptDetailSetParam) {
        final List<ReceiptDetail> newReceiptDetailList = new ArrayList<ReceiptDetail>(0);

        int counter = 0;

        for (final ReceiptDetail receiptDetailObj : receiptDetailSetParam) {
            if (counter == 0)
                newReceiptDetailList.add(receiptDetailObj);
            else {
                final int checknew = checkIfReceiptDetailObjectExist(newReceiptDetailList, receiptDetailObj);
                if (checknew == -1)
                    newReceiptDetailList.add(receiptDetailObj);
                else {
                    final ReceiptDetail receiptDetail = new ReceiptDetail();

                    final ReceiptDetail newReceiptDetailObj = newReceiptDetailList.get(checknew);
                    newReceiptDetailList.remove(checknew);

                    receiptDetail.setAccounthead(newReceiptDetailObj.getAccounthead());
                    receiptDetail.setAccountPayeeDetails(newReceiptDetailObj.getAccountPayeeDetails());
                    receiptDetail.setCramount(newReceiptDetailObj.getCramount().add(receiptDetailObj.getCramount()));
                    receiptDetail.setCramountToBePaid(newReceiptDetailObj.getCramountToBePaid());
                    receiptDetail.setDescription(newReceiptDetailObj.getDescription());
                    receiptDetail.setDramount(newReceiptDetailObj.getDramount().add(receiptDetailObj.getDramount()));
                    receiptDetail.setFinancialYear(newReceiptDetailObj.getFinancialYear());
                    receiptDetail.setFunction(newReceiptDetailObj.getFunction());
                    receiptDetail.setOrdernumber(newReceiptDetailObj.getOrdernumber());

                    newReceiptDetailList.add(receiptDetail);
                }
            }
            counter++;
        }
        return new HashSet<ReceiptDetail>(newReceiptDetailList);
    }

    /**
     * API to check if the given receipt detail object already exists in the
     * list passed passed as parameter
     *
     * @param newReceiptDetailSet
     * @param receiptDetailObj
     * @return
     */
    public int checkIfReceiptDetailObjectExist(final List<ReceiptDetail> newReceiptDetailSet,
            final ReceiptDetail receiptDetailObj) {
        int check = -1;

        for (int m = 0; m < newReceiptDetailSet.size(); m++) {

            final ReceiptDetail receiptDetail = newReceiptDetailSet.get(m);

            if (receiptDetailObj.getAccounthead().getId().equals(receiptDetail.getAccounthead().getId())) {
                check = m;
                break;
            } else
                continue;
        }
        return check;
    }

    /**
     * End Work-flow of the given cancelled receipt
     *
     * @param receiptHeaders
     *            Set of receipt headers to be transitioned
     * @param actionName
     *            Action name for the transition
     * @param comment
     *            Comment for the transition
     */
    public void endReceiptWorkFlowOnCancellation(final ReceiptHeader receiptHeaderToBeCancelled) {
        // End work-flow for the cancelled receipt
        Position position = null;
        if (!collectionsUtil.isEmployee(receiptHeaderToBeCancelled.getCreatedBy()))
            position = collectionsUtil.getPositionByDeptDesgAndBoundary(receiptHeaderToBeCancelled.getReceiptMisc()
                    .getBoundary());
        else
            position = collectionsUtil.getPositionOfUser(receiptHeaderToBeCancelled.getCreatedBy());

        if (position != null)
            receiptHeaderToBeCancelled
<<<<<<< HEAD
                    .transition(true)
                    .end()
                    .withSenderName(
                            receiptHeaderToBeCancelled.getCreatedBy().getUsername() + "::"
                                    + receiptHeaderToBeCancelled.getCreatedBy().getName())
                    .withComments("Receipt Cancelled - Workflow ends").withStateValue(CollectionConstants.WF_STATE_END)
                    .withOwner(position).withDateInfo(new Date());
=======
            .transition(true)
            .end()
            .withSenderName(
                    receiptHeaderToBeCancelled.getCreatedBy().getUsername() + "::"
                            + receiptHeaderToBeCancelled.getCreatedBy().getName())
                            .withComments("Receipt Cancelled - Workflow ends").withStateValue(CollectionConstants.WF_STATE_END)
                            .withOwner(position).withDateInfo(new Date());
>>>>>>> 379be681
    }

    /**
     * This method persists the given <code>ReceiptPayeeDetails</code> entity.
     * The receipt number for all of the receipts is generated, if not already
     * present. If the receipt is associated with a challan, and the challan
     * number is not present, the challan number is generated and set into it.
     */
    @Override
    @Transactional
    public ReceiptHeader persist(final ReceiptHeader receiptHeader) throws ApplicationRuntimeException {
        if (receiptHeader.getReceipttype() != CollectionConstants.RECEIPT_TYPE_CHALLAN
                && !CollectionConstants.RECEIPT_STATUS_CODE_PENDING.equals(receiptHeader.getStatus().getCode())
                && !CollectionConstants.RECEIPT_STATUS_CODE_FAILED.equals(receiptHeader.getStatus().getCode())
                && receiptHeader.getReceiptnumber() == null)
            setReceiptNumber(receiptHeader);

        if (receiptHeader.getChallan() != null) {
            final Challan challan = receiptHeader.getChallan();
            if (challan.getChallanNumber() == null)
                setChallanNumber(challan);

            receiptHeader.setChallan(challan);
            LOGGER.info("Persisted challan with challan number " + challan.getChallanNumber());
        }

        // Update Billing System regarding cancellation of the existing
        if (CollectionConstants.RECEIPT_STATUS_CODE_CANCELLED.equals(receiptHeader.getStatus().getCode())) {
            if (receiptHeader.getState() != null
                    && !receiptHeader.getState().getValue().equals(CollectionConstants.WF_STATE_END))
                endReceiptWorkFlowOnCancellation(receiptHeader);
            if (receiptHeader.getReceipttype() == CollectionConstants.RECEIPT_TYPE_BILL)
                updateBillingSystemWithReceiptInfo(receiptHeader, null, null);
        }
<<<<<<< HEAD
        // For bill based collection, push data to index only upon successful
        // update to billing system
        if (!receiptHeader.getService().getServiceType().equalsIgnoreCase(CollectionConstants.SERVICE_TYPE_BILLING)
                && !CollectionConstants.RECEIPT_STATUS_CODE_FAILED.equals(receiptHeader.getStatus().getCode())
                && !CollectionConstants.RECEIPT_STATUS_CODE_PENDING.equals(receiptHeader.getStatus().getCode())) {
            updateCollectionIndexAndPushMail(receiptHeader);
        }

=======
>>>>>>> 379be681
        return super.persist(receiptHeader);
    }

    /**
     * This method persists the given <code>ReceiptPayeeDetails</code> entity.
     * If the receipt number for all of the receipts is generated, if not
     * already present.
     */

    @Transactional
    public ReceiptHeader persistChallan(final ReceiptHeader receiptHeader, final Position position,
            final String actionName, final String approvalRemarks) throws ApplicationRuntimeException {
        final Integer validUpto = Integer.valueOf(collectionsUtil.getAppConfigValue(
                CollectionConstants.MODULE_NAME_COLLECTIONS_CONFIG,
                CollectionConstants.APPCONFIG_VALUE_CHALLANVALIDUPTO));
        final Challan challan = receiptHeader.getChallan();
        DateTime date = new DateTime(challan.getChallanDate());
        date = date.plusDays(validUpto);
        challan.setValidUpto(date.toDate());
        if (challan.getChallanNumber() == null)
            setChallanNumber(challan);

        challan.setReceiptHeader(receiptHeader);
        receiptHeader.setChallan(challan);
        super.persist(receiptHeader);
        LOGGER.info("Persisting challan with challan number " + challan.getChallanNumber());
        challanService.workflowtransition(receiptHeader.getChallan(), position, actionName, approvalRemarks);
        return receiptHeader;
    }

    /**
     * This method persists the given set of <code>ReceiptPayeeDetails</code>
     * instances with receipt number as Pending
     *
     * @param entity
     *            a set of <code>ReceiptPayeeDetails</code> instances to be
     *            persisted
     * @return the list of persisted <code>ReceiptPayeeDetails</code> instances
     */
    @Transactional
    public ReceiptHeader persistReceiptObject(final ReceiptHeader receiptHeader) {
        return super.persist(receiptHeader);
    }

    public void setReceiptNumber(final ReceiptHeader entity) {
        entity.setReceiptnumber(collectionsNumberGenerator.generateReceiptNumber(entity));
    }

    private void setChallanNumber(final Challan challan) {
        final CFinancialYear financialYear = collectionsUtil.getFinancialYearforDate(new Date());
        challan.setChallanNumber(collectionsNumberGenerator.generateChallanNumber(challan, financialYear));
    }

    public void setCollectionsNumberGenerator(final CollectionsNumberGenerator collectionsNumberGenerator) {
        this.collectionsNumberGenerator = collectionsNumberGenerator;
    }

    private BillingIntegrationService getBillingServiceBean(final String serviceCode) {
        return (BillingIntegrationService) collectionsUtil.getBean(serviceCode
                + CollectionConstants.COLLECTIONS_INTERFACE_SUFFIX);
    }

    /**
     * This method looks up the bean to communicate with the billing system and
     * updates the billing system.
     */

    @Transactional
    public Boolean updateBillingSystem(final ServiceDetails serviceDetails, final Set<BillReceiptInfo> billReceipts,
            BillingIntegrationService billingService) throws ApplicationRuntimeException {
        if (!serviceDetails.getServiceType().equals(CollectionConstants.SERVICE_TYPE_BILLING))
            return true;
        else if (billingService == null
                && serviceDetails.getServiceType().equals(CollectionConstants.SERVICE_TYPE_BILLING))
            billingService = getBillingServiceBean(serviceDetails.getCode());

        if (billingService == null && serviceDetails.getServiceType().equals(CollectionConstants.SERVICE_TYPE_BILLING))
            return false;
        else
            try {
                billingService.updateReceiptDetails(billReceipts);
                return true;
            } catch (final Exception e) {
                final String errMsg = "Exception while updating billing system [" + serviceDetails.getCode()
                        + "] with receipt details!";
                LOGGER.error(errMsg, e);
                throw new ApplicationRuntimeException(errMsg, e);
            }
    }

    public String getAdditionalInfoForReceipt(final String serviceCode, final BillReceiptInfo billReceipt) {
        final BillingIntegrationService billingService = getBillingServiceBean(serviceCode);
        if (billingService == null)
            throw new ApplicationRuntimeException("Unable to load bean for billing system: " + serviceCode);
        else
            try {
                return billingService.constructAdditionalInfoForReceipt(billReceipt);
            } catch (final Exception e) {
                final String errMsg = "Exception while constructing additional info for receipt [" + serviceCode + "]!";
                LOGGER.error(errMsg, e);
                throw new ApplicationRuntimeException(errMsg, e);
            }
    }

    /**
     * This method is called for voucher reversal in case of intra-day receipt
     * cancellation.
     */

    public void createReversalVoucher(final ReceiptVoucher receiptVoucher, final String instrumentType) {
        final List<HashMap<String, Object>> reversalVoucherInfoList = new ArrayList<HashMap<String, Object>>(0);
        final HashMap<String, Object> reversalVoucherInfo = new HashMap<String, Object>(0);

        if (receiptVoucher.getVoucherheader() != null) {
            reversalVoucherInfo.put(CollectionConstants.FINANCIALS_VOUCHERREVERSAL_ORIGINALVOUCHERID, receiptVoucher
                    .getVoucherheader().getId());
            reversalVoucherInfo.put(CollectionConstants.FINANCIALS_VOUCHERREVERSAL_DATE, new Date());

            if (receiptVoucher.getVoucherheader().getType()
                    .equals(CollectionConstants.FINANCIAL_JOURNALVOUCHER_VOUCHERTYPE)) {

                reversalVoucherInfo.put(CollectionConstants.FINANCIALS_VOUCHERREVERSAL_TYPE,
                        CollectionConstants.FINANCIAL_JOURNALVOUCHER_VOUCHERTYPE);
                reversalVoucherInfo.put(CollectionConstants.FINANCIALS_VOUCHERREVERSAL_NAME,
                        CollectionConstants.FINANCIAL_JOURNALVOUCHER_VOUCHERNAME);
            } else if (receiptVoucher.getVoucherheader().getType()
                    .equals(CollectionConstants.FINANCIAL_RECEIPTS_VOUCHERTYPE)) {
                reversalVoucherInfo.put(CollectionConstants.FINANCIALS_VOUCHERREVERSAL_TYPE,
                        CollectionConstants.FINANCIAL_PAYMENTVOUCHER_VOUCHERTYPE);
                reversalVoucherInfo.put(CollectionConstants.FINANCIALS_VOUCHERREVERSAL_NAME,
                        CollectionConstants.FINANCIAL_PAYMENTVOUCHER_VOUCHERNAME);
            }
        }

        reversalVoucherInfoList.add(reversalVoucherInfo);

        try {
            financialsUtil.getReversalVoucher(reversalVoucherInfoList);
        } catch (final Exception exp) {
            final String errorMsg = "Receipt Service Exception while creating reversal voucher!";
            LOGGER.error(errorMsg, exp);
            throw new ApplicationRuntimeException(errorMsg, exp);
        }
    }

    /**
     * @param receiptPayeeDetails
     * @return void @ Create instrument voucher list from receiptpayeelist and
     *         pass it to financialsutil
     */

    public void updateInstrument(final ReceiptHeader receiptHeader) {
        final List<Map<String, Object>> instrumentVoucherList = new ArrayList<Map<String, Object>>(0);
        final CVoucherHeader voucherHeader = receiptHeader.getReceiptVoucher().iterator().next().getVoucherheader();
        if (voucherHeader != null && receiptHeader.getReceiptInstrument() != null) {
            for (final InstrumentHeader instrumentHeader : receiptHeader.getReceiptInstrument()) {
                final Map<String, Object> iVoucherMap = new HashMap<String, Object>(0);
                iVoucherMap.put(CollectionConstants.FINANCIAL_INSTRUMENTSERVICE_INSTRUMENTHEADEROBJECT,
                        instrumentHeader);
                iVoucherMap.put(CollectionConstants.FINANCIAL_INSTRUMENTSERVICE_VOUCHERHEADEROBJECT, voucherHeader);
                instrumentVoucherList.add(iVoucherMap);
            }
            financialsUtil.updateInstrumentVoucher(instrumentVoucherList);
        }
    }

    public List<InstrumentHeader> createInstrument(final List<InstrumentHeader> instrumentHeaderList) {
        final List<Map<String, Object>> instrumentHeaderMapList = new ArrayList<Map<String, Object>>(0);
        if (instrumentHeaderList != null)
            for (final InstrumentHeader instrumentHeader : instrumentHeaderList) {
                final Map<String, Object> instrumentHeaderMap = new HashMap<String, Object>(0);
                instrumentHeaderMap.put(CollectionConstants.MAP_KEY_INSTRSERVICE_INSTRUMENTNUMBER,
                        instrumentHeader.getInstrumentNumber());
                instrumentHeaderMap.put(CollectionConstants.MAP_KEY_INSTRSERVICE_INSTRUMENTDATE,
                        instrumentHeader.getInstrumentDate());
                instrumentHeaderMap.put(CollectionConstants.MAP_KEY_INSTRSERVICE_INSTRUMENTAMOUNT,
                        instrumentHeader.getInstrumentAmount());
                instrumentHeaderMap.put(CollectionConstants.MAP_KEY_INSTRSERVICE_INSTRUMENTTYPE, instrumentHeader
                        .getInstrumentType().getType());
                instrumentHeaderMap.put(CollectionConstants.MAP_KEY_INSTRSERVICE_ISPAYCHEQUE,
                        instrumentHeader.getIsPayCheque());
                if (instrumentHeader.getBankId() != null)
                    instrumentHeaderMap.put(CollectionConstants.MAP_KEY_INSTRSERVICE_BANKCODE, instrumentHeader
                            .getBankId().getCode());
                instrumentHeaderMap.put(CollectionConstants.MAP_KEY_INSTRSERVICE_BANKBRANCHNAME,
                        instrumentHeader.getBankBranchName());
                instrumentHeaderMap.put(CollectionConstants.MAP_KEY_INSTRSERVICE_TRANSACTIONNUMBER,
                        instrumentHeader.getTransactionNumber());
                instrumentHeaderMap.put(CollectionConstants.MAP_KEY_INSTRSERVICE_TRANSACTIONDATE,
                        instrumentHeader.getTransactionDate());
                if (instrumentHeader.getBankAccountId() != null)
                    instrumentHeaderMap.put(CollectionConstants.MAP_KEY_INSTRSERVICE_BANKACCOUNTID, instrumentHeader
                            .getBankAccountId().getId());
                instrumentHeaderMapList.add(instrumentHeaderMap);
                // should add bankaccount for bank : key = Bank account id;
                // value = instrumentHeader.getBankAccount.getId()
            }
        return financialsUtil.createInstrument(instrumentHeaderMapList);
    }

    private Map<String, Object> constructInstrumentMap(final Map<String, Object> instrumentDepositeMap,
            final Bankaccount bankaccount, final InstrumentHeader instrumentHeader, final CVoucherHeader voucherHeader,
            final Date voucherDate) {
        final InstrumentType instrumentType = (InstrumentType) persistenceService.find(
                "select it from InstrumentType it,InstrumentHeader ih where " + "ih.instrumentType=it.id and ih.id=?",
                instrumentHeader.getId());
        instrumentDepositeMap.put("instrumentheader", instrumentHeader.getId());
        instrumentDepositeMap.put("bankaccountid", bankaccount.getId());
        instrumentDepositeMap.put("instrumentamount", instrumentHeader.getInstrumentAmount());
        instrumentDepositeMap.put("instrumenttype", instrumentType.getType());
        instrumentDepositeMap.put("depositdate", voucherDate);
        instrumentDepositeMap.put("createdby", voucherHeader.getCreatedBy().getId());
        instrumentDepositeMap.put("ispaycheque", instrumentHeader.getIsPayCheque());
        instrumentDepositeMap.put("payinid", voucherHeader.getId());
        return instrumentDepositeMap;
    }

    @Transactional
    public void performWorkflow(final String actionName, final ReceiptHeader receiptHeader, final String remarks)
            throws ApplicationRuntimeException {
        try {
            Position operatorPosition;
            Employee employee = null;
            final Boolean isEmployee = collectionsUtil.isEmployee(receiptHeader.getCreatedBy());
            if (!isEmployee) {
                employee = employeeService.getEmployeeById(collectionsUtil.getLoggedInUser().getId());
                operatorPosition = collectionsUtil.getPositionByDeptDesgAndBoundary(receiptHeader.getReceiptMisc()
                        .getBoundary());
            } else {
                operatorPosition = collectionsUtil.getPositionOfUser(receiptHeader.getCreatedBy());
                employee = employeeService.getEmployeeById(receiptHeader.getCreatedBy().getId());
            }
            final Department department = departmentService.getDepartmentByName(collectionsUtil.getAppConfigValue(
                    CollectionConstants.MODULE_NAME_COLLECTIONS_CONFIG,
                    CollectionConstants.COLLECTION_DEPARTMENTFORWORKFLOWAPPROVER));
            final Designation designation = designationService.getDesignationByName(collectionsUtil.getAppConfigValue(
                    CollectionConstants.MODULE_NAME_COLLECTIONS_CONFIG,
                    CollectionConstants.COLLECTION_DESIGNATIONFORAPPROVER));
            Boundary boundary = null;
            for (final Jurisdiction jur : employee.getJurisdictions())
                boundary = jur.getBoundary();
            final List<Employee> emp = employeeService.findByDepartmentDesignationAndBoundary(department.getId(),
                    designation.getId(), boundary.getId());
            if (emp.isEmpty())
                throw new ValidationException(Arrays.asList(new ValidationError("Manager does not exists",
                        "submitcollections.validation.error.manager.notexists")));
            final Position approverPosition = collectionsUtil.getPositionOfUser(emp.get(0));
            if (actionName.equals(CollectionConstants.WF_ACTION_SUBMIT))
                perform(receiptHeader, CollectionConstants.WF_ACTION_APPROVE,
                        CollectionConstants.RECEIPT_STATUS_CODE_SUBMITTED, CollectionConstants.WF_ACTION_APPROVE,
                        approverPosition, remarks);
            else if (actionName.equals(CollectionConstants.WF_ACTION_APPROVE))
                perform(receiptHeader, CollectionConstants.WF_STATE_APPROVED,
                        CollectionConstants.RECEIPT_STATUS_CODE_APPROVED, "", approverPosition, remarks);
            else if (actionName.equals(CollectionConstants.WF_ACTION_REJECT))
                perform(receiptHeader, CollectionConstants.WF_STATE_REJECTED,
                        CollectionConstants.RECEIPT_STATUS_CODE_TO_BE_SUBMITTED, CollectionConstants.WF_ACTION_SUBMIT,
                        operatorPosition, remarks);
        } catch (final ValidationException e) {
            LOGGER.error(e.getErrors());
            final List<ValidationError> errors = new ArrayList<ValidationError>();
            errors.add(new ValidationError("exp", e.getErrors().get(0).getMessage()));
            throw new ValidationException(errors);
        } catch (final Exception e) {
            final String errorMsg = "Receipt Service Exception while workflow transition!";
            LOGGER.error(errorMsg, e);
            throw new ApplicationRuntimeException(e.getMessage());
        }
    }

    @Transactional
    public void performWorkflowForAllReceipts(final String actionName, final List<ReceiptHeader> receiptHeaders,
            final String remarks, final Position operatorPosition, final Position approverPosition)
                    throws ApplicationRuntimeException {
        try {
            for (final ReceiptHeader receiptHeader : receiptHeaders)
                if (actionName.equals(CollectionConstants.WF_ACTION_SUBMIT))
                    perform(receiptHeader, CollectionConstants.WF_ACTION_APPROVE,
                            CollectionConstants.RECEIPT_STATUS_CODE_SUBMITTED, CollectionConstants.WF_ACTION_APPROVE,
                            approverPosition, remarks);
                else if (actionName.equals(CollectionConstants.WF_ACTION_APPROVE))
                    perform(receiptHeader, CollectionConstants.WF_STATE_APPROVED,
                            CollectionConstants.RECEIPT_STATUS_CODE_APPROVED, "", approverPosition, remarks);
                else if (actionName.equals(CollectionConstants.WF_ACTION_REJECT))
                    perform(receiptHeader, CollectionConstants.WF_STATE_REJECTED,
                            CollectionConstants.RECEIPT_STATUS_CODE_TO_BE_SUBMITTED,
                            CollectionConstants.WF_ACTION_SUBMIT, operatorPosition, remarks);
        } catch (final ValidationException e) {
            LOGGER.error(e.getErrors());
            final List<ValidationError> errors = new ArrayList<ValidationError>();
            errors.add(new ValidationError("exp", e.getErrors().get(0).getMessage()));
            throw new ValidationException(errors);
        } catch (final Exception e) {
            final String errorMsg = "Receipt Service Exception while workflow transition!";
            LOGGER.error(errorMsg, e);
            throw new ApplicationRuntimeException(e.getMessage());
        }
    }

    public Position getApproverPosition(final ReceiptHeader receiptHeader) throws ValidationException {
        Employee employee = null;
        final Boolean isEmployee = collectionsUtil.isEmployee(receiptHeader.getCreatedBy());
        if (!isEmployee)
            employee = employeeService.getEmployeeById(collectionsUtil.getLoggedInUser().getId());
        else
            employee = employeeService.getEmployeeById(receiptHeader.getCreatedBy().getId());
        final Department department = departmentService.getDepartmentByName(collectionsUtil.getAppConfigValue(
                CollectionConstants.MODULE_NAME_COLLECTIONS_CONFIG,
                CollectionConstants.COLLECTION_DEPARTMENTFORWORKFLOWAPPROVER));
        final Designation designation = designationService.getDesignationByName(collectionsUtil.getAppConfigValue(
                CollectionConstants.MODULE_NAME_COLLECTIONS_CONFIG,
                CollectionConstants.COLLECTION_DESIGNATIONFORAPPROVER));
        Boundary boundary = null;
        for (final Jurisdiction jur : employee.getJurisdictions())
            boundary = jur.getBoundary();
        final List<Employee> emp = employeeService.findByDepartmentDesignationAndBoundary(department.getId(),
                designation.getId(), boundary.getId());
        if (emp.isEmpty())
            throw new ValidationException(Arrays.asList(new ValidationError("Manager does not exists",
                    "submitcollections.validation.error.manager.notexists")));
        final Position approverPosition = collectionsUtil.getPositionOfUser(emp.get(0));
        return approverPosition;
    }

    public Position getOperatorPosition(final ReceiptHeader receiptHeader) {
        Position operatorPosition;
        final Boolean isEmployee = collectionsUtil.isEmployee(receiptHeader.getCreatedBy());
        if (!isEmployee)
            operatorPosition = collectionsUtil.getPositionByDeptDesgAndBoundary(receiptHeader.getReceiptMisc()
                    .getBoundary());
        else
            operatorPosition = collectionsUtil.getPositionOfUser(receiptHeader.getCreatedBy());
        return operatorPosition;
    }

    @Transactional
    public void perform(final ReceiptHeader receiptHeader, final String wfState, final String newStatusCode,
            final String nextAction, final Position ownerPosition, final String remarks)
                    throws ApplicationRuntimeException {
        receiptHeader.setStatus(collectionsUtil.getReceiptStatusForCode(newStatusCode));

        if (receiptHeader.getStatus().getCode().equals(CollectionConstants.RECEIPT_STATUS_CODE_APPROVED))
            // Receipt approved. end workflow for this receipt.
            receiptHeader
<<<<<<< HEAD
                    .transition()
                    .end()
                    .withSenderName(
                            receiptHeader.getCreatedBy().getUsername() + "::" + receiptHeader.getCreatedBy().getName())
=======
            .transition()
            .end()
            .withSenderName(
                    receiptHeader.getCreatedBy().getUsername() + "::" + receiptHeader.getCreatedBy().getName())
>>>>>>> 379be681
                    .withComments("Receipt Approved - Workflow ends").withStateValue(CollectionConstants.WF_STATE_END)
                    .withOwner(ownerPosition).withDateInfo(new Date());
        else
            receiptHeader
<<<<<<< HEAD
                    .transition()
                    .withSenderName(
                            receiptHeader.getCreatedBy().getUsername() + "::" + receiptHeader.getCreatedBy().getName())
=======
            .transition()
            .withSenderName(
                    receiptHeader.getCreatedBy().getUsername() + "::" + receiptHeader.getCreatedBy().getName())
>>>>>>> 379be681
                    .withComments(remarks).withStateValue(wfState).withOwner(ownerPosition).withDateInfo(new Date())
                    .withNextAction(nextAction);
        super.persist(receiptHeader);

        updateCollectionIndexAndPushMail(receiptHeader);
    }

    public Set<InstrumentHeader> createOnlineInstrument(final Date transactionDate, final String transactionId,
            final BigDecimal transactionAmt) {
        final InstrumentHeader onlineInstrumentHeader = new InstrumentHeader();
        Set<InstrumentHeader> instrumentHeaderSet = new HashSet<InstrumentHeader>(0);
        onlineInstrumentHeader.setInstrumentType(financialsUtil
                .getInstrumentTypeByType(CollectionConstants.INSTRUMENTTYPE_ONLINE));
        onlineInstrumentHeader.setTransactionDate(transactionDate);
        onlineInstrumentHeader.setIsPayCheque(CollectionConstants.ZERO_INT);
        onlineInstrumentHeader.setTransactionNumber(transactionId);
        onlineInstrumentHeader.setInstrumentAmount(transactionAmt);

        final List<InstrumentHeader> instHeaderList = new ArrayList<InstrumentHeader>();
        instHeaderList.add(onlineInstrumentHeader);
        instrumentHeaderSet = new HashSet<InstrumentHeader>(createInstrument(instHeaderList));
        return instrumentHeaderSet;
    }

    public String getReceiptHeaderforDishonor(final Long mode, final Long bankAccId, final Long bankId,
            final String chequeDDNo, final String chqueDDDate) {
        final StringBuilder sb = new StringBuilder();
        sb.append("FROM egcl_collectionheader rpt,egcl_collectioninstrument ci,egf_instrumentheader ih,egw_status status,bank b,"
                + "bankbranch bb,bankaccount ba WHERE rpt.id = ci.collectionheader AND ci.instrumentheader = ih.id AND status.id = ih.id_status "
                + "AND b.id = bb.bankid AND bb.id = ba.branchid AND ba.id = ih.bankaccountid AND ih.instrumenttype = '"
                + mode
                + "' AND ((ih.ispaycheque ='0' AND status.moduletype ='"
                + CollectionConstants.MODULE_NAME_INSTRUMENTHEADER
                + "'"
                + "AND status.description = '"
                + CollectionConstants.INSTRUMENT_DEPOSITED_STATUS + "'))");

        if (bankAccId != null && bankAccId != -1)
            sb.append(" AND ih.bankaccountid=" + bankAccId + "");
        if ((bankAccId == null || bankAccId == -1) && bankId != null && bankId != 0)
            sb.append(" AND ih.bankid=" + bankId + "");
        if (!"".equals(chequeDDNo) && chequeDDNo != null)
            sb.append(" AND ih.instrumentnumber=trim('" + chequeDDNo + "') ");
        if (!"".equals(chqueDDDate) && chqueDDDate != null)
            sb.append(" AND ih.instrumentdate = '" + chqueDDDate + "' ");

        return sb.toString();
    }

    /**
     * This method performs the following for receipts to be newly created:
     * <ol>
     * <li>The user instrument header details, and actual amount paid by user is
     * captured.</li>
     * <li>A debit receipt detail account head is created for the total credit
     * collected.</li>
     * <li>Vouchers are created</li>
     * </ol>
     * <p>
     * The receipts are persisted and work flow is started for these persisted
     * receipts where in the receipt state is set to NEW The billing system is
     * updated about the persisted receipts. These include details of both newly
     * created as well as cancelled receipts. If the instrument list and voucher
     * list are not empty, the .... is updated The receipt ids of the newly
     * created receipts are collectively populated to be shown on the print
     * screen
     */
    @Transactional
    public void populateAndPersistReceipts(final ReceiptHeader receiptHeader,
            final List<InstrumentHeader> receiptInstrList) {
        try {
            persist(receiptHeader);
            LOGGER.info("Persisted receipts");
            // Start work flow for newly created receipt.This might internally
            // create voucher also, based on configuration.
            startWorkflow(receiptHeader);
            LOGGER.info("Workflow started for newly created receipts");
            final SimpleDateFormat sdf = new SimpleDateFormat("dd/MM/yyyy");
            Date cutOffDate = null;
            try {
                cutOffDate = sdf.parse(collectionsUtil.getAppConfigValue(
                        CollectionConstants.MODULE_NAME_COLLECTIONS_CONFIG,
                        CollectionConstants.APPCONFIG_VALUE_COLLECTIONDATAENTRYCUTOFFDATE));
            } catch (final ParseException e) {
                LOGGER.error("Error parsing Cut Off Date" + e.getMessage());
            }
<<<<<<< HEAD
            if (cutOffDate != null && receiptHeader.getReceiptdate().before(cutOffDate))
                performWorkflow(CollectionConstants.WF_ACTION_APPROVE, receiptHeader,
                        "Legacy data Receipt Approval based on cutoff date");
=======
            if (!receiptHeader.getService().getServiceType().equalsIgnoreCase(CollectionConstants.SERVICE_TYPE_BILLING))
                if (cutOffDate != null && receiptHeader.getReceiptdate().before(cutOffDate))
                    performWorkflow(CollectionConstants.WF_ACTION_APPROVE, receiptHeader,
                            "Legacy data Receipt Approval based on cutoff date");
                else
                    updateCollectionIndexAndPushMail(receiptHeader);
>>>>>>> 379be681
            if (receiptHeader.getService().getServiceType().equalsIgnoreCase(CollectionConstants.SERVICE_TYPE_BILLING)) {

                updateBillingSystemWithReceiptInfo(receiptHeader, null, null);
                LOGGER.info("Updated billing system ");
            }

        } catch (final HibernateException e) {
            LOGGER.error("Receipt Service HException while persisting ReceiptHeader", e);
            throw new ApplicationRuntimeException("Receipt Service Exception while persisting ReceiptHeader : ", e);
        } catch (final ApplicationRuntimeException e) {
            LOGGER.error("Receipt Service AException while persisting ReceiptHeader!", e);
            throw new ApplicationRuntimeException("Receipt Service Exception while persisting ReceiptHeader : ", e);
        }
    }// end of method

    /**
     * This method sets the status of the receipt to be cancelled as CANCELLED
     * and persists it A new receipt header object is populated with the data
     * contained in the cancelled receipt. This instance is added to the model.
     *
     * @param receiptHeaderToBeCancelled
     */

    public void setCollectionsUtil(final CollectionsUtil collectionsUtil) {
        this.collectionsUtil = collectionsUtil;
    }

    public void setFinancialsUtil(final FinancialsUtil financialsUtil) {
        this.financialsUtil = financialsUtil;
    }

    public void setPersistenceService(final PersistenceService persistenceService) {
        this.persistenceService = persistenceService;
    }

    public void setChallanService(final ChallanService challanService) {
        this.challanService = challanService;
    }

    /**
     * Updates the billing system with receipt information
     *
     * @param receiptHeader
     */
    @Transactional
    public void updateBillingSystemWithReceiptInfo(final ReceiptHeader receiptHeader,
            final BillingIntegrationService billingService, final InstrumentHeader bouncedInstrumentInfo)
                    throws ApplicationRuntimeException {

        /**
         * for each receipt created, send the details back to the billing system
         */
        LOGGER.info("$$$$$$ Update Billing system for Service Code :"
                + receiptHeader.getService().getCode()
                + (receiptHeader.getConsumerCode() != null ? " and consumer code: " + receiptHeader.getConsumerCode()
                        : ""));
        final Set<BillReceiptInfo> billReceipts = new HashSet<BillReceiptInfo>(0);
        billReceipts.add(new BillReceiptInfoImpl(receiptHeader, chartOfAccountsHibernateDAO, persistenceService,
                bouncedInstrumentInfo));

        if (updateBillingSystem(receiptHeader.getService(), billReceipts, billingService)) {
            receiptHeader.setIsReconciled(true);
            // the receipts should be persisted again
            super.persist(receiptHeader);
            updateCollectionIndexAndPushMail(receiptHeader);
        }
        LOGGER.info("$$$$$$ Billing system updated for Service Code :"
                + receiptHeader.getService().getCode()
                + (receiptHeader.getConsumerCode() != null ? " and consumer code: " + receiptHeader.getConsumerCode()
                        : ""));
    }

    @Transactional
    public void updateCollectionIndexAndPushMail(final ReceiptHeader receiptHeader) {
        if (receiptHeader.getPayeeEmail() != null
                && !receiptHeader.getPayeeEmail().isEmpty()
                && (receiptHeader.getCollectiontype().equals(CollectionConstants.COLLECTION_TYPE_ONLINECOLLECTION)
                        && receiptHeader.getStatus().getCode().equals(CollectionConstants.RECEIPT_STATUS_CODE_APPROVED) || !receiptHeader
                        .getCollectiontype().equals(CollectionConstants.COLLECTION_TYPE_ONLINECOLLECTION)
                        && receiptHeader.getStatus().getCode()
                        .equals(CollectionConstants.RECEIPT_STATUS_CODE_TO_BE_SUBMITTED)))
            pushMail(receiptHeader);
        CollectionIndex collectionIndexObj = collectionIndexUtils.findByReceiptNumber(receiptHeader.getReceiptnumber());
        if (collectionIndexObj != null) {
            collectionIndexObj.setStatus(receiptHeader.getStatus().getDescription());
            collectionIndexService.persistCollectionIndex(collectionIndexObj);

        } else {
            collectionIndexObj = collectionsUtil.constructCollectionIndex(receiptHeader);
            collectionIndexService.pushCollectionIndex(collectionIndexObj);
        }
    }

    private void pushMail(final ReceiptHeader receiptHeader) {
        String additionalMessage = null;

        final List<BillReceiptInfo> receiptList = new ArrayList<BillReceiptInfo>(0);
        final Map<String, Object> reportParams = new HashMap<String, Object>(0);
        final String serviceCode = receiptHeader.getService().getCode();

        reportParams.put(CollectionConstants.REPORT_PARAM_COLLECTIONS_UTIL, collectionsUtil);
        final String templateName = collectionsUtil.getReceiptTemplateName(receiptHeader.getReceipttype(), serviceCode);

        if (receiptHeader.getReceipttype() == CollectionConstants.RECEIPT_TYPE_BILL) {
            additionalMessage = getAdditionalInfoForReceipt(serviceCode, new BillReceiptInfoImpl(receiptHeader,
                    chartOfAccountsHibernateDAO, persistenceService, null));
            if (additionalMessage != null)
                receiptList.add(new BillReceiptInfoImpl(receiptHeader, additionalMessage, chartOfAccountsHibernateDAO,
                        persistenceService));
            else
                receiptList.add(new BillReceiptInfoImpl(receiptHeader, chartOfAccountsHibernateDAO, persistenceService,
                        null));
        }
        final ReportRequest reportInput = new ReportRequest(templateName, receiptList, reportParams);
        reportInput.setReportFormat(ReportConstants.FileFormat.PDF);
        reportInput.setPrintDialogOnOpenReport(false);
        collectionsUtil.emailReceiptAsAttachment(receiptHeader, collectionsUtil.createReport(reportInput)
                .getReportOutputData());
    }

    /**
     * @param receipts
     *            - list of receipts which have to be processed as successful
     *            payments. For payments created as a response from bill desk,
     *            size of the array will be 1.
     */
    @Transactional
    public ReceiptHeader createOnlineSuccessPayment(final ReceiptHeader receiptHeader, final Date transactionDate,
            final String transactionId, final BigDecimal transactionAmt, final String authStatusCode,
            final String remarks, final BillingIntegrationService billingService) {
        receiptHeader.setStatus(collectionsUtil
                .getReceiptStatusForCode(CollectionConstants.RECEIPT_STATUS_CODE_APPROVED));

        receiptHeader.setReceiptInstrument(createOnlineInstrument(transactionDate, transactionId, transactionAmt));
        receiptHeader.setIsReconciled(Boolean.FALSE);
        receiptHeader.getOnlinePayment().setAuthorisationStatusCode(authStatusCode);
        receiptHeader.getOnlinePayment().setTransactionNumber(transactionId);
        receiptHeader.getOnlinePayment().setTransactionAmount(transactionAmt);
        receiptHeader.getOnlinePayment().setTransactionDate(transactionDate);
        receiptHeader.getOnlinePayment().setRemarks(remarks);

        // set online payment status as SUCCESS
        receiptHeader.getOnlinePayment().setStatus(
                collectionsUtil.getStatusForModuleAndCode(CollectionConstants.MODULE_NAME_ONLINEPAYMENT,
                        CollectionConstants.ONLINEPAYMENT_STATUS_CODE_SUCCESS));
        persist(receiptHeader);
        LOGGER.debug("Persisted receipt after receiving success message from the payment gateway");
        return updateFinancialAndBillingSystem(receiptHeader, billingService);
    }

    @Transactional
    public ReceiptHeader updateFinancialAndBillingSystem(final ReceiptHeader receiptHeader,
            final BillingIntegrationService billingService) {
        try {
            final Boolean createVoucherForBillingService = collectionsUtil.checkVoucherCreation(receiptHeader);
            if (createVoucherForBillingService) {
                createVoucherForReceipt(receiptHeader);
                LOGGER.debug("Updated financial systems and created voucher.");
            }

        } catch (final ApplicationRuntimeException ex) {
            throw new ApplicationRuntimeException("Failed to create voucher in Financials");
        }
        updateBillingSystemWithReceiptInfo(receiptHeader, billingService, null);
        return receiptHeader;
    }

    @Transactional
    public void persistFieldReceipt(final ReceiptHeader receiptHeader, final List<InstrumentHeader> instrumentHeaderList) {
        final Set<InstrumentHeader> instHeaderSet = new HashSet(createInstrument(instrumentHeaderList));
        receiptHeader.setReceiptInstrument(instHeaderSet);
        persist(receiptHeader);
        LOGGER.info("Receipt Created with receipt number: " + receiptHeader.getReceiptnumber());
        updateFinancialAndBillingSystem(receiptHeader, null);
        LOGGER.info("Billing system updated with receipt info");
    }

    @Transactional
    public void updateDishonoredInstrumentStatus(final ReceiptHeader receiptHeader,
            final InstrumentHeader bounceInstrumentInfo, final EgwStatus receiptStatus, final boolean isReconciled) {
        financialsUtil.updateInstrumentHeader(bounceInstrumentInfo);
        // update receipts - set status to INSTR_BOUNCED and recon flag to false
        updateReceiptHeaderStatus(receiptHeader, receiptStatus, false);
        LOGGER.debug("Updated receipt status to " + receiptStatus.getCode() + " set reconcilation to false");

        updateBillingSystemWithReceiptInfo(receiptHeader, null, bounceInstrumentInfo);
    }

    /**
     * This method updates the status and reconciliation flag for the given
     * receipt
     *
     * @param receiptHeader
     *            <code>ReceiptHeader</code> objects whose status and
     *            reconciliation flag have to be modified
     * @param status
     *            a <code>EgwStatus</code> instance representing the state to
     *            which the receipt has to be updated with
     * @param isReconciled
     *            a <code>Boolean</code> flag indicating the value for the
     *            reconciliation status
     */
    @Transactional
    public void updateReceiptHeaderStatus(final ReceiptHeader receiptHeader, final EgwStatus status,
            final boolean isReconciled) {
        if (status != null)
            receiptHeader.setStatus(status);
        receiptHeader.setIsReconciled(isReconciled);
        update(receiptHeader);
    }

    @Transactional
    public ReceiptHeader reconcileOnlineSuccessPayment(final ReceiptHeader onlinePaymentReceiptHeader,
            final Date txnDate, final String txnRefNo, final BigDecimal txnAmount, final String txnAuthStatus,
            final List<ReceiptDetail> reconstructedList, final ReceiptDetail debitAccountDetail) {
        final BillingIntegrationService billingService = (BillingIntegrationService) collectionsUtil
                .getBean(onlinePaymentReceiptHeader.getService().getCode()
                        + CollectionConstants.COLLECTIONS_INTERFACE_SUFFIX);
        if (reconstructedList != null) {
            onlinePaymentReceiptHeader.getReceiptDetails().clear();
            persistReceiptObject(onlinePaymentReceiptHeader);
            LOGGER.debug("Reconstructed receiptDetailList : " + reconstructedList.toString());
            for (final ReceiptDetail receiptDetail : reconstructedList) {
                receiptDetail.setReceiptHeader(onlinePaymentReceiptHeader);
                onlinePaymentReceiptHeader.addReceiptDetail(receiptDetail);
            }
            onlinePaymentReceiptHeader.addReceiptDetail(debitAccountDetail);

        }

        return createOnlineSuccessPayment(onlinePaymentReceiptHeader, txnDate, txnRefNo, txnAmount, txnAuthStatus,
                null, billingService);

    }
}<|MERGE_RESOLUTION|>--- conflicted
+++ resolved
@@ -254,11 +254,7 @@
                 headerdetails.put(VoucherConstant.VOUCHERTYPE, CollectionConstants.FINANCIAL_RECEIPTS_VOUCHERTYPE);
             } else if (instrumentHeader.getInstrumentType().getType().equals(CollectionConstants.INSTRUMENTTYPE_BANK)) {
                 headerdetails
-<<<<<<< HEAD
-                        .put(VoucherConstant.VOUCHERNAME, CollectionConstants.FINANCIAL_CONTRATVOUCHER_VOUCHERNAME);
-=======
                 .put(VoucherConstant.VOUCHERNAME, CollectionConstants.FINANCIAL_CONTRATVOUCHER_VOUCHERNAME);
->>>>>>> 379be681
                 headerdetails.put(VoucherConstant.VOUCHERTYPE, CollectionConstants.FINANCIAL_CONTRAVOUCHER_VOUCHERTYPE);
             }
         headerdetails.put(VoucherConstant.DESCRIPTION, CollectionConstants.FINANCIAL_VOUCHERDESCRIPTION);
@@ -410,34 +406,20 @@
             position = collectionsUtil.getPositionOfUser(receiptHeader.getCreatedBy());
         if (receiptHeader.getState() == null && !createVoucherForBillingService)
             receiptHeader
-<<<<<<< HEAD
-                    .transition()
-                    .start()
-                    .withSenderName(
-                            receiptHeader.getCreatedBy().getUsername() + "::" + receiptHeader.getCreatedBy().getName())
-=======
             .transition()
             .start()
             .withSenderName(
                     receiptHeader.getCreatedBy().getUsername() + "::" + receiptHeader.getCreatedBy().getName())
->>>>>>> 379be681
                     .withComments(CollectionConstants.WF_STATE_RECEIPT_CREATED)
                     .withStateValue(CollectionConstants.WF_STATE_RECEIPT_CREATED).withOwner(position)
                     .withDateInfo(new Date()).withNextAction(CollectionConstants.WF_ACTION_SUBMIT);
         else if (createVoucherForBillingService) {
             createVoucherForReceipt(receiptHeader);
             receiptHeader
-<<<<<<< HEAD
-                    .transition()
-                    .start()
-                    .withSenderName(
-                            receiptHeader.getCreatedBy().getUsername() + "::" + receiptHeader.getCreatedBy().getName())
-=======
             .transition()
             .start()
             .withSenderName(
                     receiptHeader.getCreatedBy().getUsername() + "::" + receiptHeader.getCreatedBy().getName())
->>>>>>> 379be681
                     .withComments("Receipt voucher created")
                     .withStateValue(CollectionConstants.WF_ACTION_CREATE_VOUCHER).withOwner(position)
                     .withDateInfo(new Date()).withNextAction(CollectionConstants.WF_ACTION_SUBMIT);
@@ -445,15 +427,9 @@
 
         if (receiptHeader.getReceiptMisc().getDepositedInBank() != null)
             receiptHeader
-<<<<<<< HEAD
-                    .transition(true)
-                    .withSenderName(
-                            receiptHeader.getCreatedBy().getUsername() + "::" + receiptHeader.getCreatedBy().getName())
-=======
             .transition(true)
             .withSenderName(
                     receiptHeader.getCreatedBy().getUsername() + "::" + receiptHeader.getCreatedBy().getName())
->>>>>>> 379be681
                     .withComments("Receipts Submitted for Approval")
                     .withStateValue(CollectionConstants.WF_ACTION_CREATE_VOUCHER).withOwner(position)
                     .withDateInfo(new Date()).withNextAction(CollectionConstants.WF_ACTION_SUBMIT);
@@ -481,17 +457,10 @@
                         .get(CollectionConstants.BANKREMITTANCE_RECEIPTDATE))
                         && arrayObjectInitialIndexTemp[2].equals(objHashMapTemp
                                 .get(CollectionConstants.BANKREMITTANCE_SERVICENAME))
-<<<<<<< HEAD
-                        && arrayObjectInitialIndexTemp[6].equals(objHashMapTemp
-                                .get(CollectionConstants.BANKREMITTANCE_FUNDCODE))
-                        && arrayObjectInitialIndexTemp[7].equals(objHashMapTemp
-                                .get(CollectionConstants.BANKREMITTANCE_DEPARTMENTCODE))) {
-=======
                                 && arrayObjectInitialIndexTemp[6].equals(objHashMapTemp
                                         .get(CollectionConstants.BANKREMITTANCE_FUNDCODE))
                                         && arrayObjectInitialIndexTemp[7].equals(objHashMapTemp
                                                 .get(CollectionConstants.BANKREMITTANCE_DEPARTMENTCODE))) {
->>>>>>> 379be681
                     check = m;
                     break;
                 } else
@@ -635,15 +604,6 @@
 
         if (position != null)
             receiptHeaderToBeCancelled
-<<<<<<< HEAD
-                    .transition(true)
-                    .end()
-                    .withSenderName(
-                            receiptHeaderToBeCancelled.getCreatedBy().getUsername() + "::"
-                                    + receiptHeaderToBeCancelled.getCreatedBy().getName())
-                    .withComments("Receipt Cancelled - Workflow ends").withStateValue(CollectionConstants.WF_STATE_END)
-                    .withOwner(position).withDateInfo(new Date());
-=======
             .transition(true)
             .end()
             .withSenderName(
@@ -651,7 +611,6 @@
                             + receiptHeaderToBeCancelled.getCreatedBy().getName())
                             .withComments("Receipt Cancelled - Workflow ends").withStateValue(CollectionConstants.WF_STATE_END)
                             .withOwner(position).withDateInfo(new Date());
->>>>>>> 379be681
     }
 
     /**
@@ -686,17 +645,6 @@
             if (receiptHeader.getReceipttype() == CollectionConstants.RECEIPT_TYPE_BILL)
                 updateBillingSystemWithReceiptInfo(receiptHeader, null, null);
         }
-<<<<<<< HEAD
-        // For bill based collection, push data to index only upon successful
-        // update to billing system
-        if (!receiptHeader.getService().getServiceType().equalsIgnoreCase(CollectionConstants.SERVICE_TYPE_BILLING)
-                && !CollectionConstants.RECEIPT_STATUS_CODE_FAILED.equals(receiptHeader.getStatus().getCode())
-                && !CollectionConstants.RECEIPT_STATUS_CODE_PENDING.equals(receiptHeader.getStatus().getCode())) {
-            updateCollectionIndexAndPushMail(receiptHeader);
-        }
-
-=======
->>>>>>> 379be681
         return super.persist(receiptHeader);
     }
 
@@ -1041,30 +989,17 @@
         if (receiptHeader.getStatus().getCode().equals(CollectionConstants.RECEIPT_STATUS_CODE_APPROVED))
             // Receipt approved. end workflow for this receipt.
             receiptHeader
-<<<<<<< HEAD
-                    .transition()
-                    .end()
-                    .withSenderName(
-                            receiptHeader.getCreatedBy().getUsername() + "::" + receiptHeader.getCreatedBy().getName())
-=======
             .transition()
             .end()
             .withSenderName(
                     receiptHeader.getCreatedBy().getUsername() + "::" + receiptHeader.getCreatedBy().getName())
->>>>>>> 379be681
                     .withComments("Receipt Approved - Workflow ends").withStateValue(CollectionConstants.WF_STATE_END)
                     .withOwner(ownerPosition).withDateInfo(new Date());
         else
             receiptHeader
-<<<<<<< HEAD
-                    .transition()
-                    .withSenderName(
-                            receiptHeader.getCreatedBy().getUsername() + "::" + receiptHeader.getCreatedBy().getName())
-=======
             .transition()
             .withSenderName(
                     receiptHeader.getCreatedBy().getUsername() + "::" + receiptHeader.getCreatedBy().getName())
->>>>>>> 379be681
                     .withComments(remarks).withStateValue(wfState).withOwner(ownerPosition).withDateInfo(new Date())
                     .withNextAction(nextAction);
         super.persist(receiptHeader);
@@ -1151,18 +1086,12 @@
             } catch (final ParseException e) {
                 LOGGER.error("Error parsing Cut Off Date" + e.getMessage());
             }
-<<<<<<< HEAD
-            if (cutOffDate != null && receiptHeader.getReceiptdate().before(cutOffDate))
-                performWorkflow(CollectionConstants.WF_ACTION_APPROVE, receiptHeader,
-                        "Legacy data Receipt Approval based on cutoff date");
-=======
             if (!receiptHeader.getService().getServiceType().equalsIgnoreCase(CollectionConstants.SERVICE_TYPE_BILLING))
                 if (cutOffDate != null && receiptHeader.getReceiptdate().before(cutOffDate))
                     performWorkflow(CollectionConstants.WF_ACTION_APPROVE, receiptHeader,
                             "Legacy data Receipt Approval based on cutoff date");
                 else
                     updateCollectionIndexAndPushMail(receiptHeader);
->>>>>>> 379be681
             if (receiptHeader.getService().getServiceType().equalsIgnoreCase(CollectionConstants.SERVICE_TYPE_BILLING)) {
 
                 updateBillingSystemWithReceiptInfo(receiptHeader, null, null);
