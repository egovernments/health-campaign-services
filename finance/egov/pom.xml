--- conflicted
+++ resolved
@@ -162,560 +162,6 @@
         <commons-dbcp-version>1.4</commons-dbcp-version>
         <commons-io-version>2.4</commons-io-version>
         <commons-fileupload-version>1.3.2</commons-fileupload-version>
-<<<<<<< HEAD
-		<httpclient-version>4.5</httpclient-version>
-		<sitemesh-version>2.4.2</sitemesh-version>
-		<ehcache-web-version>2.0.4</ehcache-web-version>
-		<cglib-version>3.1</cglib-version>
-		<asm-all-version>3.3.1</asm-all-version>
-		<joda-time-version>2.7</joda-time-version>
-		<joda-time-jsptag-version>1.1.1</joda-time-jsptag-version>
-		<jsoup-version>1.7.3</jsoup-version>
-		<jython-version>2.5.2</jython-version>
-		<flyway-core-version>3.2.1</flyway-core-version>
-		<junit-version>4.11</junit-version>
-		<mockito-all-version>1.10.19</mockito-all-version>
-		<springockito-version>1.0.8</springockito-version>
-		<easymock-version>3.3.1</easymock-version>
-		<easymockclassextension-version>3.2</easymockclassextension-version>
-		<dbunit-version>2.2.3</dbunit-version>
-		<hamcrest-all-version>1.3</hamcrest-all-version>
-		<slf4j-version>1.7.7</slf4j-version>
-		<log4j-version>1.2.17</log4j-version>
-		<google-guava-version>19.0-rc3</google-guava-version>
-	</properties>
-
-	<modules>
-		<module>egov-config</module>
-		<module>egov-database</module>
-		<module>egov-egi</module>
-		<module>egov-commons</module>
-		<module>egov-eis</module>
-		<module>egov-egf</module>
-		<module>egov-lcms</module>
-		<module>egov-assets</module>
-		<module>egov-works</module>
-		<module>egov-portal</module>
-		<module>egov-pgr</module>
-		<module>egov-collection</module>
-		<module>egov-demand</module>
-		<module>egov-ptis</module>
-		<module>egov-adtax</module>
-		<module>egov-wtms</module>
-		<module>egov-tl</module>
-		<module>egov-commonsweb</module>
-		<module>egov-eisweb</module>
-		<module>egov-egiweb</module>
-		<module>egov-egfweb</module>
-		<module>egov-lcmsweb</module>
-		<module>egov-assetsweb</module>
-		<module>egov-worksweb</module>
-		<module>egov-pgrweb</module>
-		<module>egov-api</module>
-		<module>egov-portalweb</module>
-		<module>egov-collectionweb</module>
-		<module>egov-ptisweb</module>
-		<module>egov-adtaxweb</module>
-		<module>egov-wtmsweb</module>
-		<module>egov-dashboardweb</module>
-		 <module>egov-tlweb</module>
-		<module>egov-ear</module>
-		<module>egov-restapi</module>
-    <module>egov-council</module>
-    <module>egov-councilweb</module>
-    <module>egov-stms</module>
-    <module>egov-stmsweb</module>
-  </modules>
-
-	<dependencyManagement>
-		<dependencies>
-			<dependency>
-				<groupId>org.egov.search</groupId>
-				<artifactId>egov-search</artifactId>
-				<version>${egov-search-version}</version>
-				<!-- Below excluded libraries are already provided by app server -->
-				<exclusions>
-					<exclusion>
-						<groupId>com.jayway.jsonpath</groupId>
-						<artifactId>json-path</artifactId>
-					</exclusion>
-					<exclusion>
-						<groupId>org.ow2.asm</groupId>
-						<artifactId>*</artifactId>
-					</exclusion>
-					<exclusion>
-						<groupId>org.apache.lucene</groupId>
-						<artifactId>lucene-analyzers-common</artifactId>
-					</exclusion>
-					<exclusion>
-						<groupId>org.apache.lucene</groupId>
-						<artifactId>lucene-core</artifactId>
-					</exclusion>
-					<exclusion>
-						<groupId>org.apache.lucene</groupId>
-						<artifactId>lucene-facet</artifactId>
-					</exclusion>
-					<exclusion>
-						<groupId>org.apache.lucene</groupId>
-						<artifactId>lucene-queries</artifactId>
-					</exclusion>
-					<exclusion>
-						<groupId>org.apache.lucene</groupId>
-						<artifactId>lucene-queryparser</artifactId>
-					</exclusion>
-					<exclusion>
-						<groupId>org.apache.lucene</groupId>
-						<artifactId>lucene-backward-codecs</artifactId>
-					</exclusion>
-					<exclusion>
-						<groupId>org.apache.lucene</groupId>
-						<artifactId>lucene-misc</artifactId>
-					</exclusion>
-				</exclusions>
-			</dependency>
-
-
-			<!-- HIBERNATE DEPENDENCIES START -->
-			<dependency>
-				<groupId>org.hibernate</groupId>
-				<artifactId>hibernate-core</artifactId>
-				<version>${hibernate-version}</version>
-				<scope>provided</scope>
-			</dependency>
-			<dependency>
-				<groupId>org.hibernate</groupId>
-				<artifactId>hibernate-entitymanager</artifactId>
-				<version>${hibernate-version}</version>
-				<scope>provided</scope>
-			</dependency>
-			<dependency>
-				<groupId>org.hibernate</groupId>
-				<artifactId>hibernate-envers</artifactId>
-				<version>${hibernate-version}</version>
-				<scope>provided</scope>
-			</dependency>
-			<dependency>
-				<groupId>org.hibernate</groupId>
-				<artifactId>hibernate-infinispan</artifactId>
-				<version>${hibernate-version}</version>
-				<scope>provided</scope>
-			</dependency>
-			<dependency>
-				<groupId>org.hibernate</groupId>
-				<artifactId>hibernate-search-engine</artifactId>
-				<version>${hibernate-search-version}</version>
-				<scope>provided</scope>
-			</dependency>
-			<dependency>
-				<groupId>org.hibernate</groupId>
-				<artifactId>hibernate-search-orm</artifactId>
-				<version>${hibernate-search-version}</version>
-				<scope>provided</scope>
-			</dependency>
-			<dependency>
-				<groupId>org.apache.lucene</groupId>
-				<artifactId>lucene-queryparser</artifactId>
-				<version>${lucene-version}</version>
-				<scope>provided</scope>
-			</dependency>
-			<dependency>
-				<groupId>org.hibernate</groupId>
-				<artifactId>hibernate-validator</artifactId>
-				<version>${hibernate-validator-version}</version>
-				<scope>provided</scope>
-			</dependency>
-			<dependency>
-				<groupId>javax.validation</groupId>
-				<artifactId>validation-api</artifactId>
-				<version>${javax-validation-version}</version>
-				<scope>provided</scope>
-			</dependency>
-			<!-- <dependency> <groupId>org.jadira.usertype</groupId> <artifactId>usertype.core</artifactId>
-				<version>4.0.0.GA</version> </dependency> <dependency> <groupId>org.jadira.usertype</groupId>
-				<artifactId>usertype.spi</artifactId> <version>4.0.0.GA</version> </dependency> -->
-			<!-- HIBERNATE DEPENDENCIES END -->
-
-			<!-- SERVLET SPEC JBOSS DEPENDENCIES START -->
-			<dependency>
-				<groupId>org.jboss.spec.javax.servlet</groupId>
-				<artifactId>jboss-servlet-api_3.1_spec</artifactId>
-				<version>${javax-servlet-api-version}</version>
-				<scope>provided</scope>
-			</dependency>
-			<dependency>
-				<groupId>org.jboss.spec.javax.servlet.jstl</groupId>
-				<artifactId>jboss-jstl-api_1.2_spec</artifactId>
-				<version>${javax-servlet-jstl-version}</version>
-				<scope>provided</scope>
-			</dependency>
-			<dependency>
-				<groupId>org.jboss.spec.javax.servlet.jsp</groupId>
-				<artifactId>jboss-jsp-api_2.3_spec</artifactId>
-				<version>${javax-servlet-jsp-version}</version>
-				<scope>provided</scope>
-			</dependency>
-			<dependency>
-				<groupId>org.jboss.spec.javax.jms</groupId>
-				<artifactId>jboss-jms-api_2.0_spec</artifactId>
-				<version>${javax-jms-version}</version>
-				<scope>provided</scope>
-			</dependency>
-			<dependency>
-				<groupId>org.glassfish</groupId>
-				<artifactId>javax.el</artifactId>
-				<version>${javax-el-version}</version>
-				<scope>provided</scope>
-			</dependency>
-			<dependency>
-				<groupId>javax.mail</groupId>
-				<artifactId>javax.mail-api</artifactId>
-				<version>${javax-mail-version}</version>
-				<scope>provided</scope>
-			</dependency>
-			<!-- SERVLET SPEC JBOSS DEPENDENCIES END -->
-
-			<!-- STRUTS2 DEPENDENCIES START -->
-			<dependency>
-				<groupId>org.apache.struts</groupId>
-				<artifactId>struts2-core</artifactId>
-				<version>${struts2-version}</version>
-				<exclusions>
-					<exclusion>
-						<groupId>javassist</groupId>
-						<artifactId>javassist</artifactId>
-					</exclusion>
-					<exclusion>
-						<groupId>asm</groupId>
-						<artifactId>*</artifactId>
-					</exclusion>
-				</exclusions>
-			</dependency>
-
-			<dependency>
-				<groupId>org.apache.struts</groupId>
-				<artifactId>struts2-json-plugin</artifactId>
-				<version>${struts2-version}</version>
-			</dependency>
-			<dependency>
-				<groupId>org.apache.struts</groupId>
-				<artifactId>struts2-spring-plugin</artifactId>
-				<version>${struts2-version}</version>
-			</dependency>
-			<dependency>
-				<groupId>org.apache.struts</groupId>
-				<artifactId>struts2-rest-plugin</artifactId>
-				<version>${struts2-version}</version>
-				<exclusions>
-					<exclusion>
-						<groupId>org.codehaus.jackson</groupId>
-						<artifactId>jackson-core-asl</artifactId>
-					</exclusion>
-					<exclusion>
-						<groupId>org.codehaus.jackson</groupId>
-						<artifactId>jackson-mapper-asl</artifactId>
-					</exclusion>
-				</exclusions>
-			</dependency>
-			<dependency>
-				<groupId>org.apache.struts</groupId>
-				<artifactId>struts2-convention-plugin</artifactId>
-				<version>${struts2-version}</version>
-			</dependency>
-			<dependency>
-				<groupId>org.apache.struts</groupId>
-				<artifactId>struts2-jasperreports-plugin</artifactId>
-				<version>${struts2-version}</version>
-			</dependency>
-			<dependency>
-				<groupId>com.jgeppert.struts2.jquery</groupId>
-				<artifactId>struts2-jquery-plugin</artifactId>
-				<version>${struts2-jquery-version}</version>
-			</dependency>
-			<dependency>
-				<groupId>com.thoughtworks.xstream</groupId>
-				<artifactId>xstream</artifactId>
-				<version>${xstream-version}</version>
-			</dependency>
-			<dependency>
-				<groupId>xpp3</groupId>
-				<artifactId>xpp3_min</artifactId>
-				<version>${xpp3-version}</version>
-			</dependency>
-			<!-- STRUTS2 DEPENDENCIES END -->
-
-			<!-- JSON START -->
-			<dependency>
-				<groupId>com.googlecode.json-simple</groupId>
-				<artifactId>json-simple</artifactId>
-				<version>${json-simple-version}</version>
-			</dependency>
-			<dependency>
-				<groupId>com.fasterxml.jackson.core</groupId>
-				<artifactId>jackson-databind</artifactId>
-				<version>${jackson-version}</version>
-			</dependency>
-			<dependency>
-				<groupId>com.fasterxml.jackson.core</groupId>
-				<artifactId>jackson-core</artifactId>
-				<version>${jackson-version}</version>
-			</dependency>
-			<dependency>
-				<groupId>com.fasterxml.jackson.datatype</groupId>
-				<artifactId>jackson-datatype-joda</artifactId>
-				<version>${jackson-datatype-joda-version}</version>
-			</dependency>
-			<dependency>
-				<groupId>com.fasterxml.jackson.datatype</groupId>
-				<artifactId>jackson-datatype-hibernate4</artifactId>
-				<version>${jackson-datatype-hib-version}</version>
-			</dependency>
-			<dependency>
-				<groupId>com.google.code.gson</groupId>
-				<artifactId>gson</artifactId>
-				<version>${gson-version}</version>
-			</dependency>
-			<!-- JSON END -->
-
-			<!-- SPRING START -->
-			<dependency>
-				<groupId>org.springframework</groupId>
-				<artifactId>spring-framework-bom</artifactId>
-				<version>${spring-version}</version>
-				<type>pom</type>
-				<scope>import</scope>
-			</dependency>
-			<dependency>
-				<groupId>org.springframework.data</groupId>
-				<artifactId>spring-data-jpa</artifactId>
-				<version>${spring-data-jpa-version}</version>
-			</dependency>
-			<dependency>
-				<groupId>org.springframework.data</groupId>
-				<artifactId>spring-data-envers</artifactId>
-				<version>${spring-data-jpa-envers-version}</version>
-			</dependency>
-			<dependency>
-				<groupId>org.springframework.session</groupId>
-				<artifactId>spring-session-data-redis</artifactId>
-				<version>${spring-session-version}</version>
-			</dependency>
-			<!-- SPRING END -->
-
-			<!-- SECURITY START -->
-			<dependency>
-				<groupId>org.springframework.security</groupId>
-				<artifactId>spring-security-core</artifactId>
-				<version>${spring-security-version}</version>
-			</dependency>
-			<dependency>
-				<groupId>org.springframework.security</groupId>
-				<artifactId>spring-security-acl</artifactId>
-				<version>${spring-security-version}</version>
-			</dependency>
-			<dependency>
-				<groupId>org.springframework.security</groupId>
-				<artifactId>spring-security-web</artifactId>
-				<version>${spring-security-version}</version>
-			</dependency>
-			<dependency>
-				<groupId>org.springframework.security</groupId>
-				<artifactId>spring-security-config</artifactId>
-				<version>${spring-security-version}</version>
-			</dependency>
-			<dependency>
-				<groupId>org.springframework.security.oauth</groupId>
-				<artifactId>spring-security-oauth2</artifactId>
-				<version>${spring-security-oauth2-version}</version>
-			</dependency>
-			<dependency>
-				<groupId>org.owasp.antisamy</groupId>
-				<artifactId>antisamy</artifactId>
-				<version>${antisamy-version}</version>
-				<exclusions>
-					<exclusion>
-						<groupId>xerces</groupId>
-						<artifactId>xercesImpl</artifactId>
-					</exclusion>
-				</exclusions>
-			</dependency>
-			<dependency>
-				<groupId>xerces</groupId>
-				<artifactId>xercesImpl</artifactId>
-				<version>${xerces-version}</version>
-				<scope>provided</scope>
-			</dependency>
-			<dependency>
-				<groupId>org.jasypt</groupId>
-				<artifactId>jasypt</artifactId>
-				<version>${jasypt-version}</version>
-				<scope>compile</scope>
-			</dependency>
-			<!-- SECURITY END -->
-
-			<!-- EMBEDDED REDIS STARTS -->
-			<dependency>
-				<groupId>com.orange.redis-embedded</groupId>
-				<artifactId>embedded-redis</artifactId>
-				<version>${embedded-redis-version}</version>
-			</dependency>
-			<!-- EMBEDDED REDIS ENDS -->
-
-			<!-- QUARTZ START -->
-			<dependency>
-				<groupId>org.quartz-scheduler</groupId>
-				<artifactId>quartz</artifactId>
-				<version>${quartz-version}</version>
-			</dependency>
-			<dependency>
-				<groupId>org.quartz-scheduler</groupId>
-				<artifactId>quartz-jobs</artifactId>
-				<version>${quartz-version}</version>
-			</dependency>
-			<!-- QUARTZ END -->
-
-			<!-- DISPLAYTAG START -->
-			<dependency>
-				<groupId>displaytag</groupId>
-				<artifactId>displaytag</artifactId>
-				<version>${display-tag-version}</version>
-				<exclusions>
-					<exclusion>
-						<groupId>org.slf4j</groupId>
-						<artifactId>slf4j-log4j12</artifactId>
-					</exclusion>
-					<exclusion>
-						<groupId>org.slf4j</groupId>
-						<artifactId>jcl104-over-slf4j</artifactId>
-					</exclusion>
-					<exclusion>
-						<groupId>org.apache.poi</groupId>
-						<artifactId>poi</artifactId>
-					</exclusion>
-				</exclusions>
-			</dependency>
-			<dependency>
-				<groupId>displaytag</groupId>
-				<artifactId>displaytag-export-poi</artifactId>
-				<version>${display-tag-version}</version>
-			</dependency>
-			<!-- DISPLAYTAG END -->
-
-			<!-- VIEWS RELATED END -->
-			<dependency>
-				<groupId>org.apache.tiles</groupId>
-				<artifactId>tiles-core</artifactId>
-				<version>${apache-tiles-version}</version>
-				<exclusions>
-					<exclusion>
-						<groupId>commons-beanutils</groupId>
-						<artifactId>commons-beanutils</artifactId>
-					</exclusion>
-				</exclusions>
-			</dependency>
-			<dependency>
-				<groupId>org.apache.tiles</groupId>
-				<artifactId>tiles-jsp</artifactId>
-				<version>${apache-tiles-version}</version>
-			</dependency>
-			<!-- VIEWS RELATED END -->
-
-			<!-- REPORTS START -->
-
-			<dependency>
-				<groupId>net.sf.jasperreports</groupId>
-				<artifactId>jasperreports-fonts</artifactId>
-				<version>${jasper-report-version}</version>
-			</dependency>
-			<dependency>
-				<groupId>net.sf.jasperreports</groupId>
-				<artifactId>jasperreports-functions</artifactId>
-				<version>${jasper-report-version}</version>
-			</dependency>
-			<dependency>
-				<groupId>net.sf.jasperreports</groupId>
-				<artifactId>jasperreports-javaflow</artifactId>
-				<version>${jasper-report-version}</version>
-			</dependency>
-			<dependency>
-				<groupId>org.apache.poi</groupId>
-				<artifactId>poi</artifactId>
-				<version>3.10.1</version>
-			</dependency>
-			<dependency>
-				<groupId>org.jfree</groupId>
-				<artifactId>jfreechart</artifactId>
-				<version>${jfreechart-version}</version>
-			</dependency>
-			<dependency>
-				<groupId>org.codehaus.groovy</groupId>
-				<artifactId>groovy-all</artifactId>
-				<version>${groovy-all-version}</version>
-			</dependency>
-			<dependency>
-				<groupId>com.lowagie</groupId>
-				<artifactId>itext</artifactId>
-				<version>${itext-version}</version>
-			</dependency>
-			<dependency>
-				<groupId>commons-javaflow</groupId>
-				<artifactId>commons-javaflow</artifactId>
-				<version>${commons-javaflow-version}</version>
-			</dependency>
-			<dependency>
-				<groupId>net.sourceforge.jexcelapi</groupId>
-				<artifactId>jxl</artifactId>
-				<version>${jexcelapi-version}</version>
-			</dependency>
-			<!-- REPORTS END -->
-
-			<!-- COMMONS START -->
-			<dependency>
-				<groupId>commons-beanutils</groupId>
-				<artifactId>commons-beanutils</artifactId>
-				<version>${commons-beanutils-version}</version>
-			</dependency>
-			<dependency>
-				<groupId>commons-configuration</groupId>
-				<artifactId>commons-configuration</artifactId>
-				<version>${commons-config-version}</version>
-			</dependency>
-			<dependency>
-				<groupId>commons-lang</groupId>
-				<artifactId>commons-lang</artifactId>
-				<version>${commons-lang-version}</version>
-			</dependency>
-			<dependency>
-				<groupId>org.apache.commons</groupId>
-				<artifactId>commons-email</artifactId>
-				<version>${commons-email-version}</version>
-				<exclusions>
-					<exclusion>
-						<groupId>javax.activation</groupId>
-						<artifactId>activation</artifactId>
-					</exclusion>
-				</exclusions>
-			</dependency>
-			<dependency>
-				<groupId>commons-collections</groupId>
-				<artifactId>commons-collections</artifactId>
-				<version>${commons-collections-version}</version>
-			</dependency>
-			<dependency>
-				<groupId>commons-codec</groupId>
-				<artifactId>commons-codec</artifactId>
-				<version>${commons-codec-version}</version>
-			</dependency>
-			<dependency>
-				<groupId>commons-dbcp</groupId>
-				<artifactId>commons-dbcp</artifactId>
-				<version>${commons-dbcp-version}</version>
-			</dependency>
-			<dependency>
-				<groupId>commons-io</groupId>
-				<artifactId>commons-io</artifactId>
-				<version>${commons-io-version}</version>
-			</dependency>
-=======
         <httpclient-version>4.5</httpclient-version>
         <sitemesh-version>2.4.2</sitemesh-version>
         <ehcache-web-version>2.0.4</ehcache-web-version>
@@ -776,6 +222,8 @@
         <module>egov-restapi</module>
         <module>egov-council</module>
         <module>egov-councilweb</module>
+    <module>egov-stms</module>
+    <module>egov-stmsweb</module>
     </modules>
 
     <dependencyManagement>
@@ -1266,7 +714,6 @@
                 <artifactId>commons-io</artifactId>
                 <version>${commons-io-version}</version>
             </dependency>
->>>>>>> 34ab313b
             <dependency>
                 <groupId>commons-fileupload</groupId>
                 <artifactId>commons-fileupload</artifactId>
