--- conflicted
+++ resolved
@@ -52,21 +52,14 @@
 import javax.validation.constraints.NotNull;
 import java.util.Date;
 
-import static org.egov.infra.security.token.entity.Token.SEQ_TOKEN;
-
 @Entity
 @Table(name = "EG_TOKEN")
-@SequenceGenerator(name = SEQ_TOKEN, sequenceName = SEQ_TOKEN, allocationSize = 1)
+@SequenceGenerator(name = Token.SEQ_TOKEN, sequenceName = Token.SEQ_TOKEN, allocationSize = 1)
 public class Token extends AbstractAuditable {
 
     public static final String SEQ_TOKEN = "SEQ_EG_TOKEN";
-<<<<<<< HEAD
-    private static final long serialVersionUID = 1L;
-=======
     private static final long serialVersionUID = 2506253781972631115L;
 
-    @DocumentId
->>>>>>> 379be681
     @Id
     @GeneratedValue(generator = SEQ_TOKEN, strategy = GenerationType.SEQUENCE)
     private Long id;
@@ -94,91 +87,40 @@
         this.id = id;
     }
 
-<<<<<<< HEAD
-    /**
-     * @return the tokenNumber
-     */
-=======
->>>>>>> 379be681
     public String getTokenNumber() {
         return tokenNumber;
     }
 
-<<<<<<< HEAD
-    /**
-     * @param tokenNumber the tokenNumber to set
-     */
-=======
->>>>>>> 379be681
     public void setTokenNumber(String tokenNumber) {
         this.tokenNumber = tokenNumber;
     }
 
-<<<<<<< HEAD
-    /**
-     * @return the tokenIdentity
-     */
-=======
->>>>>>> 379be681
     public String getTokenIdentity() {
         return tokenIdentity;
     }
 
-<<<<<<< HEAD
-    /**
-     * @param tokenIdentity the tokenIdentity to set
-     */
-=======
->>>>>>> 379be681
     public void setTokenIdentity(String tokenIdentity) {
         this.tokenIdentity = tokenIdentity;
     }
 
-<<<<<<< HEAD
-    /**
-     * @return the service
-     */
-=======
->>>>>>> 379be681
     public String getService() {
         return service;
     }
 
-<<<<<<< HEAD
-    /**
-     * @param service the service to set
-     */
-=======
->>>>>>> 379be681
     public void setService(String service) {
         this.service = service;
     }
 
-<<<<<<< HEAD
-    /**
-     * @return the ttlSecs
-     */
-=======
->>>>>>> 379be681
     public Long getTtlSecs() {
         return ttlSecs;
     }
 
-<<<<<<< HEAD
-    /**
-     * @param ttlSecs the ttlSecs to set
-     */
-=======
->>>>>>> 379be681
     public void setTtlSecs(Long ttlSecs) {
         this.ttlSecs = ttlSecs;
     }
 
-<<<<<<< HEAD
-=======
     public boolean isRedeemable() {
         return (new Date().getTime() - this.getCreatedDate().getTime()) < (this.getTtlSecs() * 1000);
     }
->>>>>>> 379be681
 
 }