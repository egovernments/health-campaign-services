--- conflicted
+++ resolved
@@ -46,7 +46,6 @@
     public static final String EG_OBJECT_TYPE_COMPLAINT = "Complaint";
     public static final String GO_ROLE_NAME = "Grievance Officer";
     public static final String GRO_ROLE_NAME = "Grievance Routing Officer";
-<<<<<<< HEAD
     public static final String PGR_INDEX_NAME = "complaint";
     public static final String PGR_INDEX_DATE_FORMAT = "yyyy-MM-dd";
     public static final String DASHBOARD_GROUPING_WARDWISE = "ward";
@@ -55,7 +54,6 @@
     public static final String DASHBOARD_GROUPING_ULBGRADE = "ulbGrade";
     public static final String DASHBOARD_GROUPING_DISTRICT = "district";
     public static final String DASHBOARD_GROUPING_CITY = "ulb";
-=======
     public static final String DELIMITER_COLON = "::";
     public static final String NOASSIGNMENT = "NO ASSIGNMENT";
 
@@ -67,5 +65,4 @@
     public static final String USER = "user";
     public static final String STATUS = "status";
     public static final String DEPT = "department";
->>>>>>> 379be681
 }