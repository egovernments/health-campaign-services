--- conflicted
+++ resolved
@@ -1,214 +1,210 @@
-/*
- * eGov suite of products aim to improve the internal efficiency,transparency,
- *    accountability and the service delivery of the government  organizations.
- *
- *     Copyright (C) <2015>  eGovernments Foundation
- *
- *     The updated version of eGov suite of products as by eGovernments Foundation
- *     is available at http://www.egovernments.org
- *
- *     This program is free software: you can redistribute it and/or modify
- *     it under the terms of the GNU General Public License as published by
- *     the Free Software Foundation, either version 3 of the License, or
- *     any later version.
- *
- *     This program is distributed in the hope that it will be useful,
- *     but WITHOUT ANY WARRANTY; without even the implied warranty of
- *     MERCHANTABILITY or FITNESS FOR A PARTICULAR PURPOSE.  See the
- *     GNU General Public License for more details.
- *
- *     You should have received a copy of the GNU General Public License
- *     along with this program. If not, see http://www.gnu.org/licenses/ or
- *     http://www.gnu.org/licenses/gpl.html .
- *
- *     In addition to the terms of the GPL license to be adhered to in using this
- *     program, the following additional terms are to be complied with:
- *
- *         1) All versions of this program, verbatim or modified must carry this
- *            Legal Notice.
- *
- *         2) Any misrepresentation of the origin of the material is prohibited. It
- *            is required that all modified versions of this material be marked in
- *            reasonable ways as different from the original version.
- *
- *         3) This license does not grant any rights to any user of the program
- *            with regards to rights under trademark law for use of the trade names
- *            or trademarks of eGovernments Foundation.
- *
- *   In case of any queries, you can reach eGovernments Foundation at contact@egovernments.org.
- */
-package org.egov.lcms.transactions.entity;
-
-import com.google.gson.annotations.Expose;
-import org.apache.commons.lang.StringUtils;
-import org.egov.infra.persistence.entity.AbstractAuditable;
-import org.egov.infra.validation.exception.ValidationError;
-import org.egov.lcms.masters.entity.GovernmentDepartment;
-import org.egov.lcms.utils.constants.LcmsConstants;
-import org.hibernate.envers.AuditOverride;
-import org.hibernate.envers.AuditOverrides;
-import org.hibernate.envers.Audited;
-import org.hibernate.validator.constraints.Length;
-
-import javax.persistence.Column;
-import javax.persistence.Entity;
-import javax.persistence.FetchType;
-import javax.persistence.GeneratedValue;
-import javax.persistence.GenerationType;
-import javax.persistence.Id;
-import javax.persistence.JoinColumn;
-import javax.persistence.ManyToOne;
-import javax.persistence.SequenceGenerator;
-import javax.persistence.Table;
-import javax.validation.Valid;
-import javax.validation.constraints.NotNull;
-import javax.validation.constraints.Pattern;
-import java.util.ArrayList;
-import java.util.List;
-
-@Entity
-@Table(name = "EGLC_BIPARTISANDETAILS")
-@SequenceGenerator(name = BipartisanDetails.SEQ_EGLC_BIPARTISANDETAILS, sequenceName = BipartisanDetails.SEQ_EGLC_BIPARTISANDETAILS, allocationSize = 1)
-@AuditOverrides({@AuditOverride(forClass = AbstractAuditable.class, name = "lastModifiedBy"),
-        @AuditOverride(forClass = AbstractAuditable.class, name = "lastModifiedDate")})
-public class BipartisanDetails extends AbstractAuditable {
-
-    public static final String SEQ_EGLC_BIPARTISANDETAILS = "SEQ_EGLC_BIPARTISANDETAILS";
-    private static final long serialVersionUID = 845357231248646624L;
-    @Expose
-    @Id
-    @GeneratedValue(generator = SEQ_EGLC_BIPARTISANDETAILS, strategy = GenerationType.SEQUENCE)
-    private Long id;
-
-    @ManyToOne(fetch = FetchType.LAZY)
-    @NotNull
-    @JoinColumn(name = "legalcase")
-    @Audited
-    private LegalCase legalCase;
-
-    @NotNull
-    @Length(max = 128)
-    @Audited
-    private String name;
-
-    @Length(max = 256)
-    @Audited
-    private String address;
-
-    @Pattern(regexp = LcmsConstants.numericiValForPhoneNo)
-    @Audited
-    private String contactNumber;
-
-    @Column(name = "isrespondent")
-    @Audited
-    private Boolean isRepondent = false;
-
-    @ManyToOne
-    @Valid
-    @JoinColumn(name = "respondentgovtdept")
-    @Audited
-    private GovernmentDepartment governmentDepartment;
-
-    @Column(name = "isrespondentgovernment", nullable = false)
-    @Audited
-    private Boolean isRespondentGovernment = false;
-
-    @Column(name = "serialnumber")
-    @Audited
-    private Long serialNumber;
-
-    public GovernmentDepartment getGovernmentDepartment() {
-        return governmentDepartment;
-    }
-
-    public void setGovernmentDepartment(final GovernmentDepartment governmentDepartment) {
-        this.governmentDepartment = governmentDepartment;
-    }
-
-    public String getName() {
-        return name;
-    }
-
-    public void setName(final String name) {
-        this.name = name;
-    }
-
-    public String getAddress() {
-        return address;
-    }
-
-    public void setAddress(final String address) {
-        this.address = address;
-    }
-
-    public String getContactNumber() {
-        return contactNumber;
-    }
-
-<<<<<<< HEAD
-    public void setContactNumber(String contactNumber) {
-=======
-    public void setContactNumber(final String contactNumber) {
->>>>>>> 5c1ec89b
-        this.contactNumber = contactNumber;
-    }
-
-    @Override
-    public Long getId() {
-        return id;
-    }
-
-    @Override
-    public void setId(final Long id) {
-        this.id = id;
-    }
-
-    public List<ValidationError> validate() {
-        final List<ValidationError> errors = new ArrayList<ValidationError>();
-        if (getIsRespondentGovernment() && getGovernmentDepartment() == null)
-            if (getIsRepondent())
-                errors.add(new ValidationError("govtDept", "respondent.govtDept.select"));
-            else
-                errors.add(new ValidationError("govtDept", "petitioner.govtDept.select"));
-        if (!getIsRespondentGovernment()) {
-            if (getIsRepondent() && StringUtils.isBlank(getName()))
-                errors.add(new ValidationError("respondent", "respondentName.null"));
-            if (!getIsRepondent() && StringUtils.isBlank(getName()))
-                errors.add(new ValidationError("petitioner", "petitionerName.null"));
-        }
-        return errors;
-    }
-
-    public Long getSerialNumber() {
-        return serialNumber;
-    }
-
-    public void setSerialNumber(final Long serialNumber) {
-        this.serialNumber = serialNumber;
-    }
-
-    public LegalCase getLegalCase() {
-        return legalCase;
-    }
-
-    public void setLegalCase(final LegalCase legalCase) {
-        this.legalCase = legalCase;
-    }
-
-    public Boolean getIsRepondent() {
-        return isRepondent;
-    }
-
-    public void setIsRepondent(final Boolean isRepondent) {
-        this.isRepondent = isRepondent;
-    }
-
-    public Boolean getIsRespondentGovernment() {
-        return isRespondentGovernment;
-    }
-
-    public void setIsRespondentGovernment(final Boolean isRespondentGovernment) {
-        this.isRespondentGovernment = isRespondentGovernment;
-    }
-
+/*
+ * eGov suite of products aim to improve the internal efficiency,transparency,
+ *    accountability and the service delivery of the government  organizations.
+ *
+ *     Copyright (C) <2015>  eGovernments Foundation
+ *
+ *     The updated version of eGov suite of products as by eGovernments Foundation
+ *     is available at http://www.egovernments.org
+ *
+ *     This program is free software: you can redistribute it and/or modify
+ *     it under the terms of the GNU General Public License as published by
+ *     the Free Software Foundation, either version 3 of the License, or
+ *     any later version.
+ *
+ *     This program is distributed in the hope that it will be useful,
+ *     but WITHOUT ANY WARRANTY; without even the implied warranty of
+ *     MERCHANTABILITY or FITNESS FOR A PARTICULAR PURPOSE.  See the
+ *     GNU General Public License for more details.
+ *
+ *     You should have received a copy of the GNU General Public License
+ *     along with this program. If not, see http://www.gnu.org/licenses/ or
+ *     http://www.gnu.org/licenses/gpl.html .
+ *
+ *     In addition to the terms of the GPL license to be adhered to in using this
+ *     program, the following additional terms are to be complied with:
+ *
+ *         1) All versions of this program, verbatim or modified must carry this
+ *            Legal Notice.
+ *
+ *         2) Any misrepresentation of the origin of the material is prohibited. It
+ *            is required that all modified versions of this material be marked in
+ *            reasonable ways as different from the original version.
+ *
+ *         3) This license does not grant any rights to any user of the program
+ *            with regards to rights under trademark law for use of the trade names
+ *            or trademarks of eGovernments Foundation.
+ *
+ *   In case of any queries, you can reach eGovernments Foundation at contact@egovernments.org.
+ */
+package org.egov.lcms.transactions.entity;
+
+import com.google.gson.annotations.Expose;
+import org.apache.commons.lang.StringUtils;
+import org.egov.infra.persistence.entity.AbstractAuditable;
+import org.egov.infra.validation.exception.ValidationError;
+import org.egov.lcms.masters.entity.GovernmentDepartment;
+import org.egov.lcms.utils.constants.LcmsConstants;
+import org.hibernate.envers.AuditOverride;
+import org.hibernate.envers.AuditOverrides;
+import org.hibernate.envers.Audited;
+import org.hibernate.validator.constraints.Length;
+
+import javax.persistence.Column;
+import javax.persistence.Entity;
+import javax.persistence.FetchType;
+import javax.persistence.GeneratedValue;
+import javax.persistence.GenerationType;
+import javax.persistence.Id;
+import javax.persistence.JoinColumn;
+import javax.persistence.ManyToOne;
+import javax.persistence.SequenceGenerator;
+import javax.persistence.Table;
+import javax.validation.Valid;
+import javax.validation.constraints.NotNull;
+import javax.validation.constraints.Pattern;
+import java.util.ArrayList;
+import java.util.List;
+
+@Entity
+@Table(name = "EGLC_BIPARTISANDETAILS")
+@SequenceGenerator(name = BipartisanDetails.SEQ_EGLC_BIPARTISANDETAILS, sequenceName = BipartisanDetails.SEQ_EGLC_BIPARTISANDETAILS, allocationSize = 1)
+@AuditOverrides({@AuditOverride(forClass = AbstractAuditable.class, name = "lastModifiedBy"),
+        @AuditOverride(forClass = AbstractAuditable.class, name = "lastModifiedDate")})
+public class BipartisanDetails extends AbstractAuditable {
+
+    public static final String SEQ_EGLC_BIPARTISANDETAILS = "SEQ_EGLC_BIPARTISANDETAILS";
+
+    @Expose
+    @Id
+    @GeneratedValue(generator = SEQ_EGLC_BIPARTISANDETAILS, strategy = GenerationType.SEQUENCE)
+    private Long id;
+
+    @ManyToOne(fetch = FetchType.LAZY)
+    @NotNull
+    @JoinColumn(name = "legalcase")
+    @Audited
+    private LegalCase legalCase;
+
+    @NotNull
+    @Length(max = 128)
+    @Audited
+    private String name;
+
+    @Length(max = 256)
+    @Audited
+    private String address;
+
+    @Pattern(regexp = LcmsConstants.numericiValForPhoneNo)
+    @Audited
+    private String contactNumber;
+
+    @Column(name = "isrespondent")
+    @Audited
+    private Boolean isRepondent = false;
+
+    @ManyToOne
+    @Valid
+    @JoinColumn(name = "respondentgovtdept")
+    @Audited
+    private GovernmentDepartment governmentDepartment;
+
+    @Column(name = "isrespondentgovernment", nullable = false)
+    @Audited
+    private Boolean isRespondentGovernment = false;
+
+    @Column(name = "serialnumber")
+    @Audited
+    private Long serialNumber;
+
+    public GovernmentDepartment getGovernmentDepartment() {
+        return governmentDepartment;
+    }
+
+    public void setGovernmentDepartment(final GovernmentDepartment governmentDepartment) {
+        this.governmentDepartment = governmentDepartment;
+    }
+
+    public String getName() {
+        return name;
+    }
+
+    public void setName(final String name) {
+        this.name = name;
+    }
+
+    public String getAddress() {
+        return address;
+    }
+
+    public void setAddress(final String address) {
+        this.address = address;
+    }
+
+    public String getContactNumber() {
+        return contactNumber;
+    }
+
+    public void setContactNumber(final String contactNumber) {
+        this.contactNumber = contactNumber;
+    }
+
+    @Override
+    public Long getId() {
+        return id;
+    }
+
+    @Override
+    public void setId(final Long id) {
+        this.id = id;
+    }
+
+    public List<ValidationError> validate() {
+        final List<ValidationError> errors = new ArrayList<ValidationError>();
+        if (getIsRespondentGovernment() && getGovernmentDepartment() == null)
+            if (getIsRepondent())
+                errors.add(new ValidationError("govtDept", "respondent.govtDept.select"));
+            else
+                errors.add(new ValidationError("govtDept", "petitioner.govtDept.select"));
+        if (!getIsRespondentGovernment()) {
+            if (getIsRepondent() && StringUtils.isBlank(getName()))
+                errors.add(new ValidationError("respondent", "respondentName.null"));
+            if (!getIsRepondent() && StringUtils.isBlank(getName()))
+                errors.add(new ValidationError("petitioner", "petitionerName.null"));
+        }
+        return errors;
+    }
+
+    public Long getSerialNumber() {
+        return serialNumber;
+    }
+
+    public void setSerialNumber(final Long serialNumber) {
+        this.serialNumber = serialNumber;
+    }
+
+    public LegalCase getLegalCase() {
+        return legalCase;
+    }
+
+    public void setLegalCase(final LegalCase legalCase) {
+        this.legalCase = legalCase;
+    }
+
+    public Boolean getIsRepondent() {
+        return isRepondent;
+    }
+
+    public void setIsRepondent(final Boolean isRepondent) {
+        this.isRepondent = isRepondent;
+    }
+
+    public Boolean getIsRespondentGovernment() {
+        return isRespondentGovernment;
+    }
+
+    public void setIsRespondentGovernment(final Boolean isRespondentGovernment) {
+        this.isRespondentGovernment = isRespondentGovernment;
+    }
+
 }