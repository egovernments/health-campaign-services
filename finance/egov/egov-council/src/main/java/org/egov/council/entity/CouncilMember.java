package org.egov.council.entity;

import org.egov.infra.admin.master.entity.Boundary;
import org.egov.infra.filestore.entity.FileStoreMapper;
import org.egov.infra.persistence.entity.AbstractAuditable;
import org.egov.infra.persistence.entity.enums.Gender;
import org.egov.infra.persistence.validator.annotation.Unique;
import org.hibernate.validator.constraints.Length;
import org.springframework.web.multipart.MultipartFile;

import javax.persistence.CascadeType;
import javax.persistence.Entity;
import javax.persistence.EnumType;
import javax.persistence.Enumerated;
import javax.persistence.GeneratedValue;
import javax.persistence.GenerationType;
import javax.persistence.Id;
import javax.persistence.JoinColumn;
import javax.persistence.ManyToOne;
import javax.persistence.SequenceGenerator;
import javax.persistence.Table;
import javax.persistence.Transient;
import javax.validation.constraints.NotNull;
import java.util.Date;

import static org.egov.council.entity.CouncilMember.SEQ_COUNCILMEMBER;

@Entity
@Unique(fields = {"name"}, enableDfltMsg = true)
@Table(name = "egcncl_members")
@SequenceGenerator(name = SEQ_COUNCILMEMBER, sequenceName = SEQ_COUNCILMEMBER, allocationSize = 1)
public class CouncilMember extends AbstractAuditable {

    public static final String SEQ_COUNCILMEMBER = "seq_egcncl_members";
    private static final long serialVersionUID = 8227838067322332444L;
    @Id
    @GeneratedValue(generator = SEQ_COUNCILMEMBER, strategy = GenerationType.SEQUENCE)
    private Long id;

    @ManyToOne
    @JoinColumn(name = "electionWard")
    private Boundary electionWard;

    @NotNull
    @ManyToOne
    @JoinColumn(name = "designation")
    private CouncilDesignation designation;

    @ManyToOne
    @JoinColumn(name = "qualification")
    private CouncilQualification qualification;
    @ManyToOne
    @JoinColumn(name = "caste")
    private CouncilCaste caste;

    @ManyToOne
    @JoinColumn(name = "partyAffiliation")
    private CouncilParty partyAffiliation;
    
   
    

    @Enumerated(EnumType.ORDINAL)
    @NotNull
    private Gender gender;


    private Date birthDate;

    private Date electionDate;

    private Date oathDate;


    @Length(max = 15)
    private String mobileNumber;


    @Length(max = 52)
    private String emailId;

    @NotNull
    @Length(min = 2, max = 100)
    private String name;

    @NotNull
    @Enumerated(EnumType.ORDINAL)
    private CouncilMemberStatus status = CouncilMemberStatus.ACTIVE;

    @NotNull
    private String residentialAddress;


    @Transient
    private MultipartFile attachments;
<<<<<<< HEAD
    
    @Transient
    private Boolean checked;
    
=======

>>>>>>> be653db8
    @ManyToOne(cascade = CascadeType.ALL)
    @JoinColumn(name = "filestoreid")
    private FileStoreMapper photo;


    public FileStoreMapper getPhoto() {
        return photo;
    }

    public void setPhoto(FileStoreMapper photo) {
        this.photo = photo;
    }

    public MultipartFile getAttachments() {
        return attachments;
    }

    public void setAttachments(MultipartFile attachments) {
        this.attachments = attachments;
    }

    public Long getId() {
        return id;
    }

    public void setId(Long id) {
        this.id = id;
    }

    public Boundary getElectionWard() {
        return electionWard;
    }

    public void setElectionWard(Boundary electionWard) {
        this.electionWard = electionWard;
    }

    public CouncilDesignation getDesignation() {
        return designation;
    }

    public void setDesignation(CouncilDesignation designation) {
        this.designation = designation;
    }

    public CouncilQualification getQualification() {
        return qualification;
    }

    public void setQualification(CouncilQualification qualification) {
        this.qualification = qualification;
    }

    public CouncilCaste getCaste() {
        return caste;
    }

    public void setCaste(CouncilCaste caste) {
        this.caste = caste;
    }

    public CouncilParty getPartyAffiliation() {
        return partyAffiliation;
    }

    public void setPartyAffiliation(CouncilParty partyAffiliation) {
        this.partyAffiliation = partyAffiliation;
    }

    public Gender getGender() {
        return gender;
    }

    public void setGender(Gender gender) {
        this.gender = gender;
    }

    public Date getBirthDate() {
        return birthDate;
    }

    public void setBirthDate(Date birthDate) {
        this.birthDate = birthDate;
    }

    public Date getElectionDate() {
        return electionDate;
    }

    public void setElectionDate(Date electionDate) {
        this.electionDate = electionDate;
    }

    public Date getOathDate() {
        return oathDate;
    }

    public void setOathDate(Date oathDate) {
        this.oathDate = oathDate;
    }

    public String getMobileNumber() {
        return mobileNumber;
    }

    public void setMobileNumber(String mobileNumber) {
        this.mobileNumber = mobileNumber;
    }

    public String getEmailId() {
        return emailId;
    }

    public void setEmailId(String emailId) {
        this.emailId = emailId;
    }

    public String getName() {
        return name;
    }

    public void setName(String name) {
        this.name = name;
    }

    public String getResidentialAddress() {
        return residentialAddress;
    }

    public void setResidentialAddress(String residentialAddress) {
        this.residentialAddress = residentialAddress;
    }


    public CouncilMemberStatus getStatus() {
        return status;
    }

    public void setStatus(CouncilMemberStatus status) {
        this.status = status;
    }

    public Boolean getChecked() {
        return checked;
    }

    public void setChecked(Boolean checked) {
        this.checked = checked;
    }

    
}<|MERGE_RESOLUTION|>--- conflicted
+++ resolved
@@ -93,14 +93,10 @@
 
     @Transient
     private MultipartFile attachments;
-<<<<<<< HEAD
-    
+
     @Transient
     private Boolean checked;
     
-=======
-
->>>>>>> be653db8
     @ManyToOne(cascade = CascadeType.ALL)
     @JoinColumn(name = "filestoreid")
     private FileStoreMapper photo;
