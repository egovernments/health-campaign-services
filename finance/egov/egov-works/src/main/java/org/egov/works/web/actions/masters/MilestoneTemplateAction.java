--- conflicted
+++ resolved
@@ -39,7 +39,6 @@
  */
 package org.egov.works.web.actions.masters;
 
-<<<<<<< HEAD
 import java.math.BigDecimal;
 import java.util.ArrayList;
 import java.util.Collections;
@@ -47,8 +46,6 @@
 import java.util.LinkedList;
 import java.util.List;
 
-=======
->>>>>>> 44664462
 import org.apache.commons.lang.StringUtils;
 import org.apache.struts2.convention.annotation.Action;
 import org.apache.struts2.convention.annotation.ParentPackage;
@@ -56,12 +53,6 @@
 import org.apache.struts2.convention.annotation.Results;
 import org.apache.struts2.interceptor.validation.SkipValidation;
 import org.egov.commons.EgwTypeOfWork;
-<<<<<<< HEAD
-import org.egov.commons.service.CommonsService;
-=======
-import org.egov.commons.dao.EgwStatusHibernateDAO;
-import org.egov.infra.admin.master.entity.User;
->>>>>>> 44664462
 import org.egov.infra.admin.master.service.UserService;
 import org.egov.infra.web.struts.actions.SearchFormAction;
 import org.egov.infra.workflow.service.WorkflowService;
@@ -74,12 +65,6 @@
 import org.egov.works.utils.WorksConstants;
 import org.egov.works.web.actions.estimate.AjaxEstimateAction;
 import org.springframework.beans.factory.annotation.Autowired;
-
-import java.math.BigDecimal;
-import java.util.ArrayList;
-import java.util.Collections;
-import java.util.LinkedList;
-import java.util.List;
 
 @ParentPackage("egov")
 @Results({
@@ -108,8 +93,6 @@
     private WorksService worksService;
     @Autowired
     private UserService userService;
-    @Autowired
-    private EgwStatusHibernateDAO egwStatusHibernateDAO;
     private List<MilestoneTemplateActivity> templateActivities = new LinkedList<MilestoneTemplateActivity>();
     private static final String SOURCE_INBOX = "inbox";
     private static final String MODE_MODIFY = "modify";
@@ -155,49 +138,7 @@
     }
     @Action(value = "/masters/milestoneTemplate-save")
     public String save() {
-<<<<<<< HEAD
         populateActivities();
-=======
-        final String actionName = parameters.get("actionName")[0];
-
-        if (id == null)
-            template.setEgwStatus(egwStatusHibernateDAO.getStatusByModuleAndCode(MILESTONE_TEMPLATE_MODULE_KEY, "NEW"));
-
-        if (mode.equalsIgnoreCase("modify") && template.getEgwStatus().getCode().equalsIgnoreCase("APPROVED"))
-            template.setEgwStatus(egwStatusHibernateDAO.getStatusByModuleAndCode(MILESTONE_TEMPLATE_MODULE_KEY, "NEW"));
-        // TODO - check for application for commenting out this line for any issues
-        // **template.setState(null);
-
-        template = milestoneTemplateService.persist(template);
-        milestoneTemplateWorkflowService.transition(actionName, template, template.getWorkflowapproverComments());
-        template = milestoneTemplateService.persist(template);
-        messageKey = "milestone.template." + actionName;
-        addActionMessage(getText(messageKey, "The Milestone Template was saved successfully"));
-        getDesignation(template);
-        mode = "";
-
-        if (SAVE_ACTION.equals(actionName))
-            sourcepage = "inbox";
-
-        return SAVE_ACTION.equals(actionName) ? EDIT : SUCCESS;
-
-    }
-
-    public String cancel() {
-        if (template.getId() != null) {
-            milestoneTemplateWorkflowService.transition(MilestoneTemplate.Actions.CANCEL.toString(), template,
-                    template.getWorkflowapproverComments());
-            template = milestoneTemplateService.persist(template);
-        }
-        messageKey = "milestone.template.cancel";
-        getDesignation(template);
-        return SUCCESS;
-    }
-
-    public String reject() {
-        milestoneTemplateWorkflowService.transition(MilestoneTemplate.Actions.REJECT.toString(), template,
-                template.getWorkflowapproverComments());
->>>>>>> 44664462
         template = milestoneTemplateService.persist(template);
         return SUCCESS;
     }
