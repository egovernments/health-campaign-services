/*
 * eGov suite of products aim to improve the internal efficiency,transparency,
 *    accountability and the service delivery of the government  organizations.
 *
 *     Copyright (C) <2015>  eGovernments Foundation
 *
 *     The updated version of eGov suite of products as by eGovernments Foundation
 *     is available at http://www.egovernments.org
 *
 *     This program is free software: you can redistribute it and/or modify
 *     it under the terms of the GNU General Public License as published by
 *     the Free Software Foundation, either version 3 of the License, or
 *     any later version.
 *
 *     This program is distributed in the hope that it will be useful,
 *     but WITHOUT ANY WARRANTY; without even the implied warranty of
 *     MERCHANTABILITY or FITNESS FOR A PARTICULAR PURPOSE.  See the
 *     GNU General Public License for more details.
 *
 *     You should have received a copy of the GNU General Public License
 *     along with this program. If not, see http://www.gnu.org/licenses/ or
 *     http://www.gnu.org/licenses/gpl.html .
 *
 *     In addition to the terms of the GPL license to be adhered to in using this
 *     program, the following additional terms are to be complied with:
 *
 *         1) All versions of this program, verbatim or modified must carry this
 *            Legal Notice.
 *
 *         2) Any misrepresentation of the origin of the material is prohibited. It
 *            is required that all modified versions of this material be marked in
 *            reasonable ways as different from the original version.
 *
 *         3) This license does not grant any rights to any user of the program
 *            with regards to rights under trademark law for use of the trade names
 *            or trademarks of eGovernments Foundation.
 *
 *   In case of any queries, you can reach eGovernments Foundation at contact@egovernments.org.
 */

package org.egov.commons.repository;

import java.util.Date;
import java.util.List;

import org.egov.commons.CFinancialYear;
import org.egov.commons.CFiscalPeriod;
import org.springframework.data.jpa.repository.JpaRepository;
import org.springframework.data.jpa.repository.Query;
import org.springframework.data.repository.query.Param;
import org.springframework.stereotype.Repository;

@Repository
public interface CFinancialYearRepository extends JpaRepository<CFinancialYear, Long> {
    @Query("from CFinancialYear where endingDate > current_date order by financialyear asc")
    List<CFinancialYear> getAllFinancialYears();

    CFinancialYear findByFinYearRange(String finYearRange);

    @Query("from CFinancialYear where finYearRange=:finYearRange order by id desc")
    List<CFinancialYear> findByFinancialYearRange(@Param("finYearRange") String finYearRange);

    @Query("from CFinancialYear order by id desc")
    List<CFinancialYear> getFinYearLastDate();

    @Query("from CFiscalPeriod where name=:name order by id desc")
    CFiscalPeriod findByFiscalName(@Param("name") String name);

    @Query("from CFinancialYear cfinancialyear where cfinancialyear.startingDate <=:givenDate and cfinancialyear.endingDate >=:givenDate  and cfinancialyear.isActiveForPosting=true")
    CFinancialYear getFinancialYearByDate(@Param("givenDate") Date givenDate);

    //All financial year that are not closed
    List<CFinancialYear> findByIsClosedFalseOrderByFinYearRangeDesc();
<<<<<<< HEAD

}
=======
    
    List<CFinancialYear> findByIdIn(List<Long> financialYearList);
    
    }
>>>>>>> 379be681
<|MERGE_RESOLUTION|>--- conflicted
+++ resolved
@@ -71,12 +71,7 @@
 
     //All financial year that are not closed
     List<CFinancialYear> findByIsClosedFalseOrderByFinYearRangeDesc();
-<<<<<<< HEAD
 
-}
-=======
-    
     List<CFinancialYear> findByIdIn(List<Long> financialYearList);
-    
-    }
->>>>>>> 379be681
+
+}