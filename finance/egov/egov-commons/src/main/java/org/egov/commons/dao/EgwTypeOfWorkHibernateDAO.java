--- conflicted
+++ resolved
@@ -1,11 +1,10 @@
 /**
-<<<<<<< HEAD
- * eGov suite of products aim to improve the internal efficiency,transparency, 
+ * eGov suite of products aim to improve the internal efficiency,transparency,
    accountability and the service delivery of the government  organizations.
 
     Copyright (C) <2015>  eGovernments Foundation
 
-    The updated version of eGov suite of products as by eGovernments Foundation 
+    The updated version of eGov suite of products as by eGovernments Foundation
     is available at http://www.egovernments.org
 
     This program is free software: you can redistribute it and/or modify
@@ -19,74 +18,36 @@
     GNU General Public License for more details.
 
     You should have received a copy of the GNU General Public License
-    along with this program. If not, see http://www.gnu.org/licenses/ or 
+    along with this program. If not, see http://www.gnu.org/licenses/ or
     http://www.gnu.org/licenses/gpl.html .
 
     In addition to the terms of the GPL license to be adhered to in using this
     program, the following additional terms are to be complied with:
 
-        1) All versions of this program, verbatim or modified must carry this 
+        1) All versions of this program, verbatim or modified must carry this
            Legal Notice.
 
-        2) Any misrepresentation of the origin of the material is prohibited. It 
-           is required that all modified versions of this material be marked in 
+        2) Any misrepresentation of the origin of the material is prohibited. It
+           is required that all modified versions of this material be marked in
            reasonable ways as different from the original version.
 
-        3) This license does not grant any rights to any user of the program 
-           with regards to rights under trademark law for use of the trade names 
+        3) This license does not grant any rights to any user of the program
+           with regards to rights under trademark law for use of the trade names
            or trademarks of eGovernments Foundation.
 
   In case of any queries, you can reach eGovernments Foundation at contact@egovernments.org.
-=======
- * eGov suite of products aim to improve the internal efficiency,transparency,
- * accountability and the service delivery of the government  organizations.
- * <p>
- * Copyright (C) <2015>  eGovernments Foundation
- * <p>
- * The updated version of eGov suite of products as by eGovernments Foundation
- * is available at http://www.egovernments.org
- * <p>
- * This program is free software: you can redistribute it and/or modify
- * it under the terms of the GNU General Public License as published by
- * the Free Software Foundation, either version 3 of the License, or
- * any later version.
- * <p>
- * This program is distributed in the hope that it will be useful,
- * but WITHOUT ANY WARRANTY; without even the implied warranty of
- * MERCHANTABILITY or FITNESS FOR A PARTICULAR PURPOSE.  See the
- * GNU General Public License for more details.
- * <p>
- * You should have received a copy of the GNU General Public License
- * along with this program. If not, see http://www.gnu.org/licenses/ or
- * http://www.gnu.org/licenses/gpl.html .
- * <p>
- * In addition to the terms of the GPL license to be adhered to in using this
- * program, the following additional terms are to be complied with:
- * <p>
- * 1) All versions of this program, verbatim or modified must carry this
- * Legal Notice.
- * <p>
- * 2) Any misrepresentation of the origin of the material is prohibited. It
- * is required that all modified versions of this material be marked in
- * reasonable ways as different from the original version.
- * <p>
- * 3) This license does not grant any rights to any user of the program
- * with regards to rights under trademark law for use of the trade names
- * or trademarks of eGovernments Foundation.
- * <p>
- * In case of any queries, you can reach eGovernments Foundation at contact@egovernments.org.
->>>>>>> 44664462
  */
 package org.egov.commons.dao;
+
+import java.util.List;
+
+import javax.persistence.EntityManager;
+import javax.persistence.PersistenceContext;
 
 import org.egov.commons.EgwTypeOfWork;
 import org.hibernate.Query;
 import org.hibernate.Session;
 import org.springframework.stereotype.Repository;
-
-import javax.persistence.EntityManager;
-import javax.persistence.PersistenceContext;
-import java.util.List;
 
 @Repository
 public class EgwTypeOfWorkHibernateDAO {
@@ -97,7 +58,6 @@
     public Session getCurrentSession() {
         return entityManager.unwrap(Session.class);
     }
-
 
     public List getAllTypeOfWork() {
         return getCurrentSession().createQuery("from EgwTypeOfWork typeOfWork order by upper(code)").list();
@@ -111,6 +71,13 @@
         final Query qry = getCurrentSession().createQuery("from EgwTypeOfWork typeOfWork where typeOfWork.id =:id");
         qry.setLong("id", id);
         return (EgwTypeOfWork) qry.uniqueResult();
+    }
+
+    public List getSubTypeOfWorkByParentId(final Long id) {
+        final Query query = getCurrentSession().createQuery(
+                "from EgwTypeOfWork typeOfWork where typeOfWork.parentid =:id and egPartytype.description='Contractor' order by upper(description)");
+        query.setLong("id", id);
+        return query.list();
     }
 
     public EgwTypeOfWork findByCode(final String code) {
@@ -128,149 +95,19 @@
     public List<EgwTypeOfWork> getTypeOfWorkDetailFilterBy(final String code, final String parentCode, final String description) {
         final StringBuffer qryStr = new StringBuffer();
         qryStr.append("select distinct typeOfWork From EgwTypeOfWork typeOfWork where typeOfWork.createdby is not null ");
-        if (code != null && !code.equals("")) {
+        if (code != null && !code.equals(""))
             qryStr.append(" and (upper(typeOfWork.code) like :code)");
-        }
-<<<<<<< HEAD
-    
-        public EgwTypeOfWorkHibernateDAO() {
-                super(EgwTypeOfWork.class, null);
-        }
-
-        public EgwTypeOfWorkHibernateDAO(final Class persistentClass, final Session session) {
-                super(persistentClass, session);
-        }
-
-        public List getAllTypeOfWork() {
-                return getCurrentSession().createQuery("from EgwTypeOfWork typeOfWork order by upper(code)").list();
-        }
-
-        public List getAllTypeOfWorkOrderByDesc() {
-                return getCurrentSession().createQuery("from EgwTypeOfWork typeOfWork order by upper(description)").list();
-        }
-
-        public EgwTypeOfWork getTypeOfWorkById(final Long id) {
-                final Query qry = getCurrentSession().createQuery("from EgwTypeOfWork typeOfWork where typeOfWork.id =:id");
-                qry.setLong("id", id);
-                return (EgwTypeOfWork) qry.uniqueResult();
-        }
-        
-        public List getSubTypeOfWorkByParentId(final Long id) {
-            final Query query = getCurrentSession().createQuery("from EgwTypeOfWork typeOfWork where typeOfWork.parentid =:id and egPartytype.description='Contractor' order by upper(description)");
-            query.setLong("id", id);
-            return query.list();
-        }
-        
-        public EgwTypeOfWork findByCode(final String code) {
-                final Query qry = getCurrentSession().createQuery("from EgwTypeOfWork typeOfWork where upper(typeOfWork.code) =:code");
-                qry.setString("code", code.toUpperCase().trim());
-                return (EgwTypeOfWork) qry.uniqueResult();
-        }
-
-        /**
-         * @param code
-         * @param parentCode
-         * @param description
-         * @return list of EgwTypeOfWork filtered by optional conditions
-         */
-        public List<EgwTypeOfWork> getTypeOfWorkDetailFilterBy(final String code, final String parentCode, final String description) {
-                final StringBuffer qryStr = new StringBuffer();
-                qryStr.append("select distinct typeOfWork From EgwTypeOfWork typeOfWork where typeOfWork.createdby is not null ");
-                if (code != null && !code.equals("")) {
-                        qryStr.append(" and (upper(typeOfWork.code) like :code)");
-                }
-                if (parentCode != null && !parentCode.equals("")) {
-                        qryStr.append(" and (upper(typeOfWork.parentid.code) like :parentCode)");
-                }
-                if (description != null && !description.equals("")) {
-                        qryStr.append(" and (upper(typeOfWork.description) like :description)");
-                }
-                final Query qry = getCurrentSession().createQuery(qryStr.toString());
-                if (code != null && !code.equals("")) {
-                        qry.setString("code", "%" + code.toUpperCase().trim() + "%");
-                }
-                if (parentCode != null && !parentCode.equals("")) {
-                        qry.setString("parentCode", "%" + parentCode.toUpperCase().trim() + "%");
-                }
-                if (description != null && !description.equals("")) {
-                        qry.setString("description", "%" + description.toUpperCase().trim() + "%");
-                }
-
-                return qry.list();
-        }
-
-        /**
-         * @param code
-         * @param parentCode
-         * @param description
-         * @param partyTypeCode
-         * @return list of EgwTypeOfWork filtered by optional conditions
-         */
-        public List<EgwTypeOfWork> getTypeOfWorkDetailFilterByParty(final String code, final String parentCode, final String description, final String partyTypeCode) {
-                final StringBuffer qryStr = new StringBuffer();
-                qryStr.append("select distinct typeOfWork From EgwTypeOfWork typeOfWork where typeOfWork.egPartytype is not null ");
-
-                if (code != null && !code.equals("")) {
-                        qryStr.append(" and (upper(typeOfWork.code) like :code)");
-                }
-                if (parentCode != null && !parentCode.equals("")) {
-                        qryStr.append(" and (upper(typeOfWork.parentid.code) like :parentCode)");
-                }
-                if (description != null && !description.equals("")) {
-                        qryStr.append(" and (upper(typeOfWork.description) like :description)");
-                }
-                if (partyTypeCode != null && !partyTypeCode.equals("")) {
-                        qryStr.append(" and (upper(typeOfWork.egPartytype.code) like :partyTypeCode)");
-                }
-                final Query qry = getCurrentSession().createQuery(qryStr.toString());
-                if (code != null && !code.equals("")) {
-                        qry.setString("code", "%" + code.toUpperCase().trim() + "%");
-                }
-                if (parentCode != null && !parentCode.equals("")) {
-                        qry.setString("parentCode", "%" + parentCode.toUpperCase().trim() + "%");
-                }
-                if (description != null && !description.equals("")) {
-                        qry.setString("description", "%" + description.toUpperCase().trim() + "%");
-                }
-                if (partyTypeCode != null && !partyTypeCode.equals("")) {
-                        qry.setString("partyTypeCode", "%" + partyTypeCode.toUpperCase().trim() + "%");
-                }
-
-                return qry.list();
-        }
-
-        public List<EgwTypeOfWork> getAllParentOrderByCode() {
-                return getCurrentSession().createQuery("from EgwTypeOfWork etw1 where etw1.parentid is null and etw1.id in (select etw2.parentid from EgwTypeOfWork etw2 where etw2.parentid = etw1.id) order by upper(code)").list();
-        }
-
-        public List<EgwTypeOfWork> getTypeOfWorkForPartyTypeContractor() {
-            return getCurrentSession().createQuery("from EgwTypeOfWork etw1 where etw1.parentid is null and etw1.id in (select etw2.parentid from EgwTypeOfWork etw2 where etw2.parentid = etw1.id) and egPartytype.description='Contractor' order by upper(description)").list();
-        }
-
-        public List findAllParentPartyType() {
-                return getCurrentSession().createQuery("from EgwTypeOfWork tw where tw.parentid is null and tw.egPartytype is not null order by upper(code)").list();
-        }
-
-        public List findAllChildPartyType() {
-                return getCurrentSession().createQuery("from EgwTypeOfWork tw where tw.parentid is not null and tw.egPartytype is not null order by upper(code)").list();
-        }
-=======
-        if (parentCode != null && !parentCode.equals("")) {
+        if (parentCode != null && !parentCode.equals(""))
             qryStr.append(" and (upper(typeOfWork.parentid.code) like :parentCode)");
-        }
-        if (description != null && !description.equals("")) {
+        if (description != null && !description.equals(""))
             qryStr.append(" and (upper(typeOfWork.description) like :description)");
-        }
         final Query qry = getCurrentSession().createQuery(qryStr.toString());
-        if (code != null && !code.equals("")) {
+        if (code != null && !code.equals(""))
             qry.setString("code", "%" + code.toUpperCase().trim() + "%");
-        }
-        if (parentCode != null && !parentCode.equals("")) {
+        if (parentCode != null && !parentCode.equals(""))
             qry.setString("parentCode", "%" + parentCode.toUpperCase().trim() + "%");
-        }
-        if (description != null && !description.equals("")) {
+        if (description != null && !description.equals(""))
             qry.setString("description", "%" + description.toUpperCase().trim() + "%");
-        }
 
         return qry.list();
     }
@@ -282,50 +119,58 @@
      * @param partyTypeCode
      * @return list of EgwTypeOfWork filtered by optional conditions
      */
-    public List<EgwTypeOfWork> getTypeOfWorkDetailFilterByParty(final String code, final String parentCode, final String description, final String partyTypeCode) {
+    public List<EgwTypeOfWork> getTypeOfWorkDetailFilterByParty(final String code, final String parentCode,
+            final String description, final String partyTypeCode) {
         final StringBuffer qryStr = new StringBuffer();
         qryStr.append("select distinct typeOfWork From EgwTypeOfWork typeOfWork where typeOfWork.egPartytype is not null ");
 
-        if (code != null && !code.equals("")) {
+        if (code != null && !code.equals(""))
             qryStr.append(" and (upper(typeOfWork.code) like :code)");
-        }
-        if (parentCode != null && !parentCode.equals("")) {
+        if (parentCode != null && !parentCode.equals(""))
             qryStr.append(" and (upper(typeOfWork.parentid.code) like :parentCode)");
-        }
-        if (description != null && !description.equals("")) {
+        if (description != null && !description.equals(""))
             qryStr.append(" and (upper(typeOfWork.description) like :description)");
-        }
-        if (partyTypeCode != null && !partyTypeCode.equals("")) {
+        if (partyTypeCode != null && !partyTypeCode.equals(""))
             qryStr.append(" and (upper(typeOfWork.egPartytype.code) like :partyTypeCode)");
-        }
         final Query qry = getCurrentSession().createQuery(qryStr.toString());
-        if (code != null && !code.equals("")) {
+        if (code != null && !code.equals(""))
             qry.setString("code", "%" + code.toUpperCase().trim() + "%");
-        }
-        if (parentCode != null && !parentCode.equals("")) {
+        if (parentCode != null && !parentCode.equals(""))
             qry.setString("parentCode", "%" + parentCode.toUpperCase().trim() + "%");
-        }
-        if (description != null && !description.equals("")) {
+        if (description != null && !description.equals(""))
             qry.setString("description", "%" + description.toUpperCase().trim() + "%");
-        }
-        if (partyTypeCode != null && !partyTypeCode.equals("")) {
+        if (partyTypeCode != null && !partyTypeCode.equals(""))
             qry.setString("partyTypeCode", "%" + partyTypeCode.toUpperCase().trim() + "%");
-        }
 
         return qry.list();
     }
 
     public List<EgwTypeOfWork> getAllParentOrderByCode() {
-        return getCurrentSession().createQuery("from EgwTypeOfWork etw1 where etw1.parentid is null and etw1.id in (select etw2.parentid from EgwTypeOfWork etw2 where etw2.parentid = etw1.id) order by upper(code)").list();
+        return getCurrentSession()
+                .createQuery(
+                        "from EgwTypeOfWork etw1 where etw1.parentid is null and etw1.id in (select etw2.parentid from EgwTypeOfWork etw2 where etw2.parentid = etw1.id) order by upper(code)")
+                .list();
+    }
+
+    public List<EgwTypeOfWork> getTypeOfWorkForPartyTypeContractor() {
+        return getCurrentSession()
+                .createQuery(
+                        "from EgwTypeOfWork etw1 where etw1.parentid is null and etw1.id in (select etw2.parentid from EgwTypeOfWork etw2 where etw2.parentid = etw1.id) and egPartytype.description='Contractor' order by upper(description)")
+                .list();
     }
 
     public List findAllParentPartyType() {
-        return getCurrentSession().createQuery("from EgwTypeOfWork tw where tw.parentid is null and tw.egPartytype is not null order by upper(code)").list();
+        return getCurrentSession()
+                .createQuery(
+                        "from EgwTypeOfWork tw where tw.parentid is null and tw.egPartytype is not null order by upper(code)")
+                .list();
     }
 
     public List findAllChildPartyType() {
-        return getCurrentSession().createQuery("from EgwTypeOfWork tw where tw.parentid is not null and tw.egPartytype is not null order by upper(code)").list();
+        return getCurrentSession()
+                .createQuery(
+                        "from EgwTypeOfWork tw where tw.parentid is not null and tw.egPartytype is not null order by upper(code)")
+                .list();
     }
->>>>>>> 44664462
 
 }