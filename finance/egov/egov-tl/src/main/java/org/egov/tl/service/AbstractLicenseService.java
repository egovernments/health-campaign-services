--- conflicted
+++ resolved
@@ -123,10 +123,6 @@
     @Autowired
     protected DocumentTypeService documentTypeService;
 
-<<<<<<< HEAD
-
-=======
->>>>>>> 5c1ec89b
     @Autowired
     protected AssignmentService assignmentService;
 
@@ -246,13 +242,8 @@
         for (final EgDemandDetails dmd : demandDetails)
             for (final FeeMatrixDetail fm : feeList)
                 if (installment.getId().equals(dmd.getEgDemandReason().getEgInstallmentMaster().getId()) &&
-<<<<<<< HEAD
-                        (dmd.getEgDemandReason().getEgDemandReasonMaster().getCode()
-                                .equalsIgnoreCase(fm.getFeeMatrix().getFeeType().getName()))) {
-=======
                         dmd.getEgDemandReason().getEgDemandReasonMaster().getCode()
                                 .equalsIgnoreCase(fm.getFeeMatrix().getFeeType().getName())) {
->>>>>>> 5c1ec89b
                     dmd.setAmount(fm.getAmount());
                     dmd.setModifiedDate(new Date());
                 }
@@ -270,19 +261,11 @@
         for (final EgDemandDetails dmd : licenseDemand.getEgDemandDetails())
             for (final FeeMatrixDetail fm : feeList)
                 if (installment.getId().equals(dmd.getEgDemandReason().getEgInstallmentMaster().getId()) &&
-<<<<<<< HEAD
-                        (dmd.getEgDemandReason().getEgDemandReasonMaster().getCode()
-                                .equalsIgnoreCase(fm.getFeeMatrix().getFeeType().getName()))) {
-                    dmd.setAmount(fm.getAmount());
-                    dmd.setAmtCollected(ZERO);
-                    totalAmount = totalAmount.add(fm.getAmount());
-=======
                         dmd.getEgDemandReason().getEgDemandReasonMaster().getCode()
                                 .equalsIgnoreCase(fm.getFeeMatrix().getFeeType().getName())) {
                     dmd.setAmount(fm.getAmount().setScale(0, RoundingMode.HALF_UP));
                     dmd.setAmtCollected(ZERO);
                     totalAmount = totalAmount.add(fm.getAmount().setScale(0, RoundingMode.HALF_UP));
->>>>>>> 5c1ec89b
                 }
         this.recalculateBaseDemand(licenseDemand);
         return totalAmount;
@@ -445,11 +428,7 @@
 
         if (wfInitiator != null && BUTTONREJECT.equalsIgnoreCase(workflowBean.getWorkFlowAction())) {
             if (wfInitiator.equals(userAssignment)) {
-<<<<<<< HEAD
-                license.transition(true).end().withSenderName(user.getUsername() + "::" + user.getName())
-=======
                 license.transition(true).end().withSenderName(user.getUsername() + DELIMITER_COLON + user.getName())
->>>>>>> 5c1ec89b
                         .withComments(workflowBean.getApproverComments())
                         .withDateInfo(currentDate.toDate());
                 if (license.getLicenseAppType() != null
@@ -555,11 +534,7 @@
         });
     }
 
-<<<<<<< HEAD
-    public List<LicenseDocumentType> getDocumentTypesByApplicationType(ApplicationType applicationType) {
-=======
     public List<LicenseDocumentType> getDocumentTypesByApplicationType(final ApplicationType applicationType) {
->>>>>>> 5c1ec89b
         return this.documentTypeService.getDocumentTypesByApplicationType(applicationType);
     }
 
@@ -567,19 +542,11 @@
         return natureOfBusinessService.findAll();
     }
 
-<<<<<<< HEAD
-    public T getLicenseByLicenseNumber(String licenseNumber) {
-        return (T) this.licenseRepository.findByLicenseNumber(licenseNumber);
-    }
-
-    public T getLicenseByApplicationNumber(String applicationNumber) {
-=======
     public T getLicenseByLicenseNumber(final String licenseNumber) {
         return (T) this.licenseRepository.findByLicenseNumber(licenseNumber);
     }
 
     public T getLicenseByApplicationNumber(final String applicationNumber) {
->>>>>>> 5c1ec89b
         return (T) this.licenseRepository.findByApplicationNumber(applicationNumber);
     }
 
