/*
 * eGov suite of products aim to improve the internal efficiency,transparency,
 *    accountability and the service delivery of the government  organizations.
 *
 *     Copyright (C) <2015>  eGovernments Foundation
 *
 *     The updated version of eGov suite of products as by eGovernments Foundation
 *     is available at http://www.egovernments.org
 *
 *     This program is free software: you can redistribute it and/or modify
 *     it under the terms of the GNU General Public License as published by
 *     the Free Software Foundation, either version 3 of the License, or
 *     any later version.
 *
 *     This program is distributed in the hope that it will be useful,
 *     but WITHOUT ANY WARRANTY; without even the implied warranty of
 *     MERCHANTABILITY or FITNESS FOR A PARTICULAR PURPOSE.  See the
 *     GNU General Public License for more details.
 *
 *     You should have received a copy of the GNU General Public License
 *     along with this program. If not, see http://www.gnu.org/licenses/ or
 *     http://www.gnu.org/licenses/gpl.html .
 *
 *     In addition to the terms of the GPL license to be adhered to in using this
 *     program, the following additional terms are to be complied with:
 *
 *         1) All versions of this program, verbatim or modified must carry this
 *            Legal Notice.
 *
 *         2) Any misrepresentation of the origin of the material is prohibited. It
 *            is required that all modified versions of this material be marked in
 *            reasonable ways as different from the original version.
 *
 *         3) This license does not grant any rights to any user of the program
 *            with regards to rights under trademark law for use of the trade names
 *            or trademarks of eGovernments Foundation.
 *
 *   In case of any queries, you can reach eGovernments Foundation at contact@egovernments.org.
 */
package org.egov.demand.dao;

import org.egov.demand.model.EgDemand;
import org.hibernate.Session;
import org.springframework.stereotype.Repository;
import org.springframework.transaction.annotation.Transactional;

import javax.persistence.EntityManager;
import javax.persistence.PersistenceContext;
import java.util.List;

@Repository(value = "egDemandDAO")
@Transactional(readOnly = true)
public class EgDemandHibernateDao implements EgDemandDao {

	@PersistenceContext
	private EntityManager entityManager;

	private Session getCurrentSession() {
		return entityManager.unwrap(Session.class);
	}

	@Override
	public EgDemand findById(Long id, boolean lock) {
		return (EgDemand) getCurrentSession().load(EgDemand.class, id);
	}

	@Override
	public List<EgDemand> findAll() {

		return null;
	}

	@Override
	public EgDemand create(EgDemand egDemand) {
<<<<<<< HEAD
	    getCurrentSession().save(egDemand);
	    return egDemand;
=======

		return null;
>>>>>>> b4f99ae2
	}

	@Override
	public void delete(EgDemand egDemand) {
		getCurrentSession().delete(egDemand);
		getCurrentSession().flush();
	}

	@Override
	public EgDemand update(EgDemand egDemand) {

		return null;
	}

}
<|MERGE_RESOLUTION|>--- conflicted
+++ resolved
@@ -1,96 +1,91 @@
-/*
- * eGov suite of products aim to improve the internal efficiency,transparency,
- *    accountability and the service delivery of the government  organizations.
- *
- *     Copyright (C) <2015>  eGovernments Foundation
- *
- *     The updated version of eGov suite of products as by eGovernments Foundation
- *     is available at http://www.egovernments.org
- *
- *     This program is free software: you can redistribute it and/or modify
- *     it under the terms of the GNU General Public License as published by
- *     the Free Software Foundation, either version 3 of the License, or
- *     any later version.
- *
- *     This program is distributed in the hope that it will be useful,
- *     but WITHOUT ANY WARRANTY; without even the implied warranty of
- *     MERCHANTABILITY or FITNESS FOR A PARTICULAR PURPOSE.  See the
- *     GNU General Public License for more details.
- *
- *     You should have received a copy of the GNU General Public License
- *     along with this program. If not, see http://www.gnu.org/licenses/ or
- *     http://www.gnu.org/licenses/gpl.html .
- *
- *     In addition to the terms of the GPL license to be adhered to in using this
- *     program, the following additional terms are to be complied with:
- *
- *         1) All versions of this program, verbatim or modified must carry this
- *            Legal Notice.
- *
- *         2) Any misrepresentation of the origin of the material is prohibited. It
- *            is required that all modified versions of this material be marked in
- *            reasonable ways as different from the original version.
- *
- *         3) This license does not grant any rights to any user of the program
- *            with regards to rights under trademark law for use of the trade names
- *            or trademarks of eGovernments Foundation.
- *
- *   In case of any queries, you can reach eGovernments Foundation at contact@egovernments.org.
- */
-package org.egov.demand.dao;
-
-import org.egov.demand.model.EgDemand;
-import org.hibernate.Session;
-import org.springframework.stereotype.Repository;
-import org.springframework.transaction.annotation.Transactional;
-
-import javax.persistence.EntityManager;
-import javax.persistence.PersistenceContext;
-import java.util.List;
-
-@Repository(value = "egDemandDAO")
-@Transactional(readOnly = true)
-public class EgDemandHibernateDao implements EgDemandDao {
-
-	@PersistenceContext
-	private EntityManager entityManager;
-
-	private Session getCurrentSession() {
-		return entityManager.unwrap(Session.class);
-	}
-
-	@Override
-	public EgDemand findById(Long id, boolean lock) {
-		return (EgDemand) getCurrentSession().load(EgDemand.class, id);
-	}
-
-	@Override
-	public List<EgDemand> findAll() {
-
-		return null;
-	}
-
-	@Override
-	public EgDemand create(EgDemand egDemand) {
-<<<<<<< HEAD
-	    getCurrentSession().save(egDemand);
-	    return egDemand;
-=======
-
-		return null;
->>>>>>> b4f99ae2
-	}
-
-	@Override
-	public void delete(EgDemand egDemand) {
-		getCurrentSession().delete(egDemand);
-		getCurrentSession().flush();
-	}
-
-	@Override
-	public EgDemand update(EgDemand egDemand) {
-
-		return null;
-	}
-
-}
+/*
+ * eGov suite of products aim to improve the internal efficiency,transparency,
+ *    accountability and the service delivery of the government  organizations.
+ *
+ *     Copyright (C) <2015>  eGovernments Foundation
+ *
+ *     The updated version of eGov suite of products as by eGovernments Foundation
+ *     is available at http://www.egovernments.org
+ *
+ *     This program is free software: you can redistribute it and/or modify
+ *     it under the terms of the GNU General Public License as published by
+ *     the Free Software Foundation, either version 3 of the License, or
+ *     any later version.
+ *
+ *     This program is distributed in the hope that it will be useful,
+ *     but WITHOUT ANY WARRANTY; without even the implied warranty of
+ *     MERCHANTABILITY or FITNESS FOR A PARTICULAR PURPOSE.  See the
+ *     GNU General Public License for more details.
+ *
+ *     You should have received a copy of the GNU General Public License
+ *     along with this program. If not, see http://www.gnu.org/licenses/ or
+ *     http://www.gnu.org/licenses/gpl.html .
+ *
+ *     In addition to the terms of the GPL license to be adhered to in using this
+ *     program, the following additional terms are to be complied with:
+ *
+ *         1) All versions of this program, verbatim or modified must carry this
+ *            Legal Notice.
+ *
+ *         2) Any misrepresentation of the origin of the material is prohibited. It
+ *            is required that all modified versions of this material be marked in
+ *            reasonable ways as different from the original version.
+ *
+ *         3) This license does not grant any rights to any user of the program
+ *            with regards to rights under trademark law for use of the trade names
+ *            or trademarks of eGovernments Foundation.
+ *
+ *   In case of any queries, you can reach eGovernments Foundation at contact@egovernments.org.
+ */
+package org.egov.demand.dao;
+
+import org.egov.demand.model.EgDemand;
+import org.hibernate.Session;
+import org.springframework.stereotype.Repository;
+import org.springframework.transaction.annotation.Transactional;
+
+import javax.persistence.EntityManager;
+import javax.persistence.PersistenceContext;
+import java.util.List;
+
+@Repository(value = "egDemandDAO")
+@Transactional(readOnly = true)
+public class EgDemandHibernateDao implements EgDemandDao {
+
+	@PersistenceContext
+	private EntityManager entityManager;
+
+	private Session getCurrentSession() {
+		return entityManager.unwrap(Session.class);
+	}
+
+	@Override
+	public EgDemand findById(Long id, boolean lock) {
+		return (EgDemand) getCurrentSession().load(EgDemand.class, id);
+	}
+
+	@Override
+	public List<EgDemand> findAll() {
+
+		return null;
+	}
+
+	@Override
+	public EgDemand create(EgDemand egDemand) {
+
+		return null;
+	}
+
+	@Override
+	public void delete(EgDemand egDemand) {
+		getCurrentSession().delete(egDemand);
+		getCurrentSession().flush();
+	}
+
+	@Override
+	public EgDemand update(EgDemand egDemand) {
+
+		return null;
+	}
+
+}