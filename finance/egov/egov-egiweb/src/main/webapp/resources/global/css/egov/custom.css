/*Default settings - Font*/
@font-face {
  font-family: regular;
  src: url(../../fonts/OpenSans-Regular.ttf);
}
@font-face {
  font-family: semibold;
  src: url(../../fonts/OpenSans-Semibold.ttf);
}
/*Default settings - Color variables*/
/*LESS - Parametric Mixins*/
/*Default settings - Pre-defined*/
html,
body {
  margin: 0;
  padding: 0;
  width: 100%;
  height: 100%;
  font-family: regular;
  text-align: left;
  word-wrap: break-word;
}
body {
  padding-top: 72px;
}
body #loadingMask {
  position: absolute;
  left: 0;
  top: 0;
  width: 100%;
  height: 100%;
  z-index: 20000;
  background-color: #fff;
}
body #loading {
  position: absolute;
  left: 48%;
  top: 40%;
  padding: 2px;
  z-index: 20001;
  height: auto;
  width: 500px;
}
body .loading-indicator {
  background: #fff;
  color: #444;
  font: bold 13px tohoma,arial,helvetica;
  padding: 10px;
  margin: 0;
  height: auto;
}
body .spinner {
  margin: 0px auto;
  width: 50px;
  height: 30px;
  text-align: center;
  font-size: 10px;
}
body .spinner div {
  background-color: #fff;
  height: 100%;
  width: 6px;
  display: inline-block;
  -webkit-animation: stretchdelay 1.2s infinite ease-in-out;
  animation: stretchdelay 1.2s infinite ease-in-out;
}
body .spinner .rect2 {
  -webkit-animation-delay: -1.1s;
  animation-delay: -1.1s;
}
body .spinner .rect3 {
  -webkit-animation-delay: -1s;
  animation-delay: -1s;
}
body .spinner .rect4 {
  -webkit-animation-delay: -0.9s;
  animation-delay: -0.9s;
}
body .spinner .rect5 {
  -webkit-animation-delay: -0.8s;
  animation-delay: -0.8s;
}
body .spinner-margin {
  margin-top: 250px;
}
body .spinner-text {
  color: #fff;
}
@keyframes stretchdelay {
  0% {
    transform: scaleY(0.4);
    -webkit-transform: scaleY(0.4);
  }
  40% {
    transform: scaleY(0.4);
    -webkit-transform: scaleY(0.4);
  }
  100% {
    transform: scaleY(0.4);
    -webkit-transform: scaleY(0.4);
  }
  20% {
    transform: scaleY(1);
    -webkit-transform: scaleY(1);
  }
}
::-webkit-input-placeholder {
  color: #999999;
}
:-moz-placeholder {
  /* Firefox 18- */
  color: #999999;
}
::-moz-placeholder {
  /* Firefox 19+ */
  color: #999999;
}
:-ms-input-placeholder {
  color: #999999;
}
* {
  border: none;
  outline: none;
}
a,
a:focus,
a:hover {
  text-decoration: none;
  outline: none;
}
b,
label,
strong {
  font-weight: normal;
}
.display-hide,
.hiddenError {
  display: none;
}
.error-msg,
label.error {
  color: #ff0000;
  font-size: 13px;
}
.form-control.error {
  border-color: #ff0000;
}
.modal {
  z-index: 10001;
}
.add-border {
  border-bottom: 1px solid #ebebeb;
  padding: 5px 0;
}
.add-padding {
  padding: 0 5px;
}
.add-border:last-child {
  border-bottom: none;
  padding-bottom: 0;
}
.view-content {
  font-family: semibold;
}
.img-width {
  width: 100%;
}
.font-12 {
  font-size: 12px;
}
.history-size {
  font-size: 18px;
}
.mandatory1 {
  font-weight: normal;
  color: red;
}
/*LESS - Functions*/
.oldbuttonsection div.buttonbottom {
  margin-bottom: 0px;
  margin-top: 10px;
  padding: 15px 15px 5px 15px;
  font-family: regular;
  font-size: 11px;
  color: #000000;
  text-align: center;
}
.oldbuttonsection input.buttonsubmit,
.oldbuttonsection input.button {
  width: auto;
  font-family: semibold;
  text-align: center;
  border-style: none;
  font-size: 12px;
  font-weight: bold;
  padding: 6px 12px;
  background: #6b4f2c none repeat scroll 0% 0%;
  color: #fff;
  height: 30px;
  border-radius: 3px;
  border: 1px solid #6b4f2c;
  margin-right: 5px;
}
.oldbuttonsection input.buttonsubmit.normal,
.oldbuttonsection input.button {
  color: #333;
  background-color: #fff;
  border-color: #CCC;
}
.oldbuttonsection input.buttonsubmit:hover,
.oldbuttonsection input.buttonsubmit:active,
.oldbuttonsection input.buttonsubmit:focus,
.oldbuttonsection input.button:hover,
.oldbuttonsection input.button:focus,
.oldbuttonsection input.button:active {
  color: #fff;
  background-color: #f2851f;
  border-color: #f2851f;
}
/*parent section inside body*/
.page-container {
  position: relative;
  min-height: 100%;
  width: 100%;
  background: #fff;
  table-layout: fixed;
}
.page-container.horizontal-menu {
  padding-left: 0;
  padding-top: 62px;
}
.page-container.horizontal-menu .search {
  position: fixed;
  top: 63px;
  left: 0;
  z-index: 10;
  width: 250px;
  background: #6b4f2c;
}
.page-container.horizontal-menu .search #searchtree {
  position: relative;
  padding: 15px;
  width: 250px;
  color: #fff;
  background: #6b4f2c;
  /* active state */
}
.page-container.horizontal-menu .search #searchtree::-webkit-input-placeholder {
  color: #bbb !important;
}
.page-container.horizontal-menu .search #searchtree:hover,
.page-container.horizontal-menu .search #searchtree:focus {
  background: #7c603d;
}
.page-container.horizontal-menu .search #searchtree ~ .applyanimation {
  position: relative;
  display: block;
  width: 250px;
}
.page-container.horizontal-menu .search #searchtree ~ .applyanimation:before,
.page-container.horizontal-menu .search #searchtree ~ .applyanimation:after {
  content: '';
  height: 3px;
  width: 0;
  bottom: -1px;
  position: absolute;
  background: #f2851f;
  transition: 0.2s ease all;
  -moz-transition: 0.2s ease all;
  -webkit-transition: 0.2s ease all;
}
.page-container.horizontal-menu .search #searchtree ~ .applyanimation:before {
  left: 50%;
}
.page-container.horizontal-menu .search #searchtree ~ .applyanimation:after {
  right: 50%;
}
.page-container.horizontal-menu .search #searchtree:focus ~ .applyanimation:before,
.page-container.horizontal-menu .search #searchtree:focus ~ .applyanimation:after {
  width: 50%;
}
.page-container.horizontal-menu .search .searchicon {
  position: absolute;
  right: 20px;
  top: 18px;
  color: #fff;
  cursor: pointer;
}
.page-container.horizontal-menu .search_list {
  position: fixed;
  top: 114px;
  left: 0;
  z-index: 9;
  background: #6b4f2c;
  width: 250px;
}
.page-container.horizontal-menu .search_list .list {
  position: relative;
}
.page-container.horizontal-menu .search_list .list ul {
  margin: 0;
  padding: 0;
}
.page-container.horizontal-menu .search_list .list ul a {
  position: relative;
  color: #fff;
  padding: 11px 16px;
  display: block;
  border-bottom: 1px solid #5a3e1b;
}
.page-container.horizontal-menu .search_list .list ul a:focus,
.page-container.horizontal-menu .search_list .list ul a:hover,
.page-container.horizontal-menu .search_list .list ul li.focus {
  background: #f2851f;
}
.page-container.horizontal-menu .search_list::-webkit-scrollbar {
  width: 5px;
  background-color: #f2851f;
}
.page-container.horizontal-menu .search_list::-webkit-scrollbar-thumb {
  background-color: #f2851f;
  border-radius: 10px;
}
.page-container.horizontal-menu .search_list::-webkit-scrollbar-thumb:hover {
  background-color: #f2851f;
}
.page-container.horizontal-menu .search_list::-webkit-scrollbar-thumb:active {
  background-color: #f2851f;
}
.page-container.horizontal-menu .search_list::-webkit-scrollbar-track {
  border: 1px gray solid;
  border-radius: 10px;
  -webkit-box-shadow: 0 0 6px gray inset;
}
/*Homepage header - Left and right side */
.page-container.horizontal-menu header.navbar {
  position: absolute;
  z-index: 8;
  background: #6b4f2c;
  padding: 0;
  margin-bottom: 0;
  border: 0;
  left: 0;
  right: 0;
  top: 0;
  -webkit-border-radius: 0;
  -webkit-background-clip: padding-box;
  -moz-border-radius: 0;
  -moz-background-clip: padding;
  border-radius: 0;
  background-clip: padding-box;
}
.page-container.horizontal-menu header.navbar .navbar-brand {
  padding: 0 12px;
  padding-right: 0;
  padding-top: 1px;
  padding-bottom: 1px;
}
.page-container.horizontal-menu header.navbar .navbar-brand .homepage_logo {
  border-radius: 50%;
}
.page-container.horizontal-menu header.navbar .navbar-brand .horizontal-page-title.homepage {
  font-family: semibold;
  font-size: 17px;
  line-height: 63px;
  margin: 0;
  color: #fff;
}
.page-container.horizontal-menu header.navbar ul.nav > li {
  float: left;
}
.page-container.horizontal-menu header.navbar ul.nav > li a {
  display: block;
  float: left;
  padding: 22px 20px;
  color: #fff;
  font-size: 13px;
  line-height: 1.42857143;
  outline: none;
}
.page-container.horizontal-menu header.navbar ul.nav > li a.profile-name {
  white-space: nowrap;
  overflow: hidden;
  width: 120px;
  text-overflow: ellipsis;
}
.page-container.horizontal-menu header.navbar ul.nav > li.menu-responsive {
  border-left: 1px solid #5a3e1b;
  border-right: 1px solid #5a3e1b;
}
.page-container.horizontal-menu header.navbar ul.nav > li.menu-responsive a:hover,
.page-container.horizontal-menu header.navbar ul.nav > li.menu-responsive a:focus {
  color: #fff;
  background-color: #f2851f;
}
.page-container.horizontal-menu header.navbar ul.nav > li.dropdown a {
  position: relative;
  display: block;
  padding: 8px 9px;
  margin: 14px 15px 5px 0;
}
.page-container.horizontal-menu header.navbar ul.nav > li.dropdown a:hover,
.page-container.horizontal-menu header.navbar ul.nav > li.dropdown a:focus {
  background-color: #6b4f2c;
}
.page-container.horizontal-menu header.navbar ul.nav > li.dropdown a.workspace:hover,
.page-container.horizontal-menu header.navbar ul.nav > li.dropdown a.workspace.active {
  -webkit-box-shadow: 0 0 20px rgba(255, 255, 255, 0.6), inset 0 0 20px #ffffff;
  -moz-box-shadow: 0 0 20px rgba(255, 255, 255, 0.6), inset 0 0 20px #ffffff;
  box-shadow: 0 0 20px rgba(255, 255, 255, 0.6), inset 0 0 20px #ffffff;
  border-radius: 50%;
  background: #6b4f2c;
}
.page-container.horizontal-menu header.navbar .navbar-right {
  margin: 0;
}
.page-container.horizontal-menu header.navbar .navbar-right li ul {
  position: absolute;
  list-style: none;
  margin: 0;
  padding: 0;
  left: 0;
  top: 60px;
  margin-top: 2px;
  background-color: #6b4f2c;
  min-width: 250px;
  display: none;
}
.page-container.horizontal-menu header.navbar .navbar-right li ul li {
  position: relative;
  width: 250px;
  overflow: auto;
  border-bottom: 1px solid #5a3e1b;
}
.page-container.horizontal-menu header.navbar .navbar-right li ul li a {
  display: block;
  padding: 10px 20px;
  white-space: nowrap;
  font-size: 13px;
  color: #fff;
  text-decoration: none;
  width: inherit;
}
.page-container.horizontal-menu header.navbar .navbar-right li ul li a span {
  padding: 0 5px;
}
.page-container.horizontal-menu header.navbar.navbar-fixed-top {
  position: fixed;
  min-height: 63px;
  z-index: 10000;
}
.page-container.horizontal-menu header.navbar.navbar-fixed-top.border-header {
  border-bottom: 1px solid #5a3e1b;
}
/*Homepage mid-section*/
.home-container {
  display: block;
  width: 100%;
}
#menu.homepage {
  position: relative;
  display: inline-block;
  float: left;
}
.multilevelpushmenu_wrapper {
  position: fixed;
  top: 63px;
}
.multilevelpushmenu_wrapper h2 {
  color: #fff;
  font-weight: normal;
  font-family: regular;
  font-size: 18px;
  height: 20px;
  overflow: hidden;
}
.multilevelpushmenu_wrapper ul {
  font-family: regular;
  border-top: 1px solid #5a3e1b;
}
.multilevelpushmenu_wrapper li,
.multilevelpushmenu_wrapper li:last-child {
  border-top: 0;
  border-bottom: 1px solid #5a3e1b;
}
.multilevelpushmenu_wrapper li:hover {
  background-color: #f2851f;
}
.multilevelpushmenu_wrapper a[href$='javascript:void(0);'] {
  font-size: 14px;
}
.multilevelpushmenu_wrapper a {
  font-size: 13px;
  padding: 5px 10px;
  vertical-align: top;
}
.multilevelpushmenu_wrapper .floatLeft {
  padding-right: 8px;
}
.multilevelpushmenu_wrapper .levelHolderClass {
  background: #6b4f2c;
  box-shadow: 5px 0 5px -5px #6b4f2c;
}
.multilevelpushmenu_wrapper .backItemClass {
  background: #f2851f;
  border-top: 1px solid #f2851f;
}
.multilevelpushmenu_wrapper .cursorPointer {
  color: #fff;
  position: relative;
  z-index: 9999;
}
.multilevelpushmenu_wrapper ul::-webkit-scrollbar {
  width: 5px;
  background-color: #f2851f;
}
.multilevelpushmenu_wrapper ul::-webkit-scrollbar-thumb {
  background-color: #f2851f;
  border-radius: 10px;
}
.multilevelpushmenu_wrapper ul::-webkit-scrollbar-thumb:hover {
  background-color: #f2851f;
}
.multilevelpushmenu_wrapper ul::-webkit-scrollbar-thumb:active {
  background-color: #f2851f;
}
.multilevelpushmenu_wrapper ul::-webkit-scrollbar-track {
  border: 1px gray solid;
  border-radius: 10px;
  -webkit-box-shadow: 0 0 6px gray inset;
}
.added-as-fav {
  color: yellow;
}
.remove-favourite {
  font-size: 16px;
}
.inline-main-content {
  display: inline-block;
  float: right;
  padding: 18px;
  overflow-x: hidden;
  width: calc(100% - 250px);
  padding-bottom: 40px;
}
.table-header {
  font-size: 20px;
}
.add-margin {
  margin: 3px 0;
}
.inline-elem {
  display: inline-block;
  vertical-align: middle;
}
.nav-pills > li {
  margin-bottom: 5px;
}
.nav-pills > li a {
  padding: 5px;
  font-size: 12px;
}
.nav-pills > li a span {
  margin: 0 3px;
}
/*Custom Header*/
.navbar-custom {
  background: #6b4f2c;
  color: #ebe8e4;
  border-color: #6b4f2c;
}
.navbar-custom .container-fluid {
  min-height: 72px;
  padding-right: 0;
  padding-left: 0;
}
.navbar-custom .navbar-header > a {
  height: 72px;
  padding: 5px 10px;
  padding-left: 20px;
  cursor: default;
}
.navbar-custom .navbar-header > a img {
  vertical-align: top;
  border-radius: 50%;
}
.navbar-custom .navbar-header > a img,
.navbar-custom .navbar-header > a div {
  display: inline-block;
}
.navbar-custom .navbar-header > a div {
  padding: 14px 0px;
}
.navbar-custom .navbar-header > a span {
  font-family: semibold;
  display: block;
  font-size: 17px;
  line-height: 42px;
  margin-top: -3px;
}
.navbar-custom .navbar-header > a span.title2 {
  color: #fff;
}
.navbar-custom .navbar-header > a span.citizen-title {
  line-height: 1.2;
}
.navbar-header > a > img,
.navbar-header > a > div {
  display: inline-block;
}
.hr-menu {
  list-style: none;
  margin: 0;
  padding: 0;
}
.hr-menu li {
  position: relative;
  display: inline-block;
  height: 72px;
  padding: 20px 10px;
}
.hr-menu li a {
  display: block;
  height: 32px;
  line-height: 32px;
  color: #fff;
  /* font-weight: bold; */
  font-size: 13px;
  text-decoration: none;
}
.hr-menu li a span.title {
  padding: 0 5px;
}
.hr-menu li a .custom-badge {
  padding: 5px 10px;
  font-size: 11px;
  background-color: #f2851f;
}
.hr-menu li .right-arrow.dropdown-menu:before {
  position: absolute;
  top: -7px;
  right: 10px;
  display: inline-block;
  border-right: 7px solid transparent;
  border-bottom: 7px solid #ccc;
  border-left: 7px solid transparent;
  border-bottom-color: rgba(0, 0, 0, 0.2);
  content: '';
}
.hr-menu li .right-arrow.dropdown-menu:after {
  position: absolute;
  top: -6px;
  right: 12px;
  display: inline-block;
  border-right: 6px solid transparent;
  border-bottom: 6px solid #fff;
  border-left: 6px solid transparent;
  content: '';
}
.hr-menu li ul.dropdown-menu {
  top: 78%;
  left: auto;
  right: 0;
}
.hr-menu li ul.dropdown-menu li {
  padding: 0;
  height: auto;
  display: block;
}
.hr-menu li ul.dropdown-menu li a {
  display: block;
  height: auto;
  line-height: 0;
  padding: 5px 15px;
  clear: both;
  font-size: 14px;
  color: black;
  font-weight: normal;
}
.hr-menu li ul.dropdown-menu li a i {
  font-size: 18px;
  padding-right: 5px;
  width: 25px;
}
.hr-menu li.ico-menu a > i {
  font-size: 25px;
  vertical-align: middle;
  color: #a69681;
  padding-right: 3px;
}
.hr-menu span.separator {
  color: #a69681;
}
.hr-menu li.active a,
.hr-menu li a:hover {
  color: #f2851f;
}
@media (max-width: 1199px) {
  .nav-right-menu {
    position: absolute;
    right: 0px;
  }
}
@media (max-width: 1199px) {
  .nav-menu {
    border-top: 1px solid #F58522;
  }
}
@media (max-width: 1199px) {
  .nav-menu li {
    height: auto;
    padding: 5px;
  }
}
/*main-content*/
.page-container .main-content {
  position: relative;
  display: block;
  vertical-align: top;
  padding: 20px;
  width: 100%;
  padding-bottom: 70px;
}
.page-container .main-content .file-ellipsis {
  white-space: nowrap;
  width: 200px;
  overflow: hidden;
  text-overflow: ellipsis;
}
.page-container .main-content .top-space {
  padding: 50px 20px;
}
.page-container .main-content .side-space {
  padding: 0 40px;
}
.page-container .main-content .community-card {
  margin: 5px 0px;
  padding: 2px 10px;
}
@media (max-width: 992px) {
  .page-container .main-content .community-card {
    display: inline-block;
    width: 98%;
    text-align: left;
    margin: 10px 0px;
    padding: 2px 10px;
  }
}
.page-container .main-content .community-card a {
  color: #333;
}
.page-container .main-content .community-card .rounded-circle {
  display: inline-block;
  width: 50px;
  height: 50px;
  border-radius: 50%;
  line-height: 50px;
  background: #fff;
  text-align: center;
  border: 1px solid #ddd;
}
.page-container .main-content .community-card .rounded-circle i {
  font-size: 22px;
}
.page-container .main-content .community-card .rounded-circle i.a {
  color: #F7CA18;
}
.page-container .main-content .community-card .rounded-circle i.b {
  color: #F89406;
}
.page-container .main-content .community-card .rounded-circle i.c {
  color: #00C853;
}
.page-container .main-content .community-card .label-font {
  font-size: 16px;
  display: inline-block;
  vertical-align: top;
  padding: 0 5px;
}
.page-container .main-content .community-card .label-font .label-subfont {
  font-size: 12px;
}
@media (max-width: 992px) {
  .page-container .main-content .side-space {
    padding: 0 10px;
  }
}
@media (max-width: 980px) {
  .page-container .main-content .top-space {
    padding: 0;
  }
}
.page-container .main-content .signin-formcontent {
  width: 84%;
  margin: 0 auto;
}
@media (max-width: 992px) {
  .page-container .main-content .signin-formcontent {
    width: 97%;
    margin: 20px auto;
  }
}
.page-container .main-content .signin-formcontent #signform {
  border: 1px solid #f2f2f2;
  box-shadow: 0 2px 4px rgba(0, 0, 0, 0.1);
  padding: 15px 22px 10px 10px;
}
.page-container .main-content .signin-formcontent #signform .signin-leftpadding {
  padding-left: 18px;
}
.page-container .main-content .signin-title {
  font-size: 22px;
  padding: 0 0 0 12px;
}
.page-container .main-content .feature-top {
  padding: 20px 0 10px 0;
  font-size: 28px;
  border-top: 1px solid #eee;
}
.page-container .main-content .top-community-space {
  padding-top: 20px;
}
.page-container .main-content .login-content {
  position: relative;
  max-width: 450px;
  margin: 5px auto;
  text-align: center;
  border: 1px solid #f2f2f2;
  box-shadow: 0 2px 4px rgba(0, 0, 0, 0.1);
}
.page-container .main-content .login-content .login-body {
  background: #fff;
  padding: 20px;
  padding-bottom: 5px;
}
.page-container .main-content .login-content-margin {
  margin: 1% auto 0% auto;
}
.page-container .main-content .citizen-screens .padding-tb {
  padding: 10px 0px;
}
.page-container .main-content .citizen-screens .padding-tb .search-box {
  position: relative;
}
.page-container .main-content .citizen-screens .padding-tb .search-box i {
  position: absolute;
  padding: 8px 12px;
  color: #d1d1d1;
  font-size: 18px;
  pointer-events: none;
}
.page-container .main-content .citizen-screens .padding-tb .search-box input {
  padding-left: 35px;
}
@media (max-width: 768px) {
  .page-container .main-content .citizen-screens .padding-tb .xs-margin-top-10 {
    margin-top: 10px;
  }
}
.page-container .main-content .citizen-screens .padding-tb #sortby_drop {
  float: right;
}
.page-container .main-content .citizen-screens .container-msgs {
  margin-top: 10px;
}
.page-container .main-content .citizen-screens .msg {
  background: #fff;
  padding: 15px 30px;
  border: 1px solid #d5d9db;
  border-radius: 5px;
  cursor: pointer;
}
.page-container .main-content .citizen-screens .msg header i {
  width: 34px;
  font-size: 18px;
  padding: 4px 5px;
  text-align: center;
}
.page-container .main-content .citizen-screens .msg header i.read-msg {
  color: #c9c9c9;
}
.page-container .main-content .citizen-screens .msg header i.unread-msg {
  color: #f2851f;
}
.page-container .main-content .citizen-screens .msg header a {
  color: #333;
  text-decoration: none;
}
.page-container .main-content .citizen-screens .msg header h3,
.page-container .main-content .citizen-screens .msg header a {
  margin: 0;
  padding: 0;
  /*font-weight: bold;*/
  display: inline-block;
  word-wrap: break-word;
  /*font-family: semibold;*/
}
.page-container .main-content .citizen-screens .msg header span.msg-status {
  margin: 0 15px;
  padding: 5px 15px;
  background: #c9c9c9;
  font-size: 13px;
  color: #fff;
  border-radius: 5px;
  white-space: nowrap;
  font-weight: normal;
  font-family: regular;
}
.page-container .main-content .citizen-screens .msg header .msg-info {
  padding-top: 5px;
  padding-left: 20px;
  font-style: italic;
  font-size: 14px;
}
.page-container .main-content .citizen-screens .msg header .msg-info .dot {
  font-size: 15px;
}
.page-container .main-content .citizen-screens .msg header .msg-info .msg-date {
  color: #a7a9ab;
}
.page-container .main-content .citizen-screens .msg .msg-content > p {
  margin: 15px 20px 0px 20px;
  font-size: 14px;
}
.page-container .main-content .citizen-screens section div.msg,
.page-container .main-content .citizen-screens section div.msg {
  /* margin-top: 10px; */
  margin-bottom: 5px;
  overflow: hidden;
  position: relative;
}
.page-container .main-content .citizen-screens .content-wrap {
  position: relative;
}
.page-container .main-content .citizen-screens .content-wrap section {
  display: none;
  padding: 1em;
  border: 1px solid rgba(40, 44, 42, 0.1);
  border-top: none;
}
.page-container .main-content .citizen-screens .content-wrap section .myaccount-actions {
  position: absolute;
  top: 15px;
  right: 15px;
}
.page-container .main-content .citizen-screens .content-wrap section.content-current-newreq,
.page-container .main-content .citizen-screens .content-wrap section.content-current-myacc {
  display: block;
}
.page-container .main-content .tabs {
  position: relative;
  overflow: hidden;
  margin: 10px auto;
  width: 100%;
  font-weight: 300;
  font-size: 1.25em;
}
.page-container .main-content .tabs nav {
  text-align: center;
}
.page-container .main-content .tabs nav ul {
  position: relative;
  display: -ms-flexbox;
  display: -webkit-flex;
  display: -moz-flex;
  display: -ms-flex;
  display: flex;
  margin: 0 auto;
  padding: 0;
  list-style: none;
}
.page-container .main-content .tabs nav ul li {
  position: relative;
  z-index: 1;
  display: block;
  margin: 0;
  text-align: center;
  flex: 1;
}
.page-container .main-content .tabs nav ul li a {
  position: relative;
  display: block;
  overflow: hidden;
  text-overflow: ellipsis;
  white-space: nowrap;
  line-height: 1.0;
}
.page-container .main-content .tabs nav ul li a div {
  padding: 5px;
}
.page-container .main-content .tabs nav ul li a span {
  vertical-align: middle;
  font-weight: normal;
  font-family: regular;
}
.page-container .main-content .tabs-style-topline nav li:not(:last-child) {
  border-right: none;
}
.page-container .main-content .tabs-style-topline nav li.tab-current-newreq,
.page-container .main-content .tabs-style-topline nav li.tab-current-myacc {
  border-top-color: #f2851f;
  border-bottom: none;
}
.page-container .main-content .tabs-style-topline nav li.tab-current-newreq a,
.page-container .main-content .tabs-style-topline nav li.tab-current-myacc a,
.page-container .main-content .tabs-style-topline nav li.tab-current-newreq .tabs-style-topline nav li.tab-current-myacc a,
.page-container .main-content .tabs-style-topline nav li.tab-current-myacc .tabs-style-topline nav li.tab-current-myacc a {
  background: none;
  box-shadow: inset 0 3px 0 #f2851f;
  color: #f2851f;
  font-size: 20px;
}
.page-container .main-content .tabs-style-topline nav li {
  border: 1px solid rgba(40, 44, 42, 0.1);
}
.page-container .main-content .tabs-style-topline nav a {
  padding: 0.65em 0 0.5em;
  background: #f2f2f2;
  color: #6b4f2c;
  line-height: 1;
  -webkit-transition: color 0.2s;
  transition: color 0.2s;
}
.page-container .main-content .tabs-style-topline nav a span {
  text-transform: uppercase;
  letter-spacing: 1px;
  font-weight: 700;
  font-size: 11px;
}
.page-container .main-content .page-error-404 {
  color: #303641;
  text-align: center;
}
.page-container .main-content .page-error-404 .error-text {
  padding-bottom: 25px;
  font-size: 16px;
}
.page-container .main-content .page-error-404 .error-symbol {
  font-size: 50px;
}
.page-container .main-content #tabmenu {
  z-index: 1;
  margin-top: 0px;
  margin-right: 0px;
  margin-bottom: 0px;
  margin-left: 0px;
  padding-top: 6px;
  padding-bottom: 6px;
  text-decoration: none;
}
.page-container .main-content #tabmenu li {
  display: inline;
  overflow: hidden;
  list-style-type: none;
  font-size: 11px;
  color: #121212;
  text-decoration: none;
  font-weight: bold;
}
.page-container .main-content #tabmenu a {
  color: #121212;
  margin: 0px;
  text-decoration: none;
  font-size: 11px;
  font-weight: bold;
  position: static;
  padding: 6px 10px;
}
.page-container .main-content #tabmenu a.active {
  text-decoration: none;
  font-size: 11px;
  font-weight: bold;
  padding: 6px 10px;
  color: #0099ff;
}
.page-container .main-content #tabmenu a.active {
  background-color: #fff;
  text-decoration: none;
  border-top-width: 1px;
  border-top-style: solid;
  border-top-color: #CCCCCC;
  border-right-width: 1px;
  border-bottom-width: 0px;
  border-left-width: 1px;
  border-right-style: solid;
  border-bottom-style: solid;
  border-left-style: solid;
  border-right-color: #CCCCCC;
  border-bottom-color: #CCCCCC;
  border-left-color: #CCCCCC;
  color: #0099ff;
}
.page-container .main-content #tabmenu a:hover {
  color: #0099ff;
  padding-right: 10px;
  padding-left: 10px;
  text-decoration: none;
  padding-top: 6px;
}
.page-container .main-content #tabmenu a:visited {
  color: #121212;
  padding-right: 10px;
  padding-left: 10px;
  text-decoration: none;
}
.page-container .main-content #tabmenu a.active:hover {
  color: #0099ff;
  padding-right: 10px;
  padding-left: 10px;
  text-decoration: none;
  border-top-width: 1px;
  border-top-style: solid;
  border-top-color: #CCCCCC;
  border-right-width: 1px;
  border-bottom-width: 0px;
  border-left-width: 1px;
  border-right-style: solid;
  border-bottom-style: solid;
  border-left-style: solid;
  border-right-color: #CCCCCC;
  border-bottom-color: #CCCCCC;
  border-left-color: #CCCCCC;
}
.page-container .main-content div.egov {
  width: 55px;
  text-align: right;
  float: right;
  margin-right: 15px;
}
.page-container .main-content div.gov {
  width: 54px;
  text-align: right;
  float: left;
  margin-left: 15px;
}
.page-container .main-content div.navibar {
  background-color: #eceded;
  margin-bottom: 8px;
  padding-top: 0px;
  padding-right: 15px;
  padding-bottom: 0px;
  padding-left: 15px;
  text-align: left;
  background-image: url(../images/bgtop.gif);
  background-repeat: repeat-x;
  vertical-align: middle;
  height: 26px;
}
.page-container .main-content div.mainheading {
  padding-top: 6px;
}
.page-container .main-content div.formmainbox {
  border-radius: 3px;
  display: inline-block;
  min-width: 100%;
  padding-bottom: 15px;
  background: #fff;
  box-shadow: 0 1px 3px rgba(0, 0, 0, 0.12), 0 1px 2px rgba(0, 0, 0, 0.24);
}
.page-container .main-content div.formmainbox td.greybox {
  background-color: #fff;
  font-size: 12px;
  padding: 8px 5px;
  color: #000000;
  text-align: left;
  font-family: regular;
}
.page-container .main-content div.formmainbox textarea {
  font-family: regular;
  font-size: 11px;
  color: #333333;
  padding: 6px 12px;
}
.page-container .main-content div.formmainbox input,
.page-container .main-content div.formmainbox input.amount,
.page-container .main-content div.formmainbox input.tablerow,
.page-container .main-content div.formmainbox #select,
.page-container .main-content div.formmainbox input.hiddenslno,
.page-container .main-content div.formmainbox td.greybox input.hiddentext {
  font-family: regular;
  font-size: 11px;
  color: #333333;
  background-color: #fff;
  border: 1px solid #CCCCCC;
  padding-top: 2px;
  padding-right: 2px;
  padding-bottom: 2px;
  padding-left: 4px;
}
.page-container .main-content div.formmainbox input.tablerow {
  width: 95%;
}
.page-container .main-content div.formmainbox input.hiddenslno,
.page-container .main-content div.formmainbox td.greybox input.hiddentext {
  color: #000000;
  background-color: #eceded;
  text-align: center;
  vertical-align: middle;
}
.page-container .main-content div.formmainbox td.greybox input.hiddentext {
  cursor: not-allowed;
}
.page-container .main-content div.formmainbox .bold {
  font-weight: bold;
  font-family: semibold;
}
.page-container .main-content div.formmainbox div.commontopyellowbg {
  background-image: url(../images/commonnewTopbg.jpg);
  background-color: #ffad01;
  background-position: right bottom;
  font-family: regular;
  font-size: 20px;
  font-weight: bold;
  color: #fff;
  text-align: center;
  white-space: normal;
  background-repeat: no-repeat;
  padding-top: 12px;
  padding-bottom: 14px;
  font-style: normal;
  display: block;
}
.page-container .main-content div.formmainbox div.commontopbluebg {
  background-image: url(../images/commonnewTop2bg.jpg);
  background-color: #486f9f;
  background-position: right bottom;
  font-family: regular;
  font-size: 11px;
  color: #cccccc;
  text-align: left;
  white-space: normal;
  background-repeat: repeat;
  padding-top: 9px;
  padding-bottom: 9px;
  font-style: normal;
  display: block;
  padding-right: 15px;
  padding-left: 15px;
}
.page-container .main-content div.formmainbox div.commontopdate {
  width: 150px;
  float: right;
  text-align: right;
  font-family: regular;
  font-size: 11px;
  color: #000;
}
.page-container .main-content div.formmainbox div.commontopbreadc {
  background-color: #fff;
  font-family: regular;
  font-size: 11px;
  color: #999;
  text-align: left;
  white-space: normal;
  padding-top: 9px;
  padding-bottom: 9px;
  font-style: normal;
  display: block;
  padding-right: 15px;
  padding-left: 15px;
  background-image: url(../images/commonnewTopbc.jpg);
  background-repeat: repeat;
  background-position: center top;
}
.page-container .main-content div.formmainbox .commonbcarrow {
  font-family: regular;
  color: #416a9c;
  font-weight: bold;
  font-size: 10px;
  margin-left: 4px;
  margin-right: 4px;
}
.page-container .main-content div.formmainbox .errorcontent2 {
  margin-top: 0px;
  margin-right: 7px;
  margin-bottom: 0;
  margin-left: 7px;
  padding-top: 2px;
  padding-right: 12px;
  padding-bottom: 12px;
  padding-left: 12px;
}
.page-container .main-content div.formmainbox .errorroundbox2 {
  background-image: url(../images/nt.gif);
  background-repeat: repeat;
  width: 100%;
  margin-top: 0em;
  margin-right: auto;
  margin-bottom: 0em;
  margin-left: auto;
}
.page-container .main-content div.formmainbox .errortop2 div {
  background: url(../images/tl.gif) no-repeat top left;
}
.page-container .main-content div.formmainbox .errortop2 {
  background: url(../images/tr.gif) no-repeat top right;
}
.page-container .main-content div.formmainbox .errorbot2 div {
  background: url(../images/bl.gif) no-repeat bottom left;
}
.page-container .main-content div.formmainbox .errorbot2 {
  background: url(../images/br.gif) no-repeat bottom right;
}
.page-container .main-content div.formmainbox input[type="text"]:read-only,
.page-container .main-content div.formmainbox textarea:read-only,
.page-container .main-content div.formmainbox textarea:disabled,
.page-container .main-content div.formmainbox input[type="text"]:disabled,
.page-container .main-content div.formmainbox input[type="text"]:-moz-read-only,
.page-container .main-content div.formmainbox select[disabled],
.page-container .main-content div.formmainbox textarea[disabled],
.page-container .main-content div.formmainbox input[disabled] {
  background-color: #eceded !important;
  cursor: not-allowed !important;
}
.page-container .main-content div.formmainbox textarea {
  padding: 6px 12px;
  line-height: 1.42857143;
  border: 1px solid #ccc;
  border-radius: 4px;
  -webkit-box-shadow: inset 0 1px 1px rgba(0, 0, 0, 0.075);
  box-shadow: inset 0 1px 1px rgba(0, 0, 0, 0.075);
  -webkit-transition: border-color ease-in-out 0.15s, -webkit-box-shadow ease-in-out 0.15s;
  -o-transition: border-color ease-in-out 0.15s, box-shadow ease-in-out 0.15s;
  transition: border-color ease-in-out 0.15s, box-shadow ease-in-out 0.15s;
}
.page-container .main-content div.formmainbox .margin-5 {
  margin: 5px;
}
.page-container .main-content div.formmainbox div.buttonbottom {
  margin-bottom: 0px;
  margin-top: 10px;
  padding: 15px 15px 5px 15px;
  font-family: regular;
  font-size: 11px;
  color: #000000;
  text-align: center;
}
.page-container .main-content div.formmainbox input.buttonsubmit,
.page-container .main-content div.formmainbox input.button {
  width: auto;
  font-family: semibold;
  text-align: center;
  border-style: none;
  font-size: 12px;
  font-weight: bold;
  padding: 6px 12px;
  background: #6b4f2c none repeat scroll 0% 0%;
  color: #fff;
  height: 30px;
  border-radius: 3px;
  border: 1px solid #6b4f2c;
  margin-right: 5px;
}
.page-container .main-content div.formmainbox input.buttonsubmit.normal,
.page-container .main-content div.formmainbox input.button {
  color: #333;
  background-color: #fff;
  border-color: #CCC;
}
.page-container .main-content div.formmainbox input.buttonsubmit:hover,
.page-container .main-content div.formmainbox input.buttonsubmit:active,
.page-container .main-content div.formmainbox input.buttonsubmit:focus,
.page-container .main-content div.formmainbox input.button:hover,
.page-container .main-content div.formmainbox input.button:focus,
.page-container .main-content div.formmainbox input.button:active {
  color: #fff;
  background-color: #f2851f;
  border-color: #f2851f;
}
.page-container .main-content div.subheadnew {
  font-family: semibold;
  font-size: 16px;
  font-weight: bold;
  color: #f2851f;
  padding: 15px 15px;
  background: #fff;
}
.page-container .main-content div.subheadsmallnew {
  background-color: #fff;
  color: #f2851f;
}
.page-container .main-content div.buttonbottom {
  margin-bottom: 0px;
  margin-top: 10px;
  padding: 15px 15px 5px 15px;
  font-family: regular;
  font-size: 11px;
  color: #000000;
  text-align: center;
}
.page-container .main-content input.buttonsubmit,
.page-container .main-content input.button {
  width: auto;
  font-family: semibold;
  text-align: center;
  border-style: none;
  font-size: 12px;
  font-weight: bold;
  padding: 6px 12px;
  background: #6b4f2c none repeat scroll 0% 0%;
  color: #fff;
  height: 30px;
  border-radius: 3px;
  border: 1px solid #6b4f2c;
  margin-right: 5px;
}
.page-container .main-content input.buttonsubmit.normal,
.page-container .main-content input.button {
  color: #333;
  background-color: #fff;
  border-color: #CCC;
}
.page-container .main-content input.buttonsubmit:hover,
.page-container .main-content input.buttonsubmit:active,
.page-container .main-content input.buttonsubmit:focus,
.page-container .main-content input.button:hover,
.page-container .main-content input.button:focus,
.page-container .main-content input.button:active {
  color: #fff;
  background-color: #f2851f;
  border-color: #f2851f;
}
.page-container .main-content th.bluebgheadtd {
  height: 28px;
  border-right-width: 1px;
  border-bottom-width: 1px;
  border-right-style: solid;
  border-bottom-style: solid;
  border-right-color: #6b4f2c;
  border-bottom-color: #6b4f2c;
  font-family: semibold;
  font-size: 10px;
  font-weight: bold;
  color: #fff;
  padding: 4px;
  background-color: #6b4f2c;
  background-image: none;
  text-align: center;
}
.page-container .main-content .yui-skin-sam .yui-dt th {
  color: #fff;
  background: #f2851f;
}
.page-container .main-content .yui-skin-sam .yui-dt td {
  border-right: 1px solid #E9E9E9;
}
.page-container .main-content .yui-skin-sam .yui-ac-input {
  position: relative;
}
.page-container .main-content table.setborder {
  border: 1px solid #84B1AD;
}
.page-container .main-content table.setborder tr {
  border-bottom: 1px solid #84B1AD;
}
.page-container .main-content div.buttonbottom table {
  margin: 0 auto;
}
.page-container .main-content .tblactionicon i {
  font-size: 1.7em;
}
.page-container .main-content .tblactionicon.add {
  color: #4CAF50;
}
.page-container .main-content .tblactionicon.delete {
  color: #F44336;
}
.page-container .main-content .doctable input[type="file"] {
  display: inline-block;
}
.page-container .main-content a.fileclear {
  margin-left: 5px;
}
@media print {
  .page-container .main-content .no-print,
  .page-container .main-content .no-print * {
    display: none !important;
  }
}
.page-container .main-content .new-page-header {
  font-family: semibold;
  font-size: 20px;
  color: #f2851f;
  text-align: center;
  padding: 0 15px 15px;
}
.page-container .main-content td.greybox input[type="text"],
.page-container .main-content td.greybox select,
.page-container .main-content td.bluebox input[type="text"],
.page-container .main-content td.bluebox select {
  width: auto;
  height: 30px;
  padding: 5px 10px;
  font-size: 12px;
  line-height: 1.5;
  border-radius: 3px;
  background-color: #fff;
  background-image: none;
  border: 1px solid #CCC;
  webkit-box-shadow: inset 0 1px 1px rgba(0, 0, 0, 0.075);
  box-shadow: inset 0 1px 1px rgba(0, 0, 0, 0.075);
  -webkit-transition: border-color ease-in-out 0.15s, -webkit-box-shadow ease-in-out 0.15s;
  -o-transition: border-color ease-in-out 0.15s, box-shadow ease-in-out 0.15s;
  transition: border-color ease-in-out 0.15s, box-shadow ease-in-out 0.15s;
}
.page-container .main-content td.greybox input[type="text"]:focus,
.page-container .main-content td.greybox select:focus,
.page-container .main-content td.bluebox input[type="text"]:focus,
.page-container .main-content td.bluebox select:focus,
.page-container .main-content td.bluebox textarea:focus,
.page-container .main-content td.greybox textarea:focus {
  border-color: #66afe9;
  outline: 0;
  -webkit-box-shadow: inset 0 1px 1px rgba(0, 0, 0, 0.075), 0 0 8px rgba(102, 175, 233, 0.6);
  box-shadow: inset 0 1px 1px rgba(0, 0, 0, 0.075), 0 0 8px rgba(102, 175, 233, 0.6);
}
.page-container .main-content td.bluebox.setborder,
.page-container .main-content td.greybox.setborder {
  border: 1px solid #84B1AD;
  border-top: 0;
}
@media (max-width: 1199px) {
  .page-container .with-hr-menu {
    padding-top: 70px !important;
  }
}
.page-container .nav-tabs li > a {
  position: relative;
  color: rgba(0, 0, 0, 0.5);
  border: 0px;
  font-weight: bold;
  font-family: semibold;
  text-transform: uppercase;
  padding: 12px 15px 14px 15px;
  font-size: 14px;
}
.page-container .nav-tabs li.active > a:first-of-type,
.page-container .nav-tabs li.active > a:first-of-type:focus,
.page-container .nav-tabs li.active > a:first-of-type:hover,
.page-container .nav-tabs li.active > a:first-of-type:active {
  background: transparent;
  color: #6b4f2c;
  cursor: default;
  border: 0;
}
.page-container .nav-tabs li.active > a:after {
  display: block;
  content: '';
  position: absolute;
  bottom: 0;
  left: 0;
  width: 100%;
  height: 4px;
  background: #f2851f;
}
.page-container .nav-tabs li > a:hover,
.page-container .nav-tabs li > a:focus {
  background: transparent;
  outline: 0;
}
/*Custom form css overrided*/
.btn {
  margin: 0 2px;
}
.btn:hover,
.btn:focus,
.btn.focus {
  color: #fff;
  outline: none;
}
.btn-custom {
  color: #fff;
  background-color: #3A539B;
  border-color: #3A539B;
}
.btn-custom:hover,
.btn-custom:focus,
.btn-custom.focus,
.btn-custom:active,
.btn-custom.active,
.btn-custom:active:hover,
.btn-custom.active:hover,
.btn-custom:active:focus,
.btn-custom.active:focus,
.btn-custom:active.focus,
.btn-custom.active.focus {
  color: #fff;
  outline: none;
}
.btn-primary {
  color: #fff;
  background-color: #6b4f2c;
  border-color: #6b4f2c;
}
.btn-primary:hover,
.btn-primary:focus,
.btn-primary.focus,
.btn-primary:active,
.btn-primary.active,
.open > .dropdown-toggle.btn-primary,
.btn-default:hover,
.btn-default:focus,
.btn-default.focus,
.btn-default:active,
.btn-default.active,
.open > .dropdown-toggle.btn-default,
.btn-primary:active:hover,
.btn-primary.active:hover,
.open > .dropdown-toggle.btn-primary:hover,
.btn-primary:active:focus,
.btn-primary.active:focus,
.open > .dropdown-toggle.btn-primary:focus,
.btn-primary:active.focus,
.btn-primary.active.focus,
.open > .dropdown-toggle.btn-primary.focus,
.btn-default:active:hover,
.btn-default.active:hover,
.open > .dropdown-toggle.btn-default:hover,
.btn-default:active:focus,
.btn-default.active:focus,
.open > .dropdown-toggle.btn-default:focus,
.btn-default:active.focus,
.btn-default.active.focus,
.open > .dropdown-toggle.btn-default.focus {
  color: #fff;
  background-color: #f2851f;
  border-color: #f2851f;
  outline: none;
}
.btn-secondary {
  color: #fff;
  background-color: #3599b2;
  border-color: #3599b2;
}
.tag-element {
  margin-top: 4px;
  margin-right: 9px;
}
.tour-section {
  position: absolute;
  top: 10px;
  right: 30px;
  z-index: 10;
  padding: 0 5px;
  box-shadow: 0 1px 3px rgba(0, 0, 0, 0.12), 0 1px 2px rgba(0, 0, 0, 0.24);
  cursor: pointer;
}
.form-group {
  margin-bottom: 0px;
}
.form-group div {
  margin-bottom: 15px;
}
@media (max-width: 768px) {
  .form-group {
    padding-left: 15px;
    padding-right: 15px;
  }
}
.form-group .input-group .input-group-addon.style-label {
  background: #fff;
  border: none;
}
.form-group .input-group .input-group-addon {
  cursor: pointer;
  background: #6b4f2c;
  border: 1px solid #6b4f2c;
  color: #fff;
}
.form-group .input-group .input-group-addon i {
  color: #6b4f2c;
}
.form-group .input-group .input-group-addon i.specific {
  color: #fff;
}
.form-group .input-group .input-group-addon .style-color {
  color: #6b4f2c;
  font-size: 16px;
}
.form-control.low-width {
  width: 99%;
}
.form-group .input-group .form-control.style-form,
.form-control.style-form {
  border: 0;
  padding-left: 0;
  font-size: 15px;
  border-bottom: 1px solid #D0D2D7;
  outline: none;
  box-shadow: none;
  border-radius: 0px;
}
.mandatory:before {
  content: ' *';
  color: red;
}
.set-mandatory {
  position: absolute;
  top: 4px;
  right: 7px;
  z-index: 10;
}
.g-recaptcha div {
  margin: auto;
}
.panel-primary {
  border-color: #fff;
  box-shadow: 0 1px 3px rgba(0, 0, 0, 0.12), 0 1px 2px rgba(0, 0, 0, 0.24);
  padding-bottom: 15px;
}
.panel-primary .panel-heading {
  background-color: #fff;
  border-color: #fff;
  padding: 15px;
  position: relative;
}
.panel-primary .panel-heading .panel-title {
  font-weight: normal;
  font-family: regular;
  font-size: 19px;
  color: #f5861f;
  text-align: left;
}
.panel-primary .panel-heading .history-icon {
  position: absolute;
  top: 17px;
  right: 10px;
  font-size: 16px;
  color: #f2851f;
}
.panel-primary .panel-heading.slide-history-menu {
  position: relative;
  cursor: pointer;
}
.panel-primary .panel-body {
  padding-top: 0;
}
.panel-primary .panel-body .header-color {
  color: #f2851f;
}
.panel-primary .panel-body .map-tool-class {
  cursor: pointer;
  color: #fff;
  width: 20px;
  padding: 4px;
}
.panel-primary .panel-body .dynamic-span span,
.panel-primary .panel-body .dynamic-span span label {
  padding: 0 5px;
  margin-top: 7px;
}
.panel-primary .panel-body .dynamic-span.capitalize > span > label {
  text-transform: lowercase;
}
.panel-primary .panel-body .dynamic-span.capitalize > span > label:first-letter {
  text-transform: uppercase;
}
.panel-primary .panel-body .remove-img {
  position: absolute;
  top: -11px;
  left: 5px;
  font-size: 16px;
  cursor: pointer;
}
.panel-primary .panel-body .remove-img:hover {
  color: #f2851f;
}
.panel-primary .panel-body .img-prop {
  height: 350px;
  width: 100%;
}
.panel-primary .panel-body #normal .centerMarker {
  position: absolute;
  background: url(../../images/marker.png) no-repeat;
  top: 50%;
  left: 50%;
  z-index: 1;
  margin-left: -10px;
  margin-top: -34px;
  height: 34px;
  width: 20px;
  cursor: pointer;
}
.panel-primary .panel-body.custom-form {
  padding: 0;
}
.table thead:first-child > tr:first-child th {
  background: #f2851f;
  color: #fff;
  font-weight: normal;
}
.table thead:first-child > tr:first-child th:first-child {
  border-left: 1px solid transparent;
  border-top-left-radius: 5px;
}
.table thead > tr > th {
  vertical-align: top;
}
.table tbody tr:hover {
  background: #f7f7f7;
}
/*datatable overrided properties*/
@media (max-width: 768px) {
  table.dataTable {
    display: block;
  }
}
@media (max-width: 768px) {
  table.dataTable thead {
    display: none;
  }
  table.dataTable thead th {
    position: absolute;
    top: -9990px;
    left: -9990px;
    display: block;
  }
}
table.dataTable thead tr > th:hover {
  cursor: pointer;
}
table.dataTable tbody {
  font-size: 13px;
}
@media (max-width: 768px) {
  table.dataTable tbody {
    display: block;
  }
  table.dataTable tbody tr {
    display: block;
  }
  table.dataTable tbody tr td {
    display: block;
  }
}
table.dataTable tbody tr:hover {
  background: #f7f7f7;
  cursor: pointer;
}
table.dataTable tbody.no-pointer tr:hover {
  cursor: default;
}
table.dataTable thead th {
  background-image: none !important;
  border: 1px solid #ccc;
}
table.dataTable thead th.sorting:after,
table.dataTable th.sorting_asc:after,
table.dataTable th.sorting_desc:after {
  float: right;
  font-family: FontAwesome;
}
table.dataTable#official_inbox thead th.sorting:not(:last-child):after,
table.dataTable:not(#official_inbox) thead th.sorting:after {
  content: "\f0dc";
  color: #fff;
  font-size: 0.8em;
  padding-top: 0.12em;
}
table.dataTable#official_inbox thead th.sorting_asc:not(:last-child):after,
table.dataTable:not(#official_inbox) thead th.sorting_asc:after {
  content: "\f0de";
}
table.dataTable#official_inbox thead th.sorting_desc:not(:last-child):after,
table.dataTable:not(#official_inbox) thead th.sorting_desc:after {
  content: "\f0dd";
}
@media (max-width: 768px) {
  .table-bordered tbody > tr {
    border-bottom: 1px solid #ebebeb;
  }
}
@media (max-width: 768px) {
  .table-bordered tbody > tr td {
    border: none;
  }
}
.DTTT_container {
  margin: 5px 0;
}
.DTTT_container .DTTT_button {
  padding: 5px;
  position: relative;
  border: 1px solid #ddd;
  cursor: pointer;
}
.multiheadertbl {
  overflow: auto;
}
.multiheadertbl thead th {
  background: #f2851f;
  color: #fff;
  text-align: center;
  vertical-align: middle !important;
  font-size: 12px;
  font-weight: normal;
}
.multiheadertbl tbody td {
  font-size: 10px;
}
.multiheadertbl tfoot td {
  font-weight: bold;
  font-size: 12px;
  font-family: semibold !important;
}
.pagination {
  margin: 0;
}
.pagination .active > a,
.pagination .active > span,
.pagination .active > a:hover,
.pagination .active > span:hover,
.pagination .active > a:focus,
.pagination .active > span:focus {
  background-color: #6b4f2c;
  border-color: #6b4f2c;
}
/*Footer*/
footer.main {
  width: 100%;
  height: 40px;
  position: absolute;
  bottom: 0;
  left: 0;
  background: #f3f4f5;
  line-height: 40px;
  padding: 0 20px;
  font-size: 13px;
  color: #746565;
  text-align: left;
}
footer.main a {
  color: #f2851f;
}
<<<<<<< HEAD

table.dataTable tbody tr.selected {
    background-color: #FEC38B;
=======
.DTTT_print_info {
  display: none;
>>>>>>> 7a2e3452
}<|MERGE_RESOLUTION|>--- conflicted
+++ resolved
@@ -1932,12 +1932,10 @@
 footer.main a {
   color: #f2851f;
 }
-<<<<<<< HEAD
+.DTTT_print_info {
+  display: none;
+}
 
 table.dataTable tbody tr.selected {
     background-color: #FEC38B;
-=======
-.DTTT_print_info {
-  display: none;
->>>>>>> 7a2e3452
 }