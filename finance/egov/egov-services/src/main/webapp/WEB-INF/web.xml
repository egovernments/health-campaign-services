<?xml version="1.0" encoding="UTF-8"?>

<!--
  ~ eGov suite of products aim to improve the internal efficiency,transparency,
  ~ accountability and the service delivery of the government  organizations.
  ~
  ~  Copyright (C) 2016  eGovernments Foundation
  ~
  ~  The updated version of eGov suite of products as by eGovernments Foundation
  ~  is available at http://www.egovernments.org
  ~
  ~  This program is free software: you can redistribute it and/or modify
  ~  it under the terms of the GNU General Public License as published by
  ~  the Free Software Foundation, either version 3 of the License, or
  ~  any later version.
  ~
  ~  This program is distributed in the hope that it will be useful,
  ~  but WITHOUT ANY WARRANTY; without even the implied warranty of
  ~  MERCHANTABILITY or FITNESS FOR A PARTICULAR PURPOSE.  See the
  ~  GNU General Public License for more details.
  ~
  ~  You should have received a copy of the GNU General Public License
  ~  along with this program. If not, see http://www.gnu.org/licenses/ or
  ~  http://www.gnu.org/licenses/gpl.html .
  ~
  ~  In addition to the terms of the GPL license to be adhered to in using this
  ~  program, the following additional terms are to be complied with:
  ~
  ~      1) All versions of this program, verbatim or modified must carry this
  ~         Legal Notice.
  ~
  ~      2) Any misrepresentation of the origin of the material is prohibited. It
  ~         is required that all modified versions of this material be marked in
  ~         reasonable ways as different from the original version.
  ~
  ~      3) This license does not grant any rights to any user of the program
  ~         with regards to rights under trademark law for use of the trade names
  ~         or trademarks of eGovernments Foundation.
  ~
  ~  In case of any queries, you can reach eGovernments Foundation at contact@egovernments.org.
  -->
<web-app version="3.1" xmlns="http://xmlns.jcp.org/xml/ns/javaee"
 xmlns:xsi="http://www.w3.org/2001/XMLSchema-instance" 
 xsi:schemaLocation="http://xmlns.jcp.org/xml/ns/javaee http://xmlns.jcp.org/xml/ns/javaee/web-app_3_1.xsd">

	<display-name>eGov Services</display-name>
	 
	<!-- Context Params Starts -->
	<context-param>
		<param-name>contextConfigLocation</param-name>
		<param-value>classpath*:config/spring/applicationContext-services.xml</param-value>
	</context-param>
	
	<context-param>
		<param-name>locatorFactorySelector</param-name>
		<param-value>classpath*:config/spring/applicationContext-erp.xml</param-value>
	</context-param>
	
	<context-param>
		<param-name>parentContextKey</param-name>
		<param-value>erpApplicationContext</param-value>
	</context-param>
	<!-- Context Params Ends -->
	
	<!-- Filter Declaration Starts -->
	<filter>
		<filter-name>CacheControlFilter</filter-name>
		<filter-class>org.egov.infra.web.filter.CacheControlFilter</filter-class>
	</filter>
	
	<filter>
		<filter-name>CharacterEncodingFilter</filter-name>
		<filter-class>org.springframework.web.filter.CharacterEncodingFilter</filter-class>
		<init-param>
			<param-name>encoding</param-name>
			<param-value>UTF-8</param-value>
		</init-param>
		<init-param>
			<param-name>forceEncoding</param-name>
			<param-value>true</param-value>
		</init-param>
	</filter>
	
	<filter>
		<filter-name>gzipFilter</filter-name>
		<filter-class>net.sf.ehcache.constructs.web.filter.GzipFilter</filter-class>
	</filter>
	
	<filter>
		<filter-name>applicationCoreFilter</filter-name>
		<filter-class>org.springframework.web.filter.DelegatingFilterProxy</filter-class>
	</filter>
	
	<filter>
		<filter-name>mdcLoggingFilter</filter-name>
		<filter-class>org.egov.infra.web.filter.MDCLoggingFilter</filter-class>
	</filter>
	
	<filter>
		<filter-name>applicationTenantResolverFilter</filter-name>
		<filter-class>org.springframework.web.filter.DelegatingFilterProxy</filter-class>
	</filter>
	
	<filter>
		<filter-name>openEntityManagerInViewFilter</filter-name>
		<filter-class>
			org.springframework.orm.jpa.support.OpenEntityManagerInViewFilter
		</filter-class>
	</filter>

    <filter>
        <filter-name>requestContextFilter</filter-name>
        <filter-class>org.springframework.web.filter.RequestContextFilter</filter-class>
    </filter>

	<filter>
		<filter-name>securityFilterChain</filter-name>
		<filter-class>org.springframework.web.filter.DelegatingFilterProxy</filter-class>
	</filter>

	<filter>
	    <filter-name>springSessionRepositoryFilter</filter-name>
	    <filter-class>org.springframework.web.filter.DelegatingFilterProxy</filter-class>
	</filter> 
	<!-- Filter Declaration Ends -->

	<!-- Filter Mapping Starts -->
	<filter-mapping>
	    <filter-name>springSessionRepositoryFilter</filter-name>
	    <url-pattern>/*</url-pattern>
	</filter-mapping>

	<filter-mapping>
		<filter-name>CacheControlFilter</filter-name>
		<url-pattern>*.js</url-pattern>
		<url-pattern>*.css</url-pattern>
		<url-pattern>*.jpg</url-pattern>
		<url-pattern>*.png</url-pattern>
		<url-pattern>*.gif</url-pattern>
		<url-pattern>*.ico</url-pattern>
	</filter-mapping>

	<filter-mapping>
		<filter-name>CharacterEncodingFilter</filter-name>
		<url-pattern>/*</url-pattern>
	</filter-mapping>

	<filter-mapping>
		<filter-name>gzipFilter</filter-name>
		<url-pattern>/*</url-pattern>
	</filter-mapping>

	<filter-mapping>
		<filter-name>applicationTenantResolverFilter</filter-name>
		<url-pattern>/*</url-pattern>
	</filter-mapping>

	<filter-mapping>
		<filter-name>openEntityManagerInViewFilter</filter-name>
		<url-pattern>/*</url-pattern>
	</filter-mapping>

    <filter-mapping>
        <filter-name>applicationCoreFilter</filter-name>
        <url-pattern>/*</url-pattern>
    </filter-mapping>

    <filter-mapping>
        <filter-name>requestContextFilter</filter-name>
        <url-pattern>/*</url-pattern>
    </filter-mapping>

    <filter-mapping>
		<filter-name>securityFilterChain</filter-name>
		<url-pattern>/*</url-pattern>
	</filter-mapping>

	<filter-mapping>
		<filter-name>mdcLoggingFilter</filter-name>
		<url-pattern>/*</url-pattern>
	</filter-mapping>
	
<<<<<<< HEAD
    <filter-mapping>
        <filter-name>ContextLifecycleFilter</filter-name>
        <url-pattern>/egov-common-masters/*</url-pattern>
        <url-pattern>/filestore/*</url-pattern>
        <url-pattern>/localization/*</url-pattern>
        <url-pattern>/egov-location/*</url-pattern>
        <url-pattern>/egov-notification-mail/*</url-pattern>
        <url-pattern>/egov-notification-sms/*</url-pattern>
        <url-pattern>/user/*</url-pattern>
        <url-pattern>/egf-masters/*</url-pattern>
        <url-pattern>/demand-services/*</url-pattern>
        <url-pattern>/asset-services/*</url-pattern>
 		<url-pattern>/asset-web/*</url-pattern>
        <url-pattern>/egov-common-workflows/*</url-pattern>
        <url-pattern>/hr-attendance/*</url-pattern>
        <url-pattern>/hr-employee/*</url-pattern>
        <url-pattern>/hr-employee-indexer/*</url-pattern>
        <url-pattern>/hr-employee-search-indexer/*</url-pattern>
        <url-pattern>/hr-leave/*</url-pattern>
        <url-pattern>/hr-masters/*</url-pattern>
        <url-pattern>/hr-web/*</url-pattern>
        <url-pattern>/lams-services/*</url-pattern>
        <url-pattern>/lams-web/*</url-pattern>
    </filter-mapping>

=======
>>>>>>> 46db5a04
	<!-- Filter Mapping Ends -->

	<!-- Listeners Starts -->

	<listener>
		<listener-class>org.springframework.web.context.ContextLoaderListener</listener-class>
	</listener>
	
	<listener> 
		 <listener-class>org.egov.services.zuulproxy.listeners.ZuulProxyStartServerListener</listener-class>
	</listener>

	<listener>
		<listener-class>org.springframework.security.web.session.HttpSessionEventPublisher</listener-class>
	</listener>
	
	<!-- Listeners Ends -->
	
    <!-- Servlet Declaration Starts -->  
    
	 <servlet>
        <servlet-name>ZuulServlet</servlet-name>
        <servlet-class>com.netflix.zuul.http.ZuulServlet</servlet-class>
    </servlet>

    <servlet-mapping>
        <servlet-name>ZuulServlet</servlet-name>
        <url-pattern>/egov-common-masters/*</url-pattern>
        <url-pattern>/filestore/*</url-pattern>
        <url-pattern>/localization/*</url-pattern>
        <url-pattern>/egov-location/*</url-pattern>
        <url-pattern>/egov-notification-mail/*</url-pattern>
        <url-pattern>/egov-notification-sms/*</url-pattern>
        <url-pattern>/user/*</url-pattern>
        <url-pattern>/egf-masters/*</url-pattern>
        <url-pattern>/demand-services/*</url-pattern>
        <url-pattern>/asset-services/*</url-pattern>
 		<url-pattern>/asset-web/*</url-pattern>
        <url-pattern>/egov-common-workflows/*</url-pattern>
        <url-pattern>/hr-attendance/*</url-pattern>
        <url-pattern>/hr-employee/*</url-pattern>
        <url-pattern>/hr-employee-indexer/*</url-pattern>
        <url-pattern>/hr-employee-search-indexer/*</url-pattern>
        <url-pattern>/hr-leave/*</url-pattern>
        <url-pattern>/hr-masters/*</url-pattern>
        <url-pattern>/hr-web/*</url-pattern>
        <url-pattern>/lams-services/*</url-pattern>
        <url-pattern>/lams-web/*</url-pattern>
	</servlet-mapping>
	
    <!-- Servlet Declaration Ends -->  
    
     <filter>
        <filter-name>ContextLifecycleFilter</filter-name>
        <filter-class>com.netflix.zuul.context.ContextLifecycleFilter</filter-class>
    </filter>    
    
    <filter-mapping>
        <filter-name>ContextLifecycleFilter</filter-name>
        <url-pattern>/egov-common-masters/*</url-pattern>
        <url-pattern>/filestore/*</url-pattern>
        <url-pattern>/localization/*</url-pattern>
        <url-pattern>/egov-location/*</url-pattern>
        <url-pattern>/egov-notification-mail/*</url-pattern>
        <url-pattern>/egov-notification-sms/*</url-pattern>
        <url-pattern>/user/*</url-pattern>
        <url-pattern>/egf-masters/*</url-pattern>
        <url-pattern>/demand-services/*</url-pattern>
        <url-pattern>/asset-services/*</url-pattern>
 		<url-pattern>/asset-web/*</url-pattern>
        <url-pattern>/egov-common-workflows/*</url-pattern>
        <url-pattern>/hr-attendance/*</url-pattern>
        <url-pattern>/hr-employee/*</url-pattern>
        <url-pattern>/hr-employee-indexer/*</url-pattern>
        <url-pattern>/hr-employee-search-indexer/*</url-pattern>
        <url-pattern>/hr-leave/*</url-pattern>
        <url-pattern>/hr-masters/*</url-pattern>
        <url-pattern>/hr-web/*</url-pattern>
        <url-pattern>/lams-services/*</url-pattern>
        <url-pattern>/lams-web/*</url-pattern>
    </filter-mapping>
    
   <welcome-file-list> 
		<welcome-file>/index.jsp</welcome-file>
	</welcome-file-list>
	
	<error-page>
		<error-code>500</error-code>
		<location>/error/500.jsp</location>
	</error-page>
 	
 	<error-page>
 		<error-code>404</error-code>
 		<location>/error/404.jsp</location>
 	</error-page>
	
</web-app><|MERGE_RESOLUTION|>--- conflicted
+++ resolved
@@ -180,34 +180,6 @@
 		<url-pattern>/*</url-pattern>
 	</filter-mapping>
 	
-<<<<<<< HEAD
-    <filter-mapping>
-        <filter-name>ContextLifecycleFilter</filter-name>
-        <url-pattern>/egov-common-masters/*</url-pattern>
-        <url-pattern>/filestore/*</url-pattern>
-        <url-pattern>/localization/*</url-pattern>
-        <url-pattern>/egov-location/*</url-pattern>
-        <url-pattern>/egov-notification-mail/*</url-pattern>
-        <url-pattern>/egov-notification-sms/*</url-pattern>
-        <url-pattern>/user/*</url-pattern>
-        <url-pattern>/egf-masters/*</url-pattern>
-        <url-pattern>/demand-services/*</url-pattern>
-        <url-pattern>/asset-services/*</url-pattern>
- 		<url-pattern>/asset-web/*</url-pattern>
-        <url-pattern>/egov-common-workflows/*</url-pattern>
-        <url-pattern>/hr-attendance/*</url-pattern>
-        <url-pattern>/hr-employee/*</url-pattern>
-        <url-pattern>/hr-employee-indexer/*</url-pattern>
-        <url-pattern>/hr-employee-search-indexer/*</url-pattern>
-        <url-pattern>/hr-leave/*</url-pattern>
-        <url-pattern>/hr-masters/*</url-pattern>
-        <url-pattern>/hr-web/*</url-pattern>
-        <url-pattern>/lams-services/*</url-pattern>
-        <url-pattern>/lams-web/*</url-pattern>
-    </filter-mapping>
-
-=======
->>>>>>> 46db5a04
 	<!-- Filter Mapping Ends -->
 
 	<!-- Listeners Starts -->
