/*
 * eGov suite of products aim to improve the internal efficiency,transparency,
 *    accountability and the service delivery of the government  organizations.
 *
 *     Copyright (C) <2015>  eGovernments Foundation
 *
 *     The updated version of eGov suite of products as by eGovernments Foundation
 *     is available at http://www.egovernments.org
 *
 *     This program is free software: you can redistribute it and/or modify
 *     it under the terms of the GNU General Public License as published by
 *     the Free Software Foundation, either version 3 of the License, or
 *     any later version.
 *
 *     This program is distributed in the hope that it will be useful,
 *     but WITHOUT ANY WARRANTY; without even the implied warranty of
 *     MERCHANTABILITY or FITNESS FOR A PARTICULAR PURPOSE.  See the
 *     GNU General Public License for more details.
 *
 *     You should have received a copy of the GNU General Public License
 *     along with this program. If not, see http://www.gnu.org/licenses/ or
 *     http://www.gnu.org/licenses/gpl.html .
 *
 *     In addition to the terms of the GPL license to be adhered to in using this
 *     program, the following additional terms are to be complied with:
 *
 *         1) All versions of this program, verbatim or modified must carry this
 *            Legal Notice.
 *
 *         2) Any misrepresentation of the origin of the material is prohibited. It
 *            is required that all modified versions of this material be marked in
 *            reasonable ways as different from the original version.
 *
 *         3) This license does not grant any rights to any user of the program
 *            with regards to rights under trademark law for use of the trade names
 *            or trademarks of eGovernments Foundation.
 *
 *   In case of any queries, you can reach eGovernments Foundation at contact@egovernments.org.
 */

package org.egov.ptis.domain.service.exemption;

import static java.lang.Boolean.FALSE;
import static org.egov.ptis.constants.PropertyTaxConstants.*;

import java.math.BigDecimal;
import java.text.SimpleDateFormat;
import java.util.Date;
import java.util.HashMap;
import java.util.HashSet;
import java.util.Map;
import java.util.Set;

import org.apache.commons.lang3.StringUtils;
import org.egov.commons.Installment;
import org.egov.demand.model.EgDemandDetails;
import org.egov.eis.entity.Assignment;
import org.egov.eis.service.AssignmentService;
import org.egov.eis.service.PositionMasterService;
import org.egov.infra.admin.master.entity.User;
import org.egov.infra.admin.master.service.UserService;
import org.egov.infra.config.core.ApplicationThreadLocals;
import org.egov.infra.exception.ApplicationRuntimeException;
import org.egov.infra.messaging.MessagingService;
import org.egov.infra.security.utils.SecurityUtils;
import org.egov.infra.utils.ApplicationNumberGenerator;
import org.egov.infra.utils.DateUtils;
import org.egov.infra.workflow.matrix.entity.WorkFlowMatrix;
import org.egov.infra.workflow.service.SimpleWorkflowService;
import org.egov.infstr.services.PersistenceService;
import org.egov.pims.commons.Position;
import org.egov.ptis.client.util.PropertyTaxUtil;
import org.egov.ptis.domain.dao.demand.PtDemandDao;
import org.egov.ptis.domain.dao.property.PropertyTypeMasterDAO;
import org.egov.ptis.domain.entity.demand.Ptdemand;
import org.egov.ptis.domain.entity.property.BasicProperty;
import org.egov.ptis.domain.entity.property.Floor;
import org.egov.ptis.domain.entity.property.Property;
import org.egov.ptis.domain.entity.property.PropertyDetail;
import org.egov.ptis.domain.entity.property.PropertyImpl;
import org.egov.ptis.domain.entity.property.TaxExeptionReason;
import org.egov.ptis.domain.service.property.PropertyPersistenceService;
import org.egov.ptis.domain.service.property.PropertyService;
import org.egov.ptis.service.utils.PropertyTaxCommonUtils;
import org.joda.time.DateTime;
import org.slf4j.Logger;
import org.slf4j.LoggerFactory;
import org.springframework.beans.factory.annotation.Autowired;
import org.springframework.beans.factory.annotation.Qualifier;
import org.springframework.context.MessageSource;
import org.springframework.stereotype.Service;
import org.springframework.transaction.annotation.Transactional;
import org.springframework.ui.Model;

<<<<<<< HEAD
import java.math.BigDecimal;
import java.text.SimpleDateFormat;
import java.util.Date;
import java.util.HashMap;
import java.util.Map;

import static java.lang.Boolean.FALSE;
import static org.egov.ptis.constants.PropertyTaxConstants.*;

@Service
@Transactional
=======
@Configuration
@EnableAspectJAutoProxy(proxyTargetClass = true)
>>>>>>> 12371d46
public class TaxExemptionService extends PersistenceService<PropertyImpl, Long> {

    private static final Logger LOGGER = LoggerFactory.getLogger(TaxExemptionService.class);

    @Autowired
    private PropertyTypeMasterDAO propertyTypeMasterDAO;

    @Autowired
    private PropertyService propService;

    @Autowired
    private PropertyPersistenceService propertyPerService;

    @Autowired
    private AssignmentService assignmentService;

    @Autowired
    private PositionMasterService positionMasterService;

    @Autowired
    @Qualifier("workflowService")
    private SimpleWorkflowService<PropertyImpl> propertyWorkflowService;

    @Autowired
    private SecurityUtils securityUtils;

    @Autowired
    private PropertyTaxUtil propertyTaxUtil;
    
    @Autowired
    private PropertyTaxCommonUtils propertyTaxCommonUtils;

    PropertyImpl propertyModel = new PropertyImpl();

    @Autowired
    private UserService userService;

    @Autowired
    private ApplicationNumberGenerator applicationNumberGenerator;

    @Autowired
    private PtDemandDao ptDemandDAO;

    @Autowired
    @Qualifier("parentMessageSource")
    private MessageSource ptisMessageSource;

    @Autowired
    private MessagingService messagingService;
    
    Property property = null;

    public TaxExemptionService() {
        super(PropertyImpl.class);
    }

    public TaxExemptionService(Class<PropertyImpl> type) {
        super(type);
    }

    @Transactional
    public BasicProperty saveProperty(final Property newProperty, final Property oldProperty, final Character status,
            final String approvalComment, final String workFlowAction, final Long approvalPosition,
            final String taxExemptedReason, final Boolean propertyByEmployee, final String additionalRule) {

        Date propCompletionDate = null;
        final BasicProperty basicProperty = oldProperty.getBasicProperty();
        final PropertyDetail propertyDetail = oldProperty.getPropertyDetail();
        propCompletionDate = propertyDetail.getDateOfCompletion();
        propertyModel = (PropertyImpl) newProperty;
        propertyModel.setStatus(status);
        if (propertyModel.getApplicationNo() == null)
            propertyModel.setApplicationNo(applicationNumberGenerator.generate());

        Map<String,Installment> yearwiseInstMap = propertyTaxUtil.getInstallmentsForCurrYear(new Date());
        Installment installmentFirstHalf = yearwiseInstMap.get(CURRENTYEAR_FIRST_HALF);
        Installment installmentSecondHalf = yearwiseInstMap.get(CURRENTYEAR_SECOND_HALF);
        Date effectiveDate = null;
        /*
         * While converting an exempted property to non-exempted property, 
         * effective date will be the installment from date of the current installment.
         * Else, effective date will be the starting date of the next installment  
         */
        if(DateUtils.between(new Date(), installmentFirstHalf.getFromDate(), installmentFirstHalf.getToDate())){
        	if (StringUtils.isNotBlank(taxExemptedReason) && !taxExemptedReason.equals("-1")) 
        		effectiveDate = installmentSecondHalf.getFromDate();
        	else
        		effectiveDate = installmentFirstHalf.getFromDate();
        }
        else{
        	if (StringUtils.isNotBlank(taxExemptedReason) && !taxExemptedReason.equals("-1")) 
        		effectiveDate = DateUtils.addYears(installmentFirstHalf.getFromDate(), 1);
        	else
        		effectiveDate = installmentSecondHalf.getFromDate();
        }

        if (!propertyModel.getPropertyDetail().getPropertyTypeMaster().getCode()
                .equalsIgnoreCase(OWNERSHIP_TYPE_VAC_LAND))
            propCompletionDate = propService.getLowestDtOfCompFloorWise(propertyDetail.getFloorDetails());
        else
            propCompletionDate = propertyDetail.getDateOfCompletion();
        for (final Floor floor : propertyModel.getPropertyDetail().getFloorDetails()) {
            propertyPerService.applyAuditing(floor);
            floor.setPropertyDetail(propertyModel.getPropertyDetail());
        }
        if (StringUtils.isNotBlank(taxExemptedReason) && !taxExemptedReason.equals("-1")) {
            final TaxExeptionReason taxExemptionReason = (TaxExeptionReason) propertyPerService.find(
                    "From TaxExeptionReason where id = ?", Long.valueOf(taxExemptedReason));
            propertyModel.setTaxExemptedReason(taxExemptionReason);
            propertyModel.setIsExemptedFromTax(Boolean.TRUE);
        } else {
            propertyModel.setTaxExemptedReason(null);
            propertyModel.setIsExemptedFromTax(Boolean.FALSE);
        }
        propertyModel.setEffectiveDate(effectiveDate);
        basicProperty.setUnderWorkflow(Boolean.TRUE);
        Set<Ptdemand> newPtdemandSet = propertyModel.getPtDemandSet();
        Set<EgDemandDetails> demandDetailSet = new HashSet<EgDemandDetails>();
        
        if (StringUtils.isNotBlank(taxExemptedReason) && !taxExemptedReason.equals("-1")) {
        	//Do not do anything
        }else{
        	//Remove all the previous demands until the current installment
        	if(StringUtils.isNotBlank(workFlowAction) && !workFlowAction.equalsIgnoreCase(WFLOW_ACTION_STEP_REJECT)){
        	for(Ptdemand ptdemand : newPtdemandSet){
            	for(EgDemandDetails demandDetails : ptdemand.getEgDemandDetails()){
            		if(demandDetails.getInstallmentStartDate().equals(effectiveDate) || demandDetails.getInstallmentStartDate().after(effectiveDate)){
            			demandDetailSet.add(demandDetails);
            		}
            	}
            	ptdemand.getEgDemandDetails().clear();
            	ptdemand.getEgDemandDetails().addAll(demandDetailSet);
            }
        	}
        }
        
        for (Ptdemand ptdemand : newPtdemandSet) {
	    	propertyPerService.applyAuditing(ptdemand.getDmdCalculations());
	    }
        
        propertyModel.setBasicProperty(basicProperty);
        basicProperty.addProperty(propertyModel);
        transitionWorkFlow(propertyModel, approvalComment, workFlowAction, approvalPosition, additionalRule,
                propertyByEmployee);
        return propertyPerService.update(basicProperty);

    }

    @Transactional
    public void updateProperty(final Property newProperty, final String comments, final String workFlowAction,
            final Long approverPosition, final Boolean propertyByEmployee, final String additionalRule) {
        transitionWorkFlow((PropertyImpl) newProperty, comments, workFlowAction, approverPosition, additionalRule,
                propertyByEmployee);
        propertyPerService.update(newProperty.getBasicProperty());
    }

    private void transitionWorkFlow(final PropertyImpl property, final String approvarComments,
            final String workFlowAction, Long approverPosition, final String additionalRule,
            final Boolean propertyByEmployee) {

        if (LOGGER.isDebugEnabled())
            LOGGER.debug("WorkFlow Transition For Demolition Started  ...");
        final User user = securityUtils.getCurrentUser();
        final DateTime currentDate = new DateTime();
        final Assignment userAssignment = assignmentService.getPrimaryAssignmentForUser(user.getId());
        Position pos = null;
        String currentState = "";
        Assignment wfInitiator = null;

        if (!propertyByEmployee) {
            currentState = "Created";
            final Assignment assignment = propService.getUserPositionByZone(property.getBasicProperty());
            if (null != assignment)
                approverPosition = assignment.getPosition().getId();
        } else
            currentState = null;
        if (null != property.getId()
                && (workFlowAction.equalsIgnoreCase(WFLOW_ACTION_STEP_REJECT) || workFlowAction
                        .equalsIgnoreCase(WFLOW_ACTION_STEP_APPROVE)))
            wfInitiator = propService.getWorkflowInitiator(property);

        if (WFLOW_ACTION_STEP_REJECT.equalsIgnoreCase(workFlowAction)) {
            if (wfInitiator.equals(userAssignment)) {
                property.transition(true).end().withSenderName(user.getUsername() + "::" + user.getName())
                        .withComments(approvarComments).withDateInfo(currentDate.toDate());
                property.setStatus(STATUS_CANCELLED);
                property.getBasicProperty().setUnderWorkflow(FALSE);
            } else {
                final String stateValue = property.getCurrentState().getValue().split(":")[0] + ":" + WF_STATE_REJECTED;
                property.transition(true).withSenderName(user.getUsername() + "::" + user.getName())
                        .withComments(approvarComments).withStateValue(stateValue).withDateInfo(currentDate.toDate())
                        .withOwner(wfInitiator.getPosition()).withNextAction(WF_STATE_ASSISTANT_APPROVAL_PENDING);
                buildSMS(property, workFlowAction);
            }

        } else {
            if (null != approverPosition && approverPosition != -1 && !approverPosition.equals(Long.valueOf(0)))
                pos = positionMasterService.getPositionById(approverPosition);
            else if (WFLOW_ACTION_STEP_APPROVE.equalsIgnoreCase(workFlowAction))
                pos = wfInitiator.getPosition();
            WorkFlowMatrix wfmatrix = null;
            if (null == property.getState()) {
                wfmatrix = propertyWorkflowService.getWfMatrix(property.getStateType(), null, null, additionalRule,
                        currentState, null);
                property.transition().start().withSenderName(user.getUsername() + "::" + user.getName())
                        .withComments(approvarComments).withStateValue(wfmatrix.getNextState())
                        .withDateInfo(new Date()).withOwner(pos).withNextAction(wfmatrix.getNextAction())
                        .withNatureOfTask(NATURE_TAX_EXEMPTION);
                //to be enabled once acknowledgement feature is developed
                //buildSMS(property, workFlowAction);
            } else {
                wfmatrix = propertyWorkflowService.getWfMatrix(property.getStateType(), null, null, additionalRule,
                        property.getCurrentState().getValue(), null);

                if (wfmatrix != null)
                    if (wfmatrix.getNextAction().equalsIgnoreCase("END"))
                        property.transition().end().withSenderName(user.getUsername() + "::" + user.getName())
                                .withComments(approvarComments).withDateInfo(currentDate.toDate());
                    else
                        property.transition(true).withSenderName(user.getUsername() + "::" + user.getName())
                                .withComments(approvarComments).withStateValue(wfmatrix.getNextState())
                                .withDateInfo(currentDate.toDate()).withOwner(pos)
                                .withNextAction(wfmatrix.getNextAction());
                
                	if(workFlowAction.equalsIgnoreCase(WFLOW_ACTION_STEP_APPROVE))
                		buildSMS(property, workFlowAction);
            }
        }
        if (LOGGER.isDebugEnabled())
            LOGGER.debug(" WorkFlow Transition Completed for Demolition ...");
    }

        public void addModelAttributes(final Model model, final BasicProperty basicProperty) {
        if (null != basicProperty.getWFProperty())
            property = basicProperty.getWFProperty();
        else
            property = basicProperty.getActiveProperty();
        final Ptdemand ptDemand = ptDemandDAO.getNonHistoryCurrDmdForProperty(property);
        if (ptDemand != null && ptDemand.getDmdCalculations() != null && ptDemand.getDmdCalculations().getAlv() != null)
            model.addAttribute("ARV", ptDemand.getDmdCalculations().getAlv());
        else
            model.addAttribute("ARV", BigDecimal.ZERO);
        model.addAttribute("propertyByEmployee", propService.isEmployee(securityUtils.getCurrentUser()));
        if (!property.getIsExemptedFromTax()) {
            Map<String, Map<String, BigDecimal>> demandCollMap;
            try {
                demandCollMap = propertyTaxUtil.prepareDemandDetForView(property,
                        propertyTaxCommonUtils.getCurrentInstallment());
           
            Map<String, BigDecimal> currentTaxDetails = propService.getCurrentTaxDetails(demandCollMap, new Date());
            model.addAttribute("currTax", currentTaxDetails.get(CURR_DMD_STR));
            model.addAttribute("eduCess", currentTaxDetails.get(DEMANDRSN_STR_EDUCATIONAL_CESS));
            model.addAttribute("currTaxDue", currentTaxDetails.get(CURR_DMD_STR).subtract(currentTaxDetails.get(CURR_COLL_STR)));
            model.addAttribute("libraryCess", currentTaxDetails.get(DEMANDRSN_STR_LIBRARY_CESS));
            model.addAttribute("totalArrDue", currentTaxDetails.get(ARR_DMD_STR).subtract(currentTaxDetails.get(ARR_COLL_STR)));
            BigDecimal propertyTax = BigDecimal.ZERO;
            if (null != currentTaxDetails.get(DEMANDRSN_STR_GENERAL_TAX))
                propertyTax = currentTaxDetails.get(DEMANDRSN_STR_GENERAL_TAX);
            else
                propertyTax = currentTaxDetails.get(DEMANDRSN_STR_VACANT_TAX);
            final BigDecimal totalTax = propertyTax
                    .add(currentTaxDetails.get(DEMANDRSN_STR_LIBRARY_CESS) == null ? BigDecimal.ZERO : currentTaxDetails.get(DEMANDRSN_STR_LIBRARY_CESS))
                    .add(currentTaxDetails.get(DEMANDRSN_STR_EDUCATIONAL_CESS) == null ? BigDecimal.ZERO : currentTaxDetails.get(DEMANDRSN_STR_EDUCATIONAL_CESS));
            model.addAttribute("propertyTax", propertyTax);
            if (currentTaxDetails.get(DEMANDRSN_STR_UNAUTHORIZED_PENALTY)!=null) {
                model.addAttribute("unauthorisedPenalty", currentTaxDetails.get(DEMANDRSN_STR_UNAUTHORIZED_PENALTY));
                model.addAttribute("totalTax", totalTax.add(currentTaxDetails.get(DEMANDRSN_STR_UNAUTHORIZED_PENALTY)));
                model.addAttribute("showUnauthorisedPenalty", "yes");
            } else {
                model.addAttribute("totalTax", totalTax);
                model.addAttribute("showUnauthorisedPenalty", "no");
            }
        }
        catch (Exception e) {
            // TODO Auto-generated catch block
            throw new ApplicationRuntimeException("Exception in addModelAttributes : " + e);
        }
        }
        
    }

    public Boolean isPropertyByEmployee(final Property property) {
        return propService.isEmployee(property.getCreatedBy());
    }

    public BasicProperty saveProperty(final Property newProperty, final Property oldProperty, final Character status,
            final String approvalComment, final String workFlowAction, final Long approvalPosition,
            final String taxExemptedReason, final Boolean propertyByEmployee, final String additionalRule,
            final HashMap<String, String> meesevaParams) {
        return saveProperty(newProperty, oldProperty, status, approvalComment, workFlowAction, approvalPosition,
                taxExemptedReason, propertyByEmployee, EXEMPTION);

    }

    public void buildSMS(Property property, String workFlowAction) {
        final User user = property.getBasicProperty().getPrimaryOwner();
        final String assessmentNo = property.getBasicProperty().getUpicNo();
        final String mobileNumber = user.getMobileNumber();
        final String applicantName = user.getName();
        String smsMsg = "";
        if (workFlowAction.equals(WFLOW_ACTION_STEP_FORWARD)) {
        	//to be enabled once acknowledgement feature is developed
        	/*smsMsg = messageSource.getMessage("msg.initiateexemption.sms",
                    new String[] { applicantName, assessmentNo }, null);*/
        } else if (workFlowAction.equals(WFLOW_ACTION_STEP_REJECT)) {
            smsMsg = ptisMessageSource.getMessage("msg.rejectexemption.sms", new String[] { applicantName, assessmentNo,
                    ApplicationThreadLocals.getMunicipalityName() }, null);
        } else if (workFlowAction.equals(WFLOW_ACTION_STEP_APPROVE)) {
            Installment installment = propertyTaxUtil.getInstallmentListByStartDate(new Date()).get(0);
            Date effectiveDate = DateUtils.addDays(installment.getToDate(), 1);
            smsMsg = ptisMessageSource.getMessage("msg.approveexemption.sms", new String[] { applicantName, assessmentNo,
                    new SimpleDateFormat("dd/MM/yyyy").format(effectiveDate), ApplicationThreadLocals.getMunicipalityName() },
                    null);
        }

        if (StringUtils.isNotBlank(mobileNumber)) {
            messagingService.sendSMS(mobileNumber, smsMsg);
        }

    }

}<|MERGE_RESOLUTION|>--- conflicted
+++ resolved
@@ -92,7 +92,6 @@
 import org.springframework.transaction.annotation.Transactional;
 import org.springframework.ui.Model;
 
-<<<<<<< HEAD
 import java.math.BigDecimal;
 import java.text.SimpleDateFormat;
 import java.util.Date;
@@ -104,10 +103,6 @@
 
 @Service
 @Transactional
-=======
-@Configuration
-@EnableAspectJAutoProxy(proxyTargetClass = true)
->>>>>>> 12371d46
 public class TaxExemptionService extends PersistenceService<PropertyImpl, Long> {
 
     private static final Logger LOGGER = LoggerFactory.getLogger(TaxExemptionService.class);
@@ -187,18 +182,18 @@
         Installment installmentSecondHalf = yearwiseInstMap.get(CURRENTYEAR_SECOND_HALF);
         Date effectiveDate = null;
         /*
-         * While converting an exempted property to non-exempted property, 
+         * While converting an exempted property to non-exempted property,
          * effective date will be the installment from date of the current installment.
-         * Else, effective date will be the starting date of the next installment  
+         * Else, effective date will be the starting date of the next installment
          */
         if(DateUtils.between(new Date(), installmentFirstHalf.getFromDate(), installmentFirstHalf.getToDate())){
-        	if (StringUtils.isNotBlank(taxExemptedReason) && !taxExemptedReason.equals("-1")) 
+        	if (StringUtils.isNotBlank(taxExemptedReason) && !taxExemptedReason.equals("-1"))
         		effectiveDate = installmentSecondHalf.getFromDate();
         	else
         		effectiveDate = installmentFirstHalf.getFromDate();
         }
         else{
-        	if (StringUtils.isNotBlank(taxExemptedReason) && !taxExemptedReason.equals("-1")) 
+        	if (StringUtils.isNotBlank(taxExemptedReason) && !taxExemptedReason.equals("-1"))
         		effectiveDate = DateUtils.addYears(installmentFirstHalf.getFromDate(), 1);
         	else
         		effectiveDate = installmentSecondHalf.getFromDate();
@@ -226,7 +221,7 @@
         basicProperty.setUnderWorkflow(Boolean.TRUE);
         Set<Ptdemand> newPtdemandSet = propertyModel.getPtDemandSet();
         Set<EgDemandDetails> demandDetailSet = new HashSet<EgDemandDetails>();
-        
+
         if (StringUtils.isNotBlank(taxExemptedReason) && !taxExemptedReason.equals("-1")) {
         	//Do not do anything
         }else{
@@ -243,11 +238,11 @@
             }
         	}
         }
-        
+
         for (Ptdemand ptdemand : newPtdemandSet) {
 	    	propertyPerService.applyAuditing(ptdemand.getDmdCalculations());
 	    }
-        
+
         propertyModel.setBasicProperty(basicProperty);
         basicProperty.addProperty(propertyModel);
         transitionWorkFlow(propertyModel, approvalComment, workFlowAction, approvalPosition, additionalRule,
