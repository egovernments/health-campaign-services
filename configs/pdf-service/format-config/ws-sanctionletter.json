--- conflicted
+++ resolved
@@ -212,11 +212,8 @@
                 "columns": [
                   {
                     "width": "100%",
-<<<<<<< HEAD
                     "text": "{{order_meassage8}} {{applicationType}} {{order_meassage9}} {{applicationNumber}} {{order_meassage12}} {{plumberName}}{{order_meassage13}} {{licenceNo}}{{order_meassage14}} {{contactNo}}{{order_meassage10}} {{date}}{{order_meassage11}}",
-=======
                     "text": "{{order_meassage8}} {{applicationType}} {{order_meassage9}} {{applicationNumber}} {{order_meassage10}} {{date}}{{order_meassage11}}",
->>>>>>> 58528685
                     "style": "receipt-value-down"
                   }
                 ],
