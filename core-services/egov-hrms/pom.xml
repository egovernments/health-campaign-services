--- conflicted
+++ resolved
@@ -100,11 +100,7 @@
     <dependency>
       <groupId>org.egov.common</groupId>
       <artifactId>health-services-models</artifactId>
-<<<<<<< HEAD
-      <version>1.0.15-dev-SNAPSHOT</version>
-=======
       <version>1.0.12-SNAPSHOT</version>
->>>>>>> 89e94d40
       <scope>compile</scope>
     </dependency>
   </dependencies>
