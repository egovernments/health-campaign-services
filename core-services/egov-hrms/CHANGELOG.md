# Changelog
All notable changes to this module will be documented in this file.

<<<<<<< HEAD
## 1.3.1 - 2025-03-15

- Upgraded Java version from 8 to 17 and updated pom.xml accordingly.
- Integrated MultiStateInstanceUtil for schema-based multi-tenancy across repository, producer, and query builder layers.
- Added InvalidTenantIdException handling for robust multi-tenant error validation.
- Refactored tests to align with Java 17 and multi-tenant support changes.
- Updated migration script logic for schema support.
- Updated multiple model classes with minor adjustments.
- Updated the persister file to handle multiple schemas.
=======
## 1.3.1 - 2025-06-11
- Added the total Count logic in search based on uuids
- Fixed the PaginationClause
>>>>>>> 8fe879d7

## 1.2.7 - 2024-05-29
- Integrated Boundary v2 functionality
- Individual model copied and replicated to the 2.9 version
- Upgraded Flyway base image version to 10.7.1 for DB Migration

## 1.2.6 - 2024-03-06
- Added client Referenceid to Individual to avoid errors during down sync in APK

## 1.2.5 - 2023-02-02

- Transition from 1.2.5-beta version to 1.2.5 version

## 1.2.5-beta - 2022-03-02
- Added security fix for restricting employee search from citizen role

## 1.2.4 - 2022-01-13
- Updated to log4j2 version 2.17.1

## 1.2.3 - 2021-07-26
 - Fixed RAIN-3056: Able to re-activate employee by selecting the previous date

## 1.2.2 - 2021-05-11
 - VUL-WEB-L008
 - Added @SafeHtml annotaion on string fields
 - Updated POM to add safeHtml validator libraries

## 1.2.1 - 2021-02-26
- Updated domain name in application.properties

## 1.2.0 - 2021-01-12
- Added employee reactivation feature

## 1.1.0 - 2020-05-27

- Upgraded to `tracer:2.0.0-SNAPSHOT`
- Upgraded to `Spring boot 2.2.6`
- Renamed `ReferenceType` enum to `EmployeeDocumentReferenceType`
- Added typescript interface generation plugin

## 1.0.0

- Base version<|MERGE_RESOLUTION|>--- conflicted
+++ resolved
@@ -1,8 +1,7 @@
 # Changelog
 All notable changes to this module will be documented in this file.
 
-<<<<<<< HEAD
-## 1.3.1 - 2025-03-15
+## 1.4.1 - 2025-03-15
 
 - Upgraded Java version from 8 to 17 and updated pom.xml accordingly.
 - Integrated MultiStateInstanceUtil for schema-based multi-tenancy across repository, producer, and query builder layers.
@@ -11,11 +10,10 @@
 - Updated migration script logic for schema support.
 - Updated multiple model classes with minor adjustments.
 - Updated the persister file to handle multiple schemas.
-=======
+
 ## 1.3.1 - 2025-06-11
 - Added the total Count logic in search based on uuids
 - Fixed the PaginationClause
->>>>>>> 8fe879d7
 
 ## 1.2.7 - 2024-05-29
 - Integrated Boundary v2 functionality
