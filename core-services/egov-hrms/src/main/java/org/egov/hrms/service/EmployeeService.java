--- conflicted
+++ resolved
@@ -230,19 +230,10 @@
 			}
 		}
         List <Employee> employees = new ArrayList<>();
-<<<<<<< HEAD
 		EmployeeCountResponse employeeCountResponse=new EmployeeCountResponse();
         if(!((!CollectionUtils.isEmpty(criteria.getRoles()) || !CollectionUtils.isEmpty(criteria.getNames()) || !StringUtils.isEmpty(criteria.getPhone())) && CollectionUtils.isEmpty(criteria.getUuids())))
 			employeeCountResponse = repository.fetchEmployees(criteria, requestInfo);
 		employees=employeeCountResponse.getEmployees();
-=======
-        if(!((!CollectionUtils.isEmpty(criteria.getRoles()) || !CollectionUtils.isEmpty(criteria.getNames()) || !StringUtils.isEmpty(criteria.getPhone())) && CollectionUtils.isEmpty(criteria.getUuids()))) {
-			Map<String, Object> response = repository.fetchEmployees(criteria, requestInfo);
-			// Extract the List<Employee> and total count from the map
-			employees = (List<Employee>) response.get("employees");
-			totalCount = (Long) response.get("totalCount");
-		}
->>>>>>> e319a044
         List<String> uuids = employees.stream().map(Employee :: getUuid).collect(Collectors.toList());
 		if(userChecked)
 			criteria.setTenantId(null);
@@ -265,12 +256,7 @@
             }
 		}
 		return EmployeeResponse.builder().responseInfo(factory.createResponseInfoFromRequestInfo(requestInfo, true))
-<<<<<<< HEAD
 				.employees(employees).count(employeeCountResponse.getCount()).build();
-=======
-				.employees(employees)
-				.totalCount(totalCount).build();
->>>>>>> e319a044
 	}
 	
 	
