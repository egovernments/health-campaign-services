package org.egov.hrms.web.validator;

import java.time.ZoneId;
import java.time.temporal.ChronoUnit;
import java.util.ArrayList;
import java.util.Arrays;
import java.util.Comparator;
import java.util.Date;
import java.util.HashMap;
import java.util.HashSet;
import java.util.List;
import java.util.Map;
import java.util.stream.Collectors;

import com.jayway.jsonpath.JsonPath;
import lombok.extern.slf4j.Slf4j;
import org.apache.commons.lang3.StringUtils;
import org.egov.common.contract.request.RequestInfo;
import org.egov.common.contract.request.Role;
import org.egov.hrms.config.PropertiesManager;
import org.egov.hrms.model.Assignment;
import org.egov.hrms.model.DeactivationDetails;
import org.egov.hrms.model.DepartmentalTest;
import org.egov.hrms.model.EducationalQualification;
import org.egov.hrms.model.Employee;
import org.egov.hrms.model.Jurisdiction;
import org.egov.hrms.model.ReactivationDetails;
import org.egov.hrms.model.ServiceHistory;
import org.egov.hrms.repository.RestCallRepository;
import org.egov.hrms.service.EmployeeService;
import org.egov.hrms.service.MDMSService;
import org.egov.hrms.service.UserService;
import org.egov.hrms.utils.ErrorConstants;
import org.egov.hrms.utils.HRMSConstants;
import org.egov.hrms.utils.HRMSUtils;
import org.egov.hrms.web.contract.EmployeeRequest;
import org.egov.hrms.web.contract.EmployeeResponse;
import org.egov.hrms.web.contract.EmployeeSearchCriteria;
import org.egov.hrms.web.contract.UserResponse;
import org.egov.hrms.web.models.boundary.BoundaryResponse;
import org.egov.mdms.model.MdmsResponse;
import org.egov.tracer.model.CustomException;
import org.springframework.beans.factory.annotation.Autowired;
import org.springframework.stereotype.Service;
import org.springframework.util.CollectionUtils;

import static org.egov.hrms.utils.ErrorConstants.CITIZEN_TYPE_CODE;

@Service
@Slf4j
public class EmployeeValidator {
	
	@Autowired
	private MDMSService mdmsService;

	@Autowired
	private EmployeeService employeeService;

	@Autowired
	private UserService userService;
	
	@Autowired
	private PropertiesManager propertiesManager;

	@Autowired
	private HRMSUtils hrmsUtils;

	@Autowired
	private RestCallRepository restCallRepository;

	/**
	 * Validates employee request for create. Validations include:
	 * 1. Validating MDMS codes
	 * 2. Performing data sanity checks
	 * 
	 * @param request
	 */
	public void validateCreateEmployee(EmployeeRequest request) {
		Map<String, String> errorMap = new HashMap<>();
		validateExistingDuplicates(request ,errorMap);
		validatePassword(request, errorMap);
		if(!CollectionUtils.isEmpty(errorMap.keySet()))
			throw new CustomException(errorMap);
		Map<String, List<String>> boundaryMap = getBoundaryList(request.getRequestInfo(),request.getEmployees().get(0));
		//FIXME hierarchy type has to be validated
		Map<String, List<String>> mdmsData = mdmsService.getMDMSData(request.getRequestInfo(), request.getEmployees().get(0).getTenantId());
		if(!CollectionUtils.isEmpty(mdmsData.keySet())){
			request.getEmployees().stream().forEach(employee -> validateMdmsData(employee, errorMap, mdmsData,boundaryMap));
		}
		if(!CollectionUtils.isEmpty(errorMap.keySet()))
			throw new CustomException(errorMap);
	}

	private void validatePassword(EmployeeRequest request, Map<String, String> errorMap) {
		List<Employee> employees = request.getEmployees();
		if (!propertiesManager.isAutoGeneratePassword()) {
			employees.forEach(employee -> {
				if (StringUtils.isEmpty(employee.getUser().getPassword()))
					errorMap.put(ErrorConstants.HRMS_PASSWORD_REQUIRED, ErrorConstants.HRMS_PASSWORD_REQUIRED_MSG);
			});
		}
	}

	public Map<String, List<String>> getBoundaryList(RequestInfo requestInfo,Employee employee){
		List<String> boundarytList = new ArrayList<>();
		Map<String, List<String>> eachMasterMap = new HashMap<>();
		Map<String, List<String>> masterData = new HashMap<>();
		if(!CollectionUtils.isEmpty(employee.getJurisdictions())){
			for(Jurisdiction jurisdiction: employee.getJurisdictions()){
				if(!boundarytList.contains(jurisdiction.getBoundary()))
					boundarytList.add(jurisdiction.getBoundary());
			}
			if(CollectionUtils.isEmpty(boundarytList))
				boundarytList.add(employee.getTenantId());
		}

		List<MdmsResponse> boundaryResponseList = new ArrayList<>();
//		for(String boundary: boundarytList){
//			MdmsResponse responseLoc = mdmsService.fetchMDMSDataLoc(requestInfo, boundary);
//			BoundaryResponse boundarySearchResponse = serviceRequestClient.fetchResult(
//					new StringBuilder(propertiesManager.getBoundaryServiceHost()
//							+ propertiesManager.getBoundarySearchUrl()
//							+"?limit=" + boundaries.size()
//							+ "&offset=0&tenantId=" + tenantId
//							+ "&codes=" + String.join(",", boundaries)),
//					request.getRequestInfo(),
//					BoundaryResponse.class
//			);
//			if(!CollectionUtils.isEmpty(responseLoc.getMdmsRes()))
//				boundaryResponseList.add(responseLoc);
//		}

		if(!CollectionUtils.isEmpty(boundarytList)) {
			try {
				BoundaryResponse boundarySearchResponse = restCallRepository.fetchResult(
						new StringBuilder(propertiesManager.getBoundaryServiceHost()
								+ propertiesManager.getBoundarySearchUrl()
								+"?limit=" + boundarytList.size()
								+ "&offset=0&tenantId=" + employee.getTenantId()
								+ "&codes=" + String.join(",", boundarytList)),
						requestInfo,
						BoundaryResponse.class
				);
				masterData.put(HRMSConstants.HRMS_MDMS_TENANT_BOUNDARY_CODE, boundarySearchResponse.getBoundary().stream()
						.map(boundary -> boundary.getCode())
						.collect(Collectors.toList())
				);
				log.info("successfully fetch boundary");
			} catch (Exception e) {
				log.error("error while fetching boundary");
<<<<<<< HEAD
=======
				log.error("Error while fetching boundaries from Boundary Service", e);
				throw new CustomException("BOUNDARY_SERVICE_SEARCH_ERROR","Error while fetching boundaries from Boundary Service : " + e.getMessage());
>>>>>>> 2eee1905
			}
		}

		return masterData;
	}
	
	/**
	 * Validates search request. Checks the following:
	 * 1. If a user who doesn't have access to open search is making an open search call.
	 * 
	 * @param requestInfo
	 * @param criteria
	 */
	public void validateSearchRequest(RequestInfo requestInfo, EmployeeSearchCriteria criteria) {
		Map<String, String> errorMap = new HashMap<>();

		if(requestInfo.getUserInfo() != null && requestInfo.getUserInfo().getType().equalsIgnoreCase(CITIZEN_TYPE_CODE) && !CollectionUtils.isEmpty(criteria.getIds()))
			errorMap.put(ErrorConstants.HRMS_INVALID_SEARCH_CITIZEN_CODE, ErrorConstants.HRMS_INVALID_SEARCH_CITIZEN_MSG);

		if(criteria.isCriteriaEmpty(criteria)) {
			String[] roles = propertiesManager.getOpenSearchEnabledRoles().split(",");
			List<String> reqroles = requestInfo.getUserInfo().getRoles().stream().map(Role::getCode).collect(Collectors.toList());
			boolean check = false;
			for(String role : reqroles) {
				if(Arrays.asList(roles).contains(role)) {
					check = true;
					break;
				}
			}
			if(!check) {
				errorMap.put(ErrorConstants.HRMS_INVALID_SEARCH_REQ_CODE, ErrorConstants.HRMS_INVALID_SEARCH_REQ_MSG);
			}
		}
		if(null != criteria.getAsOnDate()) {
			if(CollectionUtils.isEmpty(criteria.getDepartments()) || CollectionUtils.isEmpty(criteria.getDesignations()))
				errorMap.put(ErrorConstants.HRMS_INVALID_SEARCH_AOD_CODE, ErrorConstants.HRMS_INVALID_SEARCH_AOD_MSG);
		}

        if(!CollectionUtils.isEmpty( criteria.getRoles()) && StringUtils.isEmpty(criteria.getTenantId())) {
            errorMap.put(ErrorConstants.HRMS_INVALID_SEARCH_ROLES_CODE, ErrorConstants.HRMS_INVALID_SEARCH_ROLES_MSG);
        }

        if((!StringUtils.isEmpty(criteria.getPhone()) || !CollectionUtils.isEmpty(criteria.getNames())) &&
				StringUtils.isEmpty(criteria.getTenantId())) {
			errorMap.put(ErrorConstants.HRMS_INVALID_SEARCH_USER_CODE, ErrorConstants.HRMS_INVALID_SEARCH_USER_MSG);
		}
		if(!CollectionUtils.isEmpty(errorMap.keySet()))
			throw new CustomException(errorMap);
	}

	/**
	 * Checks if the employee being created is duplicate with the following:
	 * 1. Validating mobile number
	 * 2. Validating username
	 * 
	 * @param request
	 * @param errorMap
	 */
	private void validateExistingDuplicates(EmployeeRequest request, Map<String, String> errorMap) {
		List<Employee> employees = request.getEmployees();
		validateDataUniqueness(employees,errorMap);
        validateUserMobile(employees,errorMap,request.getRequestInfo());
        validateUserName(employees,errorMap,request.getRequestInfo());
	}

	/**
	 * Checks duplicate occurance of mobileNumber and code for bulk request
	 *
	 * @param employees
	 * @param errorMap
	 */
	private void validateDataUniqueness(List<Employee> employees, Map<String, String> errorMap) {
		HashSet < String> codes = new HashSet<>();
		employees.forEach(employee -> {
			if(null != employee.getCode()){
				if (codes.contains(employee.getCode()))
					errorMap.put(ErrorConstants.HRMS_BULK_CREATE_DUPLICATE_EMPCODE_CODE,ErrorConstants.HRMS_BULK_CREATE_DUPLICATE_EMPCODE_MSG);
				else
					codes.add(employee.getCode());
			}
		});
	}

	/**
	 * Checks if the mobile number used in the request is duplicate.
	 * 
	 * @param employees
	 * @param errorMap
	 * @param requestInfo
	 */
    private void validateUserMobile(List<Employee> employees, Map<String, String> errorMap, RequestInfo requestInfo) {
		HashSet < String> mobileNos = new HashSet<>();
        employees.forEach(employee -> {
			boolean autoGenerateMobileNumber = employee.getUser().getMobileNumber() == null ||
					employee.getUser().getMobileNumber().isEmpty();
			int maxRetryCount = 5;
			if (autoGenerateMobileNumber) {
				int retryCount = 0;
				String generatedMobileNumber = hrmsUtils.generateMobileNumber();
				while ((retryCount < maxRetryCount) && mobileNos.contains(generatedMobileNumber)) {
					generatedMobileNumber = hrmsUtils.generateMobileNumber();
					retryCount++;
				}
				employee.getUser().setMobileNumber(generatedMobileNumber);
			}
			if(mobileNos.contains(employee.getUser().getMobileNumber()))
				errorMap.put(ErrorConstants.HRMS_BULK_CREATE_DUPLICATE_MOBILE_CODE, ErrorConstants.HRMS_BULK_CREATE_DUPLICATE_MOBILE_MSG );
			else
				mobileNos.add(employee.getUser().getMobileNumber());
			Map<String, Object> userSearchCriteria = new HashMap<>();
			userSearchCriteria.put(HRMSConstants.HRMS_USER_SERACH_CRITERIA_USERTYPE_CODE, HRMSConstants.HRMS_USER_SERACH_CRITERIA_USERTYPE);
			userSearchCriteria.put(HRMSConstants.HRMS_USER_SEARCH_CRITERA_TENANTID,employee.getTenantId());
			userSearchCriteria.put(HRMSConstants.HRMS_USER_SEARCH_CRITERA_MOBILENO,employee.getUser().getMobileNumber());
			UserResponse userResponse = userService.getUser(requestInfo, userSearchCriteria);
			if (autoGenerateMobileNumber && !CollectionUtils.isEmpty(userResponse.getUser())) {
				int retryCount = 0;
				String generatedMobileNumber = hrmsUtils.generateMobileNumber();
				while ((retryCount < maxRetryCount) && !CollectionUtils.isEmpty(userResponse.getUser())) {
					userSearchCriteria.put(HRMSConstants.HRMS_USER_SEARCH_CRITERA_MOBILENO,generatedMobileNumber);
					userResponse = userService.getUser(requestInfo, userSearchCriteria);
					retryCount++;
				}
				employee.getUser().setMobileNumber(generatedMobileNumber);
			}
            if(!CollectionUtils.isEmpty(userResponse.getUser())){
                errorMap.put(ErrorConstants.HRMS_USER_EXIST_MOB_CODE,
                		ErrorConstants.HRMS_USER_EXIST_MOB_MSG);
            }
        });
    }

    /**
     * Checks if the username is duplicate
     * 
     * @param employees
     * @param errorMap
     * @param requestInfo
     */
    private void validateUserName(List<Employee> employees, Map<String, String> errorMap, RequestInfo requestInfo) {
        employees.forEach(employee -> {
            if(!StringUtils.isEmpty(employee.getCode())){
				Map<String, Object> userSearchCriteria = new HashMap<>();
				userSearchCriteria.put(HRMSConstants.HRMS_USER_SERACH_CRITERIA_USERTYPE_CODE, HRMSConstants.HRMS_USER_SERACH_CRITERIA_USERTYPE);
				userSearchCriteria.put(HRMSConstants.HRMS_USER_SEARCH_CRITERA_TENANTID,employee.getTenantId());
				userSearchCriteria.put(HRMSConstants.HRMS_USER_SEARCH_CRITERA_USERNAME,employee.getCode());
				UserResponse userResponse = userService.getUser(requestInfo, userSearchCriteria);
				if(!CollectionUtils.isEmpty(userResponse.getUser())){
                    errorMap.put(ErrorConstants.HRMS_USER_EXIST_USERNAME_CODE,
                    		ErrorConstants.HRMS_USER_EXIST_USERNAME_MSG);
                }
            }
        });
    }

    /**
     * Validates MDMS codes of the request.
     * 
     * @param employee
     * @param errorMap
     * @param mdmsData
     */
	private void validateMdmsData(Employee employee, Map<String, String> errorMap, Map<String, List<String>> mdmsData, Map<String, List<String>> boundaryMap) {
		validateEmployee(employee, errorMap, mdmsData);
		validateAssignments(employee, errorMap, mdmsData);
		validateServiceHistory(employee, errorMap, mdmsData);
//		validateJurisdicton(employee, errorMap, mdmsData, boundaryMap);
		validateEducationalDetails(employee, errorMap, mdmsData);
		validateDepartmentalTest(employee, errorMap, mdmsData);
	}


	/**
	 * Performs checks for maintaining data consistency
	 *  @param employee
	 * @param errorMap
	 * @param mdmsData
	 * @param existingEmp
	 * @param requestInfo
	 */
	public void validateDataConsistency(Employee employee, Map<String, String> errorMap, Map<String, List<String>> mdmsData, Employee existingEmp, RequestInfo requestInfo) {
		validateUserData(existingEmp,employee,errorMap, requestInfo);
		validateConsistencyAssignment(existingEmp,employee,errorMap);
		validateConsistencyJurisdiction(existingEmp,employee,errorMap);
		validateConsistencyDepartmentalTest(existingEmp,employee,errorMap);
		validateConsistencyEducationalDetails(existingEmp,employee,errorMap);
		validateConsistencyServiceHistory(existingEmp, employee, errorMap);
		validateConsistencyEmployeeDocument(existingEmp, employee, errorMap);
		validateConsistencyDeactivationDetails(existingEmp, employee, errorMap);
		if(!employee.getIsActive())
			validateDeactivationDetails(existingEmp, employee, errorMap, mdmsData);
		if(employee.getIsActive() && employee.getReActivateEmployee())
			validateReactivationDetails(existingEmp, employee, errorMap, mdmsData);
	}

	/**
	 * Check whether employee code has changed
	 * @param existingEmp
	 * @param employee
	 * @param errorMap
	 * @param requestInfo
	 */
	private void validateUserData(Employee existingEmp, Employee employee, Map<String, String> errorMap, RequestInfo requestInfo) {
		if(!employee.getCode().equals(existingEmp.getCode()))
			errorMap.put(ErrorConstants.HRMS_UPDATE_EMPLOYEE_CODE_CHANGE_CODE,ErrorConstants.HRMS_UPDATE_EMPLOYEE_CODE_CHANGE_MSG);
		if(!employee.getUser().getMobileNumber().equals(existingEmp.getUser().getMobileNumber())){
			Map<String, Object> userSearchCriteria = new HashMap<>();
			userSearchCriteria.put(HRMSConstants.HRMS_USER_SERACH_CRITERIA_USERTYPE_CODE, HRMSConstants.HRMS_USER_SERACH_CRITERIA_USERTYPE);
			userSearchCriteria.put(HRMSConstants.HRMS_USER_SEARCH_CRITERA_TENANTID,employee.getTenantId());
			userSearchCriteria.put(HRMSConstants.HRMS_USER_SEARCH_CRITERA_MOBILENO,employee.getUser().getMobileNumber());
			UserResponse userResponse = userService.getUser(requestInfo, userSearchCriteria);
			if(!CollectionUtils.isEmpty(userResponse.getUser())){
				if(!employee.getUser().getUuid().equals(userResponse.getUser().get(0).getUuid())){
					errorMap.put(ErrorConstants.HRMS_UPDATE_EXISTING_MOBNO_CODE,ErrorConstants.HRMS_UPDATE_EXISTING_MOBNO_MSG);
				}
			}


		}

	}

	/**
	 * Checks the following:
	 * 1. Whether the mobile number is valid
	 * 2. Whether the roles are valid
	 * 3. Whether the employee status mentioned is valid.
	 * 4. Whether the employee type mentioned is valid
	 * 5. Whether the date of appointment of the employee is valid.
	 * 
	 * @param employee
	 * @param errorMap
	 * @param mdmsData
	 */
	private void validateEmployee(Employee employee, Map<String, String> errorMap, Map<String, List<String>> mdmsData) {

		if(employee.getUser().getMobileNumber().length() != 10 && employee.getUser().getMobileNumber().length() != 9) {
			errorMap.put(ErrorConstants.HRMS_INVALID_MOB_NO_CODE, ErrorConstants.HRMS_INVALID_MOB_NO_MSG);
		}
		
		if(CollectionUtils.isEmpty(employee.getUser().getRoles()))
			errorMap.put(ErrorConstants.HRMS_MISSING_ROLES_CODE, ErrorConstants.HRMS_INVALID_ROLES_MSG);
		else {
			for(org.egov.hrms.model.Role role: employee.getUser().getRoles()) {
				if(!mdmsData.get(HRMSConstants.HRMS_MDMS_ROLES_CODE).contains(role.getCode()))
					errorMap.put(ErrorConstants.HRMS_INVALID_ROLE_CODE, ErrorConstants.HRMS_INVALID_ROLE_MSG );
			}
		}
		/*if(!mdmsData.get(HRMSConstants.HRMS_MDMS_EMP_STATUS_CODE).contains(employee.getEmployeeStatus()))
			errorMap.put(ErrorConstants.HRMS_INVALID_EMP_STATUS_CODE, ErrorConstants.HRMS_INVALID_EMP_STATUS_MSG);*/
		if(!mdmsData.get(HRMSConstants.HRMS_MDMS_EMP_TYPE_CODE).contains(employee.getEmployeeType()))
			errorMap.put(ErrorConstants.HRMS_INVALID_EMP_TYPE_CODE, ErrorConstants.HRMS_INVALID_EMP_TYPE_MSG);
		if(null != employee.getDateOfAppointment() && employee.getDateOfAppointment() > new Date().getTime())
			errorMap.put(ErrorConstants.HRMS_INVALID_DATE_OF_APPOINTMENT_CODE, ErrorConstants.HRMS_INVALID_DATE_OF_APPOINTMENT_MSG);
		if(null != employee.getUser().getDob()) {
			if(employee.getUser().getDob() >= new Date().getTime())
				errorMap.put(ErrorConstants.HRMS_INVALID_DOB_CODE, ErrorConstants.HRMS_INVALID_DOB_MSG);
			if(null != employee.getDateOfAppointment() && employee.getDateOfAppointment() < employee.getUser().getDob())
				errorMap.put(ErrorConstants.HRMS_INVALID_DATE_OF_APPOINTMENT_DOB_CODE, ErrorConstants.HRMS_INVALID_DATE_OF_APPOINTMENT_DOB_MSG);
		}
	}
	
	/**
	 * Checks the following:
	 * 1. If there is more than one current assignment.
	 * 2. if period of assignment of any of the assignments overlap with that of others.
	 * 3. if the Department code is valid
	 * 4. If the Designation code is valid
	 * 5. If the assignment dates are valid
	 * 
	 * @param employee
	 * @param errorMap
	 * @param mdmsData
	 */
	private void validateAssignments(Employee employee, Map<String, String> errorMap, Map<String, List<String>> mdmsData) {
		if (employee.getAssignments() != null && !employee.getAssignments().isEmpty()) {
			List<Assignment> currentAssignments = employee.getAssignments().stream().filter(assignment -> assignment.getIsCurrentAssignment()).collect(Collectors.toList());
			if (currentAssignments.size() != 1) {
				errorMap.put(ErrorConstants.HRMS_INVALID_CURRENT_ASSGN_CODE, ErrorConstants.HRMS_INVALID_CURRENT_ASSGN_MSG);
			}
			employee.getAssignments().sort(new Comparator<Assignment>() {
				@Override
				public int compare(Assignment assignment1, Assignment assignment2) {
					return assignment1.getFromDate().compareTo(assignment2.getFromDate());
				}
			});
			int length = employee.getAssignments().size();
			boolean overlappingCheck = false;
			for (int i = 0; i < length - 1; i++) {
				if (null != employee.getAssignments().get(i).getToDate() && employee.getAssignments().get(i).getToDate() > employee.getAssignments().get(i + 1).getFromDate())
					overlappingCheck = true;
			}
			if (overlappingCheck)
				errorMap.put(ErrorConstants.HRMS_OVERLAPPING_ASSGN_CODE, ErrorConstants.HRMS_OVERLAPPING_ASSGN_MSG);

			for (Assignment assignment : employee.getAssignments()) {
				if (!assignment.getIsCurrentAssignment() && !CollectionUtils.isEmpty(currentAssignments) && null != assignment.getToDate() && currentAssignments.get(0).getFromDate() < assignment.getToDate())
					errorMap.put(ErrorConstants.HRMS_OVERLAPPING_ASSGN_CURRENT_CODE, ErrorConstants.HRMS_OVERLAPPING_ASSGN_CURRENT_MSG);
				if (!mdmsData.get(HRMSConstants.HRMS_MDMS_DEPT_CODE).contains(assignment.getDepartment()))
					errorMap.put(ErrorConstants.HRMS_INVALID_DEPT_CODE, ErrorConstants.HRMS_INVALID_DEPT_MSG);
				/*if (!assignment.getDesignation().equalsIgnoreCase("undefined") &&
						!mdmsData.get(HRMSConstants.HRMS_MDMS_DESG_CODE).contains(assignment.getDesignation()))
					errorMap.put(ErrorConstants.HRMS_INVALID_DESG_CODE, ErrorConstants.HRMS_INVALID_DESG_MSG);*/
				if (assignment.getIsCurrentAssignment() && null != assignment.getToDate())
					errorMap.put(ErrorConstants.HRMS_INVALID_ASSIGNMENT_CURRENT_TO_DATE_CODE, ErrorConstants.HRMS_INVALID_ASSIGNMENT_CURRENT_TO_DATE_MSG);
				if (!assignment.getIsCurrentAssignment() && null == assignment.getToDate())
					errorMap.put(ErrorConstants.HRMS_INVALID_ASSIGNMENT_NON_CURRENT_TO_DATE_CODE, ErrorConstants.HRMS_INVALID_ASSIGNMENT_NON_CURRENT_TO_DATE_MSG);
				if (null != assignment.getToDate() && assignment.getFromDate() > assignment.getToDate())
					errorMap.put(ErrorConstants.HRMS_INVALID_ASSIGNMENT_PERIOD_CODE, ErrorConstants.HRMS_INVALID_ASSIGNMENT_PERIOD_MSG);
				if (employee.getUser().getDob() != null)
					if (assignment.getFromDate() < employee.getUser().getDob() || (null != assignment.getToDate() && assignment.getToDate() < employee.getUser().getDob()))
						errorMap.put(ErrorConstants.HRMS_INVALID_ASSIGNMENT_DATES_CODE, ErrorConstants.HRMS_INVALID_ASSIGNMENT_DATES_MSG);
				if (null != employee.getDateOfAppointment() && assignment.getFromDate() < employee.getDateOfAppointment())
					errorMap.put(ErrorConstants.HRMS_INVALID_ASSIGNMENT_DATES_APPOINTMENT_CODE, ErrorConstants.HRMS_INVALID_ASSIGNMENT_DATES_APPOINTMENT_MSG);

			}
		}
		
	}

	/**
	 * Checks the follwing:
	 * 1. If the status of service is valid.
	 * 2. If the service period is valid.
	 * 3. If the service dates is valid.
	 * 4. If there is more than 1 current Positions.
	 * 5. If service end date is null for current position
	 * 
	 * @param employee
	 * @param errorMap
	 * @param mdmsData
	 */
	private void validateServiceHistory(Employee employee, Map<String, String> errorMap, Map<String, List<String>> mdmsData) {
		if(!CollectionUtils.isEmpty(employee.getServiceHistory())){
			List<ServiceHistory> currentService = employee.getServiceHistory().stream().filter(serviceHistory -> null!= serviceHistory.getIsCurrentPosition() && serviceHistory.getIsCurrentPosition()).collect(Collectors.toList());
			if(currentService.size() > 1){
				errorMap.put(ErrorConstants.HRMS_INVALID_CURRENT_SERVICE_CODE, ErrorConstants.HRMS_INVALID_CURRENT_SERVICE_MSG);
			}
			for(ServiceHistory history: employee.getServiceHistory()) {
				if( (null== history.getIsCurrentPosition() || !history.getIsCurrentPosition()) && !CollectionUtils.isEmpty(currentService) && null != currentService.get(0).getServiceFrom() && null != history.getServiceTo() && currentService.get(0).getServiceFrom()<history.getServiceTo() )
					errorMap.put(ErrorConstants.HRMS_OVERLAPPING_SERVICEHISTORY_CURRENT_CODE, ErrorConstants.HRMS_OVERLAPPING_SERVICEHISTORY_CURRENT_MSG);
				if( null!= history.getIsCurrentPosition() && history.getIsCurrentPosition() && null != history.getServiceTo())
					errorMap.put(ErrorConstants.HRMS_INVALID_SERVICE_CURRENT_TO_DATE_CODE,ErrorConstants.HRMS_INVALID_SERVICE_CURRENT_TO_DATE_MSG);
				if((null == history.getIsCurrentPosition() || !history.getIsCurrentPosition()) && null == history.getServiceTo())
					errorMap.put(ErrorConstants.HRMS_INVALID_SERVICE_NON_CURRENT_TO_DATE_CODE,ErrorConstants.HRMS_INVALID_SERVICE_NON_CURRENT_TO_DATE_MSG);
				if(!StringUtils.isEmpty(history.getServiceStatus()) && !mdmsData.get(HRMSConstants.HRMS_MDMS_EMP_STATUS_CODE).contains(history.getServiceStatus()))
					errorMap.put(ErrorConstants.HRMS_INVALID_SERVICE_STATUS_CODE, ErrorConstants.HRMS_INVALID_SERVICE_STATUS_MSG);
				if( (null != history.getServiceFrom() &&  history.getServiceFrom() > new Date().getTime()) || (null != history.getServiceTo() && history.getServiceTo() > new Date().getTime())
						|| (null != history.getServiceFrom() && null != history.getServiceTo() && history.getServiceFrom() > history.getServiceTo()))
					errorMap.put(ErrorConstants.HRMS_INVALID_SERVICE_PERIOD_CODE, ErrorConstants.HRMS_INVALID_SERVICE_PERIOD_MSG);
				if(employee.getUser().getDob()!=null )
					if((null != history.getServiceFrom() && history.getServiceFrom() < employee.getUser().getDob()) || (null != history.getServiceTo() && history.getServiceTo() < employee.getUser().getDob()))
						errorMap.put(ErrorConstants.HRMS_INVALID_SERVICE_DATES_CODE, ErrorConstants.HRMS_INVALID_SERVICE_DATES_MSG);
			}
		}
	}
	
	/**
	 * Checks the following:
	 * 1. If the qualification is valid.
	 * 2. If the specialization provided is valid.
	 * 3. If the year of passing is valid.
	 * 
	 * @param employee
	 * @param errorMap
	 * @param mdmsData
	 */
	private void validateEducationalDetails(Employee employee, Map<String, String> errorMap, Map<String, List<String>> mdmsData) {
		if(!CollectionUtils.isEmpty(employee.getEducation())){
			for(EducationalQualification education : employee.getEducation()) {
				if(null!= education.getQualification() && !mdmsData.get(HRMSConstants.HRMS_MDMS_QUALIFICATION_CODE).contains(education.getQualification()))
					errorMap.put(ErrorConstants.HRMS_INVALID_QUALIFICATION_CODE, ErrorConstants.HRMS_INVALID_QUALIFICATION_MSG);
				if(null != education.getStream() && !mdmsData.get(HRMSConstants.HRMS_MDMS_STREAMS_CODE).contains(education.getStream()))
					errorMap.put(ErrorConstants.HRMS_INVALID_EDUCATIONAL_STREAM_CODE, ErrorConstants.HRMS_INVALID_EDUCATIONAL_STREAM_MSG);
				if(null != education.getYearOfPassing() && education.getYearOfPassing() > new Date().getTime()){
					errorMap.put(ErrorConstants.HRMS_INVALID_EDUCATIONAL_PASSING_YEAR_CODE, ErrorConstants.HRMS_INVALID_EDUCATIONAL_PASSING_YEAR_MSG);
				}
			}
		}
	}

	/**
	 * 1. Checks if there is atleast 1 active jurisdiction
	 * 2. If hierarchy is valid
	 * 3. If boundaryType is valid
	 * 4. If boundary is valid
	 *
	 * @param employee
	 * @param errorMap
	 * @param mdmsData
	 */
	private void validateJurisdicton(Employee employee, Map<String, String> errorMap, Map<String, List<String>> mdmsData,Map<String, List<String>> boundaryMap) {
		if(CollectionUtils.isEmpty(employee.getJurisdictions().stream().filter(jurisdiction -> null == jurisdiction.getIsActive() || jurisdiction.getIsActive() &&  jurisdiction.getIsActive() ).collect(Collectors.toList()))){
			errorMap.put(ErrorConstants.HRMS_INVALID_JURISDICTION_ACTIIEV_NULL_CODE,ErrorConstants.HRMS_INVALID_JURISDICTION_ACTIIEV_NULL_MSG);
		}
		for(Jurisdiction jurisdiction: employee.getJurisdictions()) {
				String hierarchy_type_path = String.format(HRMSConstants.HRMS_TENANTBOUNDARY_HIERARCHY_JSONPATH,jurisdiction.getBoundary());
				String boundary_type_path = String.format(HRMSConstants.HRMS_TENANTBOUNDARY_BOUNDARY_TYPE_JSONPATH,jurisdiction.getHierarchy(),jurisdiction.getBoundary());
				String boundary_value_path = String.format(HRMSConstants.HRMS_TENANTBOUNDARY_BOUNDARY_VALUE_JSONPATH,jurisdiction.getHierarchy(),jurisdiction.getBoundary());
				List<String>  hierarchyTypes = JsonPath.read(boundaryMap,hierarchy_type_path);
				List <String> boundaryTypes = JsonPath.read(boundaryMap,boundary_type_path);
				List <String> boundaryValues = JsonPath.read(boundaryMap,boundary_value_path);
				if(!hierarchyTypes.contains(jurisdiction.getHierarchy()))
					errorMap.put(ErrorConstants.HRMS_INVALID_JURISDICTION_HEIRARCHY_CODE, ErrorConstants.HRMS_INVALID_JURISDICTION_HEIRARCHY_MSG);
				if(!boundaryTypes.contains(jurisdiction.getBoundaryType()))
					errorMap.put(ErrorConstants.HRMS_INVALID_JURISDICTION_BOUNDARY_TYPE_CODE, ErrorConstants.HRMS_INVALID_JURISDICTION_BOUNDARY_TYPE_MSG);
				if(!boundaryValues.contains(jurisdiction.getBoundary()))
					errorMap.put(ErrorConstants.HRMS_INVALID_JURISDICTION_BOUNDARY_CODE, ErrorConstants.HRMS_INVALID_JURISDICTION_BOUNDARY_MSG);
			}


	}


	/**
	 * Checks the follwing:
	 * 1. If the dept test is valid.
	 * 2. If the year of passing is valid.
	 * 
	 * @param employee
	 * @param errorMap
	 * @param mdmsData
	 */
	private void validateDepartmentalTest(Employee employee, Map<String, String> errorMap, Map<String, List<String>> mdmsData) {
		if(!CollectionUtils.isEmpty(employee.getTests())) {
			for (DepartmentalTest test : employee.getTests()) {
				if (null!=test.getTest() && !mdmsData.get(HRMSConstants.HRMS_MDMS_DEPT_TEST_CODE).contains(test.getTest()))
					errorMap.put(ErrorConstants.HRMS_INVALID_DEPARTMENTAL_TEST_CODE, ErrorConstants.HRMS_INVALID_DEPARTMENTAL_TEST_MSG );
				if (null!= test.getYearOfPassing() && test.getYearOfPassing() > new Date().getTime()) {
					errorMap.put(ErrorConstants.HRMS_INVALID_DEPARTMENTAL_TEST_PASSING_YEAR_CODE, ErrorConstants.HRMS_INVALID_DEPARTMENTAL_TEST_PASSING_YEAR_MSG);
				}

			}
		}
	}

	/**
	 * Validates if the deactivation details are provided every time an employee is deactivated.
	 *  @param existingEmp
	 * @param updatedEmployeeData
	 * @param errorMap
	 * @param mdmsData
	 */
	private void validateDeactivationDetails(Employee existingEmp, Employee updatedEmployeeData, Map<String, String> errorMap, Map<String, List<String>> mdmsData){
		if(!CollectionUtils.isEmpty(updatedEmployeeData.getDeactivationDetails())) {
			Date date = new Date();
			Date  currentDateStartTime = Date.from(date.toInstant().atZone(ZoneId.systemDefault())
					.truncatedTo(ChronoUnit.DAYS).toInstant());
			for (DeactivationDetails deactivationDetails : updatedEmployeeData.getDeactivationDetails()) {
				if (deactivationDetails.getId()==null){
					if(updatedEmployeeData.getIsActive()){
						errorMap.put(ErrorConstants.HRMS_INVALID_DEACT_REQUEST_CODE, ErrorConstants.HRMS_INVALID_DEACT_REQUEST_MSG);
					}
				}
				if(deactivationDetails.getEffectiveFrom() > new Date().getTime())
					errorMap.put(ErrorConstants.HRMS_UPDATE_DEACT_DETAILS_INCORRECT_EFFECTIVEFROM_CODE, ErrorConstants.HRMS_UPDATE_DEACT_DETAILS_INCORRECT_EFFECTIVEFROM_MSG);

				if(deactivationDetails.getEffectiveFrom() < currentDateStartTime.getTime())
					errorMap.put(ErrorConstants.HRMS_UPDATE_DEACT_DETAILS_INCORRECT_EFFECTIVEFROM_CODE, ErrorConstants.HRMS_UPDATE_DEACT_DETAILS_INCORRECT_EFFECTIVEFROM_MSG);

				if (! mdmsData.get(HRMSConstants.HRMS_MDMS_DEACT_REASON_CODE).contains(deactivationDetails.getReasonForDeactivation()))
					errorMap.put(ErrorConstants.HRMS_INVALID_DEACT_REASON_CODE, ErrorConstants.HRMS_INVALID_DEACT_REASON_MSG);
			}
		}
	}

	private void validateReactivationDetails(Employee existingEmp, Employee updatedEmployeeData, Map<String, String> errorMap, Map<String, List<String>> mdmsData){
		if(!CollectionUtils.isEmpty(updatedEmployeeData.getReactivationDetails())) {
			for (ReactivationDetails reactivationDetails : updatedEmployeeData.getReactivationDetails()) {
				Boolean isValidDetails = existingEmp.getDeactivationDetails().get(0).getEffectiveFrom() <= reactivationDetails.getEffectiveFrom()
										 && reactivationDetails.getEffectiveFrom() <= new Date().getTime();
				if(!isValidDetails)
					errorMap.put(ErrorConstants.HRMS_UPDATE_REACT_DETAILS_INCORRECT_EFFECTIVEFROM_CODE, ErrorConstants.HRMS_UPDATE_REACT_DETAILS_INCORRECT_EFFECTIVEFROM_MSG);

			}
		}
	}
	
	/**
	 * Validates the employee request for update. Validates the following:
	 * 1. MDMS codes in the request
	 * 2. Performs data consistency checks.
	 * 
	 * @param request
	 */
	public void validateUpdateEmployee(EmployeeRequest request) {
		Map<String, String> errorMap = new HashMap<>();
		Map<String, List<String>> boundaryMap = getBoundaryList(request.getRequestInfo(),request.getEmployees().get(0));
		Map<String, List<String>> mdmsData = mdmsService.getMDMSData(request.getRequestInfo(), request.getEmployees().get(0).getTenantId());
		List <String> uuidList = request.getEmployees().stream().map(Employee :: getUuid).collect(Collectors.toList()); 
		EmployeeResponse existingEmployeeResponse = employeeService.search(EmployeeSearchCriteria.builder().uuids(uuidList)
				.tenantId(request.getEmployees().get(0).getTenantId())
				.build(),request.getRequestInfo());
		List <Employee> existingEmployees = existingEmployeeResponse.getEmployees();
		for(Employee employee: request.getEmployees()){
			if(validateEmployeeForUpdate(employee, errorMap)){
				if(!existingEmployees.isEmpty()){
				Employee existingEmp = existingEmployees.stream().filter(existingEmployee -> existingEmployee.getUuid().equals(employee.getUuid())).findFirst().get();
				validateDataConsistency(employee, errorMap, mdmsData, existingEmp, request.getRequestInfo());
				}
				else
					errorMap.put(ErrorConstants.HRMS_UPDATE_EMPLOYEE_NOT_EXIST_CODE, ErrorConstants.HRMS_UPDATE_EMPLOYEE_NOT_EXIST_MSG);
			}
			validateMdmsData(employee, errorMap, mdmsData,boundaryMap);
		}
		if(!CollectionUtils.isEmpty(errorMap.keySet())) {	
			throw new CustomException(errorMap);
		}


	}

	/**
	 * Checks if the ID, UUID and Code are present in the update request
	 * 
	 * @param employee
	 * @param errorMap
	 * @return
	 */
	private boolean validateEmployeeForUpdate(Employee employee, Map<String, String> errorMap) {
		boolean isvalid = true;
		if(employee.getId() == null){
			errorMap.put(ErrorConstants.HRMS_UPDATE_NULL_ID_CODE, ErrorConstants.HRMS_UPDATE_NULL_ID_MSG);
			isvalid=false;
		}
		if(StringUtils.isEmpty(employee.getCode())){
			errorMap.put(ErrorConstants.HRMS_UPDATE_NULL_CODE_CODE, ErrorConstants.HRMS_UPDATE_NULL_CODE_MSG);
			isvalid=false;
		}
		if(StringUtils.isEmpty(employee.getUuid())){
			errorMap.put(ErrorConstants.HRMS_UPDATE_NULL_UUID_CODE, ErrorConstants.HRMS_UPDATE_NULL_UUID_MSG);
			isvalid=false;
		}

		return isvalid;

	}

	/**
	 * Juridictions once created in the system cannot be deleted, they can however be changed. Validates that condition
	 * 
	 * @param existingEmp
	 * @param updatedEmployeeData
	 * @param errorMap
	 */
	private void validateConsistencyJurisdiction(Employee existingEmp, Employee updatedEmployeeData, Map<String, String> errorMap) {
		boolean check =
				updatedEmployeeData.getJurisdictions().stream()
						.map(jurisdiction -> jurisdiction.getId())
						.collect(Collectors.toList())
						.containsAll(existingEmp.getJurisdictions().stream()
								.map(jurisdiction -> jurisdiction.getId())
								.collect(Collectors.toList()));
		if(!check){
			errorMap.put(ErrorConstants.HRMS_UPDATE_JURISDICTION_INCOSISTENT_CODE, ErrorConstants.HRMS_UPDATE_JURISDICTION_INCOSISTENT_MSG);
		}

	}
	
	/**
	 * Assignments once created in the system cannot be deleted, they can however be changed. Validates that condition
	 *
	 * @param existingEmp
	 * @param updatedEmployeeData
	 * @param errorMap
	 */
	private void validateConsistencyAssignment(Employee existingEmp, Employee updatedEmployeeData, Map<String, String> errorMap) {
		if (updatedEmployeeData.getAssignments() != null && existingEmp.getAssignments() != null) {
			boolean check =
					updatedEmployeeData.getAssignments().stream()
							.map(assignment -> assignment.getId())
							.collect(Collectors.toList())
							.containsAll(existingEmp.getAssignments().stream()
									.map(assignment -> assignment.getId())
									.collect(Collectors.toList()));
			if (!check) {
				errorMap.put(ErrorConstants.HRMS_UPDATE_ASSIGNEMENT_INCOSISTENT_CODE, ErrorConstants.HRMS_UPDATE_ASSIGNEMENT_INCOSISTENT_MSG);
			}
		}
	}

	/**
	 * Dept Test details once created in the system cannot be deleted, they can however be changed. Validates that condition
	 * @param existingEmp
	 * @param updatedEmployeeData
	 * @param errorMap
	 */
	private void validateConsistencyDepartmentalTest(Employee existingEmp, Employee updatedEmployeeData, Map<String, String> errorMap){
		if(!CollectionUtils.isEmpty(updatedEmployeeData.getTests())){
			boolean check =
					updatedEmployeeData.getTests().stream()
							.map(test -> test.getId())
							.collect(Collectors.toList())
							.containsAll(existingEmp.getTests().stream()
									.map(test -> test.getId())
									.collect(Collectors.toList()));
			if(!check){
				errorMap.put(ErrorConstants.HRMS_UPDATE_TESTS_INCOSISTENT_CODE, ErrorConstants.HRMS_UPDATE_TESTS_INCOSISTENT_MSG);
			}
		}

	}

	/**
	 * Education Details once created in the system cannot be deleted, they can however be changed. Validates that condition
	 * 
	 * @param existingEmp
	 * @param updatedEmployeeData
	 * @param errorMap
	 */
	private void validateConsistencyEducationalDetails(Employee existingEmp, Employee updatedEmployeeData, Map<String, String> errorMap){
		if(!CollectionUtils.isEmpty(updatedEmployeeData.getEducation())){
			boolean check =
					updatedEmployeeData.getEducation().stream()
							.map(educationalQualification -> educationalQualification.getId())
							.collect(Collectors.toList())
							.containsAll(existingEmp.getEducation().stream()
									.map(educationalQualification -> educationalQualification.getId())
									.collect(Collectors.toList()));
			if(!check){
				errorMap.put(ErrorConstants.HRMS_UPDATE_EDUCATION_INCOSISTENT_CODE, ErrorConstants.HRMS_UPDATE_EDUCATION_INCOSISTENT_MSG);
			}
		}
	}

	/**
	 * Service History once created in the system cannot be deleted, they can however be changed. Validates that condition
	 * 
	 * @param existingEmp
	 * @param updatedEmployeeData
	 * @param errorMap
	 */
	private void validateConsistencyServiceHistory(Employee existingEmp, Employee updatedEmployeeData, Map<String, String> errorMap){
		if(!CollectionUtils.isEmpty(updatedEmployeeData.getServiceHistory())){
			boolean check =
					updatedEmployeeData.getServiceHistory().stream()
							.map(serviceHistory -> serviceHistory.getId())
							.collect(Collectors.toList())
							.containsAll(existingEmp.getServiceHistory().stream()
									.map(serviceHistory -> serviceHistory.getId())
									.collect(Collectors.toList()));
			if(!check){
				errorMap.put(ErrorConstants.HRMS_UPDATE_SERVICE_HISTORY_INCOSISTENT_CODE, ErrorConstants.HRMS_UPDATE_SERVICE_HISTORY_INCOSISTENT_MSG);
			}

		}

	}

	/**
	 * Documents once created in the system cannot be deleted, they can however be changed. Validates that condition
	 * 
	 * @param existingEmp
	 * @param updatedEmployeeData
	 * @param errorMap
	 */
	private void validateConsistencyEmployeeDocument(Employee existingEmp, Employee updatedEmployeeData, Map<String, String> errorMap){
		if(!CollectionUtils.isEmpty(updatedEmployeeData.getDocuments())){
			boolean check =
					updatedEmployeeData.getDocuments().stream()
							.map(employeeDocument -> employeeDocument.getId())
							.collect(Collectors.toList())
							.containsAll(existingEmp.getDocuments().stream()
									.map(employeeDocument -> employeeDocument.getId())
									.collect(Collectors.toList()));
			if (!check) {
				errorMap.put(ErrorConstants.HRMS_UPDATE_DOCUMENT_INCOSISTENT_CODE, ErrorConstants.HRMS_UPDATE_DOCUMENT_INCOSISTENT_MSG);
			}
		}

	}

	/**
	 * Deactivation Details once created in the system cannot be deleted, they can however be changed. Validates that condition
	 * 
	 * @param existingEmp
	 * @param updatedEmployeeData
	 * @param errorMap
	 */
	private void validateConsistencyDeactivationDetails(Employee existingEmp, Employee updatedEmployeeData, Map<String, String> errorMap){
		if(!CollectionUtils.isEmpty(updatedEmployeeData.getDeactivationDetails())){
			boolean check =
					updatedEmployeeData.getDeactivationDetails().stream()
							.map(deactivationDetails -> deactivationDetails.getId())
							.collect(Collectors.toList())
							.containsAll(existingEmp.getDeactivationDetails().stream()
									.map(employeeDocument -> employeeDocument.getId())
									.collect(Collectors.toList()));
			if (!check) {
				errorMap.put(ErrorConstants.HRMS_UPDATE_DEACT_DETAILS_INCOSISTENT_CODE, ErrorConstants.HRMS_UPDATE_DEACT_DETAILS_INCOSISTENT_MSG);
			}
		}

	}

	public void validateEmployeeCountRequest(String tenantId){
		Map<String, String> errorMap = new HashMap<>();
		if(StringUtils.isEmpty(tenantId))
			errorMap.put(ErrorConstants.HRMS_EMPLOYEE_COUNT_ERROR_CODE, ErrorConstants.HRMS_EMPLOYEE_COUNT_ERROR_MSG);

		if(!CollectionUtils.isEmpty(errorMap.keySet())) {
			throw new CustomException(errorMap);
		}
	}

}<|MERGE_RESOLUTION|>--- conflicted
+++ resolved
@@ -148,11 +148,8 @@
 				log.info("successfully fetch boundary");
 			} catch (Exception e) {
 				log.error("error while fetching boundary");
-<<<<<<< HEAD
-=======
 				log.error("Error while fetching boundaries from Boundary Service", e);
 				throw new CustomException("BOUNDARY_SERVICE_SEARCH_ERROR","Error while fetching boundaries from Boundary Service : " + e.getMessage());
->>>>>>> 2eee1905
 			}
 		}
 
