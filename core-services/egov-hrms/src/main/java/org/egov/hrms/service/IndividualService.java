--- conflicted
+++ resolved
@@ -17,6 +17,7 @@
 import org.apache.commons.lang3.StringUtils;
 import org.egov.common.contract.request.RequestInfo;
 import org.egov.common.models.core.Role;
+import org.egov.common.models.individual.*;
 import org.egov.common.models.individual.*;
 import org.egov.hrms.config.PropertiesManager;
 import org.egov.hrms.repository.RestCallRepository;
@@ -50,7 +51,6 @@
     @Override
     public UserResponse createUser(UserRequest userRequest) {
         IndividualRequest request = mapToIndividualRequest(userRequest, null);
-<<<<<<< HEAD
         StringBuilder uri = new StringBuilder();
         uri.append(propertiesManager.getIndividualHost());
         uri.append(propertiesManager.getIndividualCreateEndpoint());
@@ -63,23 +63,6 @@
         }
         return userResponse;
     }
-    public UserResponse createUserByLocality(UserRequest userRequest, String localityCode) {
-        IndividualRequest request = mapToIndividualRequest(userRequest,localityCode);
-=======
->>>>>>> e319a044
-        StringBuilder uri = new StringBuilder();
-        uri.append(propertiesManager.getIndividualHost());
-        uri.append(propertiesManager.getIndividualCreateEndpoint());
-        IndividualResponse response = restCallRepository
-                .fetchResult(uri, request, IndividualResponse.class);
-        UserResponse userResponse = null;
-        if (response != null && response.getIndividual() != null) {
-            log.info("response received from individual service");
-            userResponse = mapToUserResponse(response);
-        }
-        return userResponse;
-    }
-
     public UserResponse createUserByLocality(UserRequest userRequest, String localityCode) {
         IndividualRequest request = mapToIndividualRequest(userRequest,localityCode);
         StringBuilder uri = new StringBuilder();
