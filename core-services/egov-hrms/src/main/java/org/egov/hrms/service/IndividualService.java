--- conflicted
+++ resolved
@@ -88,17 +88,6 @@
      */
     @Override
     public UserResponse updateUser(UserRequest userRequest) {
-<<<<<<< HEAD
-        IndividualSearchRequest individualSearchRequest = mapToIndividualSearchRequest(userRequest);
-        IndividualBulkResponse individualSearchResponse =
-                getIndividualResponse(userRequest.getUser().getTenantId(), individualSearchRequest);
-        UserResponse userResponse = null;
-        if (individualSearchResponse == null || individualSearchResponse.getIndividual() == null || individualSearchResponse.getIndividual().size() == 0) {
-            return userResponse;
-        }
-        Individual individual = individualSearchResponse.getIndividual().get(0);
-        IndividualRequest updateRequest = mapToIndividualUpdateRequest(individual, userRequest);
-=======
         // Map the UserRequest to an IndividualSearchRequest
         IndividualSearchRequest individualSearchRequest = mapToIndividualSearchRequest(userRequest);
 
@@ -120,7 +109,6 @@
         IndividualRequest updateRequest = mapToIndividualUpdateRequest(individual, userRequest);
 
         // Build the URI for the update endpoint
->>>>>>> 2eee1905
         StringBuilder uri = new StringBuilder();
         uri.append(propertiesManager.getIndividualHost());
         uri.append(propertiesManager.getIndividualUpdateEndpoint());
@@ -128,11 +116,8 @@
         // Make a REST call to update the individual
         IndividualResponse response = restCallRepository
                 .fetchResult(uri, updateRequest, IndividualResponse.class);
-<<<<<<< HEAD
-=======
 
         // If the response is not null and contains an updated individual, map it to UserResponse
->>>>>>> 2eee1905
         if (response != null && response.getIndividual() != null) {
             log.info("Response received from individual service");
             userResponse = mapToUserResponse(response);
@@ -142,10 +127,7 @@
         return userResponse;
     }
 
-<<<<<<< HEAD
-=======
-
->>>>>>> 2eee1905
+
     private IndividualRequest mapToIndividualUpdateRequest(Individual individual, UserRequest userRequest) {
         Individual updatedIndividual = Individual.builder()
                 .id(individual.getId())
@@ -182,11 +164,7 @@
                                 .tenantId(userRequest.getUser().getTenantId())
                                 .description(role.getDescription())
                                 .build()).collect(Collectors.toList()))
-<<<<<<< HEAD
-                        .userType(UserType.fromValue(userRequest.getUser().getType()))
-=======
                         .userType(individual.getUserDetails().getUserType())
->>>>>>> 2eee1905
                         .build())
                 .isDeleted(Boolean.FALSE)
                 .clientAuditDetails(AuditDetails.builder()
