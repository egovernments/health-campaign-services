package org.egov.hrms.service;

import java.text.ParseException;
import java.text.SimpleDateFormat;
import java.util.ArrayList;
import java.util.Collections;
import java.util.Date;
import java.util.List;
import java.util.Map;
import java.util.TimeZone;
import java.util.UUID;
import java.util.stream.Collectors;

import digit.models.coremodels.AuditDetails;
import digit.models.coremodels.user.enums.UserType;
import lombok.extern.slf4j.Slf4j;
import org.apache.commons.lang3.StringUtils;
import org.egov.common.contract.request.RequestInfo;
import org.egov.common.models.core.Role;
import org.egov.common.models.individual.Address;
import org.egov.common.models.individual.AddressType;
import org.egov.common.models.individual.Gender;
import org.egov.common.models.individual.Identifier;
import org.egov.common.models.individual.Individual;
import org.egov.common.models.individual.IndividualBulkResponse;
import org.egov.common.models.individual.IndividualRequest;
import org.egov.common.models.individual.IndividualResponse;
import org.egov.common.models.individual.Name;
import org.egov.common.models.individual.UserDetails;
import org.egov.hrms.config.PropertiesManager;
import org.egov.hrms.repository.RestCallRepository;
import org.egov.hrms.utils.HRMSConstants;
import org.egov.hrms.web.contract.User;
import org.egov.hrms.web.contract.UserRequest;
import org.egov.hrms.web.contract.UserResponse;
import org.egov.hrms.web.models.IndividualSearch;
import org.egov.hrms.web.models.IndividualSearchRequest;
import org.springframework.beans.factory.annotation.Autowired;

import static org.egov.hrms.utils.HRMSConstants.SYSTEM_GENERATED;

@Slf4j
public class IndividualService implements UserService {

    private final PropertiesManager propertiesManager;

    private final RestCallRepository restCallRepository;

    @Autowired
    public IndividualService(PropertiesManager propertiesManager,
                             RestCallRepository restCallRepository) {
        this.propertiesManager = propertiesManager;
        this.restCallRepository = restCallRepository;
    }


    @Override
    public UserResponse createUser(UserRequest userRequest) {
        IndividualRequest request = mapToIndividualRequest(userRequest);
        StringBuilder uri = new StringBuilder();
        uri.append(propertiesManager.getIndividualHost());
        uri.append(propertiesManager.getIndividualCreateEndpoint());
        IndividualResponse response = restCallRepository
                .fetchResult(uri, request, IndividualResponse.class);
        UserResponse userResponse = null;
        if (response != null && response.getIndividual() != null) {
            log.info("response received from individual service");
            userResponse = mapToUserResponse(response);
        }
        return userResponse;
    }

    @Override
    public UserResponse updateUser(UserRequest userRequest) {
        IndividualSearchRequest individualSearchRequest = mapToIndividualSearchRequest(userRequest);
        IndividualBulkResponse individualSearchResponse =
                getIndividualResponse(userRequest.getUser().getTenantId(), individualSearchRequest);
        UserResponse userResponse = null;
        if (individualSearchResponse == null || individualSearchResponse.getIndividual() == null || individualSearchResponse.getIndividual().size() == 0) {
            return userResponse;
        }
        Individual individual = individualSearchResponse.getIndividual().get(0);
        IndividualRequest updateRequest = mapToIndividualUpdateRequest(individual, userRequest);
        StringBuilder uri = new StringBuilder();
        uri.append(propertiesManager.getIndividualHost());
        uri.append(propertiesManager.getIndividualUpdateEndpoint());
        IndividualResponse response = restCallRepository
                .fetchResult(uri, updateRequest, IndividualResponse.class);
        if (response != null && response.getIndividual() != null) {
            log.info("response received from individual service");
            userResponse = mapToUserResponse(response);
        }
        return userResponse;
    }

    private IndividualRequest mapToIndividualUpdateRequest(Individual individual, UserRequest userRequest) {
        Individual updatedIndividual = Individual.builder()
                .id(individual.getId())
                .userId(individual.getUserId())
                .userUuid(individual.getUserUuid())
                .isSystemUser(true)
                .isSystemUserActive(userRequest.getUser().getActive())
                .name(Name.builder()
                        .givenName(userRequest.getUser().getName())
                        .build())
                .gender(Gender.fromValue(userRequest.getUser().getGender()))
                .email(userRequest.getUser().getEmailId())
                .mobileNumber(userRequest.getUser().getMobileNumber())
                .dateOfBirth(convertMillisecondsToDate(userRequest.getUser().getDob()))
                .tenantId(userRequest.getUser().getTenantId())
                .address(Collections.singletonList(Address.builder()
                        .type(AddressType.CORRESPONDENCE)
                        .addressLine1(userRequest.getUser().getCorrespondenceAddress())
                        .clientReferenceId(String.valueOf(UUID.randomUUID()))
                        .isDeleted(Boolean.FALSE)
                        .build()))
                /*
                 * FIXME (HCM specific change) clientReferenceId is the primary key in the individual table of the FrontEnd Worker Application's local database.
                 */
                // Generating a unique client reference ID using UUID
                .clientReferenceId(individual.getClientReferenceId())
                .userDetails(UserDetails.builder()
                        .username(userRequest.getUser().getUserName())
                        .password(userRequest.getUser().getPassword())
                        .tenantId(userRequest.getUser().getTenantId())
                        .roles(userRequest.getUser().getRoles().stream().map(role -> Role.builder()
                                .code(role.getCode())
                                .name(role.getName())
                                .tenantId(userRequest.getUser().getTenantId())
                                .description(role.getDescription())
                                .build()).collect(Collectors.toList()))
                        .userType(UserType.fromValue(userRequest.getUser().getType()))
                        .build())
                .isDeleted(Boolean.FALSE)
                .clientAuditDetails(AuditDetails.builder()
                        .createdBy(individual.getAuditDetails().getCreatedBy())
                        .createdTime(individual.getAuditDetails().getCreatedTime())
                        .lastModifiedBy(userRequest.getRequestInfo().getUserInfo().getUuid()).build())
                .rowVersion(userRequest.getUser().getRowVersion())
                .build();
        return IndividualRequest.builder()
                .requestInfo(userRequest.getRequestInfo())
                .individual(updatedIndividual)
                .build();
    }

    private IndividualSearchRequest mapToIndividualSearchRequest(UserRequest userRequest) {
        return IndividualSearchRequest.builder()
                .requestInfo(userRequest.getRequestInfo())
                .individual(
                        IndividualSearch.builder()
                        .id(Collections.singletonList(userRequest.getUser().getUuid()))
                        .userUuid(userRequest.getUser().getUserServiceUuid() != null ? Collections.singletonList(userRequest.getUser().getUserServiceUuid()) : null)
                        .build()
                )
                .build();
    }

    @Override
    public UserResponse getUser(RequestInfo requestInfo, Map<String, Object> userSearchCriteria ) {
        String mobileNumber = (String) userSearchCriteria.get("mobileNumber");
        String username = (String) userSearchCriteria.get(HRMSConstants.HRMS_USER_SEARCH_CRITERA_USERNAME);
        List<String> mobileNumberList = null;
        List<String> usernameList = null;
        if(!StringUtils.isEmpty(mobileNumber)) {
            mobileNumberList = Collections.singletonList(mobileNumber);
        }
        if(!StringUtils.isEmpty(username)) {
            usernameList = Collections.singletonList(username);
        }
        IndividualSearchRequest request = IndividualSearchRequest.builder()
                .requestInfo(requestInfo)
                .individual(IndividualSearch.builder()
<<<<<<< HEAD
                        .mobileNumber(!StringUtils.isEmpty((String) userSearchCriteria.get("mobileNumber")) ? Collections.singletonList((String) userSearchCriteria.get("mobileNumber")) : null)
                        .id((List<String>) userSearchCriteria.get("uuid"))
                        .roleCodes((List<String>) userSearchCriteria.get("roleCodes"))
                        .username(!StringUtils.isEmpty((String) userSearchCriteria.get(HRMSConstants.HRMS_USER_SEARCH_CRITERA_USERNAME)) ? Collections.singletonList((String) userSearchCriteria.get(HRMSConstants.HRMS_USER_SEARCH_CRITERA_USERNAME)) : null)
=======
                        .mobileNumber(
                                mobileNumberList
                        )
                        .id((List<String>) userSearchCriteria.get("uuid"))
                        .roleCodes((List<String>) userSearchCriteria.get("roleCodes"))
                        .username(usernameList)
>>>>>>> 89e94d40
                        // given name
                        .individualName((String) userSearchCriteria
                                .get(HRMSConstants.HRMS_USER_SEARCH_CRITERA_NAME))
                        .type((String) userSearchCriteria.get(HRMSConstants.HRMS_USER_SERACH_CRITERIA_USERTYPE_CODE))
                .build())
                .build();
        IndividualBulkResponse response = getIndividualResponse((String) userSearchCriteria
                .get(HRMSConstants.HRMS_USER_SEARCH_CRITERA_TENANTID),
                request);
        UserResponse userResponse = new UserResponse();
        if (response != null && response.getIndividual() != null && !response.getIndividual().isEmpty()) {
            log.info("response received from individual service");
            userResponse = mapToUserResponse(response);
        }
        return userResponse;
    }

    private IndividualBulkResponse getIndividualResponse(String tenantId, IndividualSearchRequest individualSearchRequest) {
        return restCallRepository.fetchResult(
                new StringBuilder(propertiesManager.getIndividualHost()
                        + propertiesManager.getIndividualSearchEndpoint()
                        + "?limit=1000&offset=0&tenantId=" + tenantId),
                individualSearchRequest, IndividualBulkResponse.class);
    }


    /**
     * Converts a long value representing milliseconds since the epoch to a Date object in the format dd/MM/yyyy.
     *
     * @param milliseconds the long value representing milliseconds since the epoch.
     * @return a Date object in the format dd/MM/yyyy.
     */
    private static Date convertMillisecondsToDate(long milliseconds) {
        SimpleDateFormat formatter = new SimpleDateFormat("dd/MM/yyyy");
        formatter.setTimeZone(TimeZone.getTimeZone("UTC"));
        String dateString = formatter.format(new Date(milliseconds));
        try {
            return formatter.parse(dateString);
        } catch (ParseException e) {
            e.printStackTrace();
            return null;
        }
    }

    private static IndividualRequest mapToIndividualRequest(UserRequest userRequest) {
        Individual individual = Individual.builder()
                .id(userRequest.getUser().getUuid())
                .userId(userRequest.getUser().getId() != null ?
                        String.valueOf(userRequest.getUser().getId()) : null)
                .userUuid(userRequest.getUser().getUserServiceUuid())
                .isSystemUser(true)
                .isSystemUserActive(userRequest.getUser().getActive())
                .name(Name.builder()
                        .givenName(userRequest.getUser().getName())
                        .build())
                .gender(Gender.fromValue(userRequest.getUser().getGender()))
                .email(userRequest.getUser().getEmailId())
                .mobileNumber(userRequest.getUser().getMobileNumber())
                .dateOfBirth(convertMillisecondsToDate(userRequest.getUser().getDob()))
                .tenantId(userRequest.getUser().getTenantId())
                .address(Collections.singletonList(Address.builder()
                                .type(AddressType.CORRESPONDENCE)
                                .addressLine1(userRequest.getUser().getCorrespondenceAddress())
                                .clientReferenceId(String.valueOf(UUID.randomUUID()))
                                .isDeleted(Boolean.FALSE)
                        .build()))
                /*
                 * FIXME (HCM specific change) clientReferenceId is the primary key in the individual table of the FrontEnd Worker Application's local database. 
                 */
                // Generating a unique client reference ID using UUID
                .clientReferenceId(String.valueOf(UUID.randomUUID()))
                // Creating a list of identifiers
                .identifiers(Collections.singletonList(
                        // Building a unique identifier
                        Identifier.builder()
                                // Generating a unique client reference ID using UUID for the identifier
                                .clientReferenceId(String.valueOf(UUID.randomUUID()))
                                // Generating a unique identifier ID using UUID
                                .identifierId(String.valueOf(UUID.randomUUID()))
                                // Specifying the type of identifier as SYSTEM_GENERATED
                                .identifierType(SYSTEM_GENERATED)
                                .build()))
                .userDetails(UserDetails.builder()
                        .username(userRequest.getUser().getUserName())
                        .password(userRequest.getUser().getPassword())
                        .tenantId(userRequest.getUser().getTenantId())
                        .roles(userRequest.getUser().getRoles().stream().map(role -> Role.builder()
                                .code(role.getCode())
                                .name(role.getName())
                                .tenantId(userRequest.getUser().getTenantId())
                                .description(role.getDescription())
                                .build()).collect(Collectors.toList()))
                        .userType(UserType.fromValue(userRequest.getUser().getType()))
                        .build())
                .isDeleted(Boolean.FALSE)
                .clientAuditDetails(AuditDetails.builder().createdBy(userRequest.getRequestInfo().getUserInfo().getUuid()).lastModifiedBy(userRequest.getRequestInfo().getUserInfo().getUuid()).build())
                .rowVersion(userRequest.getUser().getRowVersion())
                .build();
        return IndividualRequest.builder()
                .requestInfo(userRequest.getRequestInfo())
                .individual(individual)
                .build();
    }

    private static UserResponse mapToUserResponse(IndividualResponse response) {
        UserResponse userResponse;
        userResponse = UserResponse.builder()
                .responseInfo(response.getResponseInfo())
                .user(Collections.singletonList(getUser(response.getIndividual())))
                .build();
        return userResponse;
    }

    private static UserResponse mapToUserResponse(IndividualBulkResponse response) {
        UserResponse userResponse;
        userResponse = UserResponse.builder()
                .responseInfo(response.getResponseInfo())
                .user(response.getIndividual().stream()
                        .map(IndividualService::getUser).collect(Collectors.toList()))
                .build();
        return userResponse;
    }


    private static User getUser(Individual individual) {
        return User.builder()
                .id(individual.getUserId() != null ? Long.parseLong(individual.getUserId()) : null)
                .mobileNumber(individual.getMobileNumber())
                .name(individual.getName().getGivenName())
                .uuid(individual.getId())
                .userServiceUuid(individual.getUserUuid())
                .active(individual.getIsSystemUserActive())
                .gender(individual.getGender() != null ? individual.getGender().name() : null)
                .userName(individual.getUserDetails().getUsername())
                .emailId(individual.getEmail())
                .correspondenceAddress(individual.getAddress() != null && !individual.getAddress().isEmpty()
                        ? individual.getAddress().stream().filter(address -> address.getType()
                                .equals(AddressType.CORRESPONDENCE)).findFirst()
                        .orElse(Address.builder().build())
                        .getAddressLine1() : null)
                .dob(individual.getDateOfBirth().getTime())
                .tenantId(individual.getTenantId())
                .createdBy(individual.getAuditDetails().getCreatedBy())
                .createdDate(individual.getAuditDetails().getCreatedTime())
                .lastModifiedBy(individual.getAuditDetails().getLastModifiedBy())
                .lastModifiedDate(individual.getAuditDetails().getLastModifiedTime())
                .rowVersion(individual.getRowVersion())
                .roles(individual.getUserDetails()
                        .getRoles().stream().map(role -> org.egov.hrms.model.Role.builder()
                                .code(role.getCode())
                                .tenantId(role.getTenantId())
                                .name(role.getName())
                                .build()).collect(Collectors.toList()))

                .build();
    }
}<|MERGE_RESOLUTION|>--- conflicted
+++ resolved
@@ -171,19 +171,12 @@
         IndividualSearchRequest request = IndividualSearchRequest.builder()
                 .requestInfo(requestInfo)
                 .individual(IndividualSearch.builder()
-<<<<<<< HEAD
-                        .mobileNumber(!StringUtils.isEmpty((String) userSearchCriteria.get("mobileNumber")) ? Collections.singletonList((String) userSearchCriteria.get("mobileNumber")) : null)
-                        .id((List<String>) userSearchCriteria.get("uuid"))
-                        .roleCodes((List<String>) userSearchCriteria.get("roleCodes"))
-                        .username(!StringUtils.isEmpty((String) userSearchCriteria.get(HRMSConstants.HRMS_USER_SEARCH_CRITERA_USERNAME)) ? Collections.singletonList((String) userSearchCriteria.get(HRMSConstants.HRMS_USER_SEARCH_CRITERA_USERNAME)) : null)
-=======
                         .mobileNumber(
                                 mobileNumberList
                         )
                         .id((List<String>) userSearchCriteria.get("uuid"))
                         .roleCodes((List<String>) userSearchCriteria.get("roleCodes"))
                         .username(usernameList)
->>>>>>> 89e94d40
                         // given name
                         .individualName((String) userSearchCriteria
                                 .get(HRMSConstants.HRMS_USER_SEARCH_CRITERA_NAME))
