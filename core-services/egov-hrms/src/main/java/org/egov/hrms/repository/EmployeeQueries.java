--- conflicted
+++ resolved
@@ -5,16 +5,13 @@
 @Component
 public class EmployeeQueries {
 
-<<<<<<< HEAD
-	// Query to get the employee details
-=======
-	public static final String HRMS_GET_EMPLOYEES_TABLES = " FROM eg_hrms_employee employee LEFT JOIN eg_hrms_assignment assignment ON employee.uuid = assignment.employeeid LEFT JOIN eg_hrms_educationaldetails education "
-			+ "ON employee.uuid = education.employeeid LEFT JOIN eg_hrms_departmentaltests depttest ON employee.uuid = depttest.employeeid LEFT JOIN eg_hrms_empdocuments docs "
-			+ "ON employee.uuid = docs.employeeid LEFT JOIN eg_hrms_servicehistory history ON employee.uuid = history.employeeid LEFT JOIN eg_hrms_jurisdiction jurisdiction "
-			+ "ON employee.uuid = jurisdiction.employeeid LEFT JOIN eg_hrms_deactivationdetails deact ON employee.uuid = deact.employeeid LEFT JOIN eg_hrms_reactivationdetails react "
-			+ "ON employee.uuid = react.employeeid WHERE ";
+	public static final String HRMS_GET_EMPLOYEES_TABLES = " FROM %s.eg_hrms_employee employee LEFT JOIN %s.eg_hrms_assignment assignment ON employee.uuid = assignment.employeeid LEFT JOIN %s.eg_hrms_educationaldetails education "
+            + "ON employee.uuid = education.employeeid LEFT JOIN %s.eg_hrms_departmentaltests depttest ON employee.uuid = depttest.employeeid LEFT JOIN %s.eg_hrms_empdocuments docs "
+            + "ON employee.uuid = docs.employeeid LEFT JOIN %s.eg_hrms_servicehistory history ON employee.uuid = history.employeeid LEFT JOIN %s.eg_hrms_jurisdiction jurisdiction "
+            + "ON employee.uuid = jurisdiction.employeeid LEFT JOIN %s.eg_hrms_deactivationdetails deact ON employee.uuid = deact.employeeid LEFT JOIN %s.eg_hrms_reactivationdetails react "
+            + "ON employee.uuid = react.employeeid WHERE ";
 
->>>>>>> 8fe879d7
+    // Query to get the employee details
 	public static final String HRMS_GET_EMPLOYEES = "SELECT employee.id as employee_id, employee.uuid as employee_uuid, employee.code as employee_code, "
 			+ "employee.dateOfAppointment as employee_doa, employee.employeestatus as employee_status, employeetype as employee_type, employee.active as employee_active, employee.reactivateemployee as employee_reactive, "
 			+ "employee.tenantid as employee_tenantid, employee.createdby as employee_createdby, employee.createddate as employee_createddate, "
@@ -47,17 +44,9 @@
 			+ "react.uuid as react_uuid, react.reasonforreactivation as react_reasonforreactivation, react.effectivefrom as react_effectivefrom, react.ordernumber as react_ordernumber, "
 			+ "react.remarks as react_remarks, react.tenantid as react_tenantid, react.createdby as react_createdby, "
 			+ "react.createddate as react_createddate, react.lastmodifiedby as react_lastmodifiedby, react.lastmodifieddate as react_lastmodifieddate "
-<<<<<<< HEAD
-			+ "FROM %s.eg_hrms_employee employee LEFT JOIN %s.eg_hrms_assignment assignment ON employee.uuid = assignment.employeeid LEFT JOIN %s.eg_hrms_educationaldetails education "
-			+ "ON employee.uuid = education.employeeid LEFT JOIN %s.eg_hrms_departmentaltests depttest ON employee.uuid = depttest.employeeid LEFT JOIN %s.eg_hrms_empdocuments docs "
-			+ "ON employee.uuid = docs.employeeid LEFT JOIN %s.eg_hrms_servicehistory history ON employee.uuid = history.employeeid LEFT JOIN %s.eg_hrms_jurisdiction jurisdiction "
-			+ "ON employee.uuid = jurisdiction.employeeid LEFT JOIN %s.eg_hrms_deactivationdetails deact ON employee.uuid = deact.employeeid LEFT JOIN %s.eg_hrms_reactivationdetails react "
-			+ "ON employee.uuid = react.employeeid WHERE ";
-=======
 			+ HRMS_GET_EMPLOYEES_TABLES;
 
 	public static final String HRMS_GET_EMPLOYEES_COUNT = "SELECT employee.active, count(*) " + HRMS_GET_EMPLOYEES_TABLES;
->>>>>>> 8fe879d7
 
 	public static final String HRMS_PAGINATION_WRAPPER = "SELECT * FROM "
 			+ "(SELECT *, DENSE_RANK() OVER (ORDER BY employee_uuid) offset_ FROM " + "({})" + " result) result_offset "
