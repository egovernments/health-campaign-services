--- conflicted
+++ resolved
@@ -51,14 +51,11 @@
 	 * @param requestInfo
 	 * @return
 	 */
-<<<<<<< HEAD
-	public EmployeeCountResponse fetchEmployees(EmployeeSearchCriteria criteria, RequestInfo requestInfo){
-=======
 	public Map<String, Object> fetchEmployees(EmployeeSearchCriteria criteria, RequestInfo requestInfo){
 		Long totalCount = 0L;
 		// Get the tenantId from the criteria
 		String tenantId = criteria.getTenantId();
->>>>>>> fae16b8a
+	public EmployeeCountResponse fetchEmployees(EmployeeSearchCriteria criteria, RequestInfo requestInfo){
 		List<Employee> employees = new ArrayList<>();
 		List<Object> preparedStmtList = new ArrayList<>();
 		List<Object> preparedStmtListCount = new ArrayList<>();
@@ -77,15 +74,9 @@
 			List<String> empUuids = fetchUnassignedEmployees(criteria, requestInfo);
 			criteria.setUuids(empUuids);
 		}
-<<<<<<< HEAD
 		List<Employee> employeesCount = new ArrayList<>();
 		String queryCount = queryBuilder.getEmployeeSearchQueryWithoutPagination(criteria, preparedStmtListCount);
 		int count=0;
-=======
-		String query = queryBuilder.getEmployeeSearchQuery(criteria, preparedStmtList, true);
-		String queryWithOutLimitAndOffset = queryBuilder.getEmployeeSearchQuery(criteria, preparedStmtListWithOutLimitAndOffset , false);
-		// Wrap query construction in try-catch to handle invalid tenant scenarios gracefully
->>>>>>> fae16b8a
 		try {
 			employeesCount = jdbcTemplate.query(queryCount, preparedStmtListCount.toArray(),rowMapper);
 			 count = employeesCount.size();
