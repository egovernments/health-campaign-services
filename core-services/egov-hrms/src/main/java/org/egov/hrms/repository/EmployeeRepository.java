--- conflicted
+++ resolved
@@ -42,7 +42,7 @@
 
 	@Autowired
 	private MultiStateInstanceUtil multiStateInstanceUtil;
-	
+
 	/**
 	 * DB Repository that makes jdbc calls to the db and fetches employees.
 	 * 
@@ -76,20 +76,15 @@
 			List<String> empUuids = fetchUnassignedEmployees(criteria, requestInfo);
 			criteria.setUuids(empUuids);
 		}
-<<<<<<< HEAD
-		String query = queryBuilder.getEmployeeSearchQuery(criteria, preparedStmtList, true);
-		String queryWithOutLimitAndOffset = queryBuilder.getEmployeeSearchQuery(criteria, preparedStmtListWithOutLimitAndOffset , false);
+		String query = queryBuilder.getEmployeeSearchQuery(criteria, preparedStmtList);
+        String employeeCountQuery = queryBuilder.getEmployeeSearchCountQuery(criteria, preparedStmtListWithOutLimitAndOffset);
 		// Wrap query construction in try-catch to handle invalid tenant scenarios gracefully
 		try {
 			query = multiStateInstanceUtil.replaceSchemaPlaceholder(query, tenantId);
-			queryWithOutLimitAndOffset = multiStateInstanceUtil.replaceSchemaPlaceholder(queryWithOutLimitAndOffset, tenantId);
+            employeeCountQuery = multiStateInstanceUtil.replaceSchemaPlaceholder(employeeCountQuery, tenantId);
 		} catch (InvalidTenantIdException e) {
 			throw new CustomException(ErrorConstants.TENANT_ID_EXCEPTION, e.getMessage());
 		}
-=======
-		String query = queryBuilder.getEmployeeSearchQuery(criteria, preparedStmtList);
-		String employeeCountQuery = queryBuilder.getEmployeeSearchCountQuery(criteria, preparedStmtListWithOutLimitAndOffset);
->>>>>>> 8fe879d7
 		try {
 			employees = jdbcTemplate.query(query, preparedStmtList.toArray(), rowMapper);
 			Map<String, String> countResults = jdbcTemplate.query(employeeCountQuery, preparedStmtListWithOutLimitAndOffset.toArray(), countRowMapper);
