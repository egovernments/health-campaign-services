package org.egov.hrms.repository;

import java.util.ArrayList;
import java.util.HashMap;
import java.util.List;
import java.util.Map;
import java.util.stream.Collectors;

import org.egov.common.contract.request.RequestInfo;
import org.egov.common.exception.InvalidTenantIdException;
import org.egov.common.utils.MultiStateInstanceUtil;
import org.egov.hrms.utils.ErrorConstants;
import org.egov.hrms.utils.HRMSUtils;
import org.egov.hrms.web.contract.EmployeeCountResponse;
import org.egov.hrms.web.contract.EmployeeSearchCriteria;
import org.egov.tracer.model.CustomException;
import org.springframework.beans.factory.annotation.Autowired;
import org.springframework.jdbc.core.JdbcTemplate;
import org.springframework.stereotype.Repository;

import lombok.extern.slf4j.Slf4j;

import org.egov.hrms.model.Employee;
import org.springframework.util.CollectionUtils;

@Repository
@Slf4j
public class EmployeeRepository {
	@Autowired
	private EmployeeQueryBuilder queryBuilder;

	@Autowired
	private JdbcTemplate jdbcTemplate;

	@Autowired
	private EmployeeRowMapper rowMapper;

	@Autowired
	private EmployeeCountRowMapper countRowMapper;

	@Autowired
	private HRMSUtils hrmsUtils;

	@Autowired
	private MultiStateInstanceUtil multiStateInstanceUtil;

	/**
	 * DB Repository that makes jdbc calls to the db and fetches employees.
	 * 
	 * @param criteria
	 * @param requestInfo
	 * @return
	 */
<<<<<<< HEAD
	public EmployeeCountResponse fetchEmployees(EmployeeSearchCriteria criteria, RequestInfo requestInfo) {
=======
	public Map<String, Object> fetchEmployees(EmployeeSearchCriteria criteria, RequestInfo requestInfo){
		Long totalCount = 0L;
		// Get the tenantId from the criteria
>>>>>>> fae16b8a
		String tenantId = criteria.getTenantId();
		Long totalCount = 0L;
		List<Employee> employees = new ArrayList<>();
		List<Object> preparedStmtList = new ArrayList<>();
		List<Object> preparedStmtListCount = new ArrayList<>();
		if (hrmsUtils.isAssignmentSearchReqd(criteria)) {
			List<String> empUuids = fetchEmployeesforAssignment(criteria, requestInfo);
			if (CollectionUtils.isEmpty(empUuids))
				return new EmployeeCountResponse(employees, 0);
			else {
				if (!CollectionUtils.isEmpty(criteria.getUuids()))
					criteria.setUuids(
							criteria.getUuids().stream().filter(empUuids::contains).collect(Collectors.toList()));
				else
					criteria.setUuids(empUuids);
			}
		}
		if (criteria.getIncludeUnassigned() != null && criteria.getIncludeUnassigned()) {
			List<String> empUuids = fetchUnassignedEmployees(criteria, requestInfo);
			criteria.setUuids(empUuids);
		}
<<<<<<< HEAD

		// Build queries for employee search
		String query = queryBuilder.getEmployeeSearchQuery(criteria, preparedStmtList, true);
		String queryWithOutLimitAndOffset = queryBuilder.getEmployeeSearchQuery(criteria, preparedStmtListCount , false);
=======
		String query = queryBuilder.getEmployeeSearchQuery(criteria, preparedStmtList, true);
		String queryWithOutLimitAndOffset = queryBuilder.getEmployeeSearchQuery(criteria, preparedStmtListWithOutLimitAndOffset , false);
		// Wrap query construction in try-catch to handle invalid tenant scenarios gracefully
>>>>>>> fae16b8a
		try {
			query = multiStateInstanceUtil.replaceSchemaPlaceholder(query, tenantId);
			queryWithOutLimitAndOffset = multiStateInstanceUtil.replaceSchemaPlaceholder(queryWithOutLimitAndOffset, tenantId);
		} catch (InvalidTenantIdException e) {
			throw new CustomException(ErrorConstants.TENANT_ID_EXCEPTION, e.getMessage());
		}

		// Excecute query
		try {
			employees = jdbcTemplate.query(query, preparedStmtList.toArray(),rowMapper);
			totalCount = jdbcTemplate.query(queryWithOutLimitAndOffset, preparedStmtList.toArray(),rowMapper).spliterator().getExactSizeIfKnown();
		}catch(Exception e) {
			log.error("Exception while making the db call: ",e);
			log.error("query; "+query);
		}
		return new EmployeeCountResponse(employees, totalCount.intValue());
	}

	private List<String> fetchUnassignedEmployees(EmployeeSearchCriteria criteria, RequestInfo requestInfo) {
		List<String> employeesIds = new ArrayList<>();
<<<<<<< HEAD
		List<Object> preparedStmtList = new ArrayList<>();
=======
		List <Object> preparedStmtList = new ArrayList<>();
		// Get the tenantId from the criteria
>>>>>>> fae16b8a
		String tenantId = criteria.getTenantId();
		String query = queryBuilder.getUnassignedEmployeesSearchQuery(criteria, preparedStmtList);
		// Wrap query construction in try-catch to handle invalid tenant scenarios gracefully
		try {
			query = multiStateInstanceUtil.replaceSchemaPlaceholder(query, tenantId);
		} catch (InvalidTenantIdException e) {
			throw new CustomException(ErrorConstants.TENANT_ID_EXCEPTION, e.getMessage());
		}
		try {
			employeesIds = jdbcTemplate.queryForList(query, preparedStmtList.toArray(), String.class);
		} catch (Exception e) {
			log.error("Exception while making the db call: ", e);
			log.error("query; " + query);
		}
		return employeesIds;
	}

	private List<String> fetchEmployeesforAssignment(EmployeeSearchCriteria criteria, RequestInfo requestInfo) {
		List<String> employeesIds = new ArrayList<>();
<<<<<<< HEAD
		List<Object> preparedStmtList = new ArrayList<>();
=======
		List <Object> preparedStmtList = new ArrayList<>();
		// Get the tenantId from the criteria
>>>>>>> fae16b8a
		String tenantId = criteria.getTenantId();
		String query = queryBuilder.getAssignmentSearchQuery(criteria, preparedStmtList);
		// Wrap query construction in try-catch to handle invalid tenant scenarios gracefully
		try {
			query = multiStateInstanceUtil.replaceSchemaPlaceholder(query, tenantId);
		} catch (InvalidTenantIdException e) {
			throw new CustomException(ErrorConstants.TENANT_ID_EXCEPTION, e.getMessage());
		}

		try {

			employeesIds = jdbcTemplate.queryForList(query, preparedStmtList.toArray(), String.class);
		} catch (Exception e) {
			log.error("Exception while making the db call: ", e);
			log.error("query; " + query);
		}
		return employeesIds;

	}

	/**
	 * DB Repository that makes jdbc calls to the db and fetches employee count.
	 *
	 * @param tenantId
	 * @return
	 */
	public Long fetchPosition(String tenantId) {
		String query = queryBuilder.getPositionSeqQuery();
		Long id = null;
		// Wrap query construction in try-catch to handle invalid tenant scenarios gracefully
		try {
			query = multiStateInstanceUtil.replaceSchemaPlaceholder(query, tenantId);
		} catch (InvalidTenantIdException e) {
			throw new CustomException(ErrorConstants.TENANT_ID_EXCEPTION, e.getMessage());
		}
		try {
			id = jdbcTemplate.queryForObject(query, Long.class);
		} catch (Exception e) {
			log.error("Exception while making the db call: ", e);
			log.error("query; " + query);
		}
		return id;
	}

	/**
	 * DB Repository that makes jdbc calls to the db and fetches employee count.
	 *
	 * @param tenantId
	 * @return
	 */
	public Map<String, String> fetchEmployeeCount(String tenantId) {
		Map<String, String> response = new HashMap<>();
		List<Object> preparedStmtList = new ArrayList<>();

		String query = queryBuilder.getEmployeeCountQuery(tenantId, preparedStmtList);
<<<<<<< HEAD
		log.info("query; " + query);
		try {
			query = multiStateInstanceUtil.replaceSchemaPlaceholder(query, tenantId);
		} catch (InvalidTenantIdException e) {
			throw new CustomException(ErrorConstants.TENANT_ID_EXCEPTION, e.getMessage());
		}
		try {
			response = jdbcTemplate.query(query, preparedStmtList.toArray(), countRowMapper);
		} catch (Exception e) {
			log.error("Exception while making the db call: ", e);
			log.error("query; " + query);
=======
		log.info("query; "+query);
		// Wrap query construction in try-catch to handle invalid tenant scenarios gracefully
        try {
			query = multiStateInstanceUtil.replaceSchemaPlaceholder( query, tenantId);
        } catch (InvalidTenantIdException e) {
            throw new CustomException(ErrorConstants.TENANT_ID_EXCEPTION, e.getMessage());
        }
        try {
			response=jdbcTemplate.query(query, preparedStmtList.toArray(),countRowMapper);
		}catch(Exception e) {
			log.error("Exception while making the db call: ",e);
			log.error("query; "+query);
>>>>>>> fae16b8a
		}
		return response;
	}

}<|MERGE_RESOLUTION|>--- conflicted
+++ resolved
@@ -51,13 +51,9 @@
 	 * @param requestInfo
 	 * @return
 	 */
-<<<<<<< HEAD
-	public EmployeeCountResponse fetchEmployees(EmployeeSearchCriteria criteria, RequestInfo requestInfo) {
-=======
 	public Map<String, Object> fetchEmployees(EmployeeSearchCriteria criteria, RequestInfo requestInfo){
 		Long totalCount = 0L;
 		// Get the tenantId from the criteria
->>>>>>> fae16b8a
 		String tenantId = criteria.getTenantId();
 		Long totalCount = 0L;
 		List<Employee> employees = new ArrayList<>();
@@ -79,16 +75,11 @@
 			List<String> empUuids = fetchUnassignedEmployees(criteria, requestInfo);
 			criteria.setUuids(empUuids);
 		}
-<<<<<<< HEAD
 
 		// Build queries for employee search
 		String query = queryBuilder.getEmployeeSearchQuery(criteria, preparedStmtList, true);
-		String queryWithOutLimitAndOffset = queryBuilder.getEmployeeSearchQuery(criteria, preparedStmtListCount , false);
-=======
-		String query = queryBuilder.getEmployeeSearchQuery(criteria, preparedStmtList, true);
 		String queryWithOutLimitAndOffset = queryBuilder.getEmployeeSearchQuery(criteria, preparedStmtListWithOutLimitAndOffset , false);
 		// Wrap query construction in try-catch to handle invalid tenant scenarios gracefully
->>>>>>> fae16b8a
 		try {
 			query = multiStateInstanceUtil.replaceSchemaPlaceholder(query, tenantId);
 			queryWithOutLimitAndOffset = multiStateInstanceUtil.replaceSchemaPlaceholder(queryWithOutLimitAndOffset, tenantId);
@@ -109,12 +100,8 @@
 
 	private List<String> fetchUnassignedEmployees(EmployeeSearchCriteria criteria, RequestInfo requestInfo) {
 		List<String> employeesIds = new ArrayList<>();
-<<<<<<< HEAD
-		List<Object> preparedStmtList = new ArrayList<>();
-=======
 		List <Object> preparedStmtList = new ArrayList<>();
 		// Get the tenantId from the criteria
->>>>>>> fae16b8a
 		String tenantId = criteria.getTenantId();
 		String query = queryBuilder.getUnassignedEmployeesSearchQuery(criteria, preparedStmtList);
 		// Wrap query construction in try-catch to handle invalid tenant scenarios gracefully
@@ -134,12 +121,8 @@
 
 	private List<String> fetchEmployeesforAssignment(EmployeeSearchCriteria criteria, RequestInfo requestInfo) {
 		List<String> employeesIds = new ArrayList<>();
-<<<<<<< HEAD
-		List<Object> preparedStmtList = new ArrayList<>();
-=======
 		List <Object> preparedStmtList = new ArrayList<>();
 		// Get the tenantId from the criteria
->>>>>>> fae16b8a
 		String tenantId = criteria.getTenantId();
 		String query = queryBuilder.getAssignmentSearchQuery(criteria, preparedStmtList);
 		// Wrap query construction in try-catch to handle invalid tenant scenarios gracefully
@@ -195,19 +178,6 @@
 		List<Object> preparedStmtList = new ArrayList<>();
 
 		String query = queryBuilder.getEmployeeCountQuery(tenantId, preparedStmtList);
-<<<<<<< HEAD
-		log.info("query; " + query);
-		try {
-			query = multiStateInstanceUtil.replaceSchemaPlaceholder(query, tenantId);
-		} catch (InvalidTenantIdException e) {
-			throw new CustomException(ErrorConstants.TENANT_ID_EXCEPTION, e.getMessage());
-		}
-		try {
-			response = jdbcTemplate.query(query, preparedStmtList.toArray(), countRowMapper);
-		} catch (Exception e) {
-			log.error("Exception while making the db call: ", e);
-			log.error("query; " + query);
-=======
 		log.info("query; "+query);
 		// Wrap query construction in try-catch to handle invalid tenant scenarios gracefully
         try {
@@ -220,7 +190,6 @@
 		}catch(Exception e) {
 			log.error("Exception while making the db call: ",e);
 			log.error("query; "+query);
->>>>>>> fae16b8a
 		}
 		return response;
 	}
