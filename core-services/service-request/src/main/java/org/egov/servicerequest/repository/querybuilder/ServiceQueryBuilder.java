package org.egov.servicerequest.repository.querybuilder;

import org.egov.servicerequest.config.Configuration;
import org.egov.servicerequest.web.models.Pagination;
import org.egov.servicerequest.web.models.ServiceCriteria;
import org.egov.servicerequest.web.models.ServiceSearchRequest;
import org.springframework.beans.factory.annotation.Autowired;
import org.springframework.stereotype.Component;
import org.springframework.util.CollectionUtils;
import org.springframework.util.ObjectUtils;

import java.util.List;

import static org.egov.common.utils.MultiStateInstanceUtil.SCHEMA_REPLACE_STRING;

@Component
public class ServiceQueryBuilder {

    @Autowired
    private Configuration config;

    private static final String SELECT = " SELECT ";
    private static final String INNER_JOIN = " INNER JOIN ";
    private static final String LEFT_JOIN  =  " LEFT OUTER JOIN ";
    private static final String AND_QUERY = " AND ";

    private static final String IDS_WRAPPER_QUERY = " SELECT id FROM ({HELPER_TABLE}) temp ";
    private final String ORDERBY_CREATEDTIME = " ORDER BY service.createdtime DESC ";

    public String getServiceIdsQuery(ServiceSearchRequest serviceSearchRequest, List<Object> preparedStmtList) {
        ServiceCriteria criteria = serviceSearchRequest.getServiceCriteria();

        StringBuilder query = new StringBuilder(SELECT + " DISTINCT(service.id), service.createdtime ");
        query.append(" FROM ")
                .append(SCHEMA_REPLACE_STRING)
                .append(".eg_service service ");

        if(!ObjectUtils.isEmpty(criteria.getTenantId())){
            addClauseIfRequired(query, preparedStmtList);
            query.append(" service.tenantid = ? ");
            preparedStmtList.add(criteria.getTenantId());
        }

        if(!CollectionUtils.isEmpty(criteria.getIds())){
            addClauseIfRequired(query, preparedStmtList);
            query.append(" service.id IN ( ").append(createQuery(criteria.getIds())).append(" )");
            addToPreparedStatement(preparedStmtList, criteria.getIds());
        }

        if(!CollectionUtils.isEmpty(criteria.getServiceDefIds())){
            addClauseIfRequired(query, preparedStmtList);
            query.append(" service.servicedefid IN ( ").append(createQuery(criteria.getServiceDefIds())).append(" )");
            addToPreparedStatement(preparedStmtList, criteria.getServiceDefIds());
        }

        if(!CollectionUtils.isEmpty(criteria.getReferenceIds())){
            addClauseIfRequired(query, preparedStmtList);
            query.append(" service.referenceid IN ( ").append(createQuery(criteria.getReferenceIds())).append(" )");
            addToPreparedStatement(preparedStmtList, criteria.getReferenceIds());
        }

        if(!ObjectUtils.isEmpty(criteria.getAccountId())){
            addClauseIfRequired(query, preparedStmtList);
            query.append(" service.accountid = ? ");
            preparedStmtList.add(criteria.getAccountId());
        }

        if(!ObjectUtils.isEmpty(criteria.getClientId())){
            addClauseIfRequired(query, preparedStmtList);
            query.append(" service.clientid = ? ");
            preparedStmtList.add(criteria.getClientId());
        }

        // order services based on their createdtime in latest first manner
        query.append(ORDERBY_CREATEDTIME);

        if(ObjectUtils.isEmpty(serviceSearchRequest.getPagination()))
            prepareDefaultPaginationObject(serviceSearchRequest);

        // Pagination to limit results
        addPagination(query, preparedStmtList, serviceSearchRequest.getPagination());

        return IDS_WRAPPER_QUERY.replace("{HELPER_TABLE}", query.toString());
    }

    private void addClauseIfRequired(StringBuilder query, List<Object> preparedStmtList){
        if(preparedStmtList.isEmpty()){
            query.append(" WHERE ");
        }else{
            query.append(" AND ");
        }
    }

    private String createQuery(List<String> ids) {
        StringBuilder builder = new StringBuilder();
        int length = ids.size();
        for (int i = 0; i < length; i++) {
            builder.append(" ?");
            if (i != length - 1)
                builder.append(",");
        }
        return builder.toString();
    }

    private void addToPreparedStatement(List<Object> preparedStmtList, List<String> ids) {
        ids.forEach(id -> {
            preparedStmtList.add(id);
        });
    }

    private void prepareDefaultPaginationObject(ServiceSearchRequest serviceSearchRequest) {
        Pagination pagination = new Pagination();
        pagination.setOffset(config.getDefaultOffset());
        pagination.setLimit(config.getDefaultLimit());
        serviceSearchRequest.setPagination(pagination);
    }

    private void addPagination(StringBuilder query, List<Object> preparedStmtList, Pagination pagination) {

        // Append offset
        query.append(" OFFSET ? ");
        preparedStmtList.add(ObjectUtils.isEmpty(pagination.getOffset()) ? config.getDefaultOffset() : pagination.getOffset());

        // Append limit
        query.append(" LIMIT ? ");
        preparedStmtList.add(ObjectUtils.isEmpty(pagination.getLimit()) ? config.getDefaultLimit() : pagination.getLimit());
    }


    public String getServiceSearchQuery(ServiceCriteria criteria, List<Object> preparedStmtList) {
        StringBuilder query = new StringBuilder("SELECT service.id, service.tenantid,  service.servicedefid, service.referenceid, service.createdby, service.lastmodifiedby, service.createdtime, service.lastmodifiedtime, service.additionaldetails, service.accountid, service.clientid, "
<<<<<<< HEAD
                + "attribute_value.id as attribute_value_id, attribute_value.clientReferenceId as attribute_value_clientReferenceId, attribute_value.serviceClientReferenceId as attribute_value_serviceClientReferenceId, attribute_value.referenceid as attribute_value_referenceid, attribute_value.attributecode as attribute_value_attributecode, attribute_value.value as attribute_value_value, attribute_value.createdby as attribute_value_createdby, attribute_value.lastmodifiedby as attribute_value_lastmodifiedby, attribute_value.createdtime as attribute_value_createdtime, attribute_value.lastmodifiedtime as attribute_value_lastmodifiedtime, attribute_value.additionaldetails as attribute_value_additionaldetails "
                + "FROM eg_service as service "
                + "INNER JOIN eg_service_attribute_value as attribute_value ON "
=======
                + "attribute_value.id as attribute_value_id, attribute_value.referenceid as attribute_value_referenceid, attribute_value.attributecode as attribute_value_attributecode, attribute_value.value as attribute_value_value, attribute_value.createdby as attribute_value_createdby, attribute_value.lastmodifiedby as attribute_value_lastmodifiedby, attribute_value.createdtime as attribute_value_createdtime, attribute_value.lastmodifiedtime as attribute_value_lastmodifiedtime, attribute_value.additionaldetails as attribute_value_additionaldetails "
                + "FROM " + SCHEMA_REPLACE_STRING + ".eg_service as service "
                + "INNER JOIN " + SCHEMA_REPLACE_STRING + ".eg_service_attribute_value as attribute_value ON "
>>>>>>> 7d795b74
                + "service.id=attribute_value.referenceid ");

        if(!ObjectUtils.isEmpty(criteria.getTenantId())){
            addClauseIfRequired(query, preparedStmtList);
            query.append(" service.tenantid = ? ");
            preparedStmtList.add(criteria.getTenantId());
        }

        if(!CollectionUtils.isEmpty(criteria.getIds())){
            addClauseIfRequired(query, preparedStmtList);
            query.append(" service.id IN ( ").append(createQuery(criteria.getIds())).append(" )");
            addToPreparedStatement(preparedStmtList, criteria.getIds());
        }


        return query.toString();
    }
}<|MERGE_RESOLUTION|>--- conflicted
+++ resolved
@@ -129,15 +129,9 @@
 
     public String getServiceSearchQuery(ServiceCriteria criteria, List<Object> preparedStmtList) {
         StringBuilder query = new StringBuilder("SELECT service.id, service.tenantid,  service.servicedefid, service.referenceid, service.createdby, service.lastmodifiedby, service.createdtime, service.lastmodifiedtime, service.additionaldetails, service.accountid, service.clientid, "
-<<<<<<< HEAD
                 + "attribute_value.id as attribute_value_id, attribute_value.clientReferenceId as attribute_value_clientReferenceId, attribute_value.serviceClientReferenceId as attribute_value_serviceClientReferenceId, attribute_value.referenceid as attribute_value_referenceid, attribute_value.attributecode as attribute_value_attributecode, attribute_value.value as attribute_value_value, attribute_value.createdby as attribute_value_createdby, attribute_value.lastmodifiedby as attribute_value_lastmodifiedby, attribute_value.createdtime as attribute_value_createdtime, attribute_value.lastmodifiedtime as attribute_value_lastmodifiedtime, attribute_value.additionaldetails as attribute_value_additionaldetails "
-                + "FROM eg_service as service "
-                + "INNER JOIN eg_service_attribute_value as attribute_value ON "
-=======
-                + "attribute_value.id as attribute_value_id, attribute_value.referenceid as attribute_value_referenceid, attribute_value.attributecode as attribute_value_attributecode, attribute_value.value as attribute_value_value, attribute_value.createdby as attribute_value_createdby, attribute_value.lastmodifiedby as attribute_value_lastmodifiedby, attribute_value.createdtime as attribute_value_createdtime, attribute_value.lastmodifiedtime as attribute_value_lastmodifiedtime, attribute_value.additionaldetails as attribute_value_additionaldetails "
                 + "FROM " + SCHEMA_REPLACE_STRING + ".eg_service as service "
                 + "INNER JOIN " + SCHEMA_REPLACE_STRING + ".eg_service_attribute_value as attribute_value ON "
->>>>>>> 7d795b74
                 + "service.id=attribute_value.referenceid ");
 
         if(!ObjectUtils.isEmpty(criteria.getTenantId())){
