serviceMaps:
  serviceName: service-request
  mappings:
    - version: 1.0
      description: Persists service definition details in service definition table
      fromTopic: save-service-definition
      isTransaction: true
      isAuditEnabled: true
      module: SERVICE-REQUEST
      objecIdJsonPath: $.id
      tenantIdJsonPath: $.tenantId
      userUuidJsonPath: $.[0].auditDetails.createdBy
      transactionCodeJsonPath: $.id
      auditAttributeBasePath: $.*
      queryMaps:

        - query: INSERT INTO eg_service_definition(id, tenantid, code, isactive, createdby, lastmodifiedby, createdtime, lastmodifiedtime, additionaldetails, clientid) VALUES (?, ?, ?, ?, ?, ?, ?, ?, ?, ?);
          basePath: $.ServiceDefinition
          jsonMaps:
            - jsonPath: $.ServiceDefinition.id

            - jsonPath: $.ServiceDefinition.tenantId

            - jsonPath: $.ServiceDefinition.code

            - jsonPath: $.ServiceDefinition.isActive

            - jsonPath: $.ServiceDefinition.auditDetails.createdBy

            - jsonPath: $.ServiceDefinition.auditDetails.lastModifiedBy

            - jsonPath: $.ServiceDefinition.auditDetails.createdTime

            - jsonPath: $.ServiceDefinition.auditDetails.lastModifiedTime

            - jsonPath: $.ServiceDefinition.additionalFields
              type: JSON
              dbType: JSONB

            - jsonPath: $.ServiceDefinition.clientId


        - query: INSERT INTO eg_service_attribute_definition(id, referenceid, tenantid, code, datatype, "values", isactive, required, regex, "order", createdby, lastmodifiedby, createdtime, lastmodifiedtime, additionaldetails) VALUES (?, ?, ?, ?, ?, ?, ?, ?, ?, ?, ?, ?, ?, ?, ?);
          basePath: $.ServiceDefinition.attributes.*
          jsonMaps:
            - jsonPath: $.ServiceDefinition.attributes.*.id

            - jsonPath: $.ServiceDefinition.attributes.*.referenceId

            - jsonPath: $.ServiceDefinition.attributes.*.tenantId

            - jsonPath: $.ServiceDefinition.attributes.*.code

            - jsonPath: $.ServiceDefinition.attributes.*.dataType

            - jsonPath: $.ServiceDefinition.attributes.*.values
              type: ARRAY
              dbType: STRING

            - jsonPath: $.ServiceDefinition.attributes.*.isActive

            - jsonPath: $.ServiceDefinition.attributes.*.required

            - jsonPath: $.ServiceDefinition.attributes.*.regex

            - jsonPath: $.ServiceDefinition.attributes.*.order

            - jsonPath: $.ServiceDefinition.attributes.*.auditDetails.createdBy

            - jsonPath: $.ServiceDefinition.attributes.*.auditDetails.lastModifiedBy

            - jsonPath: $.ServiceDefinition.attributes.*.auditDetails.createdTime

            - jsonPath: $.ServiceDefinition.attributes.*.auditDetails.lastModifiedTime

            - jsonPath: $.ServiceDefinition.attributes.*.additionalFields
              type: JSON
              dbType: JSONB

    - version: 1.0
      description: Persists service details in service table
      fromTopic: save-service
      isTransaction: true
      isAuditEnabled: true
      module: SERVICE-REQUEST
      objecIdJsonPath: $.id
      tenantIdJsonPath: $.tenantId
      userUuidJsonPath: $.[0].auditDetails.createdBy
      transactionCodeJsonPath: $.id
      auditAttributeBasePath: $.*
      queryMaps:


        - query: INSERT INTO eg_service(id, tenantid, servicedefid, referenceid, createdby, lastmodifiedby, createdtime, lastmodifiedtime, additionaldetails, accountid, clientid) VALUES (?, ?, ?, ?, ?, ?, ?, ?, ?, ?, ?);
          basePath: $.Service
          jsonMaps:
            - jsonPath: $.Service.id

            - jsonPath: $.Service.tenantId

            - jsonPath: $.Service.serviceDefId

            - jsonPath: $.Service.referenceId

            - jsonPath: $.Service.auditDetails.createdBy

            - jsonPath: $.Service.auditDetails.lastModifiedBy

            - jsonPath: $.Service.auditDetails.createdTime

            - jsonPath: $.Service.auditDetails.lastModifiedTime

            - jsonPath: $.Service.additionalFields
              type: JSON
              dbType: JSONB

            - jsonPath: $.Service.accountId

            - jsonPath: $.Service.clientId


        - query: INSERT INTO eg_service_attribute_value(id, referenceid, attributecode, value, createdby, lastmodifiedby, createdtime, lastmodifiedtime, additionaldetails) VALUES (?, ?, ?, ?, ?, ?, ?, ?, ?);
          basePath: $.Service.attributes.*
          jsonMaps:
            - jsonPath: $.Service.attributes.*.id

            - jsonPath: $.Service.attributes.*.referenceId

            - jsonPath: $.Service.attributes.*.attributeCode

            - jsonPath: $.Service.attributes.*.value
              type: JSON
              dbType: JSONB

            - jsonPath: $.Service.attributes.*.auditDetails.createdBy

            - jsonPath: $.Service.attributes.*.auditDetails.lastModifiedBy

            - jsonPath: $.Service.attributes.*.auditDetails.createdTime

            - jsonPath: $.Service.attributes.*.auditDetails.lastModifiedTime

            - jsonPath: $.Service.attributes.*.additionalFields
              type: JSON
              dbType: JSONB


    - version: 1.0
      description: Update service details in service table
      fromTopic: update-service
      isTransaction: true
      queryMaps:


        - query: UPDATE eg_service SET lastmodifiedby = ?, lastmodifiedtime = ?, additionaldetails = ? WHERE id = ?
          basePath: $.Service
          jsonMaps:
            - jsonPath: $.Service.auditDetails.lastModifiedBy

            - jsonPath: $.Service.auditDetails.lastModifiedTime

            - jsonPath: $.Service.additionalFields
              type: JSON
              dbType: JSONB

            - jsonPath: $.Service.id


        - query: INSERT INTO eg_service_attribute_value(id, referenceid, attributecode, value, createdby, lastmodifiedby, createdtime, lastmodifiedtime, additionaldetails) VALUES (?, ?, ?, ?, ?, ?, ?, ?, ?) ON CONFLICT (id) DO UPDATE SET "value"=?, lastmodifiedby=?, lastmodifiedtime=?, additionaldetails=?;
          basePath: $.Service.attributes.*
          jsonMaps:
            - jsonPath: $.Service.attributes.*.id

            - jsonPath: $.Service.attributes.*.referenceId

            - jsonPath: $.Service.attributes.*.attributeCode

            - jsonPath: $.Service.attributes.*.value
              type: JSON
              dbType: JSONB

            - jsonPath: $.Service.attributes.*.auditDetails.createdBy

            - jsonPath: $.Service.attributes.*.auditDetails.lastModifiedBy

            - jsonPath: $.Service.attributes.*.auditDetails.createdTime

            - jsonPath: $.Service.attributes.*.auditDetails.lastModifiedTime

            - jsonPath: $.Service.attributes.*.additionalFields
              type: JSON
              dbType: JSONB

            - jsonPath: $.Service.attributes.*.value
              type: JSON
              dbType: JSONB

            - jsonPath: $.Service.attributes.*.auditDetails.lastModifiedBy

            - jsonPath: $.Service.attributes.*.auditDetails.lastModifiedTime

            - jsonPath: $.Service.attributes.*.additionalFields
              type: JSON
              dbType: JSONB

    - version: 1.0
      description: Update Service Definition
      fromTopic: update-service-definition-health
      isTransaction: true
      queryMaps:

        - query: UPDATE eg_service_definition SET lastmodifiedby = ?, lastmodifiedtime = ?, additionaldetails = ?, isactive = ? WHERE id = ?

          basePath: $.ServiceDefinition
          jsonMaps:
            - jsonPath: $.ServiceDefinition.auditDetails.lastModifiedBy

            - jsonPath: $.ServiceDefinition.auditDetails.lastModifiedTime

<<<<<<< HEAD
            - jsonPath: $.ServiceDefinition.isActive

=======
>>>>>>> 7d60031e
            - jsonPath: $.ServiceDefinition.additionalFields
              type: JSON
              dbType: JSONB

            - jsonPath: $.ServiceDefinition.isActive

            - jsonPath: $.ServiceDefinition.id

        - query: INSERT INTO eg_service_attribute_definition(id, referenceid, tenantid, code, datatype, "values", isactive, required, regex, "order", createdby, lastmodifiedby, createdtime, lastmodifiedtime, additionaldetails) VALUES (?, ?, ?, ?, ?, ?, ?, ?, ?, ?, ?, ?, ?, ?, ?) ON CONFLICT (id) DO UPDATE SET datatype=?, "values"=?, isactive=?, required=?, regex=?, "order"=?, lastmodifiedby=?, lastmodifiedtime=?, additionaldetails=?;
          basePath: $.ServiceDefinition.attributes.*
          jsonMaps:
            - jsonPath: $.ServiceDefinition.attributes.*.id

            - jsonPath: $.ServiceDefinition.attributes.*.referenceId

            - jsonPath: $.ServiceDefinition.attributes.*.tenantId

            - jsonPath: $.ServiceDefinition.attributes.*.code

            - jsonPath: $.ServiceDefinition.attributes.*.dataType

            - jsonPath: $.ServiceDefinition.attributes.*.values
              type: ARRAY
              dbType: STRING

            - jsonPath: $.ServiceDefinition.attributes.*.isActive

            - jsonPath: $.ServiceDefinition.attributes.*.required

            - jsonPath: $.ServiceDefinition.attributes.*.regex

            - jsonPath: $.ServiceDefinition.attributes.*.order

            - jsonPath: $.ServiceDefinition.attributes.*.auditDetails.createdBy

            - jsonPath: $.ServiceDefinition.attributes.*.auditDetails.lastModifiedBy

            - jsonPath: $.ServiceDefinition.attributes.*.auditDetails.createdTime

            - jsonPath: $.ServiceDefinition.attributes.*.auditDetails.lastModifiedTime

            - jsonPath: $.ServiceDefinition.attributes.*.additionalFields
              type: JSON
              dbType: JSONB

            - jsonPath: $.ServiceDefinition.attributes.*.dataType

            - jsonPath: $.ServiceDefinition.attributes.*.values
              type: ARRAY
              dbType: STRING

            - jsonPath: $.ServiceDefinition.attributes.*.isActive

            - jsonPath: $.ServiceDefinition.attributes.*.required

            - jsonPath: $.ServiceDefinition.attributes.*.regex

            - jsonPath: $.ServiceDefinition.attributes.*.order

            - jsonPath: $.ServiceDefinition.attributes.*.auditDetails.lastModifiedBy

            - jsonPath: $.ServiceDefinition.attributes.*.auditDetails.lastModifiedTime

            - jsonPath: $.ServiceDefinition.attributes.*.additionalFields
              type: JSON
              dbType: JSONB<|MERGE_RESOLUTION|>--- conflicted
+++ resolved
@@ -217,11 +217,6 @@
 
             - jsonPath: $.ServiceDefinition.auditDetails.lastModifiedTime
 
-<<<<<<< HEAD
-            - jsonPath: $.ServiceDefinition.isActive
-
-=======
->>>>>>> 7d60031e
             - jsonPath: $.ServiceDefinition.additionalFields
               type: JSON
               dbType: JSONB
