<project xmlns="http://maven.apache.org/POM/4.0.0" xmlns:xsi="http://www.w3.org/2001/XMLSchema-instance" xsi:schemaLocation="http://maven.apache.org/POM/4.0.0 http://maven.apache.org/maven-v4_0_0.xsd">
    <modelVersion>4.0.0</modelVersion>
    <groupId>org.egov</groupId>
    <artifactId>service-request</artifactId>
    <packaging>jar</packaging>
    <name>service-request</name>
<<<<<<< HEAD
    <version>1.1.0</version>
=======
    <version>1.2.0</version>
>>>>>>> 7d795b74
    <properties>
        <java.version>17</java.version>
        <maven.compiler.source>${java.version}</maven.compiler.source>
        <maven.compiler.target>${java.version}</maven.compiler.target>
        <lombok.version>1.18.22</lombok.version>
    </properties>
    <parent>
        <groupId>org.springframework.boot</groupId>
        <artifactId>spring-boot-starter-parent</artifactId>
        <version>3.2.2</version>
    </parent>
    <build>
        <sourceDirectory>src/main/java</sourceDirectory>
        <plugins>
            <plugin>
                <groupId>org.springframework.boot</groupId>
                <artifactId>spring-boot-maven-plugin</artifactId>
                <executions>
                    <execution>
                        <goals>
                            <goal>repackage</goal>
                        </goals>
                    </execution>
                </executions>
            </plugin>
        </plugins>
    </build>
    <dependencies>
        <dependency>
            <groupId>org.springframework.boot</groupId>
            <artifactId>spring-boot-starter-web</artifactId>
        </dependency>
        <dependency>
            <groupId>org.springframework.boot</groupId>
            <artifactId>spring-boot-starter-jdbc</artifactId>
        </dependency>
        <dependency>
            <groupId>org.flywaydb</groupId>
            <artifactId>flyway-core</artifactId>
            <version>9.22.3</version>
        </dependency>
        <dependency>
            <groupId>org.postgresql</groupId>
            <artifactId>postgresql</artifactId>
            <version>42.7.1</version>
        </dependency>
        <dependency>
            <groupId>org.springframework.boot</groupId>
            <artifactId>spring-boot-starter-test</artifactId>
            <scope>test</scope>
        </dependency>

        <dependency>
            <groupId>io.swagger</groupId>
            <artifactId>swagger-core</artifactId>
            <version>1.5.18</version>
        </dependency>
        <dependency>
            <groupId>io.swagger.core.v3</groupId>
            <artifactId>swagger-annotations</artifactId>
            <version>2.2.8</version>
        </dependency>

        <!-- Egov dependencies -->
        <dependency>
            <groupId>org.egov.services</groupId>
            <artifactId>tracer</artifactId>
            <version>2.9.0-SNAPSHOT</version>
        </dependency>
        <dependency>
            <groupId>org.egov.services</groupId>
            <artifactId>services-common</artifactId>
            <version>2.9.0-SNAPSHOT</version>
        </dependency>
        <dependency>
            <groupId>org.egov.services</groupId>
            <artifactId>digit-models</artifactId>
            <version>1.0.0-SNAPSHOT</version>
        </dependency>
        <dependency>
          <groupId>org.egov</groupId>
          <artifactId>mdms-client</artifactId>
          <version>2.9.0-SNAPSHOT</version>
          <scope>compile</scope>
        </dependency>
        <dependency>
            <groupId>org.projectlombok</groupId>
            <artifactId>lombok</artifactId>
            <optional>true</optional>
        </dependency>

        <dependency>
            <groupId>com.fasterxml.jackson.datatype</groupId>
            <artifactId>jackson-datatype-jsr310</artifactId>
        </dependency>
    </dependencies>
    <repositories>
        <repository>
            <id>repo.egovernments.org</id>
            <name>eGov ERP Releases Repository</name>
            <url>https://nexus-repo.egovernments.org/nexus/content/repositories/releases/</url>
        </repository>
        <repository>
            <id>repo.egovernments.org.snapshots</id>
            <name>eGov ERP Releases Repository</name>
            <url>https://nexus-repo.egovernments.org/nexus/content/repositories/snapshots/</url>
        </repository>
        <repository>
            <id>repo.egovernments.org.public</id>
            <name>eGov Public Repository Group</name>
            <url>https://nexus-repo.egovernments.org/nexus/content/groups/public/</url>
        </repository>
        <repository>
            <id>repo.digit.org</id>
            <name>eGov DIGIT Releases Repository</name>
            <url>https://nexus-repo.digit.org/nexus/content/repositories/snapshots/</url>
        </repository>
    </repositories>
</project><|MERGE_RESOLUTION|>--- conflicted
+++ resolved
@@ -4,11 +4,7 @@
     <artifactId>service-request</artifactId>
     <packaging>jar</packaging>
     <name>service-request</name>
-<<<<<<< HEAD
-    <version>1.1.0</version>
-=======
     <version>1.2.0</version>
->>>>>>> 7d795b74
     <properties>
         <java.version>17</java.version>
         <maven.compiler.source>${java.version}</maven.compiler.source>
