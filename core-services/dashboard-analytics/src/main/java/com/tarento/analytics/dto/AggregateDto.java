package com.tarento.analytics.dto;

import java.util.ArrayList;
import java.util.List;
import java.util.Map;

import com.tarento.analytics.enums.ChartType;

/**
 * @author Darshan Nagesh
 *
 */
public class AggregateDto {

	private ChartType chartType;
<<<<<<< HEAD
	
	private String visualizationCode;

	private String predictionPath;
	
=======

	private String visualizationCode;

>>>>>>> ed222b6b
	private String chartFormat;

	private Boolean showLabel;

	private String drillDownChartId;

	private Boolean hideInsights;

	private Boolean hideHeaderDenomination;

	public Boolean getHideInsights() {
		return hideInsights;
	}

	public void setHideInsights(Boolean hideInsights) {
		this.hideInsights = hideInsights;
	}

	public Boolean getHideHeaderDenomination() {
		return hideHeaderDenomination;
	}

	public void setHideHeaderDenomination(Boolean hideHeaderDenomination) {
		this.hideHeaderDenomination = hideHeaderDenomination;
	}

	public Boolean getShowLabel() {
		return showLabel;
	}

	public void setShowLabel(Boolean showLabel) {
		this.showLabel = showLabel;
	}

	public String getPredictionPath(){ return predictionPath;}
	public void setPredictionPath(String predictionPath){ this.predictionPath = predictionPath;}

	public String getVisualizationCode() {
		return visualizationCode;
	}

	public void setVisualizationCode(String visualizationCode) {
		this.visualizationCode = visualizationCode;
	}

	public String getDrillDownChartId() {
		return drillDownChartId;
	}

	public void setDrillDownChartId(String drillDownChartId) {
		this.drillDownChartId = drillDownChartId;
	}

	private Map<String, Object> customData;

	private RequestDate dates;

	private Object filter;

	private List<Data> data = new ArrayList<>();

	public List<Data> getData() {
		return data;
	}

	public void setData(List<Data> data) {
		this.data = data;
	}

	public ChartType getChartType() {
		return chartType;
	}

	public void setChartType(ChartType chartType) {
		this.chartType = chartType;
	}

	public String getChartFormat() {
		return chartFormat;
	}

	public void setChartFormat(String chartFormat) {
		this.chartFormat = chartFormat;
	}


	public Map<String, Object> getCustomData() {
		return customData;
	}

	public void setCustomData(Map<String, Object> customData) {
		this.customData = customData;
	}

	public RequestDate getDates() {
		return dates;
	}

	public void setDates(RequestDate dates) {
		this.dates = dates;
	}

	public Object getFilter() {
		return filter;
	}

	public void setFilter(Object filter) {
		this.filter = filter;
	}
}<|MERGE_RESOLUTION|>--- conflicted
+++ resolved
@@ -13,17 +13,9 @@
 public class AggregateDto {
 
 	private ChartType chartType;
-<<<<<<< HEAD
-	
-	private String visualizationCode;
-
-	private String predictionPath;
-	
-=======
 
 	private String visualizationCode;
 
->>>>>>> ed222b6b
 	private String chartFormat;
 
 	private Boolean showLabel;
@@ -57,9 +49,6 @@
 	public void setShowLabel(Boolean showLabel) {
 		this.showLabel = showLabel;
 	}
-
-	public String getPredictionPath(){ return predictionPath;}
-	public void setPredictionPath(String predictionPath){ this.predictionPath = predictionPath;}
 
 	public String getVisualizationCode() {
 		return visualizationCode;
