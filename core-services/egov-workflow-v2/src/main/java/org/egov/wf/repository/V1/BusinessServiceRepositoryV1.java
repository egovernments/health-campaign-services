package org.egov.wf.repository.V1;


import java.util.ArrayList;
import java.util.HashMap;
import java.util.LinkedList;
import java.util.List;
import java.util.Map;

<<<<<<< HEAD
=======
import org.egov.common.utils.MultiStateInstanceUtil;
>>>>>>> aaf50fd0
import org.egov.wf.config.WorkflowConfig;
import org.egov.wf.repository.querybuilder.BusinessServiceQueryBuilder;
import org.egov.wf.repository.rowmapper.BusinessServiceRowMapper;
import org.egov.wf.service.MDMSService;
import org.egov.wf.util.WorkflowUtil;
import org.egov.wf.web.models.Action;
import org.egov.wf.web.models.BusinessService;
import org.egov.wf.web.models.BusinessServiceSearchCriteria;
import org.egov.wf.web.models.State;
import org.springframework.beans.factory.annotation.Autowired;
import org.springframework.cache.annotation.Cacheable;
import org.springframework.jdbc.core.JdbcTemplate;
import org.springframework.stereotype.Repository;
import org.springframework.util.CollectionUtils;

import lombok.extern.slf4j.Slf4j;

@Slf4j
@Repository
public class BusinessServiceRepositoryV1 {


    private BusinessServiceQueryBuilder queryBuilder;

    private JdbcTemplate jdbcTemplate;

    private BusinessServiceRowMapper rowMapper;

    private WorkflowConfig config;

    private MDMSService mdmsService;
    
    @Autowired
    private WorkflowUtil workflowUtil;
<<<<<<< HEAD
=======
    
    @Autowired
    private MultiStateInstanceUtil multiStateInstanceUtil;
>>>>>>> aaf50fd0


    @Autowired
    public BusinessServiceRepositoryV1(BusinessServiceQueryBuilder queryBuilder, JdbcTemplate jdbcTemplate,
                                       BusinessServiceRowMapper rowMapper, WorkflowConfig config, MDMSService mdmsService) {
        this.queryBuilder = queryBuilder;
        this.jdbcTemplate = jdbcTemplate;
        this.rowMapper = rowMapper;
        this.config = config;
        this.mdmsService = mdmsService;
    }






    public List<BusinessService> getBusinessServices(BusinessServiceSearchCriteria criteria){
        String query;

        List<String> stateLevelBusinessServices = new LinkedList<>();
        List<String> tenantBusinessServices = new LinkedList<>();

        Map<String, Boolean> stateLevelMapping = mdmsService.getStateLevelMapping();

        if(!CollectionUtils.isEmpty(criteria.getBusinessServices())){

            criteria.getBusinessServices().forEach(businessService -> {
                if(stateLevelMapping.get(businessService)==null || stateLevelMapping.get(businessService))
                    stateLevelBusinessServices.add(businessService);
                else
                    tenantBusinessServices.add(businessService);
            });
        }

        List<BusinessService> searchResults = new LinkedList<>();

        if(!CollectionUtils.isEmpty(stateLevelBusinessServices)){
        	
            BusinessServiceSearchCriteria stateLevelCriteria = new BusinessServiceSearchCriteria();
            stateLevelCriteria.setTenantId(multiStateInstanceUtil.getStateLevelTenant(criteria.getTenantId()));
            stateLevelCriteria.setBusinessServices(stateLevelBusinessServices);
            List<Object> stateLevelPreparedStmtList = new ArrayList<>();
            
            query = queryBuilder.getBusinessServices(stateLevelCriteria, stateLevelPreparedStmtList);
<<<<<<< HEAD
            workflowUtil.replaceSchemaPlaceholder(query, criteria.getTenantId());
=======
            query = workflowUtil.replaceSchemaPlaceholder(query, criteria.getTenantId());
>>>>>>> aaf50fd0
            searchResults.addAll(jdbcTemplate.query(query, stateLevelPreparedStmtList.toArray(), rowMapper));
        }
        if(!CollectionUtils.isEmpty(tenantBusinessServices)){
            BusinessServiceSearchCriteria tenantLevelCriteria = new BusinessServiceSearchCriteria();
            tenantLevelCriteria.setTenantId(criteria.getTenantId());
            tenantLevelCriteria.setBusinessServices(tenantBusinessServices);
            List<Object> tenantLevelPreparedStmtList = new ArrayList<>();
            query = queryBuilder.getBusinessServices(tenantLevelCriteria, tenantLevelPreparedStmtList);
<<<<<<< HEAD
            workflowUtil.replaceSchemaPlaceholder(query, criteria.getTenantId());
=======
            query = workflowUtil.replaceSchemaPlaceholder(query, criteria.getTenantId());
>>>>>>> aaf50fd0
            searchResults.addAll(jdbcTemplate.query(query, tenantLevelPreparedStmtList.toArray(), rowMapper));
        }

        return searchResults;
    }


    /**
     * Creates map of roles vs tenantId vs List of status uuids from all the avialable businessServices
     * @return
     */
    @Cacheable(value = "roleTenantAndStatusesMapping", key = "#tenantIdForState")
    public Map<String,Map<String,List<String>>> getRoleTenantAndStatusMapping(String tenantIdForState){


        Map<String, Map<String,List<String>>> roleTenantAndStatusMapping = new HashMap();

        List<BusinessService> businessServices = getAllBusinessService(tenantIdForState);

        for(BusinessService businessService : businessServices){

            String tenantId = businessService.getTenantId();

            for(State state : businessService.getStates()){

                String uuid = state.getUuid();

                if(!CollectionUtils.isEmpty(state.getActions())){

                    for(Action action : state.getActions()){

                        List<String> roles = action.getRoles();

                        if(!CollectionUtils.isEmpty(roles)){
                            for(String role : roles){

                                Map<String, List<String>> tenantToStatusMap;

                                if (roleTenantAndStatusMapping.containsKey(role))
                                    tenantToStatusMap = roleTenantAndStatusMapping.get(role);
                                else tenantToStatusMap = new HashMap();

                                List<String> statuses;

                                if(tenantToStatusMap.containsKey(tenantId))
                                    statuses = tenantToStatusMap.get(tenantId);
                                else statuses = new LinkedList<>();

                                statuses.add(uuid);

                                tenantToStatusMap.put(tenantId, statuses);
                                roleTenantAndStatusMapping.put(role, tenantToStatusMap);
                            }
                        }
                    }

                }

            }

        }

        return roleTenantAndStatusMapping;

    }

    /**
     * Returns all the avialable businessServices
     * @return
     */
    private List<BusinessService> getAllBusinessService(String tenantIdForState){

        List<Object> preparedStmtList = new ArrayList<>();
        String query = queryBuilder.getBusinessServices(new BusinessServiceSearchCriteria(), preparedStmtList);
        query =  workflowUtil.replaceSchemaPlaceholder(query, tenantIdForState);
        List<BusinessService> businessServices = jdbcTemplate.query(query, preparedStmtList.toArray(), rowMapper);
        List<BusinessService> filterBusinessServices = filterBusinessServices((businessServices));

        return filterBusinessServices;
    }


    /**
     * Will filter out configurations which are not in sync with MDMS master data
     * @param businessServices
     * @return
     */
    private List<BusinessService> filterBusinessServices(List<BusinessService> businessServices){

        Map<String, Boolean> stateLevelMapping = mdmsService.getStateLevelMapping();
        List<BusinessService> filteredBusinessService = new LinkedList<>();

        for(BusinessService businessService : businessServices){

            String code = businessService.getBusinessService();
            String tenantId = businessService.getTenantId();
            Boolean isStatelevel = stateLevelMapping.get(code);

            if(isStatelevel == null){
                isStatelevel = true;
                // throw new CustomException("INVALID_MDMS_CONFIG","The master data is missing for businessService: "+code);
            }

            if(isStatelevel){
                if(tenantId.equalsIgnoreCase(config.getStateLevelTenantId())){
                    filteredBusinessService.add(businessService);
                }
            }
            else {
                if(!tenantId.equalsIgnoreCase(config.getStateLevelTenantId())){
                    filteredBusinessService.add(businessService);
                }
            }
        }

        return filteredBusinessService;
    }





}<|MERGE_RESOLUTION|>--- conflicted
+++ resolved
@@ -7,10 +7,7 @@
 import java.util.List;
 import java.util.Map;
 
-<<<<<<< HEAD
-=======
 import org.egov.common.utils.MultiStateInstanceUtil;
->>>>>>> aaf50fd0
 import org.egov.wf.config.WorkflowConfig;
 import org.egov.wf.repository.querybuilder.BusinessServiceQueryBuilder;
 import org.egov.wf.repository.rowmapper.BusinessServiceRowMapper;
@@ -45,12 +42,9 @@
     
     @Autowired
     private WorkflowUtil workflowUtil;
-<<<<<<< HEAD
-=======
     
     @Autowired
     private MultiStateInstanceUtil multiStateInstanceUtil;
->>>>>>> aaf50fd0
 
 
     @Autowired
@@ -96,11 +90,7 @@
             List<Object> stateLevelPreparedStmtList = new ArrayList<>();
             
             query = queryBuilder.getBusinessServices(stateLevelCriteria, stateLevelPreparedStmtList);
-<<<<<<< HEAD
-            workflowUtil.replaceSchemaPlaceholder(query, criteria.getTenantId());
-=======
             query = workflowUtil.replaceSchemaPlaceholder(query, criteria.getTenantId());
->>>>>>> aaf50fd0
             searchResults.addAll(jdbcTemplate.query(query, stateLevelPreparedStmtList.toArray(), rowMapper));
         }
         if(!CollectionUtils.isEmpty(tenantBusinessServices)){
@@ -109,11 +99,7 @@
             tenantLevelCriteria.setBusinessServices(tenantBusinessServices);
             List<Object> tenantLevelPreparedStmtList = new ArrayList<>();
             query = queryBuilder.getBusinessServices(tenantLevelCriteria, tenantLevelPreparedStmtList);
-<<<<<<< HEAD
-            workflowUtil.replaceSchemaPlaceholder(query, criteria.getTenantId());
-=======
             query = workflowUtil.replaceSchemaPlaceholder(query, criteria.getTenantId());
->>>>>>> aaf50fd0
             searchResults.addAll(jdbcTemplate.query(query, tenantLevelPreparedStmtList.toArray(), rowMapper));
         }
 
