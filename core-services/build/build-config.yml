#
# config:
# -   name: < Name of the job, foo/bar would create job named bar inside folder foo >
#     build:
#     - work-dir: < Working directory of the app to be built >
#       dockerfile: < Path to the dockerfile, optional, assumes dockerfile in working directory if not provided >
#       image-name: < Docker image name  >
# -
# -
config:
  - name: "core-services/egov-accesscontrol"
    build:
      - work-dir: "egov-accesscontrol"
        image-name: "egov-accesscontrol"
        dockerfile: "build/maven/Dockerfile"

  - name: "core-services/egov-common-masters"
    build:
      - work-dir: "egov-common-masters"
        image-name: "egov-common-masters"
        dockerfile: "build/maven/Dockerfile"
      - work-dir: "egov-common-masters/src/main/resources/db"
        image-name: "egov-common-masters-db"

  - name: "core-services/egov-data-uploader"
    build:
      - work-dir: "egov-data-uploader"
        image-name: "egov-data-uploader"
        dockerfile: "build/maven/Dockerfile"
      - work-dir: "egov-data-uploader/src/main/resources/db"
        image-name: "egov-data-uploader-db"

  - name: "core-services/egov-enc-service"
    build:
      - work-dir: "egov-enc-service"
        image-name: "egov-enc-service"
        dockerfile: "build/maven/Dockerfile"
      - work-dir: "egov-enc-service/src/main/resources/db"
        image-name: "egov-enc-service-db"

  - name: "core-services/egov-filestore"
    build:
      - work-dir: "egov-filestore"
        image-name: "egov-filestore"
        dockerfile: "build/maven/Dockerfile"
      - work-dir: "egov-filestore/src/main/resources/db"
        image-name: "egov-filestore-db"

  - name: "core-services/egov-idgen"
    build:
      - work-dir: "egov-idgen"
        image-name: "egov-idgen"
        dockerfile: "build/maven/Dockerfile"
      - work-dir: "egov-idgen/src/main/resources/db"
        image-name: "egov-idgen-db"

  - name: "core-services/egov-indexer"
    build:
      - work-dir: "egov-indexer"
        image-name: "egov-indexer"
        dockerfile: "build/maven/Dockerfile"
      - work-dir: "egov-indexer/src/main/resources/db"
        image-name: "egov-indexer-db"

  - name: "core-services/egov-localization"
    build:
      - work-dir: "egov-localization"
        image-name: "egov-localization"
        dockerfile: "build/maven/Dockerfile"
      - work-dir: "egov-localization/src/main/resources/db"
        image-name: "egov-localization-db"

  - name: "core-services/egov-location"
    build:
      - work-dir: "egov-location"
        image-name: "egov-location"
        dockerfile: "build/maven/Dockerfile"
      - work-dir: "egov-location/src/main/resources/db"
        image-name: "egov-location-db"

  - name: "core-services/egov-mdms-service"
    build:
      - work-dir: "egov-mdms-service"
        image-name: "egov-mdms-service"
        dockerfile: "build/maven/Dockerfile"

  - name: "core-services/egov-notification-mail"
    build:
      - work-dir: "egov-notification-mail"
        image-name: "egov-notification-mail"
        dockerfile: "build/maven/Dockerfile"

  - name: "core-services/egov-notification-sms"
    build:
      - work-dir: "egov-notification-sms"
        image-name: "egov-notification-sms"
        dockerfile: "build/maven/Dockerfile"

  - name: "core-services/egov-otp"
    build:
      - work-dir: "egov-otp"
        image-name: "egov-otp"
        dockerfile: "build/maven/Dockerfile"
      - work-dir: "egov-otp/src/main/resources/db"
        image-name: "egov-otp-db"

  - name: "core-services/egov-persister"
    build:
      - work-dir: "egov-persister"
        image-name: "egov-persister"
        dockerfile: "build/maven/Dockerfile"

  - name: "core-services/egov-pg-service"
    build:
      - work-dir: "egov-pg-service"
        image-name: "egov-pg-service"
        dockerfile: "build/maven/Dockerfile"
      - work-dir: "egov-pg-service/src/main/resources/db"
        image-name: "egov-pg-service-db"

  - name: "core-services/egov-searcher"
    build:
      - work-dir: "egov-searcher"
        image-name: "egov-searcher"
        dockerfile: "build/maven/Dockerfile"

  - name: "core-services/egov-telemetry"
    build:
      - work-dir: "egov-telemetry"
        image-name: "egov-telemetry"
        dockerfile: "build/maven/Dockerfile"

  - name: "core-services/egov-user"
    build:
      - work-dir: "egov-user"
        image-name: "egov-user"
        dockerfile: "build/maven/Dockerfile"
      - work-dir: "egov-user/src/main/resources/db"
        image-name: "egov-user-db"

  - name: "core-services/egov-workflow-v2"
    build:
      - work-dir: "egov-workflow-v2"
        image-name: "egov-workflow-v2"
        dockerfile: "build/maven/Dockerfile"
      - work-dir: "egov-workflow-v2/src/main/resources/db"
        image-name: "egov-workflow-v2-db"

  - name: "core-services/report"
    build:
      - work-dir: "report"
        image-name: "report"
        dockerfile: "build/maven/Dockerfile"   

  - name: "core-services/tenant"
    build:
      - work-dir: "tenant"
        image-name: "tenant"
        dockerfile: "build/maven/Dockerfile"
      - work-dir: "tenant/src/main/resources/db"
        image-name: "tenant-db"

  - name: "core-services/user-otp"
    build:
      - work-dir: "user-otp"
        image-name: "user-otp"
        dockerfile: "build/maven/Dockerfile"

  - name: "core-services/zuul"
    build:
      - work-dir: "zuul"
        image-name: "zuul"
<<<<<<< HEAD
        dockerfile: "build/maven/Dockerfile"
        
  - name: "core-services/egov-user-event"
    build:
      - work-dir: "egov-user-event"
        image-name: "egov-user-event"
        dockerfile: "build/maven/Dockerfile"
      - work-dir: "egov-user-event/src/main/resources/db"
        image-name: "egov-user-event-db"
=======
        dockerfile: "build/maven/Dockerfile"       

  - name: "core-services/pdf-service"
    build:
      - work-dir: "pdf-service"
        image-name: "pdf-service"
      - work-dir: "pdf-service/migration"
        image-name: "pdf-service-db"
>>>>>>> 6a015d72
<|MERGE_RESOLUTION|>--- conflicted
+++ resolved
@@ -170,7 +170,6 @@
     build:
       - work-dir: "zuul"
         image-name: "zuul"
-<<<<<<< HEAD
         dockerfile: "build/maven/Dockerfile"
         
   - name: "core-services/egov-user-event"
@@ -180,7 +179,6 @@
         dockerfile: "build/maven/Dockerfile"
       - work-dir: "egov-user-event/src/main/resources/db"
         image-name: "egov-user-event-db"
-=======
         dockerfile: "build/maven/Dockerfile"       
 
   - name: "core-services/pdf-service"
@@ -188,5 +186,4 @@
       - work-dir: "pdf-service"
         image-name: "pdf-service"
       - work-dir: "pdf-service/migration"
-        image-name: "pdf-service-db"
->>>>>>> 6a015d72
+        image-name: "pdf-service-db"