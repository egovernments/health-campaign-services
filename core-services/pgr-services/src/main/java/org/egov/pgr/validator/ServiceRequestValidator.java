package org.egov.pgr.validator;

import com.jayway.jsonpath.JsonPath;
import org.egov.common.contract.request.RequestInfo;
import org.egov.pgr.config.PGRConfiguration;
import org.egov.pgr.repository.PGRRepository;
import org.egov.pgr.util.HRMSUtil;
import org.egov.pgr.web.models.RequestSearchCriteria;
import org.egov.pgr.web.models.Service;
import org.egov.pgr.web.models.ServiceRequest;
import org.egov.pgr.web.models.ServiceWrapper;
import org.egov.pgr.web.models.User;
import org.egov.tracer.model.CustomException;
import org.springframework.beans.factory.annotation.Autowired;
import org.springframework.beans.factory.annotation.Value;
import org.springframework.stereotype.Component;
import org.springframework.util.CollectionUtils;

import java.util.Arrays;
import java.util.Collections;
import java.util.HashMap;
import java.util.List;
import java.util.Map;

import static org.egov.pgr.util.PGRConstants.MDMS_DEPARTMENT_SEARCH;
import static org.egov.pgr.util.PGRConstants.MDMS_SERVICEDEF_SEARCH;
import static org.egov.pgr.util.PGRConstants.PGR_WF_REOPEN;
import static org.egov.pgr.util.PGRConstants.USERTYPE_CITIZEN;
import static org.egov.pgr.util.PGRConstants.USERTYPE_EMPLOYEE;

@Component
public class ServiceRequestValidator {


    private PGRConfiguration config;

    private PGRRepository repository;

    private HRMSUtil hrmsUtil;

    @Value("${enable.state.level.search:true}")
    private Boolean enableStateLevelSearch;

<<<<<<< HEAD
    @Value("${enable.usertype.employee:true}")
    private Boolean enableEmployee;

=======
>>>>>>> 3f90dfcc
    @Autowired
    public ServiceRequestValidator(PGRConfiguration config, PGRRepository repository, HRMSUtil hrmsUtil) {
        this.config = config;
        this.repository = repository;
        this.hrmsUtil = hrmsUtil;
    }


    /**
     * Validates the create request
     * @param request Request for creating the complaint
     * @param mdmsData The master data for pgr
     */
    public void validateCreate(ServiceRequest request, Object mdmsData){
        Map<String,String> errorMap = new HashMap<>();
        //validateUserData(request,errorMap);
        validateSource(request.getService().getSource());
        validateMDMS(request, mdmsData);
        validateDepartment(request, mdmsData);
        if(!errorMap.isEmpty())
            throw new CustomException(errorMap);
    }


    /**
     * Validates if the update request is valid
     * @param request The request to update complaint
     * @param mdmsData The master data for pgr
     */
    public void validateUpdate(ServiceRequest request, Object mdmsData){

        String id = request.getService().getId();
        validateSource(request.getService().getSource());
        validateMDMS(request, mdmsData);
        validateDepartment(request, mdmsData);
        //validateReOpen(request);
        RequestSearchCriteria criteria = RequestSearchCriteria.builder().ids(Collections.singleton(id)).build();
        criteria.setIsPlainSearch(false);
        List<ServiceWrapper> serviceWrappers = repository.getServiceWrappers(criteria);

        if(CollectionUtils.isEmpty(serviceWrappers))
            throw new CustomException("INVALID_UPDATE","The record that you are trying to update does not exists");

        // TO DO

    }

    /**
     * Validates the user related data in the complaint
     * @param request The request of creating/updating complaint
     * @param errorMap HashMap to capture any errors
     */
    private void validateUserData(ServiceRequest request,Map<String, String> errorMap){

        RequestInfo requestInfo = request.getRequestInfo();

        /*if(requestInfo.getUserInfo().getType().equalsIgnoreCase(USERTYPE_CITIZEN)
            && StringUtils.isEmpty(accountId)){
            errorMap.put("INVALID_REQUEST","AccountId cannot be null");
        }
        else if(requestInfo.getUserInfo().getType().equalsIgnoreCase(USERTYPE_CITIZEN)
                && !StringUtils.isEmpty(accountId)
                && !accountId.equalsIgnoreCase(requestInfo.getUserInfo().getUuid())){
            errorMap.put("INVALID_ACCOUNTID","The accountId is different from the user logged in");
        }*/

        if(requestInfo.getUserInfo().getType().equalsIgnoreCase(USERTYPE_CITIZEN)
        || Boolean.TRUE.equals(enableEmployee && requestInfo.getUserInfo().getType().equalsIgnoreCase(USERTYPE_EMPLOYEE))){
            User user = request.getService().getUser();

            if(user == null)
                errorMap.put("INVALID_REQUEST","User object cannot be null");
            else if(user.getMobileNumber()==null || user.getName()==null)
                errorMap.put("INVALID_REQUEST","Name and Mobile Number is mandatory in user object");
        }
    }


    /**
     * Validated the master data sent in the request
     * @param request The request of creating/updating complaint
     * @param mdmsData The master data for pgr
     */
    private void validateMDMS(ServiceRequest request, Object mdmsData){

        String serviceCode = request.getService().getServiceCode();
        String jsonPath = MDMS_SERVICEDEF_SEARCH.replace("{SERVICEDEF}",serviceCode);

        List<Object> res = null;

        try{
            res = JsonPath.read(mdmsData,jsonPath);
        }
        catch (Exception e){
            throw new CustomException("JSONPATH_ERROR","Failed to parse mdms response");
        }

        if(CollectionUtils.isEmpty(res))
            throw new CustomException("INVALID_SERVICECODE","The service code: "+serviceCode+" is not present in MDMS");


    }


    /**
     *
     * @param request
     * @param mdmsData
     */
    private void validateDepartment(ServiceRequest request, Object mdmsData){

        String serviceCode = request.getService().getServiceCode();
        List<String> assignes = request.getWorkflow().getAssignes();

        if(CollectionUtils.isEmpty(assignes))
            return;

        List<String> departments = hrmsUtil.getDepartment(assignes, request.getRequestInfo());

        String jsonPath = MDMS_DEPARTMENT_SEARCH.replace("{SERVICEDEF}",serviceCode);

        List<String> res = null;
        String departmentFromMDMS;

        try{
            res = JsonPath.read(mdmsData,jsonPath);
        }
        catch (Exception e){
            throw new CustomException("JSONPATH_ERROR","Failed to parse mdms response for department");
        }

        if(CollectionUtils.isEmpty(res))
            throw new CustomException("PARSING_ERROR","Failed to fetch department from mdms data for serviceCode: "+serviceCode);
        else departmentFromMDMS = res.get(0);

        Map<String, String> errorMap = new HashMap<>();

        if(!departments.contains(departmentFromMDMS))
            errorMap.put("INVALID_ASSIGNMENT","The application cannot be assigned to employee of department: "+departments.toString());


        if(!errorMap.isEmpty())
            throw new CustomException(errorMap);

    }


    /**
     *
     * @param request
     */
    private void validateReOpen(ServiceRequest request){

        if(!request.getWorkflow().getAction().equalsIgnoreCase(PGR_WF_REOPEN))
            return;


        Service service = request.getService();
        RequestInfo requestInfo = request.getRequestInfo();
        Long lastModifiedTime = service.getAuditDetails().getLastModifiedTime();

        if(requestInfo.getUserInfo().getType().equalsIgnoreCase(USERTYPE_CITIZEN)){
            if(!requestInfo.getUserInfo().getUuid().equalsIgnoreCase(service.getAccountId()))
                throw new CustomException("INVALID_ACTION","Not authorized to re-open the complain");
        }

        if(System.currentTimeMillis()-lastModifiedTime > config.getComplainMaxIdleTime())
            throw new CustomException("INVALID_ACTION","Complaint is closed");

    }


    /**
     *
     * @param criteria
     */
    public void validateSearch(RequestInfo requestInfo, RequestSearchCriteria criteria){

        /*
        * Checks if tenatId is provided with the search params
        * */
        if( (criteria.getMobileNumber()!=null 
                || criteria.getServiceRequestId()!=null || criteria.getIds()!=null
                || criteria.getServiceCode()!=null )
                && criteria.getTenantId()==null)
            throw new CustomException("INVALID_SEARCH","TenantId is mandatory search param");

        validateSearchParam(requestInfo, criteria);

    }


    /**
     * Validates if the user have access to search on given param
     * @param requestInfo
     * @param criteria
     */
    private void validateSearchParam(RequestInfo requestInfo, RequestSearchCriteria criteria){

        if(requestInfo.getUserInfo().getType().equalsIgnoreCase("EMPLOYEE" ) && criteria.isEmpty())
            throw new CustomException("INVALID_SEARCH","Search without params is not allowed");

        if(requestInfo.getUserInfo().getType().equalsIgnoreCase("EMPLOYEE")
                && criteria.getTenantId().split("\\.").length == 1
<<<<<<< HEAD
        && Boolean.TRUE.equals(!enableStateLevelSearch)){
=======
                && !enableStateLevelSearch){
>>>>>>> 3f90dfcc
            throw new CustomException("INVALID_SEARCH", "Employees cannot perform state level searches.");
        }

        String allowedParamStr = null;

        if(requestInfo.getUserInfo().getType().equalsIgnoreCase("CITIZEN" ))
            allowedParamStr = config.getAllowedCitizenSearchParameters();
        else if(requestInfo.getUserInfo().getType().equalsIgnoreCase("EMPLOYEE" ) || requestInfo.getUserInfo().getType().equalsIgnoreCase("SYSTEM") )
            allowedParamStr = config.getAllowedEmployeeSearchParameters();
        else throw new CustomException("INVALID SEARCH","The userType: "+requestInfo.getUserInfo().getType()+
                    " does not have any search config");

        List<String> allowedParams = Arrays.asList(allowedParamStr.split(","));

        if(criteria.getServiceCode()!=null && !allowedParams.contains("serviceCode"))
            throw new CustomException("INVALID SEARCH","Search on serviceCode is not allowed");

        if(criteria.getServiceRequestId()!=null && !allowedParams.contains("serviceRequestId"))
            throw new CustomException("INVALID SEARCH","Search on serviceRequestId is not allowed");

        if(criteria.getApplicationStatus()!=null && !allowedParams.contains("applicationStatus"))
            throw new CustomException("INVALID SEARCH","Search on applicationStatus is not allowed");

        if(criteria.getMobileNumber()!=null && !allowedParams.contains("mobileNumber"))
            throw new CustomException("INVALID SEARCH","Search on mobileNumber is not allowed");

        if(criteria.getIds()!=null && !allowedParams.contains("ids"))
            throw new CustomException("INVALID SEARCH","Search on ids is not allowed");

    }

    /**
     * Validates if the source is in the given list configures in application properties
     * @param source
     */
    private void validateSource(String source){

        List<String> allowedSourceStr = Arrays.asList(config.getAllowedSource().split(","));

        if(!allowedSourceStr.contains(source))
            throw new CustomException("INVALID_SOURCE","The source: "+source+" is not valid");

    }


    public void validatePlainSearch(RequestSearchCriteria criteria) {
        if(CollectionUtils.isEmpty(criteria.getTenantIds())){
            throw new CustomException("TENANT_ID_LIST_EMPTY", "Tenant ids not provided for searching.");
        }
    }
}<|MERGE_RESOLUTION|>--- conflicted
+++ resolved
@@ -41,12 +41,9 @@
     @Value("${enable.state.level.search:true}")
     private Boolean enableStateLevelSearch;
 
-<<<<<<< HEAD
     @Value("${enable.usertype.employee:true}")
     private Boolean enableEmployee;
 
-=======
->>>>>>> 3f90dfcc
     @Autowired
     public ServiceRequestValidator(PGRConfiguration config, PGRRepository repository, HRMSUtil hrmsUtil) {
         this.config = config;
@@ -62,7 +59,7 @@
      */
     public void validateCreate(ServiceRequest request, Object mdmsData){
         Map<String,String> errorMap = new HashMap<>();
-        //validateUserData(request,errorMap);
+        validateUserData(request,errorMap);
         validateSource(request.getService().getSource());
         validateMDMS(request, mdmsData);
         validateDepartment(request, mdmsData);
@@ -82,7 +79,7 @@
         validateSource(request.getService().getSource());
         validateMDMS(request, mdmsData);
         validateDepartment(request, mdmsData);
-        //validateReOpen(request);
+        validateReOpen(request);
         RequestSearchCriteria criteria = RequestSearchCriteria.builder().ids(Collections.singleton(id)).build();
         criteria.setIsPlainSearch(false);
         List<ServiceWrapper> serviceWrappers = repository.getServiceWrappers(criteria);
@@ -102,6 +99,7 @@
     private void validateUserData(ServiceRequest request,Map<String, String> errorMap){
 
         RequestInfo requestInfo = request.getRequestInfo();
+        String accountId = request.getService().getAccountId();
 
         /*if(requestInfo.getUserInfo().getType().equalsIgnoreCase(USERTYPE_CITIZEN)
             && StringUtils.isEmpty(accountId)){
@@ -251,11 +249,7 @@
 
         if(requestInfo.getUserInfo().getType().equalsIgnoreCase("EMPLOYEE")
                 && criteria.getTenantId().split("\\.").length == 1
-<<<<<<< HEAD
         && Boolean.TRUE.equals(!enableStateLevelSearch)){
-=======
-                && !enableStateLevelSearch){
->>>>>>> 3f90dfcc
             throw new CustomException("INVALID_SEARCH", "Employees cannot perform state level searches.");
         }
 
