package org.egov.id.service;

import java.text.SimpleDateFormat;
import java.util.*;
import java.util.regex.Matcher;
import java.util.regex.Pattern;

import javax.sql.DataSource;

import lombok.extern.slf4j.Slf4j;
import org.egov.common.contract.models.AuditDetails;
import org.egov.common.contract.request.RequestInfo;
import org.egov.common.models.idgen.*;
import org.egov.common.utils.ResponseInfoUtil;
import org.egov.id.config.PropertiesManager;
import org.egov.id.producer.IdGenProducer;
import org.egov.tracer.model.CustomException;
import org.springframework.beans.factory.annotation.Autowired;
import org.springframework.beans.factory.annotation.Value;
import org.springframework.jdbc.BadSqlGrammarException;
import org.springframework.stereotype.Service;
import org.springframework.util.ObjectUtils;
import org.springframework.jdbc.core.JdbcTemplate;


/**
 * Description : IdGenerationService have methods related to the IdGeneration
 *
 * @author Pavan Kumar Kamma
 */
@Service
@Slf4j
public class IdGenerationService {

    @Autowired
    DataSource dataSource;

    @Autowired
    PropertiesManager propertiesManager;

    @Autowired
    private MdmsService mdmsService;

    @Autowired
    private JdbcTemplate jdbcTemplate;

    // by default 'idformat' will be taken from MDMS. Change value of 'ismdms.on' to 'false'
    // in application.properties to get data from DB instead.
    @Value("${idformat.from.mdms}")
    public boolean idFormatFromMDMS;


    //By default the auto create sequence is disabled
    @Value("${autocreate.new.seq}")
    public boolean autoCreateNewSeq;

    @Autowired
    private IdGenProducer idGenProducer;

    //default count value
    public Integer defaultCount = 1;

    @Value("${id.pool.seq.code}")
    public String idPoolName;

    @Value("${idgen.random.buffer:5}")
    public Integer defaultBufferPercentage;

    /**
     * Maximum batch size for synchronous ID generation operations.
     * This is used to limit the number of IDs generated in a single request for performance and reliability.
     */
    @Value("${id.pool.create.max.batch.size:1000}")
    private Integer MAX_BATCH_SIZE;

    /**
     * Maximum batch size for asynchronous Kafka operations.
     * This is used to limit the number of IDs generated in a single batch for performance and reliability.
     */
    @Value("${id.pool.async.create.max.batch.size:50000}")
    private Integer MAX_ASYNC_KAFKA_BATCH_SIZE;

    private static final Pattern RANDOM_PATTERN = Pattern.compile("\\[d\\{\\d+}]");

    /**
     * Padding length for sequence numbers in generated IDs.
     * This ensures that sequence numbers are zero-padded to a fixed length for consistency.
     */
    @Value("${id.pool.padding.length:12}")
    private Integer paddingLength;

    /**
     * Description : This method to generate idGenerationResponse
     *
     * @param idGenerationRequest
     * @return idGenerationResponse
     * @throws Exception
     */

    public IdGenerationResponse generateIdResponse(IdGenerationRequest idGenerationRequest) throws Exception {

        RequestInfo requestInfo = idGenerationRequest.getRequestInfo();
        List<IdRequest> idRequests = idGenerationRequest.getIdRequests();
        List<IdResponse> idResponses = new LinkedList<>();

        IdGenerationResponse idGenerationResponse = new IdGenerationResponse();

        for (IdRequest idRequest : idRequests) {
            List<String> generatedId = generateIdFromIdRequest(idRequest, requestInfo);
            for (String ListOfIds : generatedId) {
                IdResponse idResponse = new IdResponse();
                idResponse.setId(ListOfIds);
                idResponses.add(idResponse);
            }
        }
        idGenerationResponse.setIdResponses(idResponses);
        idGenerationResponse.setResponseInfo(ResponseInfoUtil.createResponseInfoFromRequestInfo(requestInfo, true));

        return idGenerationResponse;

    }

    /**
     * Description : This method to generate ID pool in batches and persist them to Kafka.
     * It handles chunking of requests, validates input, and returns a response with results.
     *
     * @param request the ID pool generation request containing batch details
     * @return IDPoolGenerationResponse containing results of the ID pool creation
     */
    public IDPoolGenerationResponse generateIDPool(IDPoolGenerationRequest request) {
        List<BatchRequest> batches = request.getBatchRequestList();

        // Validate input
        if (batches == null || batches.isEmpty()) {
            throw new CustomException("EMPTY REQUEST", "Batch list is empty.");
        }

        List<IDPoolCreationResult> results = new ArrayList<>();

        // Iterate over all batch requests
        for (BatchRequest batch : batches) {
            int fullSize = batch.getBatchSize(); // Total number of IDs requested
            int sent = 0;
            // Chunk and send large batch into smaller parts to Kafka
            while (sent < fullSize) {
                // Calculate the size of the current chunk
                int chunkSize = Math.min(MAX_ASYNC_KAFKA_BATCH_SIZE, fullSize - sent);
                // Build Kafka request for the current chunk
                IDPoolGenerationKafkaRequest kafkaRequest = IDPoolGenerationKafkaRequest.builder()
                        .tenantId(batch.getTenantId())
                        .batchSize(chunkSize)
                        .requestInfo(request.getRequestInfo())
                        .build();

                // Push the chunked request to Kafka
                idGenProducer.push(propertiesManager.getIdPoolAsyncCreateTopic(), kafkaRequest);
                sent += chunkSize;
            }
            // Add a response message for this tenant
            results.add(IDPoolCreationResult.builder()
                    .tenantId(batch.getTenantId())
                    .message("ID Generation is chunked and queued")
                    .build());
        }

        // Return a combined response for all tenants
        return IDPoolGenerationResponse.builder()
                .responseInfo(ResponseInfoUtil.createResponseInfoFromRequestInfo(request.getRequestInfo(), true))
                .idPoolCreateResponses(results)
                .build();
    }

    /**
     * Fetches the ID format string for the specified tenant and batch size.
     * Validates the configured pool name and handles exceptions from the ID generation service.
     *
     * @param tenantId the tenant identifier
     * @param batchSize the requested batch size of IDs
     * @param requestInfo contextual request info for audit and tracing
     * @return the ID format string configured for the tenant
     * @throws CustomException if configuration is missing or fetching format fails
     * @throws IllegalArgumentException if fetched ID format is null or empty
     */
    private String fetchIdFormat(String tenantId, Integer batchSize, RequestInfo requestInfo) {
        log.info("Fetching ID format for tenantId={}, batchSize={}", tenantId, batchSize);

        if (ObjectUtils.isEmpty(idPoolName)) {
            log.error("Configuration Error - 'id.pool.seq.code' is not set.");
            throw new CustomException("Configuration Error:", "Please configure the 'id.pool.seq.code' on the service level.");
        }

        IdRequest tempRequest = new IdRequest(idPoolName, tenantId, null, batchSize);
        String idFormat;

        try {
            idFormat = getIdFormatFinal(tempRequest, requestInfo);
            log.info("Received ID format: {}", idFormat);
        } catch (Exception e) {
            log.error("Exception while fetching ID format from ID generation service for tenant {}: {}", tenantId, e.getMessage(), e);
            throw new RuntimeException(e);
        }

        if (ObjectUtils.isEmpty(idFormat)) {
            log.error("ID format cannot be null or empty for tenant {}", tenantId);
            throw new IllegalArgumentException("ID format cannot be null or empty");
        }

        return idFormat;
    }

    /**
     * Adjusts the batch size by adding a buffer if the ID format contains a random pattern.
     * This compensates for possible duplicates or retries in ID generation.
     *
     * @param batchSize the original requested batch size
     * @param idFormat the ID format string to check for randomness
     * @return adjusted batch size, increased by the configured buffer percentage if random pattern detected, otherwise original batch size
     */
    private Integer adjustBatchSizeIfRandom(Integer batchSize, String idFormat) {
        log.info("Adjusting batch size if ID format is random. Batch size: {}, ID format: {}", batchSize, idFormat);

        Matcher randomMatcher = RANDOM_PATTERN.matcher(idFormat);
        if (randomMatcher.find()) {
            int adjusted = (int) Math.ceil(batchSize * (1 + defaultBufferPercentage / 100.0));
            log.info("Detected random pattern in ID format. Adjusted batch size: {} (Buffer: {}%)", adjusted, defaultBufferPercentage);
            return adjusted;
        }

        log.info("No random pattern detected. Returning original batch size: {}", batchSize);
        return batchSize;
    }

    /**
     * Handles asynchronous ID pool generation requests by fetching the ID format,
     * generating IDs in batches, and persisting them to Kafka for further processing.
     * Validates the batch size and handles exceptions gracefully.
     *
     * @param request the ID pool generation request containing tenant ID, batch size, and request info
     */
    public void handleAsyncIdPoolRequest(IDPoolGenerationKafkaRequest request) {
        try {
            String tenantId = request.getTenantId();
            Integer batchSize = request.getBatchSize();
            RequestInfo requestInfo = request.getRequestInfo();

            // Validate batch size
            if (batchSize <= 0) {
                throw new CustomException("INVALID_BATCH_SIZE", "Batch size must be > 0");
            }

            // Fetch ID format and adjust batch size if necessary
            String idFormat = fetchIdFormat(tenantId, batchSize, requestInfo);
            // Adjust batch size if ID format contains random patterns
            Integer adjustedSize = adjustBatchSizeIfRandom(batchSize, idFormat);
            IdRequest idRequest = new IdRequest(idPoolName, tenantId, null, adjustedSize);
            // Generate IDs
            List<String> generatedIds = generateIds(idRequest, requestInfo);
            // Persist generated IDs to Kafka
            persistToKafka(requestInfo, generatedIds, tenantId);
            log.info("Async ID pool generated and sent to Kafka for tenant {}", tenantId);
        } catch (Exception e) {
            log.error("Error in async ID pool generation", e);
            // Optional: push to DLQ or retry topic
        }
    }

    /**
     * Generates a list of IDs by invoking the underlying ID generation service.
     * Wraps exceptions to provide consistent error handling.
     *
     * @param idRequest the ID request containing pool name, tenant, and batch size details
     * @param requestInfo contextual request info for auditing and logging
     * @return list of generated ID strings
     * @throws RuntimeException if ID generation fails
     */
    private List<String> generateIds(IdRequest idRequest, RequestInfo requestInfo) {
        try {
            return generateIdFromIdRequest(idRequest, requestInfo);
        } catch (Exception e) {
            log.error("Error generating IDs: ", e);
            throw new RuntimeException("Error generating IDs", e);
        }
    }

    /**
     * Persists generated IDs asynchronously by sending them in batches to a configured Kafka topic.
     * Uses a buffer of maximum batch size for efficiency.
     *
     * @param requestInfo contextual request info for audit fields in generated ID records
     * @param generatedIds list of generated ID strings to persist
     * @param tenantId tenant identifier for which IDs are generated
     */
    private void persistToKafka(RequestInfo requestInfo, List<String> generatedIds, String tenantId) {
        log.trace("Starting Kafka persistence for generated IDs. Tenant ID: {}, Total IDs: {}", tenantId, generatedIds.size());

        List<IdRecord> buffer = new ArrayList<>(MAX_BATCH_SIZE);

        for (int i = 0; i < generatedIds.size(); i++) {
            String generatedId = generatedIds.get(i);
            IdRecord idRecord = IdRecord.builder()
                    .tenantId(tenantId)
                    .id(generatedId)
                    .auditDetails(
                            AuditDetails.builder()
                                    .createdBy(requestInfo.getUserInfo().getUuid())
                                    .createdTime(System.currentTimeMillis())
                                    .build()
                    )
                    .rowVersion(1)
                    .build();
            buffer.add(idRecord);
<<<<<<< HEAD
=======
            log.trace("Buffered ID [{}] for Kafka persistence.", generatedId);
>>>>>>> f3047ccd

            // Send batch when buffer is full or last element reached
            if (buffer.size() == MAX_BATCH_SIZE || i == generatedIds.size() - 1) {
                log.debug("Sending batch of {} IDs to Kafka topic: {}", buffer.size(), propertiesManager.getSaveIdPoolTopic());
                sendBatch(propertiesManager.getSaveIdPoolTopic(), new ArrayList<>(buffer));
                buffer.clear();
            }
        }

        log.debug("Completed Kafka persistence for {} generated IDs.", generatedIds.size());
    }

    /**
     * Sends a batch of ID records to the specified Kafka topic.
     * Logs errors on failure and can be extended to support retries or dead-letter queues.
     *
     * @param topic the Kafka topic to send the message to
     * @param entries the list of ID records to send as payload
     */
    private void sendBatch(String topic, List<IdRecord> entries) {
        try {
            Map<String, Object> payload = new HashMap<>();
            payload.put("idPool", entries);
            idGenProducer.push(topic, payload);

        } catch (Exception e) {
            log.error("Kafka publish failed", e);
            // Optional: Add retry logic or DLQ fallback here
        }
    }

    /**
     * Description : This method to generate id
     *
     * @param idRequest
     * @param requestInfo
     * @return generatedId
     * @throws Exception
     */
    private List generateIdFromIdRequest(IdRequest idRequest, RequestInfo requestInfo) throws Exception {

        List<String> generatedId = new LinkedList<>();
        boolean autoCreateNewSeqFlag = false;
        if (!ObjectUtils.isEmpty(idRequest.getIdName()))
        {
            // If IDName is specified then check if it is defined in MDMS
            String idFormat = getIdFormatFinal(idRequest, requestInfo);

            // If the idname is defined then the format should be used
            // else fallback to the format in the request itself
            if (!ObjectUtils.isEmpty(idFormat)){
                idRequest.setFormat(idFormat);
                autoCreateNewSeqFlag=true;
            }else if(ObjectUtils.isEmpty(idFormat)){
                autoCreateNewSeqFlag=false;
            }
        }

        if (ObjectUtils.isEmpty(idRequest.getFormat()))
            throw new CustomException("ID_NOT_FOUND",
                    "No Format is available in the MDMS for the given name and tenant");

        return getFormattedId(idRequest, requestInfo,autoCreateNewSeqFlag);
    }

    /**
     * Description : This method to generate Id when format is unknown and select MDMS or DB.
     *
     * @param idRequest
     * @param requestInfo
     * @return generatedId
     * @throws Exception
     */
    private String getIdFormatFinal(IdRequest idRequest, RequestInfo requestInfo) throws Exception {

        String idFormat = null;
        try{
            if (idFormatFromMDMS == true) {
                idFormat = mdmsService.getIdFormat(requestInfo, idRequest); //from MDMS
            } else {
                idFormat = getIdFormatfromDB(idRequest, requestInfo); //from DB
            }
        }catch(Exception ex){
            if(ObjectUtils.isEmpty(idFormat)){
                throw new CustomException("ID_NOT_FOUND",
                        "No Format is available in the MDMS for the given name and tenant");
            }
            log.error("Format returned NULL from both MDMS and DB",ex);
        }
        return idFormat;
    }

    /**
     * Description : This method to retrieve Id format from DB
     *
     * @param idRequest
     * @param requestInfo
     * @return idFormat
     * @throws Exception
     */
    private String getIdFormatfromDB(IdRequest idRequest, RequestInfo requestInfo) throws Exception {
        // connection and prepared statement

        String idFormat = null;
        try {
            String idName = idRequest.getIdName();
            String tenantId = idRequest.getTenantId();
            // select the id format from the id generation table
            StringBuffer idSelectQuery = new StringBuffer();
            idSelectQuery.append("SELECT format FROM id_generator ").append(" WHERE idname=? and tenantid=?");

           idFormat = jdbcTemplate.queryForObject(idSelectQuery.toString(), String.class, idName, tenantId);
        } catch (Exception ex){
            log.error("SQL error while trying to retrive format from DB",ex);
        }
        return idFormat;
    }

    /**
     * Description : This method to generate Id when format is known
     *
     * @param idRequest
     * @param requestInfo
     * @return formattedId
     * @throws Exception
     */

    private List<String> getFormattedId(IdRequest idRequest, RequestInfo requestInfo, boolean autoCreateNewSeqFlag) throws Exception {
        List<String> idFormatList = new LinkedList<>();
        String idFormat = idRequest.getFormat();

        try{
            if (!ObjectUtils.isEmpty(idFormat.trim()) && !ObjectUtils.isEmpty(idRequest.getTenantId())) {
                idFormat = idFormat.replace("[tenantid]", idRequest.getTenantId());
                idFormat = idFormat.replace("[tenant_id]", idRequest.getTenantId().replace(".", "_"));
                idFormat = idFormat.replace("[TENANT_ID]", idRequest.getTenantId().replace(".", "_").toUpperCase());
            }
        }catch (Exception ex){
            if (ObjectUtils.isEmpty(idFormat)) {
                throw new CustomException("IDGEN_FORMAT_ERROR", "Blank format is not allowed");
            }
        }

        List<String> matchList = new ArrayList<String>();

        Pattern regExpPattern = Pattern.compile("\\[(.*?)\\]");
        Matcher regExpMatcher = regExpPattern.matcher(idFormat);

        Integer count = getCount(idRequest);

        while (regExpMatcher.find()) {// Finds Matching Pattern in String
            matchList.add(regExpMatcher.group(1));// Fetching Group from String
        }

        HashMap<String, List<String>> sequences = new HashMap<>();
        String idFormatTemplate = idFormat;
        String cityName = null;

        for (int i = 0; i < count; i++) {
            idFormat = idFormatTemplate;

            for (String attributeName : matchList) {

                if (attributeName.substring(0, 3).equalsIgnoreCase("seq")) {
                    if (!sequences.containsKey(attributeName)) {
                        sequences.put(attributeName, generateSequenceNumber(attributeName, requestInfo, idRequest,autoCreateNewSeqFlag));
                    }
					idFormat = idFormat.replace("[" + attributeName + "]", sequences.get(attributeName).get(i));
                } else if (attributeName.substring(0, 2).equalsIgnoreCase("fy")) {
                    idFormat = idFormat.replace("[" + attributeName + "]",
                            generateFinancialYearDateFormat(attributeName, requestInfo));
                } else if (attributeName.substring(0, 2).equalsIgnoreCase("cy")) {
                    idFormat = idFormat.replace("[" + attributeName + "]",
                            generateCurrentYearDateFormat(attributeName, requestInfo));
                } else if (attributeName.substring(0, 4).equalsIgnoreCase("city")) {
                    if (cityName == null) {
                        cityName = mdmsService.getCity(requestInfo, idRequest);
                    }
                    idFormat = idFormat.replace("[" + attributeName + "]", cityName);
                } else {
                    idFormat = idFormat.replace("[" + attributeName + "]", generateRandomText(attributeName, requestInfo));
                }
            }
            idFormatList.add(idFormat);
        }

        return idFormatList;
    }

    /**
     * Description : This method to generate current financial year in given
     * format
     *
     * @param requestInfo
     * @return formattedDate
     */
    private String generateFinancialYearDateFormat(String financialYearFormat, RequestInfo requestInfo) {
        try {

            Date date = new Date();
            financialYearFormat = financialYearFormat.substring(financialYearFormat.indexOf(":") + 1);
            financialYearFormat = financialYearFormat.trim();
            String currentFinancialYear = null;
            String[] financialYearPatternArray;
            financialYearPatternArray = financialYearFormat.split("-");
            int month = Calendar.getInstance().get(Calendar.MONTH) + 1;
            int preYear = 0;
            int postYear = 0;

            for (String yearPattern : financialYearPatternArray) {

                String formattedYear = null;
                SimpleDateFormat formatter = new SimpleDateFormat(yearPattern.trim());
                formattedYear = formatter.format(date);

                if (financialYearPatternArray[0] == yearPattern) {
                    if (month > 3) {
                        preYear = Integer.valueOf(formattedYear);
                    } else {
                        preYear = Integer.valueOf(formattedYear) - 1;
                    }
                } else {
                    if (month > 3) {
                        postYear = Integer.valueOf(formattedYear) + 1;
                    } else {
                        postYear = Integer.valueOf(formattedYear);
                    }
                }
            }
            currentFinancialYear = preYear + "-" + postYear;
            return currentFinancialYear;

        } catch (Exception e) {

            throw new CustomException("INVALID_FORMAT", "Error while generating financial year in provided format. Given format invalid.");
            //throw new InvalidIDFormatException(propertiesManager.getInvalidIdFormat(), requestInfo);

        }
    }

    /**
     * Description : This method to generate current year date in given format
     *
     * @param dateFormat
     * @param requestInfo
     * @return formattedDate
     */
    private String generateCurrentYearDateFormat(String dateFormat, RequestInfo requestInfo) {
        try {

            Date date = new Date();
            dateFormat = dateFormat.trim();
            dateFormat = dateFormat.substring(dateFormat.indexOf(":") + 1);
            dateFormat = dateFormat.trim();
            SimpleDateFormat formatter = new SimpleDateFormat(dateFormat.trim());
            formatter.setTimeZone(TimeZone.getTimeZone(propertiesManager.getTimeZone()));
            String formattedDate = formatter.format(date);
            return formattedDate;

        } catch (Exception e) {

            throw new CustomException("INVALID_FORMAT", "Error while generating current year in provided format. Given format invalid.");
            //throw new InvalidIDFormatException(propertiesManager.getInvalidIdFormat(), requestInfo);

        }
    }

    /**
     * Description : This method to generate random text
     *
     * @param regex
     * @param requestInfo
     * @return randomTxt
     */
    private String generateRandomText(String regex, RequestInfo requestInfo) {
        Random random = new Random();
        List<String> matchList = new ArrayList<String>();
        int length = 2;// default digits length
        try {
            Pattern.compile(regex);
        } catch (Exception e) {
            throw new CustomException("INVALID_REGEX", "Random text could not be generated. Invalid regex provided.");
            //throw new InvalidIDFormatException(propertiesManager.getInvalidIdFormat(), requestInfo);
        }
        Matcher matcher = Pattern.compile("\\{(.*?)\\}").matcher(regex);
        while (matcher.find()) {
            matchList.add(matcher.group(1));
        }
        if (matchList.size() > 0) {
            length = Integer.parseInt(matchList.get(0));
        }
        StringBuilder stringBuilder = new StringBuilder();
        for (int i = 0; i < length; i++) {
            stringBuilder.append(random.nextInt(25));
        }
        String randomTxt = stringBuilder.toString();
        randomTxt = randomTxt.substring(0, length);
        return randomTxt;
    }

    /**
     * Description : This method to set default count value
     *
     * @param idRequest
     * @return count
     */
    private Integer getCount(IdRequest idRequest) {
        Integer count;
        if (idRequest.getCount() == null) {
            count = defaultCount;
        } else {
            count = idRequest.getCount();
        }
        return count;
    }

    /**
     * Description : This method to generate sequence in DB
     *
     * @param sequenceName
     */

    private void createSequenceInDb(String sequenceName) throws Exception {

        StringBuilder query = new StringBuilder("CREATE SEQUENCE ");
        try {
            query = query.append(sequenceName);
            jdbcTemplate.execute(query.toString());
        }catch (Exception ex){
            log.error("Error creating new sequence",ex);
        }
    }

    /**
     * Description : This method to generate sequence number
     *
     * @param sequenceName
     * @param requestInfo
     * @return seqNumber
     */
    private List<String> generateSequenceNumber(String sequenceName, RequestInfo requestInfo, IdRequest idRequest,boolean autoCreateNewSeqFlag) throws Exception {
        Integer count = getCount(idRequest);
        List<String> sequenceList = new LinkedList<>();
        List<String> sequenceLists = new LinkedList<>();
        // To generate a block of seq numbers

        String sequenceSql = "SELECT NEXTVAL ('" + sequenceName + "') FROM GENERATE_SERIES(1,?)";
        try {
            sequenceList = jdbcTemplate.queryForList(sequenceSql, new Object[]{count}, String.class);
        } catch (BadSqlGrammarException ex) {
            if (ex.getSQLException().getSQLState().equals("42P01")){
                try{
                    if (sequenceList.isEmpty() && autoCreateNewSeqFlag && autoCreateNewSeq){
                        createSequenceInDb(sequenceName);
                        sequenceList = jdbcTemplate.queryForList(sequenceSql, new Object[]{count}, String.class);
                    }
                    else if(sequenceList.isEmpty() && !autoCreateNewSeqFlag)
                        throw new CustomException("SEQ_DOES_NOT_EXIST","auto creation of seq is not allowed in DB");
                }catch(Exception e) {
                    throw new CustomException("ERROR_CREATING_SEQ","Error occurred while auto creating seq in DB");
                }
            }else{
                throw new CustomException("SEQ_NUMBER_ERROR","Error in retrieving seq number from DB");
            }
        } catch (Exception ex) {
            log.error("Error retrieving seq number from DB",ex);
            throw new CustomException("SEQ_NUMBER_ERROR","Error retrieving seq number from existing seq in DB");
        }
        for (String seqId : sequenceList) {
            String seqNumber = String.format("%0" + paddingLength + "d", Long.parseLong(seqId));
            sequenceLists.add(seqNumber);
        }
        return sequenceLists;
    }

}<|MERGE_RESOLUTION|>--- conflicted
+++ resolved
@@ -309,10 +309,6 @@
                     .rowVersion(1)
                     .build();
             buffer.add(idRecord);
-<<<<<<< HEAD
-=======
-            log.trace("Buffered ID [{}] for Kafka persistence.", generatedId);
->>>>>>> f3047ccd
 
             // Send batch when buffer is full or last element reached
             if (buffer.size() == MAX_BATCH_SIZE || i == generatedIds.size() - 1) {
