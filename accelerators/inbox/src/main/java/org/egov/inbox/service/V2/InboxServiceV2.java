package org.egov.inbox.service.V2;

import com.fasterxml.jackson.core.JsonProcessingException;
import com.fasterxml.jackson.databind.ObjectMapper;
import com.github.wnameless.json.flattener.JsonFlattener;
import com.google.gson.Gson;
import com.jayway.jsonpath.JsonPath;
import lombok.extern.slf4j.Slf4j;
import org.egov.hash.HashService;
import org.egov.inbox.config.InboxConfiguration;
import org.egov.inbox.repository.ServiceRequestRepository;
import org.egov.inbox.repository.builder.V2.InboxQueryBuilder;
import org.egov.inbox.service.V2.validator.ValidatorDefaultImplementation;
import org.egov.inbox.service.WorkflowService;
import org.egov.inbox.util.MDMSUtil;
import org.egov.inbox.web.model.Inbox;
import org.egov.inbox.web.model.InboxRequest;
import org.egov.inbox.web.model.InboxResponse;
import org.egov.inbox.web.model.V2.*;
import org.egov.inbox.web.model.workflow.BusinessService;
import org.egov.inbox.web.model.workflow.ProcessInstance;
import org.egov.inbox.web.model.workflow.ProcessInstanceSearchCriteria;
import org.egov.tracer.model.CustomException;
import org.springframework.beans.factory.annotation.Autowired;
import org.springframework.stereotype.Service;
import org.springframework.util.CollectionUtils;
import org.springframework.util.ObjectUtils;

import java.util.*;

import static org.egov.inbox.util.InboxConstants.*;

@Service
@Slf4j
public class InboxServiceV2 {

    @Autowired
    private InboxConfiguration config;

    @Autowired
    private InboxQueryBuilder queryBuilder;

    @Autowired
    private ServiceRequestRepository serviceRequestRepository;

    @Autowired
    private WorkflowService workflowService;

    @Autowired
    private ValidatorDefaultImplementation validator;

    @Autowired
    private MDMSUtil mdmsUtil;

    @Autowired
    private ObjectMapper mapper;

    @Autowired
    private HashService hashService;


    /**
     *
     * @param inboxRequest
     * @return
     */
    public InboxResponse getInboxResponse(InboxRequest inboxRequest){

        validator.validateSearchCriteria(inboxRequest);
        InboxQueryConfiguration inboxQueryConfiguration = mdmsUtil.getConfigFromMDMS(inboxRequest.getInbox().getTenantId(), inboxRequest.getInbox().getProcessSearchCriteria().getModuleName());
        hashParamsWhereverRequiredBasedOnConfiguration(inboxRequest.getInbox().getModuleSearchCriteria(), inboxQueryConfiguration);
        List<Inbox> items = getInboxItems(inboxRequest, inboxQueryConfiguration.getIndex());
        enrichProcessInstanceInInboxItems(items);
        Integer totalCount = CollectionUtils.isEmpty(inboxRequest.getInbox().getProcessSearchCriteria().getStatus()) ? 0 : getTotalApplicationCount(inboxRequest, inboxQueryConfiguration.getIndex());
        List<HashMap<String, Object>> statusCountMap = CollectionUtils.isEmpty(inboxRequest.getInbox().getProcessSearchCriteria().getStatus()) ? new ArrayList<>() : getStatusCountMap(inboxRequest, inboxQueryConfiguration.getIndex());
        Integer nearingSlaCount = CollectionUtils.isEmpty(inboxRequest.getInbox().getProcessSearchCriteria().getStatus()) ? 0 : getApplicationsNearingSlaCount(inboxRequest, inboxQueryConfiguration.getIndex());
        InboxResponse inboxResponse = InboxResponse.builder().items(items).totalCount(totalCount).statusMap(statusCountMap).nearingSlaCount(nearingSlaCount).build();

        return inboxResponse;
    }

    private void hashParamsWhereverRequiredBasedOnConfiguration(Map<String, Object> moduleSearchCriteria, InboxQueryConfiguration inboxQueryConfiguration) {

        inboxQueryConfiguration.getAllowedSearchCriteria().forEach(searchParam -> {
            if(!ObjectUtils.isEmpty(searchParam.getIsHashingRequired()) && searchParam.getIsHashingRequired()){
                if(moduleSearchCriteria.containsKey(searchParam.getName())){
                    if(moduleSearchCriteria.get(searchParam.getName()) instanceof List){
                        List<Object> hashedParams = new ArrayList<>();
                        ((List<?>) moduleSearchCriteria.get(searchParam.getName())).forEach(object -> {
                            hashedParams.add(hashService.getHashValue(object));
                        });
                        moduleSearchCriteria.put(searchParam.getName(), hashedParams);
                    }else{
                        Object hashedValue = hashService.getHashValue(moduleSearchCriteria.get(searchParam.getName()));
                        moduleSearchCriteria.put(searchParam.getName(), hashedValue);
                    }
                }
            }
        });
    }

    private void enrichProcessInstanceInInboxItems(List<Inbox> items) {
        /*
          As part of the new inbox, having currentProcessInstance as part of the index is mandated. This has been
          done to avoid having redundant network calls which could hog the performance.
        */
        items.forEach(item -> {
            if(item.getBusinessObject().containsKey(CURRENT_PROCESS_INSTANCE_CONSTANT)) {
                // Set process instance object in the native process instance field declared in the model inbox class.
                ProcessInstance processInstance = mapper.convertValue(item.getBusinessObject().get(CURRENT_PROCESS_INSTANCE_CONSTANT), ProcessInstance.class);
                item.setProcessInstance(processInstance);

                // Remove current process instance from business object in order to avoid having redundant data in response.
                item.getBusinessObject().remove(CURRENT_PROCESS_INSTANCE_CONSTANT);
            }
        });
    }

    private List<Inbox> getInboxItems(InboxRequest inboxRequest, String indexName){
        List<BusinessService> businessServices = workflowService.getBusinessServices(inboxRequest);
        enrichActionableStatusesFromRole(inboxRequest, businessServices);
        if(CollectionUtils.isEmpty(inboxRequest.getInbox().getProcessSearchCriteria().getStatus())){
            return new ArrayList<>();
        }
        Map<String, Object> finalQueryBody = queryBuilder.getESQuery(inboxRequest, Boolean.TRUE);
        try {
            String q = mapper.writeValueAsString(finalQueryBody);
            log.info("Query: "+q);
        }
        catch (Exception e){
            e.printStackTrace();
        }
        StringBuilder uri = getURI(indexName, SEARCH_PATH);
        Object result = serviceRequestRepository.fetchResult(uri, finalQueryBody);
        List<Inbox> inboxItemsList = parseInboxItemsFromSearchResponse(result, businessServices);
        log.info(result.toString());
        return inboxItemsList;
    }

    private void enrichActionableStatusesFromRole(InboxRequest inboxRequest, List<BusinessService> businessServices) {
        ProcessInstanceSearchCriteria processCriteria = inboxRequest.getInbox().getProcessSearchCriteria();
        String tenantId = inboxRequest.getInbox().getTenantId();
        processCriteria.setTenantId(tenantId);

        HashMap<String, String> StatusIdNameMap = workflowService.getActionableStatusesForRole(inboxRequest.getRequestInfo(), businessServices,
                inboxRequest.getInbox().getProcessSearchCriteria());
        log.info(StatusIdNameMap.toString());
        List<String> actionableStatusUuid = new ArrayList<>();
        if (StatusIdNameMap.values().size() > 0) {
            if (!CollectionUtils.isEmpty(processCriteria.getStatus())) {
                processCriteria.getStatus().forEach(statusUuid -> {
                    if(StatusIdNameMap.keySet().contains(statusUuid)){
                        actionableStatusUuid.add(statusUuid);
                    }
                });
                inboxRequest.getInbox().getProcessSearchCriteria().setStatus(actionableStatusUuid);
            } else {
                inboxRequest.getInbox().getProcessSearchCriteria().setStatus(new ArrayList<>(StatusIdNameMap.keySet()));
            }
        }else{
            inboxRequest.getInbox().getProcessSearchCriteria().setStatus(new ArrayList<>());
        }
    }

    public Integer getTotalApplicationCount(InboxRequest inboxRequest, String indexName){

        Map<String, Object> finalQueryBody = queryBuilder.getESQuery(inboxRequest, Boolean.FALSE);
        StringBuilder uri = getURI(indexName, COUNT_PATH);
        Map<String, Object> response = (Map<String, Object>) serviceRequestRepository.fetchResult(uri, finalQueryBody);
        Integer totalCount = 0;
        if(response.containsKey(COUNT_CONSTANT)){
            totalCount = (Integer) response.get(COUNT_CONSTANT);
        }else{
            throw new CustomException("INBOX_COUNT_ERR", "Error occurred while executing ES count query");
        }
        return totalCount;
    }

    public List<HashMap<String, Object>> getStatusCountMap(InboxRequest inboxRequest, String indexName){
        Map<String, Object> finalQueryBody = queryBuilder.getStatusCountQuery(inboxRequest);
        StringBuilder uri = getURI(indexName, SEARCH_PATH);
        Map<String, Object> response = (Map<String, Object>) serviceRequestRepository.fetchResult(uri, finalQueryBody);
        Set<String> actionableStatuses = new HashSet<>(inboxRequest.getInbox().getProcessSearchCriteria().getStatus());
        HashMap<String, Object> statusCountMap = parseStatusCountMapFromAggregationResponse(response, actionableStatuses);
        List<HashMap<String, Object>> transformedStatusMap = transformStatusMap(inboxRequest, statusCountMap);
        return transformedStatusMap;
    }

    private Long getApplicationServiceSla(Map<String, Long> businessServiceSlaMap, Map<String, Long> stateUuidSlaMap, Object data) {

        Long currentDate = System.currentTimeMillis(); //current time
        Map<String, Object> auditDetails = (Map<String, Object>) ((Map<String, Object>) data).get(AUDIT_DETAILS_KEY);
        String stateUuid = JsonPath.read(data, STATE_UUID_PATH);
        if(stateUuidSlaMap.containsKey(stateUuid)){
            if (!ObjectUtils.isEmpty(auditDetails.get(LAST_MODIFIED_TIME_KEY))) {
                Long lastModifiedTime = ((Number) auditDetails.get(LAST_MODIFIED_TIME_KEY)).longValue();

                return Long.valueOf(Math.round((stateUuidSlaMap.get(stateUuid) - (currentDate - lastModifiedTime)) / ((double) (24 * 60 * 60 * 1000))));
            }
        }else {
            if (!ObjectUtils.isEmpty(auditDetails.get(CREATED_TIME_KEY))) {
                Long createdTime = ((Number) auditDetails.get(CREATED_TIME_KEY)).longValue();
                String businessService = JsonPath.read(data, BUSINESS_SERVICE_PATH);
                Long businessServiceSLA = businessServiceSlaMap.get(businessService);

                return Long.valueOf(Math.round((businessServiceSLA - (currentDate - createdTime)) / ((double) (24 * 60 * 60 * 1000))));
            }
        }
        return null;
    }

    private List<HashMap<String,Object>> transformStatusMap(InboxRequest request,HashMap<String, Object> statusCountMap) {

        if(CollectionUtils.isEmpty(statusCountMap))
            return null;

        List<BusinessService> businessServices = workflowService.getBusinessServices(request);

        Map<String,String> statusIdToBusinessServiceMap = workflowService.getStatusIdToBusinessServiceMap(businessServices);
        Map<String, String> statusIdToApplicationStatusMap = workflowService.getApplicationStatusIdToStatusMap(businessServices);
        Map<String, String> statusIdToStateMap = workflowService.getStatusIdToStateMap(businessServices);

        List<HashMap<String,Object>> statusCountMapTransformed = new ArrayList<>();

        for(Map.Entry<String, Object> entry : statusCountMap.entrySet()){
            String statusId = entry.getKey();
            Integer count = (Integer) entry.getValue();
            HashMap<String, Object> map = new HashMap<>();
            map.put(COUNT_CONSTANT, count);
            map.put(APPLICATION_STATUS_KEY,statusIdToApplicationStatusMap.get(statusId));
            map.put(BUSINESSSERVICE_KEY,statusIdToBusinessServiceMap.get(statusId));
            map.put(STATUSID_KEY, statusId);
            map.put(STATE_KEY, statusIdToStateMap.get(statusId));
            statusCountMapTransformed.add(map);
        }
        return statusCountMapTransformed;
    }

    private HashMap<String, Object> parseStatusCountMapFromAggregationResponse(Map<String, Object> response, Set<String> actionableStatuses) {
        List<HashMap<String, Object>> statusCountResponse = new ArrayList<>();
        if(!CollectionUtils.isEmpty((Map<String, Object>) response.get(AGGREGATIONS_KEY))){
            List<Map<String, Object>> statusCountBuckets = JsonPath.read(response, STATUS_COUNT_AGGREGATIONS_BUCKETS_PATH);
            HashMap<String, Object> statusCountMap = new HashMap<>();
            statusCountBuckets.forEach(bucket -> {
                if(actionableStatuses.contains(bucket.get(KEY)))
                    statusCountMap.put((String)bucket.get(KEY), bucket.get(DOC_COUNT_KEY));
            });
            statusCountResponse.add(statusCountMap);
        }
        if(CollectionUtils.isEmpty(statusCountResponse))
            return null;

        return statusCountResponse.get(0);
    }

    private List<Inbox> parseInboxItemsFromSearchResponse(Object result, List<BusinessService> businessServices) {
        Map<String, Object> hits = (Map<String, Object>)((Map<String, Object>) result).get(HITS);
        List<Map<String, Object>> nestedHits = (List<Map<String, Object>>) hits.get(HITS);
        if(CollectionUtils.isEmpty(nestedHits)){
            return new ArrayList<>();
        }

        Map<String, Long> businessServiceSlaMap = new HashMap<>();
        Map<String, Long> stateUuidVsSlaMap = new HashMap<>();

        businessServices.forEach(businessService -> {
            businessServiceSlaMap.put(businessService.getBusinessService(),businessService.getBusinessServiceSla());
            businessService.getStates().forEach(state -> {
                if(!ObjectUtils.isEmpty(state.getSla()))
                    stateUuidVsSlaMap.put(state.getUuid(), state.getSla());
            });
        });

        List<Inbox> inboxItemList = new ArrayList<>();
        nestedHits.forEach(hit ->{
            Inbox inbox = new Inbox();
            Map<String, Object> businessObject = (Map<String, Object>) hit.get(SOURCE_KEY);
            inbox.setBusinessObject((Map<String, Object>)businessObject.get(DATA_KEY));
<<<<<<< HEAD
            Long serviceSla = getApplicationServiceSla(businessServiceSlaMap, stateUuidVsSlaMap, inbox.getBusinessObject());
            inbox.getBusinessObject().put(SERVICESLA_KEY, serviceSla);
=======
            Long serviceSla = getApplicationServiceSla(businessServiceSlaMap, stateUuidVsSlaMap, inbox.getBusinessObject());            inbox.getBusinessObject().put(SERVICESLA_KEY, serviceSla);
>>>>>>> aaf50fd0
            inboxItemList.add(inbox);
        });
        return inboxItemList;
    }

    public Integer getApplicationsNearingSlaCount(InboxRequest inboxRequest, String indexName) {
        List<BusinessService> businessServicesObjs = workflowService.getBusinessServices(inboxRequest);
        Map<String, Long> businessServiceSlaMap = new HashMap<>();
        Map<String, HashSet<String>> businessServiceVsStateUuids = new HashMap<>();
        businessServicesObjs.forEach(businessService -> {
            List<String> listOfUuids = new ArrayList<>();
            businessService.getStates().forEach(state -> {
                listOfUuids.add(state.getUuid());
            });
            businessServiceVsStateUuids.put(businessService.getBusinessService(), new HashSet<>(listOfUuids));
            businessServiceSlaMap.put(businessService.getBusinessService(),businessService.getBusinessServiceSla());
        });

        List<String> uuidsInSearchCriteria = inboxRequest.getInbox().getProcessSearchCriteria().getStatus();

        Map<String, List<String>> businessServiceVsUuidsBasedOnSearchCriteria = new HashMap<>();

        // If status uuids are being passed in process search criteria, segregating them based on their business service
        if(!CollectionUtils.isEmpty(uuidsInSearchCriteria)) {
            uuidsInSearchCriteria.forEach(uuid -> {
                businessServiceVsStateUuids.keySet().forEach(businessService -> {
                    HashSet<String> setOfUuids = businessServiceVsStateUuids.get(businessService);
                    if (setOfUuids.contains(uuid)) {
                        if (businessServiceVsUuidsBasedOnSearchCriteria.containsKey(businessService)) {
                            businessServiceVsUuidsBasedOnSearchCriteria.get(businessService).add(uuid);
                        } else {
                            businessServiceVsUuidsBasedOnSearchCriteria.put(businessService, new ArrayList<>(Collections.singletonList(uuid)));
                        }
                    }
                });

            });
        }else{
            businessServiceVsStateUuids.keySet().forEach(businessService -> {
                HashSet<String> setOfUuids = businessServiceVsStateUuids.get(businessService);
                businessServiceVsUuidsBasedOnSearchCriteria.put(businessService, new ArrayList<>(setOfUuids));
            });
        }



        List<String> businessServices = new ArrayList<>(businessServiceVsUuidsBasedOnSearchCriteria.keySet());
        Integer totalCount = 0;
        // Fetch slot percentage only once here !!!!!!!!!!


        for(int i = 0; i < businessServices.size(); i++){
            String businessService = businessServices.get(i);
            Long businessServiceSla = businessServiceSlaMap.get(businessService);
            inboxRequest.getInbox().getProcessSearchCriteria().setStatus(businessServiceVsUuidsBasedOnSearchCriteria.get(businessService));
            Map<String, Object> finalQueryBody = queryBuilder.getNearingSlaCountQuery(inboxRequest, businessServiceSla);
            StringBuilder uri = getURI(indexName, COUNT_PATH);
            Map<String, Object> response = (Map<String, Object>) serviceRequestRepository.fetchResult(uri, finalQueryBody);
            Integer currentCount = 0;
            if(response.containsKey(COUNT_CONSTANT)){
                currentCount = (Integer) response.get(COUNT_CONSTANT);
            }else{
                throw new CustomException("INBOX_COUNT_ERR", "Error occurred while executing ES count query");
            }
            totalCount += currentCount;
        }

        return totalCount;

    }


    private StringBuilder getURI(String indexName, String endpoint){
        StringBuilder uri = new StringBuilder(config.getIndexServiceHost());
        uri.append(indexName);
        uri.append(endpoint);
        return uri;
    }

    public SearchResponse getSpecificFieldsFromESIndex(SearchRequest searchRequest) {
        String tenantId = searchRequest.getIndexSearchCriteria().getTenantId();
        String moduleName = searchRequest.getIndexSearchCriteria().getModuleName();
        Map<String, Object> moduleSearchCriteria = searchRequest.getIndexSearchCriteria().getModuleSearchCriteria();

        validator.validateSearchCriteria(tenantId, moduleName, moduleSearchCriteria);
        InboxQueryConfiguration inboxQueryConfiguration = mdmsUtil.getConfigFromMDMS(tenantId, moduleName);
        hashParamsWhereverRequiredBasedOnConfiguration(moduleSearchCriteria, inboxQueryConfiguration);
        List<Data> data = getDataFromSimpleSearch(searchRequest, inboxQueryConfiguration.getIndex());
        SearchResponse searchResponse = SearchResponse.builder().data(data).build();
        return searchResponse;
    }

    private List<Data> getDataFromSimpleSearch(SearchRequest searchRequest, String index) {
        Map<String, Object> finalQueryBody = queryBuilder.getESQueryForSimpleSearch(searchRequest, Boolean.TRUE);
        try {
            String q = mapper.writeValueAsString(finalQueryBody);
            log.info("Query: "+q);
        }
        catch (Exception e){
            e.printStackTrace();
        }
        StringBuilder uri = getURI(index, SEARCH_PATH);
        Object result = serviceRequestRepository.fetchResult(uri, finalQueryBody);
        List<Data> dataList = parseSearchResponseForSimpleSearch(result);
        return dataList;
    }

    private List<Data> parseSearchResponseForSimpleSearch(Object result) {
        Map<String, Object> hits = (Map<String, Object>)((Map<String, Object>) result).get(HITS);
        List<Map<String, Object>> nestedHits = (List<Map<String, Object>>) hits.get(HITS);
        if(CollectionUtils.isEmpty(nestedHits)){
            return new ArrayList<>();
        }

        List<Data> dataList = new ArrayList<>();
        nestedHits.forEach(hit -> {
            Data data = new Data();
            Map<String, Object> sourceObject = (Map<String, Object>) hit.get(SOURCE_KEY);
            Map<String, Object> dataObject = (Map<String, Object>)sourceObject.get(DATA_KEY);
            List<Field> fields = getFieldsFromDataObject(dataObject);
            data.setFields(fields);
            dataList.add(data);
        });

        return dataList;
    }

    private List<Field> getFieldsFromDataObject(Map<String, Object> dataObject) {
        List<Field> listOfFields = new ArrayList<>();
        try {
            Map<String, Object> flattenedDataObject = JsonFlattener.flattenAsMap(mapper.writeValueAsString(dataObject));
            flattenedDataObject.keySet().forEach(key -> {
                Field field = new Field();
                field.setKey(key);
                field.setValue(flattenedDataObject.get(key));
                listOfFields.add(field);
            });
        }catch (JsonProcessingException ex){
            throw new CustomException("EG_INBOX_GET_FIELDS_ERR", "Error while processing JSON.");
        }
        return listOfFields;
    }
}<|MERGE_RESOLUTION|>--- conflicted
+++ resolved
@@ -276,12 +276,7 @@
             Inbox inbox = new Inbox();
             Map<String, Object> businessObject = (Map<String, Object>) hit.get(SOURCE_KEY);
             inbox.setBusinessObject((Map<String, Object>)businessObject.get(DATA_KEY));
-<<<<<<< HEAD
-            Long serviceSla = getApplicationServiceSla(businessServiceSlaMap, stateUuidVsSlaMap, inbox.getBusinessObject());
-            inbox.getBusinessObject().put(SERVICESLA_KEY, serviceSla);
-=======
             Long serviceSla = getApplicationServiceSla(businessServiceSlaMap, stateUuidVsSlaMap, inbox.getBusinessObject());            inbox.getBusinessObject().put(SERVICESLA_KEY, serviceSla);
->>>>>>> aaf50fd0
             inboxItemList.add(inbox);
         });
         return inboxItemList;
