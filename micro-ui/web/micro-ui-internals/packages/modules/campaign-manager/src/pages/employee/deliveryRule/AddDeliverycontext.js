--- conflicted
+++ resolved
@@ -41,17 +41,11 @@
 
   const selectValue = (e) => {
     let val = e.target.value;
-<<<<<<< HEAD
-    val = val.replace(/[^\d.]/g, "")
-    val = val.match(/^\d*\.?\d{0,2}/)[0] || '';
+    val = val.replace(/[^\d.]/g, "");
+    val = val.match(/^\d*\.?\d{0,2}/)[0] || "";
     // if (val.startsWith("-")) {
     //   val = val.slice(1); // Remove the negative sign
     // }
-=======
-    if (val.startsWith("-")) {
-      val = val.slice(1); // Remove the negative sign
-    }
->>>>>>> 9e236e83
     if (isNaN(val) || [" ", "e", "E"].some((f) => val.includes(f))) {
       val = val.slice(0, -1);
       return;
@@ -79,17 +73,11 @@
 
   const selectToFromValue = (e, range) => {
     let val = e.target.value;
-<<<<<<< HEAD
-    val = val.replace(/[^\d.]/g, "")
-    val = val.match(/^\d*\.?\d{0,2}/)[0] || '';
+    val = val.replace(/[^\d.]/g, "");
+    val = val.match(/^\d*\.?\d{0,2}/)[0] || "";
     // if (val.startsWith("-")) {
     //   val = val.slice(1); // Remove the negative sign
     // }
-=======
-    if (val.startsWith("-")) {
-      val = val.slice(1); // Remove the negative sign
-    }
->>>>>>> 9e236e83
 
     if (isNaN(val) || [" ", "e", "E"].some((f) => val.includes(f))) {
       val = val.slice(0, -1);
@@ -182,11 +170,7 @@
       </LabelFieldPair>
 
       {attribute?.operator?.code === "IN_BETWEEN" ? (
-<<<<<<< HEAD
         <div style={{ marginBottom: "24px", display: "grid", gridTemplateColumns: "1fr 1fr", gap: "1rem" }}>
-=======
-        <div style={{ display: "grid", gridTemplateColumns: "1fr 1fr", gap: "1rem" }}>
->>>>>>> 9e236e83
           <LabelFieldPair>
             <CardLabel className="card-label-smaller">{t(`CAMPAIGN_FROM_LABEL`)}</CardLabel>
             <div className="field" style={{ display: "flex", width: "100%" }}>
@@ -219,11 +203,7 @@
       ) : (
         <LabelFieldPair>
           <CardLabel className="card-label-smaller">{t(`CAMPAIGN_VALUE_LABEL`)}</CardLabel>
-<<<<<<< HEAD
           <div className="field" style={{ display: "flex", width: "100%", marginBottom: attribute?.attribute?.code === "Gender" ? null : "24px" }}>
-=======
-          <div className="field" style={{ display: "flex", width: "100%" }}>
->>>>>>> 9e236e83
             {attribute?.attribute?.code === "Gender" ? (
               <Dropdown
                 className="form-field"
@@ -297,17 +277,11 @@
 
   const selectValue = (e) => {
     let val = e.target.value;
-<<<<<<< HEAD
-    val = val.replace(/[^\d.]/g, "")
-    val = val.match(/^\d*\.?\d{0,2}/)[0] || '';
+    val = val.replace(/[^\d.]/g, "");
+    val = val.match(/^\d*\.?\d{0,2}/)[0] || "";
     // if (val.startsWith("-")) {
     //   val = val.slice(1); // Remove the negative sign
     // }
-=======
-    if (val.startsWith("-")) {
-      val = val.slice(1); // Remove the negative sign
-    }
->>>>>>> 9e236e83
     if (isNaN(val) || [" ", "e", "E"].some((f) => val.includes(f))) {
       val = val.slice(0, -1);
     }
@@ -335,17 +309,11 @@
 
   const selectToFromValue = (e, range) => {
     let val = e.target.value;
-<<<<<<< HEAD
-    val = val.replace(/[^\d.]/g, "")
-    val = val.match(/^\d*\.?\d{0,2}/)[0] || '';
+    val = val.replace(/[^\d.]/g, "");
+    val = val.match(/^\d*\.?\d{0,2}/)[0] || "";
     // if (val.startsWith("-")) {
     //   val = val.slice(1); // Remove the negative sign
     // }
-=======
-    if (val.startsWith("-")) {
-      val = val.slice(1); // Remove the negative sign
-    }
->>>>>>> 9e236e83
     if (isNaN(val) || [" ", "e", "E"].some((f) => val.includes(f))) {
       val = val.slice(0, -1);
       return;
@@ -405,11 +373,7 @@
         />
       </LabelFieldPair>
       {attribute?.operator?.code === "IN_BETWEEN" ? (
-<<<<<<< HEAD
         <div style={{ display: "grid", gridTemplateColumns: "1fr 1fr", gap: "1rem", marginBottom: "24px" }}>
-=======
-        <div style={{ display: "grid", gridTemplateColumns: "1fr 1fr", gap: "1rem" }}>
->>>>>>> 9e236e83
           <LabelFieldPair>
             <CardLabel className="card-label-smaller">{t(`CAMPAIGN_FROM_LABEL`)}</CardLabel>
             <div className="field" style={{ display: "flex", width: "100%" }}>
@@ -442,11 +406,7 @@
       ) : (
         <LabelFieldPair>
           <CardLabel className="card-label-smaller">{t(`CAMPAIGN_VALUE_LABEL`)}</CardLabel>
-<<<<<<< HEAD
           <div className="field" style={{ display: "flex", width: "100%", marginBottom: "24px" }}>
-=======
-          <div className="field" style={{ display: "flex", width: "100%" }}>
->>>>>>> 9e236e83
             {attribute?.attribute?.code === "Gender" ? (
               <Dropdown
                 className="form-field"
