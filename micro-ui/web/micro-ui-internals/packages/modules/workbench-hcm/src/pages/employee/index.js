import React, { useEffect } from "react";
import { Switch, useLocation } from "react-router-dom";
import { useTranslation } from "react-i18next";
import { PrivateRoute, AppContainer, BreadCrumb } from "@egovernments/digit-ui-react-components";
import DataIngestionComponent from "../../components/IngestionComponents/DataIngestionComponent";
<<<<<<< HEAD
import ErrorViewPage from "./ErrorViewPage";
=======
import IngestionInbox from "./IngestionInbox";
>>>>>>> 7ea4b6fc

const WorkbenchBreadCrumb = ({ location ,defaultPath}) => {
  const { t } = useTranslation();

  const crumbs = [
    {
      path: `/${window?.contextPath}/employee`,
      content: t("WORKBENCH_HOME"),
      show: true,
    },
    {
      path: `/${window?.contextPath}/employee/hcmworkbench/facility`,
      content: t("WORKBENCH_FACILITY"),
      show: location.pathname.includes("/hcmworkbench/facility") ? true : false,

    },
    {
      path: `/${window?.contextPath}/employee/hcmworkbench/user`,
      content: t("WORKBENCH_USER"),
      show: location.pathname.includes("/hcmworkbench/user") ? true : false,

    },
    {
      path: `/${window?.contextPath}/employee/hcmworkbench/ou`,
      content: t("WORKBENCH_OU"),
      show: location.pathname.includes("/hcmworkbench/ou") ? true : false,

    },
    {
<<<<<<< HEAD
      path: `/${window?.contextPath}/employee/hcmworkbench/view`,
      content: t("View"),
      show: location.pathname.includes("/hcmworkbench/view") ? true : false,
=======
      path: `/${window?.contextPath}/employee/hcmworkbench/inbox`,
      content: t("WORKBENCH_INBOX"),
      show: location.pathname.includes("/hcmworkbench/inbox") ? true : false,

    },
    {
      path: `/${window?.contextPath}/employee/hcmworkbench/boundary`,
      content: t("WORKBENCH_BOUNDARY"),
      show: location.pathname.includes("/hcmworkbench/boundary") ? true : false,

    },
    {
      path: `/${window?.contextPath}/employee/hcmworkbench/project`,
      content: t("WORKBENCH_PROJECT"),
      show: location.pathname.includes("/hcmworkbench/project") ? true : false,
>>>>>>> 7ea4b6fc

    },
    
  ];
  return <BreadCrumb className="workbench-bredcrumb" crumbs={crumbs} spanStyle={{ maxWidth: "min-content" }} />;
};

const App = ({ path }) => {
  const location = useLocation();
  const MDMSCreateSession = Digit.Hooks.useSessionStorage("MDMS_add", {});
  const [sessionFormData, setSessionFormData, clearSessionFormData] = MDMSCreateSession;
  
  const MDMSViewSession = Digit.Hooks.useSessionStorage("MDMS_view", {});
  const [sessionFormDataView,setSessionFormDataView,clearSessionFormDataView] = MDMSViewSession

  useEffect(() => {
    if (!window.location.href.includes("mdms-add-v2") && sessionFormData && Object.keys(sessionFormData) != 0) {
      clearSessionFormData();
    }
    if (!window.location.href.includes("mdms-view") && sessionFormDataView ) {
      clearSessionFormDataView();
    }
  }, [location]);
  
  return (
    <React.Fragment>
      <div className="wbh-header-container">
        <WorkbenchBreadCrumb location={location} defaultPath={path} />
      </div>
      <Switch>
        <AppContainer className="workbench">
          <PrivateRoute path={`${path}/sample`} component={() => <div>Sample Screen loaded</div>} />
          <PrivateRoute path={`${path}/facility`} component={() => <DataIngestionComponent ingestionType={"Facility"} />} />
          <PrivateRoute path={`${path}/user`} component={() => <DataIngestionComponent ingestionType={"User"} />} />
          <PrivateRoute path={`${path}/ou`} component={() => <DataIngestionComponent ingestionType={"OU"} />} />
<<<<<<< HEAD
          <PrivateRoute path={`${path}/view`} component={() => <ErrorViewPage  />} />
=======
          <PrivateRoute path={`${path}/inbox`} component={() => <IngestionInbox />} />
          <PrivateRoute path={`${path}/boundary`} component={() => <DataIngestionComponent ingestionType={"Boundary"} />} />
          <PrivateRoute path={`${path}/project`} component={() => <DataIngestionComponent ingestionType={"Project"} />} />
>>>>>>> 7ea4b6fc

        </AppContainer>
      </Switch>
    </React.Fragment>
  );
};

export default App;<|MERGE_RESOLUTION|>--- conflicted
+++ resolved
@@ -3,11 +3,11 @@
 import { useTranslation } from "react-i18next";
 import { PrivateRoute, AppContainer, BreadCrumb } from "@egovernments/digit-ui-react-components";
 import DataIngestionComponent from "../../components/IngestionComponents/DataIngestionComponent";
-<<<<<<< HEAD
+
 import ErrorViewPage from "./ErrorViewPage";
-=======
+
 import IngestionInbox from "./IngestionInbox";
->>>>>>> 7ea4b6fc
+
 
 const WorkbenchBreadCrumb = ({ location ,defaultPath}) => {
   const { t } = useTranslation();
@@ -37,11 +37,11 @@
 
     },
     {
-<<<<<<< HEAD
+
       path: `/${window?.contextPath}/employee/hcmworkbench/view`,
       content: t("View"),
       show: location.pathname.includes("/hcmworkbench/view") ? true : false,
-=======
+
       path: `/${window?.contextPath}/employee/hcmworkbench/inbox`,
       content: t("WORKBENCH_INBOX"),
       show: location.pathname.includes("/hcmworkbench/inbox") ? true : false,
@@ -57,7 +57,7 @@
       path: `/${window?.contextPath}/employee/hcmworkbench/project`,
       content: t("WORKBENCH_PROJECT"),
       show: location.pathname.includes("/hcmworkbench/project") ? true : false,
->>>>>>> 7ea4b6fc
+
 
     },
     
@@ -93,13 +93,13 @@
           <PrivateRoute path={`${path}/facility`} component={() => <DataIngestionComponent ingestionType={"Facility"} />} />
           <PrivateRoute path={`${path}/user`} component={() => <DataIngestionComponent ingestionType={"User"} />} />
           <PrivateRoute path={`${path}/ou`} component={() => <DataIngestionComponent ingestionType={"OU"} />} />
-<<<<<<< HEAD
+
           <PrivateRoute path={`${path}/view`} component={() => <ErrorViewPage  />} />
-=======
+
           <PrivateRoute path={`${path}/inbox`} component={() => <IngestionInbox />} />
           <PrivateRoute path={`${path}/boundary`} component={() => <DataIngestionComponent ingestionType={"Boundary"} />} />
           <PrivateRoute path={`${path}/project`} component={() => <DataIngestionComponent ingestionType={"Project"} />} />
->>>>>>> 7ea4b6fc
+
 
         </AppContainer>
       </Switch>
