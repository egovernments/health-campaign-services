--- conflicted
+++ resolved
@@ -11,11 +11,8 @@
   "devDependencies": {
     "@egovernments/digit-ui-libraries": "1.8.0-beta.2",
     "@egovernments/digit-ui-module-workbench": "1.0.0-beta.6",
-<<<<<<< HEAD
     "@egovernments/digit-ui-module-hcmworkbench": "0.0.19",
-=======
-    "@egovernments/digit-ui-module-hcmworkbench": "0.0.18",
->>>>>>> bc317fbd
+
     "@egovernments/digit-ui-module-dss": "1.8.0-beta",
     "@egovernments/digit-ui-module-core": "1.8.0-beta.8",
     "@egovernments/digit-ui-module-common": "1.8.0-beta",
