--- conflicted
+++ resolved
@@ -9,15 +9,9 @@
     "start": "react-scripts start"
   },
   "devDependencies": {
-<<<<<<< HEAD
-    "@egovernments/digit-ui-libraries": "1.8.0-beta",
-    "@egovernments/digit-ui-module-workbench": "1.0.0-beta",
-    "@egovernments/digit-ui-module-hcmworkbench": "0.0.6",
-=======
     "@egovernments/digit-ui-libraries": "1.8.0-beta.2",
     "@egovernments/digit-ui-module-workbench": "1.0.0-beta.6",
-    "@egovernments/digit-ui-module-hcmworkbench": "0.0.4",
->>>>>>> c3e00b87
+    "@egovernments/digit-ui-module-hcmworkbench": "0.0.6",
     "@egovernments/digit-ui-module-dss": "1.8.0-beta",
     "@egovernments/digit-ui-module-core": "1.8.0-beta.8",
     "@egovernments/digit-ui-module-common": "1.8.0-beta",
