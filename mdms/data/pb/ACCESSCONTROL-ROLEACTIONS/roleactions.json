{
  "tenantId": "pb",
  "moduleName": "ACCESSCONTROL-ROLEACTIONS",
  "roleactions": [
    {
      "rolecode": "SUPERUSER",
      "actionid": 628,
      "actioncode": "",
      "tenantId": "pb"
    },
    {
      "rolecode": "SUPERUSER",
      "actionid": 629,
      "actioncode": "",
      "tenantId": "pb"
    },
    {
      "rolecode": "SUPERUSER",
      "actionid": 630,
      "actioncode": "",
      "tenantId": "pb"
    },
    {
      "rolecode": "RO",
      "actionid": 428,
      "actioncode": "",
      "tenantId": "pb"
    },
    {
      "rolecode": "RO",
      "actionid": 429,
      "actioncode": "",
      "tenantId": "pb"
    },
    {
      "rolecode": "RO",
      "actionid": 430,
      "actioncode": "",
      "tenantId": "pb"
    },
    {
      "rolecode": "RO",
      "actionid": 431,
      "actioncode": "",
      "tenantId": "pb"
    },
    {
      "rolecode": "CITIZEN",
      "actionid": 10,
      "actioncode": "",
      "tenantId": "pb"
    },
    {
      "rolecode": "SUPERUSER",
      "actionid": 10,
      "actioncode": "",
      "tenantId": "pb"
    },
    {
      "rolecode": "GO",
      "actionid": 10,
      "actioncode": "",
      "tenantId": "pb"
    },
    {
      "rolecode": "RO",
      "actionid": 10,
      "actioncode": "",
      "tenantId": "pb"
    },
    {
      "rolecode": "GA",
      "actionid": 10,
      "actioncode": "",
      "tenantId": "pb"
    },
    {
      "rolecode": "CITIZEN",
      "actionid": 11,
      "actioncode": "",
      "tenantId": "pb"
    },
    {
      "rolecode": "SUPERUSER",
      "actionid": 11,
      "actioncode": "",
      "tenantId": "pb"
    },
    {
      "rolecode": "GO",
      "actionid": 11,
      "actioncode": "",
      "tenantId": "pb"
    },
    {
      "rolecode": "RO",
      "actionid": 11,
      "actioncode": "",
      "tenantId": "pb"
    },
    {
      "rolecode": "GA",
      "actionid": 11,
      "actioncode": "",
      "tenantId": "pb"
    },
    {
      "rolecode": "RO",
      "actionid": 432,
      "actioncode": "",
      "tenantId": "pb"
    },
    {
      "rolecode": "RO",
      "actionid": 595,
      "actioncode": "",
      "tenantId": "pb"
    },
    {
      "rolecode": "RO",
      "actionid": 596,
      "actioncode": "",
      "tenantId": "pb"
    },
    {
      "rolecode": "Asset Administrator",
      "actionid": 369,
      "actioncode": "",
      "tenantId": "pb"
    },
    {
      "rolecode": "Asset Administrator",
      "actionid": 368,
      "actioncode": "",
      "tenantId": "pb"
    },
    {
      "rolecode": "Asset Administrator",
      "actionid": 371,
      "actioncode": "",
      "tenantId": "pb"
    },
    {
      "rolecode": "Asset Administrator",
      "actionid": 370,
      "actioncode": "",
      "tenantId": "pb"
    },
    {
      "rolecode": "Asset Administrator",
      "actionid": 373,
      "actioncode": "",
      "tenantId": "pb"
    },
    {
      "rolecode": "Asset Administrator",
      "actionid": 372,
      "actioncode": "",
      "tenantId": "pb"
    },
    {
      "rolecode": "SUPERUSER",
      "actionid": 374,
      "actioncode": "",
      "tenantId": "pb"
    },
    {
      "rolecode": "SUPERUSER",
      "actionid": 375,
      "actioncode": "",
      "tenantId": "pb"
    },
    {
      "rolecode": "SUPERUSER",
      "actionid": 376,
      "actioncode": "",
      "tenantId": "pb"
    },
    {
      "rolecode": "SUPERUSER",
      "actionid": 377,
      "actioncode": "",
      "tenantId": "pb"
    },
    {
      "rolecode": "SUPERUSER",
      "actionid": 378,
      "actioncode": "",
      "tenantId": "pb"
    },
    {
      "rolecode": "SUPERUSER",
      "actionid": 379,
      "actioncode": "",
      "tenantId": "pb"
    },
    {
      "rolecode": "SUPERUSER",
      "actionid": 380,
      "actioncode": "",
      "tenantId": "pb"
    },
    {
      "rolecode": "SUPERUSER",
      "actionid": 381,
      "actioncode": "",
      "tenantId": "pb"
    },
    {
      "rolecode": "SUPERUSER",
      "actionid": 382,
      "actioncode": "",
      "tenantId": "pb"
    },
    {
      "rolecode": "GA",
      "actionid": 383,
      "actioncode": "",
      "tenantId": "pb"
    },
    {
      "rolecode": "GO",
      "actionid": 383,
      "actioncode": "",
      "tenantId": "pb"
    },
    {
      "rolecode": "GRO",
      "actionid": 383,
      "actioncode": "",
      "tenantId": "pb"
    },
    {
      "rolecode": "RO",
      "actionid": 383,
      "actioncode": "",
      "tenantId": "pb"
    },
    {
      "rolecode": "GA",
      "actionid": 384,
      "actioncode": "",
      "tenantId": "pb"
    },
    {
      "rolecode": "GO",
      "actionid": 384,
      "actioncode": "",
      "tenantId": "pb"
    },
    {
      "rolecode": "GRO",
      "actionid": 384,
      "actioncode": "",
      "tenantId": "pb"
    },
    {
      "rolecode": "RO",
      "actionid": 384,
      "actioncode": "",
      "tenantId": "pb"
    },
    {
      "rolecode": "GA",
      "actionid": 385,
      "actioncode": "",
      "tenantId": "pb"
    },
    {
      "rolecode": "GA",
      "actionid": 386,
      "actioncode": "",
      "tenantId": "pb"
    },
    {
      "rolecode": "GA",
      "actionid": 387,
      "actioncode": "",
      "tenantId": "pb"
    },
    {
      "rolecode": "GA",
      "actionid": 388,
      "actioncode": "",
      "tenantId": "pb"
    },
    {
      "rolecode": "GO",
      "actionid": 385,
      "actioncode": "",
      "tenantId": "pb"
    },
    {
      "rolecode": "GO",
      "actionid": 386,
      "actioncode": "",
      "tenantId": "pb"
    },
    {
      "rolecode": "GO",
      "actionid": 387,
      "actioncode": "",
      "tenantId": "pb"
    },
    {
      "rolecode": "GO",
      "actionid": 388,
      "actioncode": "",
      "tenantId": "pb"
    },
    {
      "rolecode": "GRO",
      "actionid": 385,
      "actioncode": "",
      "tenantId": "pb"
    },
    {
      "rolecode": "GRO",
      "actionid": 386,
      "actioncode": "",
      "tenantId": "pb"
    },
    {
      "rolecode": "GRO",
      "actionid": 387,
      "actioncode": "",
      "tenantId": "pb"
    },
    {
      "rolecode": "GRO",
      "actionid": 388,
      "actioncode": "",
      "tenantId": "pb"
    },
    {
      "rolecode": "RO",
      "actionid": 385,
      "actioncode": "",
      "tenantId": "pb"
    },
    {
      "rolecode": "RO",
      "actionid": 386,
      "actioncode": "",
      "tenantId": "pb"
    },
    {
      "rolecode": "RO",
      "actionid": 387,
      "actioncode": "",
      "tenantId": "pb"
    },
    {
      "rolecode": "RO",
      "actionid": 388,
      "actioncode": "",
      "tenantId": "pb"
    },
    {
      "rolecode": "SUPERUSER",
      "actionid": 389,
      "actioncode": "",
      "tenantId": "pb"
    },
    {
      "rolecode": "GRO",
      "actionid": 428,
      "actioncode": "",
      "tenantId": "pb"
    },
    {
      "rolecode": "GRO",
      "actionid": 429,
      "actioncode": "",
      "tenantId": "pb"
    },
    {
      "rolecode": "GRO",
      "actionid": 430,
      "actioncode": "",
      "tenantId": "pb"
    },
    {
      "rolecode": "GRO",
      "actionid": 431,
      "actioncode": "",
      "tenantId": "pb"
    },
    {
      "rolecode": "SUPERUSER",
      "actionid": 397,
      "actioncode": "",
      "tenantId": "pb"
    },
    {
      "rolecode": "GRO",
      "actionid": 432,
      "actioncode": "",
      "tenantId": "pb"
    },
    {
      "rolecode": "SUPERUSER",
      "actionid": 399,
      "actioncode": "",
      "tenantId": "pb"
    },
    {
      "rolecode": "GRO",
      "actionid": 595,
      "actioncode": "",
      "tenantId": "pb"
    },
    {
      "rolecode": "SUPERUSER",
      "actionid": 401,
      "actioncode": "",
      "tenantId": "pb"
    },
    {
      "rolecode": "GRO",
      "actionid": 596,
      "actioncode": "",
      "tenantId": "pb"
    },
    {
      "rolecode": "SUPERUSER",
      "actionid": 403,
      "actioncode": "",
      "tenantId": "pb"
    },
    {
      "rolecode": "GO",
      "actionid": 428,
      "actioncode": "",
      "tenantId": "pb"
    },
    {
      "rolecode": "SUPERUSER",
      "actionid": 405,
      "actioncode": "",
      "tenantId": "pb"
    },
    {
      "rolecode": "GO",
      "actionid": 429,
      "actioncode": "",
      "tenantId": "pb"
    },
    {
      "rolecode": "SUPERUSER",
      "actionid": 407,
      "actioncode": "",
      "tenantId": "pb"
    },
    {
      "rolecode": "GO",
      "actionid": 430,
      "actioncode": "",
      "tenantId": "pb"
    },
    {
      "rolecode": "SUPERUSER",
      "actionid": 409,
      "actioncode": "",
      "tenantId": "pb"
    },
    {
      "rolecode": "GO",
      "actionid": 431,
      "actioncode": "",
      "tenantId": "pb"
    },
    {
      "rolecode": "SUPERUSER",
      "actionid": 411,
      "actioncode": "",
      "tenantId": "pb"
    },
    {
      "rolecode": "GO",
      "actionid": 432,
      "actioncode": "",
      "tenantId": "pb"
    },
    {
      "rolecode": "SUPERUSER",
      "actionid": 413,
      "actioncode": "",
      "tenantId": "pb"
    },
    {
      "rolecode": "GO",
      "actionid": 595,
      "actioncode": "",
      "tenantId": "pb"
    },
    {
      "rolecode": "SUPERUSER",
      "actionid": 415,
      "actioncode": "",
      "tenantId": "pb"
    },
    {
      "rolecode": "GO",
      "actionid": 596,
      "actioncode": "",
      "tenantId": "pb"
    },
    {
      "rolecode": "SUPERUSER",
      "actionid": 417,
      "actioncode": "",
      "tenantId": "pb"
    },
    {
      "rolecode": "EGF_ADMINISTRATOR",
      "actionid": 631,
      "actioncode": "",
      "tenantId": "pb"
    },
    {
      "rolecode": "SUPERUSER",
      "actionid": 419,
      "actioncode": "",
      "tenantId": "pb"
    },
    {
      "rolecode": "SUPERUSER",
      "actionid": 420,
      "actioncode": "",
      "tenantId": "pb"
    },
    {
      "rolecode": "Asset Administrator",
      "actionid": 420,
      "actioncode": "",
      "tenantId": "pb"
    },
    {
      "rolecode": "AssetCreator",
      "actionid": 420,
      "actioncode": "",
      "tenantId": "pb"
    },
    {
      "rolecode": "AssetReportViewer",
      "actionid": 420,
      "actioncode": "",
      "tenantId": "pb"
    },
    {
      "rolecode": "EGF_ADMINISTRATOR",
      "actionid": 632,
      "actioncode": "",
      "tenantId": "pb"
    },
    {
      "rolecode": "EGF_ADMINISTRATOR",
      "actionid": 633,
      "actioncode": "",
      "tenantId": "pb"
    },
    {
      "rolecode": "GA",
      "actionid": 421,
      "actioncode": "",
      "tenantId": "pb"
    },
    {
      "rolecode": "GA",
      "actionid": 423,
      "actioncode": "",
      "tenantId": "pb"
    },
    {
      "rolecode": "GA",
      "actionid": 422,
      "actioncode": "",
      "tenantId": "pb"
    },
    {
      "rolecode": "GA",
      "actionid": 424,
      "actioncode": "",
      "tenantId": "pb"
    },
    {
      "rolecode": "GA",
      "actionid": 425,
      "actioncode": "",
      "tenantId": "pb"
    },
    {
      "rolecode": "GA",
      "actionid": 427,
      "actioncode": "",
      "tenantId": "pb"
    },
    {
      "rolecode": "GA",
      "actionid": 426,
      "actioncode": "",
      "tenantId": "pb"
    },
    {
      "rolecode": "GA",
      "actionid": 428,
      "actioncode": "",
      "tenantId": "pb"
    },
    {
      "rolecode": "GA",
      "actionid": 429,
      "actioncode": "",
      "tenantId": "pb"
    },
    {
      "rolecode": "GA",
      "actionid": 430,
      "actioncode": "",
      "tenantId": "pb"
    },
    {
      "rolecode": "GA",
      "actionid": 431,
      "actioncode": "",
      "tenantId": "pb"
    },
    {
      "rolecode": "GA",
      "actionid": 432,
      "actioncode": "",
      "tenantId": "pb"
    },
    {
      "rolecode": "EGF_ADMINISTRATOR",
      "actionid": 433,
      "actioncode": "",
      "tenantId": "pb"
    },
    {
      "rolecode": "EGF_ADMINISTRATOR",
      "actionid": 434,
      "actioncode": "",
      "tenantId": "pb"
    },
    {
      "rolecode": "EGF_ADMINISTRATOR",
      "actionid": 435,
      "actioncode": "",
      "tenantId": "pb"
    },
    {
      "rolecode": "GRO",
      "actionid": 10,
      "actioncode": "",
      "tenantId": "pb"
    },
    {
      "rolecode": "GRO",
      "actionid": 11,
      "actioncode": "",
      "tenantId": "pb"
    },
    {
      "rolecode": "SUPERUSER",
      "actionid": 631,
      "actioncode": "",
      "tenantId": "pb"
    },
    {
      "rolecode": "SUPERUSER",
      "actionid": 632,
      "actioncode": "",
      "tenantId": "pb"
    },
    {
      "rolecode": "SUPERUSER",
      "actionid": 633,
      "actioncode": "",
      "tenantId": "pb"
    },
    {
      "rolecode": "EGF_ADMINISTRATOR",
      "actionid": 634,
      "actioncode": "",
      "tenantId": "pb"
    },
    {
      "rolecode": "EGF_ADMINISTRATOR",
      "actionid": 635,
      "actioncode": "",
      "tenantId": "pb"
    },
    {
      "rolecode": "EGF_ADMINISTRATOR",
      "actionid": 636,
      "actioncode": "",
      "tenantId": "pb"
    },
    {
      "rolecode": "SUPERUSER",
      "actionid": 327,
      "actioncode": "",
      "tenantId": "pb"
    },
    {
      "rolecode": "SUPERUSER",
      "actionid": 328,
      "actioncode": "",
      "tenantId": "pb"
    },
    {
      "rolecode": "AssetReportViewer",
      "actionid": 328,
      "actioncode": "",
      "tenantId": "pb"
    },
    {
      "rolecode": "AssetReportViewer",
      "actionid": 327,
      "actioncode": "",
      "tenantId": "pb"
    },
    {
      "rolecode": "AssetReportViewer",
      "actionid": 252,
      "actioncode": "",
      "tenantId": "pb"
    },
    {
      "rolecode": "AssetReportViewer",
      "actionid": 248,
      "actioncode": "",
      "tenantId": "pb"
    },
    {
      "rolecode": "AssetReportViewer",
      "actionid": 290,
      "actioncode": "",
      "tenantId": "pb"
    },
    {
      "rolecode": "AssetReportViewer",
      "actionid": 266,
      "actioncode": "",
      "tenantId": "pb"
    },
    {
      "rolecode": "AssetReportViewer",
      "actionid": 207,
      "actioncode": "",
      "tenantId": "pb"
    },
    {
      "rolecode": "AssetReportViewer",
      "actionid": 249,
      "actioncode": "",
      "tenantId": "pb"
    },
    {
      "rolecode": "SUPERUSER",
      "actionid": 634,
      "actioncode": "",
      "tenantId": "pb"
    },
    {
      "rolecode": "AssetReportViewer",
      "actionid": 245,
      "actioncode": "",
      "tenantId": "pb"
    },
    {
      "rolecode": "AssetReportViewer",
      "actionid": 238,
      "actioncode": "",
      "tenantId": "pb"
    },
    {
      "rolecode": "EMPLOYEE",
      "actionid": 270,
      "actioncode": "",
      "tenantId": "pb"
    },
    {
      "rolecode": "SUPERUSER",
      "actionid": 635,
      "actioncode": "",
      "tenantId": "pb"
    },
    {
      "rolecode": "SUPERUSER",
      "actionid": 636,
      "actioncode": "",
      "tenantId": "pb"
    },
    {
      "rolecode": "EGF_ADMINISTRATOR",
      "actionid": 637,
      "actioncode": "",
      "tenantId": "pb"
    },
    {
      "rolecode": "EGF_ADMINISTRATOR",
      "actionid": 638,
      "actioncode": "",
      "tenantId": "pb"
    },
    {
      "rolecode": "EGF_ADMINISTRATOR",
      "actionid": 639,
      "actioncode": "",
      "tenantId": "pb"
    },
    {
      "rolecode": "SUPERUSER",
      "actionid": 637,
      "actioncode": "",
      "tenantId": "pb"
    },
    {
      "rolecode": "SUPERUSER",
      "actionid": 638,
      "actioncode": "",
      "tenantId": "pb"
    },
    {
      "rolecode": "SUPERUSER",
      "actionid": 639,
      "actioncode": "",
      "tenantId": "pb"
    },
    {
      "rolecode": "EGF_ADMINISTRATOR",
      "actionid": 640,
      "actioncode": "",
      "tenantId": "pb"
    },
    {
      "rolecode": "EGF_ADMINISTRATOR",
      "actionid": 641,
      "actioncode": "",
      "tenantId": "pb"
    },
    {
      "rolecode": "EGF_ADMINISTRATOR",
      "actionid": 642,
      "actioncode": "",
      "tenantId": "pb"
    },
    {
      "rolecode": "SUPERUSER",
      "actionid": 640,
      "actioncode": "",
      "tenantId": "pb"
    },
    {
      "rolecode": "SUPERUSER",
      "actionid": 641,
      "actioncode": "",
      "tenantId": "pb"
    },
    {
      "rolecode": "SUPERUSER",
      "actionid": 642,
      "actioncode": "",
      "tenantId": "pb"
    },
    {
      "rolecode": "EGF_ADMINISTRATOR",
      "actionid": 643,
      "actioncode": "",
      "tenantId": "pb"
    },
    {
      "rolecode": "EGF_ADMINISTRATOR",
      "actionid": 644,
      "actioncode": "",
      "tenantId": "pb"
    },
    {
      "rolecode": "EGF_ADMINISTRATOR",
      "actionid": 645,
      "actioncode": "",
      "tenantId": "pb"
    },
    {
      "rolecode": "SUPERUSER",
      "actionid": 643,
      "actioncode": "",
      "tenantId": "pb"
    },
    {
      "rolecode": "SUPERUSER",
      "actionid": 644,
      "actioncode": "",
      "tenantId": "pb"
    },
    {
      "rolecode": "SUPERUSER",
      "actionid": 645,
      "actioncode": "",
      "tenantId": "pb"
    },
    {
      "rolecode": "EGF_ADMINISTRATOR",
      "actionid": 646,
      "actioncode": "",
      "tenantId": "pb"
    },
    {
      "rolecode": "EGF_ADMINISTRATOR",
      "actionid": 647,
      "actioncode": "",
      "tenantId": "pb"
    },
    {
      "rolecode": "EGF_ADMINISTRATOR",
      "actionid": 648,
      "actioncode": "",
      "tenantId": "pb"
    },
    {
      "rolecode": "SUPERUSER",
      "actionid": 646,
      "actioncode": "",
      "tenantId": "pb"
    },
    {
      "rolecode": "SUPERUSER",
      "actionid": 647,
      "actioncode": "",
      "tenantId": "pb"
    },
    {
      "rolecode": "SUPERUSER",
      "actionid": 648,
      "actioncode": "",
      "tenantId": "pb"
    },
    {
      "rolecode": "EGF_ADMINISTRATOR",
      "actionid": 649,
      "actioncode": "",
      "tenantId": "pb"
    },
    {
      "rolecode": "EGF_ADMINISTRATOR",
      "actionid": 650,
      "actioncode": "",
      "tenantId": "pb"
    },
    {
      "rolecode": "EGF_ADMINISTRATOR",
      "actionid": 651,
      "actioncode": "",
      "tenantId": "pb"
    },
    {
      "rolecode": "SUPERUSER",
      "actionid": 649,
      "actioncode": "",
      "tenantId": "pb"
    },
    {
      "rolecode": "SUPERUSER",
      "actionid": 650,
      "actioncode": "",
      "tenantId": "pb"
    },
    {
      "rolecode": "SUPERUSER",
      "actionid": 651,
      "actioncode": "",
      "tenantId": "pb"
    },
    {
      "rolecode": "EGF_ADMINISTRATOR",
      "actionid": 652,
      "actioncode": "",
      "tenantId": "pb"
    },
    {
      "rolecode": "EGF_ADMINISTRATOR",
      "actionid": 653,
      "actioncode": "",
      "tenantId": "pb"
    },
    {
      "rolecode": "EGF_ADMINISTRATOR",
      "actionid": 654,
      "actioncode": "",
      "tenantId": "pb"
    },
    {
      "rolecode": "EGF_ADMINISTRATOR",
      "actionid": 655,
      "actioncode": "",
      "tenantId": "pb"
    },
    {
      "rolecode": "EGF_ADMINISTRATOR",
      "actionid": 656,
      "actioncode": "",
      "tenantId": "pb"
    },
    {
      "rolecode": "EGF_ADMINISTRATOR",
      "actionid": 657,
      "actioncode": "",
      "tenantId": "pb"
    },
    {
      "rolecode": "EGF_ADMINISTRATOR",
      "actionid": 658,
      "actioncode": "",
      "tenantId": "pb"
    },
    {
      "rolecode": "EGF_ADMINISTRATOR",
      "actionid": 659,
      "actioncode": "",
      "tenantId": "pb"
    },
    {
      "rolecode": "EGF_ADMINISTRATOR",
      "actionid": 660,
      "actioncode": "",
      "tenantId": "pb"
    },
    {
      "rolecode": "EGF_ADMINISTRATOR",
      "actionid": 661,
      "actioncode": "",
      "tenantId": "pb"
    },
    {
      "rolecode": "EGF_ADMINISTRATOR",
      "actionid": 662,
      "actioncode": "",
      "tenantId": "pb"
    },
    {
      "rolecode": "EGF_ADMINISTRATOR",
      "actionid": 663,
      "actioncode": "",
      "tenantId": "pb"
    },
    {
      "rolecode": "EGF_ADMINISTRATOR",
      "actionid": 664,
      "actioncode": "",
      "tenantId": "pb"
    },
    {
      "rolecode": "EGF_ADMINISTRATOR",
      "actionid": 665,
      "actioncode": "",
      "tenantId": "pb"
    },
    {
      "rolecode": "EGF_ADMINISTRATOR",
      "actionid": 666,
      "actioncode": "",
      "tenantId": "pb"
    },
    {
      "rolecode": "EGF_ADMINISTRATOR",
      "actionid": 667,
      "actioncode": "",
      "tenantId": "pb"
    },
    {
      "rolecode": "EGF_ADMINISTRATOR",
      "actionid": 668,
      "actioncode": "",
      "tenantId": "pb"
    },
    {
      "rolecode": "EGF_ADMINISTRATOR",
      "actionid": 669,
      "actioncode": "",
      "tenantId": "pb"
    },
    {
      "rolecode": "EGF_ADMINISTRATOR",
      "actionid": 670,
      "actioncode": "",
      "tenantId": "pb"
    },
    {
      "rolecode": "EGF_ADMINISTRATOR",
      "actionid": 671,
      "actioncode": "",
      "tenantId": "pb"
    },
    {
      "rolecode": "EGF_ADMINISTRATOR",
      "actionid": 673,
      "actioncode": "",
      "tenantId": "pb"
    },
    {
      "rolecode": "EGF_ADMINISTRATOR",
      "actionid": 674,
      "actioncode": "",
      "tenantId": "pb"
    },
    {
      "rolecode": "EGF_ADMINISTRATOR",
      "actionid": 675,
      "actioncode": "",
      "tenantId": "pb"
    },
    {
      "rolecode": "EGF_ADMINISTRATOR",
      "actionid": 676,
      "actioncode": "",
      "tenantId": "pb"
    },
    {
      "rolecode": "EGF_ADMINISTRATOR",
      "actionid": 677,
      "actioncode": "",
      "tenantId": "pb"
    },
    {
      "rolecode": "EGF_ADMINISTRATOR",
      "actionid": 678,
      "actioncode": "",
      "tenantId": "pb"
    },
    {
      "rolecode": "EGF_ADMINISTRATOR",
      "actionid": 679,
      "actioncode": "",
      "tenantId": "pb"
    },
    {
      "rolecode": "EGF_ADMINISTRATOR",
      "actionid": 680,
      "actioncode": "",
      "tenantId": "pb"
    },
    {
      "rolecode": "EGF_ADMINISTRATOR",
      "actionid": 681,
      "actioncode": "",
      "tenantId": "pb"
    },
    {
      "rolecode": "EGF_ADMINISTRATOR",
      "actionid": 682,
      "actioncode": "",
      "tenantId": "pb"
    },
    {
      "rolecode": "EGF_ADMINISTRATOR",
      "actionid": 683,
      "actioncode": "",
      "tenantId": "pb"
    },
    {
      "rolecode": "EGF_ADMINISTRATOR",
      "actionid": 684,
      "actioncode": "",
      "tenantId": "pb"
    },
    {
      "rolecode": "EGF_ADMINISTRATOR",
      "actionid": 685,
      "actioncode": "",
      "tenantId": "pb"
    },
    {
      "rolecode": "EGF_ADMINISTRATOR",
      "actionid": 686,
      "actioncode": "",
      "tenantId": "pb"
    },
    {
      "rolecode": "EGF_ADMINISTRATOR",
      "actionid": 687,
      "actioncode": "",
      "tenantId": "pb"
    },
    {
      "rolecode": "EGF_ADMINISTRATOR",
      "actionid": 688,
      "actioncode": "",
      "tenantId": "pb"
    },
    {
      "rolecode": "EGF_ADMINISTRATOR",
      "actionid": 689,
      "actioncode": "",
      "tenantId": "pb"
    },
    {
      "rolecode": "EGF_ADMINISTRATOR",
      "actionid": 690,
      "actioncode": "",
      "tenantId": "pb"
    },
    {
      "rolecode": "EMPLOYEE ADMIN",
      "actionid": 636,
      "actioncode": "",
      "tenantId": "pb"
    },
    {
      "rolecode": "EMPLOYEE ADMIN",
      "actionid": 663,
      "actioncode": "",
      "tenantId": "pb"
    },
    {
      "rolecode": "EMPLOYEE ADMIN",
      "actionid": 648,
      "actioncode": "",
      "tenantId": "pb"
    },
    {
      "rolecode": "EMPLOYEE ADMIN",
      "actionid": 654,
      "actioncode": "",
      "tenantId": "pb"
    },
    {
      "rolecode": "SUPERUSER",
      "actionid": 149,
      "actioncode": "",
      "tenantId": "pb"
    },
    {
      "rolecode": "SUPERUSER",
      "actionid": 150,
      "actioncode": "",
      "tenantId": "pb"
    },
    {
      "rolecode": "SUPERUSER",
      "actionid": 151,
      "actioncode": "",
      "tenantId": "pb"
    },
    {
      "rolecode": "SUPERUSER",
      "actionid": 152,
      "actioncode": "",
      "tenantId": "pb"
    },
    {
      "rolecode": "SUPERUSER",
      "actionid": 153,
      "actioncode": "",
      "tenantId": "pb"
    },
    {
      "rolecode": "SUPERUSER",
      "actionid": 154,
      "actioncode": "",
      "tenantId": "pb"
    },
    {
      "rolecode": "SUPERUSER",
      "actionid": 155,
      "actioncode": "",
      "tenantId": "pb"
    },
    {
      "rolecode": "SUPERUSER",
      "actionid": 156,
      "actioncode": "",
      "tenantId": "pb"
    },
    {
      "rolecode": "SUPERUSER",
      "actionid": 157,
      "actioncode": "",
      "tenantId": "pb"
    },
    {
      "rolecode": "SUPERUSER",
      "actionid": 158,
      "actioncode": "",
      "tenantId": "pb"
    },
    {
      "rolecode": "SUPERUSER",
      "actionid": 159,
      "actioncode": "",
      "tenantId": "pb"
    },
    {
      "rolecode": "SUPERUSER",
      "actionid": 160,
      "actioncode": "",
      "tenantId": "pb"
    },
    {
      "rolecode": "SUPERUSER",
      "actionid": 161,
      "actioncode": "",
      "tenantId": "pb"
    },
    {
      "rolecode": "SUPERUSER",
      "actionid": 162,
      "actioncode": "",
      "tenantId": "pb"
    },
    {
      "rolecode": "ULB Operator",
      "actionid": 149,
      "actioncode": "",
      "tenantId": "pb"
    },
    {
      "rolecode": "ULB Operator",
      "actionid": 150,
      "actioncode": "",
      "tenantId": "pb"
    },
    {
      "rolecode": "Property Verifier",
      "actionid": 150,
      "actioncode": "",
      "tenantId": "pb"
    },
    {
      "rolecode": "Property Approver",
      "actionid": 150,
      "actioncode": "",
      "tenantId": "pb"
    },
    {
      "rolecode": "ULB Operator",
      "actionid": 151,
      "actioncode": "",
      "tenantId": "pb"
    },
    {
      "rolecode": "ULB Operator",
      "actionid": 152,
      "actioncode": "",
      "tenantId": "pb"
    },
    {
      "rolecode": "ULB Operator",
      "actionid": 153,
      "actioncode": "",
      "tenantId": "pb"
    },
    {
      "rolecode": "ULB Operator",
      "actionid": 154,
      "actioncode": "",
      "tenantId": "pb"
    },
    {
      "rolecode": "ULB Operator",
      "actionid": 155,
      "actioncode": "",
      "tenantId": "pb"
    },
    {
      "rolecode": "ULB Operator",
      "actionid": 156,
      "actioncode": "",
      "tenantId": "pb"
    },
    {
      "rolecode": "ULB Operator",
      "actionid": 157,
      "actioncode": "",
      "tenantId": "pb"
    },
    {
      "rolecode": "ULB Operator",
      "actionid": 158,
      "actioncode": "",
      "tenantId": "pb"
    },
    {
      "rolecode": "ULB Operator",
      "actionid": 159,
      "actioncode": "",
      "tenantId": "pb"
    },
    {
      "rolecode": "Property Verifier",
      "actionid": 159,
      "actioncode": "",
      "tenantId": "pb"
    },
    {
      "rolecode": "Property Approver",
      "actionid": 159,
      "actioncode": "",
      "tenantId": "pb"
    },
    {
      "rolecode": "ULB Operator",
      "actionid": 160,
      "actioncode": "",
      "tenantId": "pb"
    },
    {
      "rolecode": "ULB Operator",
      "actionid": 161,
      "actioncode": "",
      "tenantId": "pb"
    },
    {
      "rolecode": "Property Verifier",
      "actionid": 161,
      "actioncode": "",
      "tenantId": "pb"
    },
    {
      "rolecode": "Property Approver",
      "actionid": 161,
      "actioncode": "",
      "tenantId": "pb"
    },
    {
      "rolecode": "ULB Operator",
      "actionid": 162,
      "actioncode": "",
      "tenantId": "pb"
    },
    {
      "rolecode": "Property Verifier",
      "actionid": 162,
      "actioncode": "",
      "tenantId": "pb"
    },
    {
      "rolecode": "Property Approver",
      "actionid": 162,
      "actioncode": "",
      "tenantId": "pb"
    },
    {
      "rolecode": "SUPERUSER",
      "actionid": 163,
      "actioncode": "",
      "tenantId": "pb"
    },
    {
      "rolecode": "SUPERUSER",
      "actionid": 164,
      "actioncode": "",
      "tenantId": "pb"
    },
    {
      "rolecode": "SUPERUSER",
      "actionid": 165,
      "actioncode": "",
      "tenantId": "pb"
    },
    {
      "rolecode": "SUPERUSER",
      "actionid": 166,
      "actioncode": "",
      "tenantId": "pb"
    },
    {
      "rolecode": "SUPERUSER",
      "actionid": 167,
      "actioncode": "",
      "tenantId": "pb"
    },
    {
      "rolecode": "SUPERUSER",
      "actionid": 168,
      "actioncode": "",
      "tenantId": "pb"
    },
    {
      "rolecode": "SUPERUSER",
      "actionid": 169,
      "actioncode": "",
      "tenantId": "pb"
    },
    {
      "rolecode": "SUPERUSER",
      "actionid": 170,
      "actioncode": "",
      "tenantId": "pb"
    },
    {
      "rolecode": "SUPERUSER",
      "actionid": 171,
      "actioncode": "",
      "tenantId": "pb"
    },
    {
      "rolecode": "SUPERUSER",
      "actionid": 172,
      "actioncode": "",
      "tenantId": "pb"
    },
    {
      "rolecode": "SUPERUSER",
      "actionid": 173,
      "actioncode": "",
      "tenantId": "pb"
    },
    {
      "rolecode": "SUPERUSER",
      "actionid": 174,
      "actioncode": "",
      "tenantId": "pb"
    },
    {
      "rolecode": "SUPERUSER",
      "actionid": 175,
      "actioncode": "",
      "tenantId": "pb"
    },
    {
      "rolecode": "SUPERUSER",
      "actionid": 176,
      "actioncode": "",
      "tenantId": "pb"
    },
    {
      "rolecode": "SUPERUSER",
      "actionid": 177,
      "actioncode": "",
      "tenantId": "pb"
    },
    {
      "rolecode": "SUPERUSER",
      "actionid": 178,
      "actioncode": "",
      "tenantId": "pb"
    },
    {
      "rolecode": "SUPERUSER",
      "actionid": 179,
      "actioncode": "",
      "tenantId": "pb"
    },
    {
      "rolecode": "SUPERUSER",
      "actionid": 180,
      "actioncode": "",
      "tenantId": "pb"
    },
    {
      "rolecode": "SUPERUSER",
      "actionid": 181,
      "actioncode": "",
      "tenantId": "pb"
    },
    {
      "rolecode": "SUPERUSER",
      "actionid": 183,
      "actioncode": "",
      "tenantId": "pb"
    },
    {
      "rolecode": "SUPERUSER",
      "actionid": 182,
      "actioncode": "",
      "tenantId": "pb"
    },
    {
      "rolecode": "SUPERUSER",
      "actionid": 184,
      "actioncode": "",
      "tenantId": "pb"
    },
    {
      "rolecode": "SUPERUSER",
      "actionid": 185,
      "actioncode": "",
      "tenantId": "pb"
    },
    {
      "rolecode": "SUPERUSER",
      "actionid": 186,
      "actioncode": "",
      "tenantId": "pb"
    },
    {
      "rolecode": "SUPERUSER",
      "actionid": 187,
      "actioncode": "",
      "tenantId": "pb"
    },
    {
      "rolecode": "SUPERUSER",
      "actionid": 188,
      "actioncode": "",
      "tenantId": "pb"
    },
    {
      "rolecode": "SUPERUSER",
      "actionid": 189,
      "actioncode": "",
      "tenantId": "pb"
    },
    {
      "rolecode": "SUPERUSER",
      "actionid": 190,
      "actioncode": "",
      "tenantId": "pb"
    },
    {
      "rolecode": "SUPERUSER",
      "actionid": 191,
      "actioncode": "",
      "tenantId": "pb"
    },
    {
      "rolecode": "SUPERUSER",
      "actionid": 192,
      "actioncode": "",
      "tenantId": "pb"
    },
    {
      "rolecode": "SUPERUSER",
      "actionid": 193,
      "actioncode": "",
      "tenantId": "pb"
    },
    {
      "rolecode": "SUPERUSER",
      "actionid": 194,
      "actioncode": "",
      "tenantId": "pb"
    },
    {
      "rolecode": "SUPERUSER",
      "actionid": 195,
      "actioncode": "",
      "tenantId": "pb"
    },
    {
      "rolecode": "SUPERUSER",
      "actionid": 196,
      "actioncode": "",
      "tenantId": "pb"
    },
    {
      "rolecode": "SUPERUSER",
      "actionid": 197,
      "actioncode": "",
      "tenantId": "pb"
    },
    {
      "rolecode": "SUPERUSER",
      "actionid": 198,
      "actioncode": "",
      "tenantId": "pb"
    },
    {
      "rolecode": "SUPERUSER",
      "actionid": 199,
      "actioncode": "",
      "tenantId": "pb"
    },
    {
      "rolecode": "SUPERUSER",
      "actionid": 200,
      "actioncode": "",
      "tenantId": "pb"
    },
    {
      "rolecode": "SUPERUSER",
      "actionid": 201,
      "actioncode": "",
      "tenantId": "pb"
    },
    {
      "rolecode": "SUPERUSER",
      "actionid": 202,
      "actioncode": "",
      "tenantId": "pb"
    },
    {
      "rolecode": "SUPERUSER",
      "actionid": 203,
      "actioncode": "",
      "tenantId": "pb"
    },
    {
      "rolecode": "SUPERUSER",
      "actionid": 204,
      "actioncode": "",
      "tenantId": "pb"
    },
    {
      "rolecode": "SUPERUSER",
      "actionid": 205,
      "actioncode": "",
      "tenantId": "pb"
    },
    {
      "rolecode": "SUPERUSER",
      "actionid": 206,
      "actioncode": "",
      "tenantId": "pb"
    },
    {
      "rolecode": "SUPERUSER",
      "actionid": 207,
      "actioncode": "",
      "tenantId": "pb"
    },
    {
      "rolecode": "SUPERUSER",
      "actionid": 208,
      "actioncode": "",
      "tenantId": "pb"
    },
    {
      "rolecode": "EMPLOYEE ADMIN",
      "actionid": 168,
      "actioncode": "",
      "tenantId": "pb"
    },
    {
      "rolecode": "EMPLOYEE ADMIN",
      "actionid": 163,
      "actioncode": "",
      "tenantId": "pb"
    },
    {
      "rolecode": "EMPLOYEE ADMIN",
      "actionid": 164,
      "actioncode": "",
      "tenantId": "pb"
    },
    {
      "rolecode": "EMPLOYEE ADMIN",
      "actionid": 165,
      "actioncode": "",
      "tenantId": "pb"
    },
    {
      "rolecode": "EMPLOYEE ADMIN",
      "actionid": 166,
      "actioncode": "",
      "tenantId": "pb"
    },
    {
      "rolecode": "EMPLOYEE ADMIN",
      "actionid": 167,
      "actioncode": "",
      "tenantId": "pb"
    },
    {
      "rolecode": "EMPLOYEE ADMIN",
      "actionid": 169,
      "actioncode": "",
      "tenantId": "pb"
    },
    {
      "rolecode": "EMPLOYEE ADMIN",
      "actionid": 170,
      "actioncode": "",
      "tenantId": "pb"
    },
    {
      "rolecode": "EMPLOYEE ADMIN",
      "actionid": 171,
      "actioncode": "",
      "tenantId": "pb"
    },
    {
      "rolecode": "EMPLOYEE ADMIN",
      "actionid": 172,
      "actioncode": "",
      "tenantId": "pb"
    },
    {
      "rolecode": "EMPLOYEE ADMIN",
      "actionid": 173,
      "actioncode": "",
      "tenantId": "pb"
    },
    {
      "rolecode": "EMPLOYEE ADMIN",
      "actionid": 174,
      "actioncode": "",
      "tenantId": "pb"
    },
    {
      "rolecode": "EMPLOYEE ADMIN",
      "actionid": 175,
      "actioncode": "",
      "tenantId": "pb"
    },
    {
      "rolecode": "EMPLOYEE ADMIN",
      "actionid": 176,
      "actioncode": "",
      "tenantId": "pb"
    },
    {
      "rolecode": "EMPLOYEE ADMIN",
      "actionid": 177,
      "actioncode": "",
      "tenantId": "pb"
    },
    {
      "rolecode": "EMPLOYEE ADMIN",
      "actionid": 178,
      "actioncode": "",
      "tenantId": "pb"
    },
    {
      "rolecode": "EMPLOYEE ADMIN",
      "actionid": 179,
      "actioncode": "",
      "tenantId": "pb"
    },
    {
      "rolecode": "EMPLOYEE ADMIN",
      "actionid": 180,
      "actioncode": "",
      "tenantId": "pb"
    },
    {
      "rolecode": "EMPLOYEE ADMIN",
      "actionid": 181,
      "actioncode": "",
      "tenantId": "pb"
    },
    {
      "rolecode": "EMPLOYEE ADMIN",
      "actionid": 182,
      "actioncode": "",
      "tenantId": "pb"
    },
    {
      "rolecode": "EMPLOYEE ADMIN",
      "actionid": 183,
      "actioncode": "",
      "tenantId": "pb"
    },
    {
      "rolecode": "EMPLOYEE ADMIN",
      "actionid": 184,
      "actioncode": "",
      "tenantId": "pb"
    },
    {
      "rolecode": "EMPLOYEE ADMIN",
      "actionid": 185,
      "actioncode": "",
      "tenantId": "pb"
    },
    {
      "rolecode": "EMPLOYEE ADMIN",
      "actionid": 186,
      "actioncode": "",
      "tenantId": "pb"
    },
    {
      "rolecode": "EMPLOYEE ADMIN",
      "actionid": 187,
      "actioncode": "",
      "tenantId": "pb"
    },
    {
      "rolecode": "EMPLOYEE ADMIN",
      "actionid": 188,
      "actioncode": "",
      "tenantId": "pb"
    },
    {
      "rolecode": "EMPLOYEE ADMIN",
      "actionid": 189,
      "actioncode": "",
      "tenantId": "pb"
    },
    {
      "rolecode": "EMPLOYEE ADMIN",
      "actionid": 190,
      "actioncode": "",
      "tenantId": "pb"
    },
    {
      "rolecode": "EMPLOYEE ADMIN",
      "actionid": 191,
      "actioncode": "",
      "tenantId": "pb"
    },
    {
      "rolecode": "EMPLOYEE ADMIN",
      "actionid": 192,
      "actioncode": "",
      "tenantId": "pb"
    },
    {
      "rolecode": "EMPLOYEE ADMIN",
      "actionid": 193,
      "actioncode": "",
      "tenantId": "pb"
    },
    {
      "rolecode": "EMPLOYEE ADMIN",
      "actionid": 194,
      "actioncode": "",
      "tenantId": "pb"
    },
    {
      "rolecode": "EMPLOYEE ADMIN",
      "actionid": 195,
      "actioncode": "",
      "tenantId": "pb"
    },
    {
      "rolecode": "EMPLOYEE ADMIN",
      "actionid": 196,
      "actioncode": "",
      "tenantId": "pb"
    },
    {
      "rolecode": "EMPLOYEE ADMIN",
      "actionid": 197,
      "actioncode": "",
      "tenantId": "pb"
    },
    {
      "rolecode": "EMPLOYEE ADMIN",
      "actionid": 198,
      "actioncode": "",
      "tenantId": "pb"
    },
    {
      "rolecode": "EMPLOYEE ADMIN",
      "actionid": 199,
      "actioncode": "",
      "tenantId": "pb"
    },
    {
      "rolecode": "EMPLOYEE ADMIN",
      "actionid": 200,
      "actioncode": "",
      "tenantId": "pb"
    },
    {
      "rolecode": "EMPLOYEE ADMIN",
      "actionid": 201,
      "actioncode": "",
      "tenantId": "pb"
    },
    {
      "rolecode": "EMPLOYEE ADMIN",
      "actionid": 202,
      "actioncode": "",
      "tenantId": "pb"
    },
    {
      "rolecode": "EMPLOYEE ADMIN",
      "actionid": 203,
      "actioncode": "",
      "tenantId": "pb"
    },
    {
      "rolecode": "EMPLOYEE ADMIN",
      "actionid": 204,
      "actioncode": "",
      "tenantId": "pb"
    },
    {
      "rolecode": "EMPLOYEE ADMIN",
      "actionid": 205,
      "actioncode": "",
      "tenantId": "pb"
    },
    {
      "rolecode": "EMPLOYEE ADMIN",
      "actionid": 206,
      "actioncode": "",
      "tenantId": "pb"
    },
    {
      "rolecode": "EMPLOYEE ADMIN",
      "actionid": 207,
      "actioncode": "",
      "tenantId": "pb"
    },
    {
      "rolecode": "EMPLOYEE ADMIN",
      "actionid": 669,
      "actioncode": "",
      "tenantId": "pb"
    },
    {
      "rolecode": "EMPLOYEE ADMIN",
      "actionid": 208,
      "actioncode": "",
      "tenantId": "pb"
    },
    {
      "rolecode": "EMPLOYEE ADMIN",
      "actionid": 209,
      "actioncode": "",
      "tenantId": "pb"
    },
    {
      "rolecode": "EMPLOYEE ADMIN",
      "actionid": 210,
      "actioncode": "",
      "tenantId": "pb"
    },
    {
      "rolecode": "EMPLOYEE ADMIN",
      "actionid": 211,
      "actioncode": "",
      "tenantId": "pb"
    },
    {
      "rolecode": "EMPLOYEE ADMIN",
      "actionid": 212,
      "actioncode": "",
      "tenantId": "pb"
    },
    {
      "rolecode": "EMPLOYEE ADMIN",
      "actionid": 213,
      "actioncode": "",
      "tenantId": "pb"
    },
    {
      "rolecode": "SUPERUSER",
      "actionid": 209,
      "actioncode": "",
      "tenantId": "pb"
    },
    {
      "rolecode": "SUPERUSER",
      "actionid": 210,
      "actioncode": "",
      "tenantId": "pb"
    },
    {
      "rolecode": "SUPERUSER",
      "actionid": 211,
      "actioncode": "",
      "tenantId": "pb"
    },
    {
      "rolecode": "SUPERUSER",
      "actionid": 212,
      "actioncode": "",
      "tenantId": "pb"
    },
    {
      "rolecode": "SUPERUSER",
      "actionid": 213,
      "actioncode": "",
      "tenantId": "pb"
    },
    {
      "rolecode": "SUPERUSER",
      "actionid": 214,
      "actioncode": "",
      "tenantId": "pb"
    },
    {
      "rolecode": "SUPERUSER",
      "actionid": 215,
      "actioncode": "",
      "tenantId": "pb"
    },
    {
      "rolecode": "SUPERUSER",
      "actionid": 216,
      "actioncode": "",
      "tenantId": "pb"
    },
    {
      "rolecode": "SUPERUSER",
      "actionid": 217,
      "actioncode": "",
      "tenantId": "pb"
    },
    {
      "rolecode": "SUPERUSER",
      "actionid": 218,
      "actioncode": "",
      "tenantId": "pb"
    },
    {
      "rolecode": "SUPERUSER",
      "actionid": 219,
      "actioncode": "",
      "tenantId": "pb"
    },
    {
      "rolecode": "EMPLOYEE ADMIN",
      "actionid": 214,
      "actioncode": "",
      "tenantId": "pb"
    },
    {
      "rolecode": "EMPLOYEE ADMIN",
      "actionid": 215,
      "actioncode": "",
      "tenantId": "pb"
    },
    {
      "rolecode": "EMPLOYEE ADMIN",
      "actionid": 216,
      "actioncode": "",
      "tenantId": "pb"
    },
    {
      "rolecode": "EMPLOYEE ADMIN",
      "actionid": 217,
      "actioncode": "",
      "tenantId": "pb"
    },
    {
      "rolecode": "EMPLOYEE ADMIN",
      "actionid": 218,
      "actioncode": "",
      "tenantId": "pb"
    },
    {
      "rolecode": "EMPLOYEE ADMIN",
      "actionid": 219,
      "actioncode": "",
      "tenantId": "pb"
    },
    {
      "rolecode": "SUPERUSER",
      "actionid": 220,
      "actioncode": "",
      "tenantId": "pb"
    },
    {
      "rolecode": "SUPERUSER",
      "actionid": 221,
      "actioncode": "",
      "tenantId": "pb"
    },
    {
      "rolecode": "SUPERUSER",
      "actionid": 222,
      "actioncode": "",
      "tenantId": "pb"
    },
    {
      "rolecode": "SUPERUSER",
      "actionid": 223,
      "actioncode": "",
      "tenantId": "pb"
    },
    {
      "rolecode": "SUPERUSER",
      "actionid": 224,
      "actioncode": "",
      "tenantId": "pb"
    },
    {
      "rolecode": "SUPERUSER",
      "actionid": 225,
      "actioncode": "",
      "tenantId": "pb"
    },
    {
      "rolecode": "EMPLOYEE ADMIN",
      "actionid": 220,
      "actioncode": "",
      "tenantId": "pb"
    },
    {
      "rolecode": "EMPLOYEE ADMIN",
      "actionid": 221,
      "actioncode": "",
      "tenantId": "pb"
    },
    {
      "rolecode": "EMPLOYEE ADMIN",
      "actionid": 222,
      "actioncode": "",
      "tenantId": "pb"
    },
    {
      "rolecode": "EMPLOYEE ADMIN",
      "actionid": 223,
      "actioncode": "",
      "tenantId": "pb"
    },
    {
      "rolecode": "EMPLOYEE ADMIN",
      "actionid": 224,
      "actioncode": "",
      "tenantId": "pb"
    },
    {
      "rolecode": "EMPLOYEE ADMIN",
      "actionid": 225,
      "actioncode": "",
      "tenantId": "pb"
    },
    {
      "rolecode": "SUPERUSER",
      "actionid": 226,
      "actioncode": "",
      "tenantId": "pb"
    },
    {
      "rolecode": "SUPERUSER",
      "actionid": 227,
      "actioncode": "",
      "tenantId": "pb"
    },
    {
      "rolecode": "SUPERUSER",
      "actionid": 228,
      "actioncode": "",
      "tenantId": "pb"
    },
    {
      "rolecode": "SUPERUSER",
      "actionid": 229,
      "actioncode": "",
      "tenantId": "pb"
    },
    {
      "rolecode": "SUPERUSER",
      "actionid": 230,
      "actioncode": "",
      "tenantId": "pb"
    },
    {
      "rolecode": "SUPERUSER",
      "actionid": 231,
      "actioncode": "",
      "tenantId": "pb"
    },
    {
      "rolecode": "EMPLOYEE ADMIN",
      "actionid": 226,
      "actioncode": "",
      "tenantId": "pb"
    },
    {
      "rolecode": "EMPLOYEE ADMIN",
      "actionid": 227,
      "actioncode": "",
      "tenantId": "pb"
    },
    {
      "rolecode": "EMPLOYEE ADMIN",
      "actionid": 228,
      "actioncode": "",
      "tenantId": "pb"
    },
    {
      "rolecode": "EMPLOYEE ADMIN",
      "actionid": 229,
      "actioncode": "",
      "tenantId": "pb"
    },
    {
      "rolecode": "EMPLOYEE ADMIN",
      "actionid": 230,
      "actioncode": "",
      "tenantId": "pb"
    },
    {
      "rolecode": "EMPLOYEE ADMIN",
      "actionid": 231,
      "actioncode": "",
      "tenantId": "pb"
    },
    {
      "rolecode": "SUPERUSER",
      "actionid": 232,
      "actioncode": "",
      "tenantId": "pb"
    },
    {
      "rolecode": "SUPERUSER",
      "actionid": 233,
      "actioncode": "",
      "tenantId": "pb"
    },
    {
      "rolecode": "SUPERUSER",
      "actionid": 234,
      "actioncode": "",
      "tenantId": "pb"
    },
    {
      "rolecode": "SUPERUSER",
      "actionid": 235,
      "actioncode": "",
      "tenantId": "pb"
    },
    {
      "rolecode": "SUPERUSER",
      "actionid": 236,
      "actioncode": "",
      "tenantId": "pb"
    },
    {
      "rolecode": "SUPERUSER",
      "actionid": 237,
      "actioncode": "",
      "tenantId": "pb"
    },
    {
      "rolecode": "EMPLOYEE ADMIN",
      "actionid": 232,
      "actioncode": "",
      "tenantId": "pb"
    },
    {
      "rolecode": "EMPLOYEE ADMIN",
      "actionid": 233,
      "actioncode": "",
      "tenantId": "pb"
    },
    {
      "rolecode": "EMPLOYEE ADMIN",
      "actionid": 234,
      "actioncode": "",
      "tenantId": "pb"
    },
    {
      "rolecode": "EMPLOYEE ADMIN",
      "actionid": 235,
      "actioncode": "",
      "tenantId": "pb"
    },
    {
      "rolecode": "EMPLOYEE ADMIN",
      "actionid": 236,
      "actioncode": "",
      "tenantId": "pb"
    },
    {
      "rolecode": "EMPLOYEE ADMIN",
      "actionid": 237,
      "actioncode": "",
      "tenantId": "pb"
    },
    {
      "rolecode": "SUPERUSER",
      "actionid": 238,
      "actioncode": "",
      "tenantId": "pb"
    },
    {
      "rolecode": "SUPERUSER",
      "actionid": 239,
      "actioncode": "",
      "tenantId": "pb"
    },
    {
      "rolecode": "SUPERUSER",
      "actionid": 240,
      "actioncode": "",
      "tenantId": "pb"
    },
    {
      "rolecode": "SUPERUSER",
      "actionid": 244,
      "actioncode": "",
      "tenantId": "pb"
    },
    {
      "rolecode": "SUPERUSER",
      "actionid": 245,
      "actioncode": "",
      "tenantId": "pb"
    },
    {
      "rolecode": "SUPERUSER",
      "actionid": 246,
      "actioncode": "",
      "tenantId": "pb"
    },
    {
      "rolecode": "SUPERUSER",
      "actionid": 247,
      "actioncode": "",
      "tenantId": "pb"
    },
    {
      "rolecode": "SUPERUSER",
      "actionid": 248,
      "actioncode": "",
      "tenantId": "pb"
    },
    {
      "rolecode": "SUPERUSER",
      "actionid": 243,
      "actioncode": "",
      "tenantId": "pb"
    },
    {
      "rolecode": "Asset Administrator",
      "actionid": 238,
      "actioncode": "",
      "tenantId": "pb"
    },
    {
      "rolecode": "Asset Administrator",
      "actionid": 239,
      "actioncode": "",
      "tenantId": "pb"
    },
    {
      "rolecode": "Asset Administrator",
      "actionid": 240,
      "actioncode": "",
      "tenantId": "pb"
    },
    {
      "rolecode": "Asset Administrator",
      "actionid": 244,
      "actioncode": "",
      "tenantId": "pb"
    },
    {
      "rolecode": "Asset Administrator",
      "actionid": 245,
      "actioncode": "",
      "tenantId": "pb"
    },
    {
      "rolecode": "Asset Administrator",
      "actionid": 246,
      "actioncode": "",
      "tenantId": "pb"
    },
    {
      "rolecode": "Asset Administrator",
      "actionid": 247,
      "actioncode": "",
      "tenantId": "pb"
    },
    {
      "rolecode": "Asset Administrator",
      "actionid": 248,
      "actioncode": "",
      "tenantId": "pb"
    },
    {
      "rolecode": "Asset Administrator",
      "actionid": 243,
      "actioncode": "",
      "tenantId": "pb"
    },
    {
      "rolecode": "SUPERUSER",
      "actionid": 253,
      "actioncode": "",
      "tenantId": "pb"
    },
    {
      "rolecode": "SUPERUSER",
      "actionid": 254,
      "actioncode": "",
      "tenantId": "pb"
    },
    {
      "rolecode": "SUPERUSER",
      "actionid": 255,
      "actioncode": "",
      "tenantId": "pb"
    },
    {
      "rolecode": "SUPERUSER",
      "actionid": 256,
      "actioncode": "",
      "tenantId": "pb"
    },
    {
      "rolecode": "SUPERUSER",
      "actionid": 257,
      "actioncode": "",
      "tenantId": "pb"
    },
    {
      "rolecode": "SUPERUSER",
      "actionid": 258,
      "actioncode": "",
      "tenantId": "pb"
    },
    {
      "rolecode": "SUPERUSER",
      "actionid": 259,
      "actioncode": "",
      "tenantId": "pb"
    },
    {
      "rolecode": "SUPERUSER",
      "actionid": 260,
      "actioncode": "",
      "tenantId": "pb"
    },
    {
      "rolecode": "SUPERUSER",
      "actionid": 261,
      "actioncode": "",
      "tenantId": "pb"
    },
    {
      "rolecode": "SUPERUSER",
      "actionid": 262,
      "actioncode": "",
      "tenantId": "pb"
    },
    {
      "rolecode": "SUPERUSER",
      "actionid": 263,
      "actioncode": "",
      "tenantId": "pb"
    },
    {
      "rolecode": "SUPERUSER",
      "actionid": 264,
      "actioncode": "",
      "tenantId": "pb"
    },
    {
      "rolecode": "SUPERUSER",
      "actionid": 265,
      "actioncode": "",
      "tenantId": "pb"
    },
    {
      "rolecode": "SUPERUSER",
      "actionid": 266,
      "actioncode": "",
      "tenantId": "pb"
    },
    {
      "rolecode": "ULB Operator",
      "actionid": 266,
      "actioncode": "",
      "tenantId": "pb"
    },
    {
      "rolecode": "Property Verifier",
      "actionid": 266,
      "actioncode": "",
      "tenantId": "pb"
    },
    {
      "rolecode": "EMPLOYEE ADMIN",
      "actionid": 258,
      "actioncode": "",
      "tenantId": "pb"
    },
    {
      "rolecode": "EMPLOYEE ADMIN",
      "actionid": 253,
      "actioncode": "",
      "tenantId": "pb"
    },
    {
      "rolecode": "SUPERUSER",
      "actionid": 267,
      "actioncode": "",
      "tenantId": "pb"
    },
    {
      "rolecode": "SUPERUSER",
      "actionid": 268,
      "actioncode": "",
      "tenantId": "pb"
    },
    {
      "rolecode": "EMPLOYEE ADMIN",
      "actionid": 267,
      "actioncode": "",
      "tenantId": "pb"
    },
    {
      "rolecode": "EMPLOYEE ADMIN",
      "actionid": 268,
      "actioncode": "",
      "tenantId": "pb"
    },
    {
      "rolecode": "SUPERUSER",
      "actionid": 269,
      "actioncode": "",
      "tenantId": "pb"
    },
    {
      "rolecode": "EMPLOYEE ADMIN",
      "actionid": 269,
      "actioncode": "",
      "tenantId": "pb"
    },
    {
      "rolecode": "SUPERUSER",
      "actionid": 270,
      "actioncode": "",
      "tenantId": "pb"
    },
    {
      "rolecode": "EMPLOYEE ADMIN",
      "actionid": 270,
      "actioncode": "",
      "tenantId": "pb"
    },
    {
      "rolecode": "SUPERUSER",
      "actionid": 241,
      "actioncode": "",
      "tenantId": "pb"
    },
    {
      "rolecode": "SUPERUSER",
      "actionid": 242,
      "actioncode": "",
      "tenantId": "pb"
    },
    {
      "rolecode": "SUPERUSER",
      "actionid": 249,
      "actioncode": "",
      "tenantId": "pb"
    },
    {
      "rolecode": "SUPERUSER",
      "actionid": 250,
      "actioncode": "",
      "tenantId": "pb"
    },
    {
      "rolecode": "RO",
      "actionid": 597,
      "actioncode": "",
      "tenantId": "pb"
    },
    {
      "rolecode": "SUPERUSER",
      "actionid": 252,
      "actioncode": "",
      "tenantId": "pb"
    },
    {
      "rolecode": "Asset Administrator",
      "actionid": 241,
      "actioncode": "",
      "tenantId": "pb"
    },
    {
      "rolecode": "Asset Administrator",
      "actionid": 242,
      "actioncode": "",
      "tenantId": "pb"
    },
    {
      "rolecode": "Asset Administrator",
      "actionid": 249,
      "actioncode": "",
      "tenantId": "pb"
    },
    {
      "rolecode": "Asset Administrator",
      "actionid": 250,
      "actioncode": "",
      "tenantId": "pb"
    },
    {
      "rolecode": "RO",
      "actionid": 598,
      "actioncode": "",
      "tenantId": "pb"
    },
    {
      "rolecode": "Asset Administrator",
      "actionid": 252,
      "actioncode": "",
      "tenantId": "pb"
    },
    {
      "rolecode": "EMPLOYEE",
      "actionid": 267,
      "actioncode": "",
      "tenantId": "pb"
    },
    {
      "rolecode": "EMPLOYEE",
      "actionid": 268,
      "actioncode": "",
      "tenantId": "pb"
    },
    {
      "rolecode": "EMPLOYEE",
      "actionid": 227,
      "actioncode": "",
      "tenantId": "pb"
    },
    {
      "rolecode": "EMPLOYEE",
      "actionid": 229,
      "actioncode": "",
      "tenantId": "pb"
    },
    {
      "rolecode": "EMPLOYEE",
      "actionid": 231,
      "actioncode": "",
      "tenantId": "pb"
    },
    {
      "rolecode": "SUPERUSER",
      "actionid": 271,
      "actioncode": "",
      "tenantId": "pb"
    },
    {
      "rolecode": "RO",
      "actionid": 599,
      "actioncode": "",
      "tenantId": "pb"
    },
    {
      "rolecode": "GRO",
      "actionid": 597,
      "actioncode": "",
      "tenantId": "pb"
    },
    {
      "rolecode": "GRO",
      "actionid": 598,
      "actioncode": "",
      "tenantId": "pb"
    },
    {
      "rolecode": "ULB Operator",
      "actionid": 207,
      "actioncode": "",
      "tenantId": "pb"
    },
    {
      "rolecode": "Property Verifier",
      "actionid": 207,
      "actioncode": "",
      "tenantId": "pb"
    },
    {
      "rolecode": "Property Approver",
      "actionid": 207,
      "actioncode": "",
      "tenantId": "pb"
    },
    {
      "rolecode": "ULB Operator",
      "actionid": 271,
      "actioncode": "",
      "tenantId": "pb"
    },
    {
      "rolecode": "Property Verifier",
      "actionid": 271,
      "actioncode": "",
      "tenantId": "pb"
    },
    {
      "rolecode": "Property Approver",
      "actionid": 271,
      "actioncode": "",
      "tenantId": "pb"
    },
    {
      "rolecode": "GRO",
      "actionid": 599,
      "actioncode": "",
      "tenantId": "pb"
    },
    {
      "rolecode": "GA",
      "actionid": 597,
      "actioncode": "",
      "tenantId": "pb"
    },
    {
      "rolecode": "GA",
      "actionid": 598,
      "actioncode": "",
      "tenantId": "pb"
    },
    {
      "rolecode": "GA",
      "actionid": 599,
      "actioncode": "",
      "tenantId": "pb"
    },
    {
      "rolecode": "GO",
      "actionid": 597,
      "actioncode": "",
      "tenantId": "pb"
    },
    {
      "rolecode": "GO",
      "actionid": 598,
      "actioncode": "",
      "tenantId": "pb"
    },
    {
      "rolecode": "GO",
      "actionid": 599,
      "actioncode": "",
      "tenantId": "pb"
    },
    {
      "rolecode": "SUPERUSER",
      "actionid": 691,
      "actioncode": "",
      "tenantId": "pb"
    },
    {
      "rolecode": "SUPERUSER",
      "actionid": 692,
      "actioncode": "",
      "tenantId": "pb"
    },
    {
      "rolecode": "SUPERUSER",
      "actionid": 693,
      "actioncode": "",
      "tenantId": "pb"
    },
    {
      "rolecode": "SUPERUSER",
      "actionid": 275,
      "actioncode": "",
      "tenantId": "pb"
    },
    {
      "rolecode": "EMPLOYEE ADMIN",
      "actionid": 275,
      "actioncode": "",
      "tenantId": "pb"
    },
    {
      "rolecode": "EMPLOYEE",
      "actionid": 275,
      "actioncode": "",
      "tenantId": "pb"
    },
    {
      "rolecode": "SUPERUSER",
      "actionid": 276,
      "actioncode": "",
      "tenantId": "pb"
    },
    {
      "rolecode": "SUPERUSER",
      "actionid": 277,
      "actioncode": "",
      "tenantId": "pb"
    },
    {
      "rolecode": "SUPERUSER",
      "actionid": 278,
      "actioncode": "",
      "tenantId": "pb"
    },
    {
      "rolecode": "ULB Operator",
      "actionid": 245,
      "actioncode": "",
      "tenantId": "pb"
    },
    {
      "rolecode": "Property Verifier",
      "actionid": 245,
      "actioncode": "",
      "tenantId": "pb"
    },
    {
      "rolecode": "Property Approver",
      "actionid": 245,
      "actioncode": "",
      "tenantId": "pb"
    },
    {
      "rolecode": "ULB Operator",
      "actionid": 248,
      "actioncode": "",
      "tenantId": "pb"
    },
    {
      "rolecode": "Property Verifier",
      "actionid": 248,
      "actioncode": "",
      "tenantId": "pb"
    },
    {
      "rolecode": "Property Approver",
      "actionid": 248,
      "actioncode": "",
      "tenantId": "pb"
    },
    {
      "rolecode": "ULB Operator",
      "actionid": 184,
      "actioncode": "",
      "tenantId": "pb"
    },
    {
      "rolecode": "Property Verifier",
      "actionid": 184,
      "actioncode": "",
      "tenantId": "pb"
    },
    {
      "rolecode": "Property Approver",
      "actionid": 184,
      "actioncode": "",
      "tenantId": "pb"
    },
    {
      "rolecode": "ULB Operator",
      "actionid": 168,
      "actioncode": "",
      "tenantId": "pb"
    },
    {
      "rolecode": "Property Verifier",
      "actionid": 168,
      "actioncode": "",
      "tenantId": "pb"
    },
    {
      "rolecode": "Property Approver",
      "actionid": 168,
      "actioncode": "",
      "tenantId": "pb"
    },
    {
      "rolecode": "SUPERUSER",
      "actionid": 279,
      "actioncode": "",
      "tenantId": "pb"
    },
    {
      "rolecode": "EMPLOYEE ADMIN",
      "actionid": 279,
      "actioncode": "",
      "tenantId": "pb"
    },
    {
      "rolecode": "EMPLOYEE",
      "actionid": 279,
      "actioncode": "",
      "tenantId": "pb"
    },
    {
      "rolecode": "SUPERUSER",
      "actionid": 280,
      "actioncode": "",
      "tenantId": "pb"
    },
    {
      "rolecode": "SUPERUSER",
      "actionid": 281,
      "actioncode": "",
      "tenantId": "pb"
    },
    {
      "rolecode": "SUPERUSER",
      "actionid": 282,
      "actioncode": "",
      "tenantId": "pb"
    },
    {
      "rolecode": "SUPERUSER",
      "actionid": 283,
      "actioncode": "",
      "tenantId": "pb"
    },
    {
      "rolecode": "SUPERUSER",
      "actionid": 284,
      "actioncode": "",
      "tenantId": "pb"
    },
    {
      "rolecode": "SUPERUSER",
      "actionid": 285,
      "actioncode": "",
      "tenantId": "pb"
    },
    {
      "rolecode": "SUPERUSER",
      "actionid": 286,
      "actioncode": "",
      "tenantId": "pb"
    },
    {
      "rolecode": "EMPLOYEE ADMIN",
      "actionid": 280,
      "actioncode": "",
      "tenantId": "pb"
    },
    {
      "rolecode": "EMPLOYEE ADMIN",
      "actionid": 281,
      "actioncode": "",
      "tenantId": "pb"
    },
    {
      "rolecode": "EMPLOYEE ADMIN",
      "actionid": 282,
      "actioncode": "",
      "tenantId": "pb"
    },
    {
      "rolecode": "EMPLOYEE ADMIN",
      "actionid": 283,
      "actioncode": "",
      "tenantId": "pb"
    },
    {
      "rolecode": "EMPLOYEE ADMIN",
      "actionid": 284,
      "actioncode": "",
      "tenantId": "pb"
    },
    {
      "rolecode": "EMPLOYEE ADMIN",
      "actionid": 285,
      "actioncode": "",
      "tenantId": "pb"
    },
    {
      "rolecode": "EMPLOYEE ADMIN",
      "actionid": 286,
      "actioncode": "",
      "tenantId": "pb"
    },
    {
      "rolecode": "GA",
      "actionid": 287,
      "actioncode": "",
      "tenantId": "pb"
    },
    {
      "rolecode": "GRO",
      "actionid": 287,
      "actioncode": "",
      "tenantId": "pb"
    },
    {
      "rolecode": "RO",
      "actionid": 287,
      "actioncode": "",
      "tenantId": "pb"
    },
    {
      "rolecode": "GO",
      "actionid": 287,
      "actioncode": "",
      "tenantId": "pb"
    },
    {
      "rolecode": "SUPERUSER",
      "actionid": 287,
      "actioncode": "",
      "tenantId": "pb"
    },
    {
      "rolecode": "SUPERUSER",
      "actionid": 694,
      "actioncode": "",
      "tenantId": "pb"
    },
    {
      "rolecode": "CITIZEN",
      "actionid": 287,
      "actioncode": "",
      "tenantId": "pb"
    },
    {
      "rolecode": "GA",
      "actionid": 288,
      "actioncode": "",
      "tenantId": "pb"
    },
    {
      "rolecode": "GRO",
      "actionid": 288,
      "actioncode": "",
      "tenantId": "pb"
    },
    {
      "rolecode": "RO",
      "actionid": 288,
      "actioncode": "",
      "tenantId": "pb"
    },
    {
      "rolecode": "GO",
      "actionid": 288,
      "actioncode": "",
      "tenantId": "pb"
    },
    {
      "rolecode": "SUPERUSER",
      "actionid": 288,
      "actioncode": "",
      "tenantId": "pb"
    },
    {
      "rolecode": "SUPERUSER",
      "actionid": 695,
      "actioncode": "",
      "tenantId": "pb"
    },
    {
      "rolecode": "CITIZEN",
      "actionid": 288,
      "actioncode": "",
      "tenantId": "pb"
    },
    {
      "rolecode": "GA",
      "actionid": 289,
      "actioncode": "",
      "tenantId": "pb"
    },
    {
      "rolecode": "GRO",
      "actionid": 289,
      "actioncode": "",
      "tenantId": "pb"
    },
    {
      "rolecode": "RO",
      "actionid": 289,
      "actioncode": "",
      "tenantId": "pb"
    },
    {
      "rolecode": "GO",
      "actionid": 289,
      "actioncode": "",
      "tenantId": "pb"
    },
    {
      "rolecode": "SUPERUSER",
      "actionid": 289,
      "actioncode": "",
      "tenantId": "pb"
    },
    {
      "rolecode": "SUPERUSER",
      "actionid": 696,
      "actioncode": "",
      "tenantId": "pb"
    },
    {
      "rolecode": "CITIZEN",
      "actionid": 289,
      "actioncode": "",
      "tenantId": "pb"
    },
    {
      "rolecode": "SUPERUSER",
      "actionid": 290,
      "actioncode": "",
      "tenantId": "pb"
    },
    {
      "rolecode": "EMPLOYEE ADMIN",
      "actionid": 290,
      "actioncode": "",
      "tenantId": "pb"
    },
    {
      "rolecode": "EMPLOYEE",
      "actionid": 237,
      "actioncode": "",
      "tenantId": "pb"
    },
    {
      "rolecode": "EMPLOYEE",
      "actionid": 269,
      "actioncode": "",
      "tenantId": "pb"
    },
    {
      "rolecode": "SUPERUSER",
      "actionid": 293,
      "actioncode": "",
      "tenantId": "pb"
    },
    {
      "rolecode": "SUPERUSER",
      "actionid": 294,
      "actioncode": "",
      "tenantId": "pb"
    },
    {
      "rolecode": "EMPLOYEE ADMIN",
      "actionid": 293,
      "actioncode": "",
      "tenantId": "pb"
    },
    {
      "rolecode": "EMPLOYEE ADMIN",
      "actionid": 294,
      "actioncode": "",
      "tenantId": "pb"
    },
    {
      "rolecode": "SUPERUSER",
      "actionid": 697,
      "actioncode": "",
      "tenantId": "pb"
    },
    {
      "rolecode": "SUPERUSER",
      "actionid": 698,
      "actioncode": "",
      "tenantId": "pb"
    },
    {
      "rolecode": "SUPERUSER",
      "actionid": 295,
      "actioncode": "",
      "tenantId": "pb"
    },
    {
      "rolecode": "EMPLOYEE ADMIN",
      "actionid": 295,
      "actioncode": "",
      "tenantId": "pb"
    },
    {
      "rolecode": "SUPERUSER",
      "actionid": 296,
      "actioncode": "",
      "tenantId": "pb"
    },
    {
      "rolecode": "Asset Administrator",
      "actionid": 296,
      "actioncode": "",
      "tenantId": "pb"
    },
    {
      "rolecode": "SUPERUSER",
      "actionid": 297,
      "actioncode": "",
      "tenantId": "pb"
    },
    {
      "rolecode": "Asset Administrator",
      "actionid": 297,
      "actioncode": "",
      "tenantId": "pb"
    },
    {
      "rolecode": "EMPLOYEE",
      "actionid": 168,
      "actioncode": "",
      "tenantId": "pb"
    },
    {
      "rolecode": "SUPERUSER",
      "actionid": 699,
      "actioncode": "",
      "tenantId": "pb"
    },
    {
      "rolecode": "SUPERUSER",
      "actionid": 700,
      "actioncode": "",
      "tenantId": "pb"
    },
    {
      "rolecode": "SUPERUSER",
      "actionid": 298,
      "actioncode": "",
      "tenantId": "pb"
    },
    {
      "rolecode": "EMPLOYEE ADMIN",
      "actionid": 298,
      "actioncode": "",
      "tenantId": "pb"
    },
    {
      "rolecode": "AssetCreator",
      "actionid": 238,
      "actioncode": "",
      "tenantId": "pb"
    },
    {
      "rolecode": "AssetCreator",
      "actionid": 244,
      "actioncode": "",
      "tenantId": "pb"
    },
    {
      "rolecode": "AssetCreator",
      "actionid": 245,
      "actioncode": "",
      "tenantId": "pb"
    },
    {
      "rolecode": "AssetCreator",
      "actionid": 246,
      "actioncode": "",
      "tenantId": "pb"
    },
    {
      "rolecode": "AssetCreator",
      "actionid": 149,
      "actioncode": "",
      "tenantId": "pb"
    },
    {
      "rolecode": "AssetCreator",
      "actionid": 240,
      "actioncode": "",
      "tenantId": "pb"
    },
    {
      "rolecode": "AssetCreator",
      "actionid": 239,
      "actioncode": "",
      "tenantId": "pb"
    },
    {
      "rolecode": "SUPERUSER",
      "actionid": 299,
      "actioncode": "",
      "tenantId": "pb"
    },
    {
      "rolecode": "EMPLOYEE ADMIN",
      "actionid": 299,
      "actioncode": "",
      "tenantId": "pb"
    },
    {
      "rolecode": "SUPERUSER",
      "actionid": 300,
      "actioncode": "",
      "tenantId": "pb"
    },
    {
      "rolecode": "EMPLOYEE ADMIN",
      "actionid": 300,
      "actioncode": "",
      "tenantId": "pb"
    },
    {
      "rolecode": "SUPERUSER",
      "actionid": 301,
      "actioncode": "",
      "tenantId": "pb"
    },
    {
      "rolecode": "EMPLOYEE ADMIN",
      "actionid": 301,
      "actioncode": "",
      "tenantId": "pb"
    },
    {
      "rolecode": "SUPERUSER",
      "actionid": 302,
      "actioncode": "",
      "tenantId": "pb"
    },
    {
      "rolecode": "SUPERUSER",
      "actionid": 303,
      "actioncode": "",
      "tenantId": "pb"
    },
    {
      "rolecode": "SUPERUSER",
      "actionid": 304,
      "actioncode": "",
      "tenantId": "pb"
    },
    {
      "rolecode": "SUPERUSER",
      "actionid": 305,
      "actioncode": "",
      "tenantId": "pb"
    },
    {
      "rolecode": "SUPERUSER",
      "actionid": 306,
      "actioncode": "",
      "tenantId": "pb"
    },
    {
      "rolecode": "SUPERUSER",
      "actionid": 307,
      "actioncode": "",
      "tenantId": "pb"
    },
    {
      "rolecode": "SUPERUSER",
      "actionid": 701,
      "actioncode": "",
      "tenantId": "pb"
    },
    {
      "rolecode": "SUPERUSER",
      "actionid": 702,
      "actioncode": "",
      "tenantId": "pb"
    },
    {
      "rolecode": "SUPERUSER",
      "actionid": 703,
      "actioncode": "",
      "tenantId": "pb"
    },
    {
      "rolecode": "SUPERUSER",
      "actionid": 704,
      "actioncode": "",
      "tenantId": "pb"
    },
    {
      "rolecode": "SUPERUSER",
      "actionid": 705,
      "actioncode": "",
      "tenantId": "pb"
    },
    {
      "rolecode": "SUPERUSER",
      "actionid": 706,
      "actioncode": "",
      "tenantId": "pb"
    },
    {
      "rolecode": "SUPERUSER",
      "actionid": 707,
      "actioncode": "",
      "tenantId": "pb"
    },
    {
      "rolecode": "GRO",
      "actionid": 309,
      "actioncode": "",
      "tenantId": "pb"
    },
    {
      "rolecode": "GA",
      "actionid": 309,
      "actioncode": "",
      "tenantId": "pb"
    },
    {
      "rolecode": "RO",
      "actionid": 309,
      "actioncode": "",
      "tenantId": "pb"
    },
    {
      "rolecode": "GO",
      "actionid": 309,
      "actioncode": "",
      "tenantId": "pb"
    },
    {
      "rolecode": "SUPERUSER",
      "actionid": 309,
      "actioncode": "",
      "tenantId": "pb"
    },
    {
      "rolecode": "SUPERUSER",
      "actionid": 708,
      "actioncode": "",
      "tenantId": "pb"
    },
    {
      "rolecode": "CITIZEN",
      "actionid": 309,
      "actioncode": "",
      "tenantId": "pb"
    },
    {
      "rolecode": "GRO",
      "actionid": 311,
      "actioncode": "",
      "tenantId": "pb"
    },
    {
      "rolecode": "GA",
      "actionid": 311,
      "actioncode": "",
      "tenantId": "pb"
    },
    {
      "rolecode": "RO",
      "actionid": 311,
      "actioncode": "",
      "tenantId": "pb"
    },
    {
      "rolecode": "GO",
      "actionid": 311,
      "actioncode": "",
      "tenantId": "pb"
    },
    {
      "rolecode": "SUPERUSER",
      "actionid": 311,
      "actioncode": "",
      "tenantId": "pb"
    },
    {
      "rolecode": "SUPERUSER",
      "actionid": 709,
      "actioncode": "",
      "tenantId": "pb"
    },
    {
      "rolecode": "CITIZEN",
      "actionid": 311,
      "actioncode": "",
      "tenantId": "pb"
    },
    {
      "rolecode": "CITIZEN",
      "actionid": 310,
      "actioncode": "",
      "tenantId": "pb"
    },
    {
      "rolecode": "SUPERUSER",
      "actionid": 710,
      "actioncode": "",
      "tenantId": "pb"
    },
    {
      "rolecode": "SUPERUSER",
      "actionid": 711,
      "actioncode": "",
      "tenantId": "pb"
    },
    {
      "rolecode": "SUPERUSER",
      "actionid": 310,
      "actioncode": "",
      "tenantId": "pb"
    },
    {
      "rolecode": "GO",
      "actionid": 310,
      "actioncode": "",
      "tenantId": "pb"
    },
    {
      "rolecode": "RO",
      "actionid": 310,
      "actioncode": "",
      "tenantId": "pb"
    },
    {
      "rolecode": "GA",
      "actionid": 310,
      "actioncode": "",
      "tenantId": "pb"
    },
    {
      "rolecode": "SUPERUSER",
      "actionid": 312,
      "actioncode": "",
      "tenantId": "pb"
    },
    {
      "rolecode": "SUPERUSER",
      "actionid": 313,
      "actioncode": "",
      "tenantId": "pb"
    },
    {
      "rolecode": "SUPERUSER",
      "actionid": 314,
      "actioncode": "",
      "tenantId": "pb"
    },
    {
      "rolecode": "SUPERUSER",
      "actionid": 315,
      "actioncode": "",
      "tenantId": "pb"
    },
    {
      "rolecode": "SUPERUSER",
      "actionid": 316,
      "actioncode": "",
      "tenantId": "pb"
    },
    {
      "rolecode": "SUPERUSER",
      "actionid": 317,
      "actioncode": "",
      "tenantId": "pb"
    },
    {
      "rolecode": "SUPERUSER",
      "actionid": 318,
      "actioncode": "",
      "tenantId": "pb"
    },
    {
      "rolecode": "SUPERUSER",
      "actionid": 319,
      "actioncode": "",
      "tenantId": "pb"
    },
    {
      "rolecode": "SUPERUSER",
      "actionid": 320,
      "actioncode": "",
      "tenantId": "pb"
    },
    {
      "rolecode": "SUPERUSER",
      "actionid": 321,
      "actioncode": "",
      "tenantId": "pb"
    },
    {
      "rolecode": "SUPERUSER",
      "actionid": 322,
      "actioncode": "",
      "tenantId": "pb"
    },
    {
      "rolecode": "SUPERUSER",
      "actionid": 323,
      "actioncode": "",
      "tenantId": "pb"
    },
    {
      "rolecode": "SUPERUSER",
      "actionid": 324,
      "actioncode": "",
      "tenantId": "pb"
    },
    {
      "rolecode": "GO",
      "actionid": 324,
      "actioncode": "",
      "tenantId": "pb"
    },
    {
      "rolecode": "RO",
      "actionid": 324,
      "actioncode": "",
      "tenantId": "pb"
    },
    {
      "rolecode": "GA",
      "actionid": 324,
      "actioncode": "",
      "tenantId": "pb"
    },
    {
      "rolecode": "SUPERUSER",
      "actionid": 712,
      "actioncode": "",
      "tenantId": "pb"
    },
    {
      "rolecode": "CITIZEN",
      "actionid": 324,
      "actioncode": "",
      "tenantId": "pb"
    },
    {
      "rolecode": "GRO",
      "actionid": 324,
      "actioncode": "",
      "tenantId": "pb"
    },
    {
      "rolecode": "SUPERUSER",
      "actionid": 325,
      "actioncode": "",
      "tenantId": "pb"
    },
    {
      "rolecode": "EMPLOYEE ADMIN",
      "actionid": 325,
      "actioncode": "",
      "tenantId": "pb"
    },
    {
      "rolecode": "AssetCreator",
      "actionid": 276,
      "actioncode": "",
      "tenantId": "pb"
    },
    {
      "rolecode": "AssetCreator",
      "actionid": 277,
      "actioncode": "",
      "tenantId": "pb"
    },
    {
      "rolecode": "AssetCreator",
      "actionid": 278,
      "actioncode": "",
      "tenantId": "pb"
    },
    {
      "rolecode": "Asset Administrator",
      "actionid": 276,
      "actioncode": "",
      "tenantId": "pb"
    },
    {
      "rolecode": "Asset Administrator",
      "actionid": 277,
      "actioncode": "",
      "tenantId": "pb"
    },
    {
      "rolecode": "Asset Administrator",
      "actionid": 278,
      "actioncode": "",
      "tenantId": "pb"
    },
    {
      "rolecode": "SUPERUSER",
      "actionid": 713,
      "actioncode": "",
      "tenantId": "pb"
    },
    {
      "rolecode": "SUPERUSER",
      "actionid": 714,
      "actioncode": "",
      "tenantId": "pb"
    },
    {
      "rolecode": "EMPLOYEE",
      "actionid": 198,
      "actioncode": "",
      "tenantId": "pb"
    },
    {
      "rolecode": "EMPLOYEE",
      "actionid": 200,
      "actioncode": "",
      "tenantId": "pb"
    },
    {
      "rolecode": "GA",
      "actionid": 329,
      "actioncode": "",
      "tenantId": "pb"
    },
    {
      "rolecode": "GA",
      "actionid": 330,
      "actioncode": "",
      "tenantId": "pb"
    },
    {
      "rolecode": "GA",
      "actionid": 332,
      "actioncode": "",
      "tenantId": "pb"
    },
    {
      "rolecode": "GA",
      "actionid": 333,
      "actioncode": "",
      "tenantId": "pb"
    },
    {
      "rolecode": "GA",
      "actionid": 334,
      "actioncode": "",
      "tenantId": "pb"
    },
    {
      "rolecode": "GA",
      "actionid": 335,
      "actioncode": "",
      "tenantId": "pb"
    },
    {
      "rolecode": "GA",
      "actionid": 336,
      "actioncode": "",
      "tenantId": "pb"
    },
    {
      "rolecode": "GA",
      "actionid": 337,
      "actioncode": "",
      "tenantId": "pb"
    },
    {
      "rolecode": "GA",
      "actionid": 338,
      "actioncode": "",
      "tenantId": "pb"
    },
    {
      "rolecode": "GA",
      "actionid": 339,
      "actioncode": "",
      "tenantId": "pb"
    },
    {
      "rolecode": "GA",
      "actionid": 340,
      "actioncode": "",
      "tenantId": "pb"
    },
    {
      "rolecode": "GA",
      "actionid": 341,
      "actioncode": "",
      "tenantId": "pb"
    },
    {
      "rolecode": "GA",
      "actionid": 342,
      "actioncode": "",
      "tenantId": "pb"
    },
    {
      "rolecode": "GA",
      "actionid": 343,
      "actioncode": "",
      "tenantId": "pb"
    },
    {
      "rolecode": "SUPERUSER",
      "actionid": 344,
      "actioncode": "",
      "tenantId": "pb"
    },
    {
      "rolecode": "SUPERUSER",
      "actionid": 345,
      "actioncode": "",
      "tenantId": "pb"
    },
    {
      "rolecode": "SUPERUSER",
      "actionid": 346,
      "actioncode": "",
      "tenantId": "pb"
    },
    {
      "rolecode": "SUPERUSER",
      "actionid": 347,
      "actioncode": "",
      "tenantId": "pb"
    },
    {
      "rolecode": "SUPERUSER",
      "actionid": 348,
      "actioncode": "",
      "tenantId": "pb"
    },
    {
      "rolecode": "EMPLOYEE ADMIN",
      "actionid": 344,
      "actioncode": "",
      "tenantId": "pb"
    },
    {
      "rolecode": "EMPLOYEE ADMIN",
      "actionid": 345,
      "actioncode": "",
      "tenantId": "pb"
    },
    {
      "rolecode": "EMPLOYEE ADMIN",
      "actionid": 346,
      "actioncode": "",
      "tenantId": "pb"
    },
    {
      "rolecode": "EMPLOYEE ADMIN",
      "actionid": 347,
      "actioncode": "",
      "tenantId": "pb"
    },
    {
      "rolecode": "EMPLOYEE ADMIN",
      "actionid": 348,
      "actioncode": "",
      "tenantId": "pb"
    },
    {
      "rolecode": "EMPLOYEE ADMIN",
      "actionid": 276,
      "actioncode": "",
      "tenantId": "pb"
    },
    {
      "rolecode": "EMPLOYEE ADMIN",
      "actionid": 277,
      "actioncode": "",
      "tenantId": "pb"
    },
    {
      "rolecode": "EMPLOYEE ADMIN",
      "actionid": 278,
      "actioncode": "",
      "tenantId": "pb"
    },
    {
      "rolecode": "SUPERUSER",
      "actionid": 715,
      "actioncode": "",
      "tenantId": "pb"
    },
    {
      "rolecode": "SUPERUSER",
      "actionid": 716,
      "actioncode": "",
      "tenantId": "pb"
    },
    {
      "rolecode": "SUPERUSER",
      "actionid": 717,
      "actioncode": "",
      "tenantId": "pb"
    },
    {
      "rolecode": "SUPERUSER",
      "actionid": 718,
      "actioncode": "",
      "tenantId": "pb"
    },
    {
      "rolecode": "EMPLOYEE",
      "actionid": 172,
      "actioncode": "",
      "tenantId": "pb"
    },
    {
      "rolecode": "EMPLOYEE",
      "actionid": 258,
      "actioncode": "",
      "tenantId": "pb"
    },
    {
      "rolecode": "EMPLOYEE",
      "actionid": 176,
      "actioncode": "",
      "tenantId": "pb"
    },
    {
      "rolecode": "EMPLOYEE",
      "actionid": 188,
      "actioncode": "",
      "tenantId": "pb"
    },
    {
      "rolecode": "EMPLOYEE",
      "actionid": 199,
      "actioncode": "",
      "tenantId": "pb"
    },
    {
      "rolecode": "EMPLOYEE",
      "actionid": 201,
      "actioncode": "",
      "tenantId": "pb"
    },
    {
      "rolecode": "EMPLOYEE",
      "actionid": 202,
      "actioncode": "",
      "tenantId": "pb"
    },
    {
      "rolecode": "EMPLOYEE",
      "actionid": 203,
      "actioncode": "",
      "tenantId": "pb"
    },
    {
      "rolecode": "EMPLOYEE",
      "actionid": 204,
      "actioncode": "",
      "tenantId": "pb"
    },
    {
      "rolecode": "EMPLOYEE",
      "actionid": 205,
      "actioncode": "",
      "tenantId": "pb"
    },
    {
      "rolecode": "EMPLOYEE",
      "actionid": 206,
      "actioncode": "",
      "tenantId": "pb"
    },
    {
      "rolecode": "EMPLOYEE",
      "actionid": 271,
      "actioncode": "",
      "tenantId": "pb"
    },
    {
      "rolecode": "EMPLOYEE",
      "actionid": 207,
      "actioncode": "",
      "tenantId": "pb"
    },
    {
      "rolecode": "EMPLOYEE",
      "actionid": 293,
      "actioncode": "",
      "tenantId": "pb"
    },
    {
      "rolecode": "EMPLOYEE",
      "actionid": 294,
      "actioncode": "",
      "tenantId": "pb"
    },
    {
      "rolecode": "EMPLOYEE",
      "actionid": 180,
      "actioncode": "",
      "tenantId": "pb"
    },
    {
      "rolecode": "GA",
      "actionid": 349,
      "actioncode": "",
      "tenantId": "pb"
    },
    {
      "rolecode": "GRO",
      "actionid": 349,
      "actioncode": "",
      "tenantId": "pb"
    },
    {
      "rolecode": "RO",
      "actionid": 349,
      "actioncode": "",
      "tenantId": "pb"
    },
    {
      "rolecode": "GO",
      "actionid": 349,
      "actioncode": "",
      "tenantId": "pb"
    },
    {
      "rolecode": "SUPERUSER",
      "actionid": 349,
      "actioncode": "",
      "tenantId": "pb"
    },
    {
      "rolecode": "CITIZEN",
      "actionid": 349,
      "actioncode": "",
      "tenantId": "pb"
    },
    {
      "rolecode": "GA",
      "actionid": 350,
      "actioncode": "",
      "tenantId": "pb"
    },
    {
      "rolecode": "GRO",
      "actionid": 350,
      "actioncode": "",
      "tenantId": "pb"
    },
    {
      "rolecode": "RO",
      "actionid": 350,
      "actioncode": "",
      "tenantId": "pb"
    },
    {
      "rolecode": "GO",
      "actionid": 350,
      "actioncode": "",
      "tenantId": "pb"
    },
    {
      "rolecode": "SUPERUSER",
      "actionid": 350,
      "actioncode": "",
      "tenantId": "pb"
    },
    {
      "rolecode": "CITIZEN",
      "actionid": 350,
      "actioncode": "",
      "tenantId": "pb"
    },
    {
      "rolecode": "EMPLOYEE",
      "actionid": 184,
      "actioncode": "",
      "tenantId": "pb"
    },
    {
      "rolecode": "GA",
      "actionid": 351,
      "actioncode": "",
      "tenantId": "pb"
    },
    {
      "rolecode": "GA",
      "actionid": 352,
      "actioncode": "",
      "tenantId": "pb"
    },
    {
      "rolecode": "SUPERUSER",
      "actionid": 353,
      "actioncode": "",
      "tenantId": "pb"
    },
    {
      "rolecode": "SUPERUSER",
      "actionid": 719,
      "actioncode": "",
      "tenantId": "pb"
    },
    {
      "rolecode": "SUPERUSER",
      "actionid": 355,
      "actioncode": "",
      "tenantId": "pb"
    },
    {
      "rolecode": "SUPERUSER",
      "actionid": 720,
      "actioncode": "",
      "tenantId": "pb"
    },
    {
      "rolecode": "EMPLOYEE ADMIN",
      "actionid": 353,
      "actioncode": "",
      "tenantId": "pb"
    },
    {
      "rolecode": "SUPERUSER",
      "actionid": 721,
      "actioncode": "",
      "tenantId": "pb"
    },
    {
      "rolecode": "EMPLOYEE ADMIN",
      "actionid": 355,
      "actioncode": "",
      "tenantId": "pb"
    },
    {
      "rolecode": "SUPERUSER",
      "actionid": 722,
      "actioncode": "",
      "tenantId": "pb"
    },
    {
      "rolecode": "EMPLOYEE",
      "actionid": 353,
      "actioncode": "",
      "tenantId": "pb"
    },
    {
      "rolecode": "EMPLOYEE",
      "actionid": 355,
      "actioncode": "",
      "tenantId": "pb"
    },
    {
      "rolecode": "SUPERUSER",
      "actionid": 357,
      "actioncode": "",
      "tenantId": "pb"
    },
    {
      "rolecode": "Asset Administrator",
      "actionid": 357,
      "actioncode": "",
      "tenantId": "pb"
    },
    {
      "rolecode": "AssetCreator",
      "actionid": 357,
      "actioncode": "",
      "tenantId": "pb"
    },
    {
      "rolecode": "AssetReportViewer",
      "actionid": 357,
      "actioncode": "",
      "tenantId": "pb"
    },
    {
      "rolecode": "SUPERUSER",
      "actionid": 358,
      "actioncode": "",
      "tenantId": "pb"
    },
    {
      "rolecode": "Asset Administrator",
      "actionid": 358,
      "actioncode": "",
      "tenantId": "pb"
    },
    {
      "rolecode": "SUPERUSER",
      "actionid": 359,
      "actioncode": "",
      "tenantId": "pb"
    },
    {
      "rolecode": "Asset Administrator",
      "actionid": 359,
      "actioncode": "",
      "tenantId": "pb"
    },
    {
      "rolecode": "SUPERUSER",
      "actionid": 360,
      "actioncode": "",
      "tenantId": "pb"
    },
    {
      "rolecode": "SUPERUSER",
      "actionid": 361,
      "actioncode": "",
      "tenantId": "pb"
    },
    {
      "rolecode": "SUPERUSER",
      "actionid": 362,
      "actioncode": "",
      "tenantId": "pb"
    },
    {
      "rolecode": "SUPERUSER",
      "actionid": 363,
      "actioncode": "",
      "tenantId": "pb"
    },
    {
      "rolecode": "SUPERUSER",
      "actionid": 364,
      "actioncode": "",
      "tenantId": "pb"
    },
    {
      "rolecode": "SUPERUSER",
      "actionid": 365,
      "actioncode": "",
      "tenantId": "pb"
    },
    {
      "rolecode": "EMPLOYEE ADMIN",
      "actionid": 360,
      "actioncode": "",
      "tenantId": "pb"
    },
    {
      "rolecode": "EMPLOYEE ADMIN",
      "actionid": 361,
      "actioncode": "",
      "tenantId": "pb"
    },
    {
      "rolecode": "EMPLOYEE ADMIN",
      "actionid": 362,
      "actioncode": "",
      "tenantId": "pb"
    },
    {
      "rolecode": "EMPLOYEE ADMIN",
      "actionid": 363,
      "actioncode": "",
      "tenantId": "pb"
    },
    {
      "rolecode": "EMPLOYEE ADMIN",
      "actionid": 364,
      "actioncode": "",
      "tenantId": "pb"
    },
    {
      "rolecode": "EMPLOYEE ADMIN",
      "actionid": 365,
      "actioncode": "",
      "tenantId": "pb"
    },
    {
      "rolecode": "SUPERUSER",
      "actionid": 367,
      "actioncode": "",
      "tenantId": "pb"
    },
    {
      "rolecode": "SUPERUSER",
      "actionid": 366,
      "actioncode": "",
      "tenantId": "pb"
    },
    {
      "rolecode": "SUPERUSER",
      "actionid": 369,
      "actioncode": "",
      "tenantId": "pb"
    },
    {
      "rolecode": "SUPERUSER",
      "actionid": 368,
      "actioncode": "",
      "tenantId": "pb"
    },
    {
      "rolecode": "SUPERUSER",
      "actionid": 371,
      "actioncode": "",
      "tenantId": "pb"
    },
    {
      "rolecode": "SUPERUSER",
      "actionid": 370,
      "actioncode": "",
      "tenantId": "pb"
    },
    {
      "rolecode": "SUPERUSER",
      "actionid": 373,
      "actioncode": "",
      "tenantId": "pb"
    },
    {
      "rolecode": "SUPERUSER",
      "actionid": 372,
      "actioncode": "",
      "tenantId": "pb"
    },
    {
      "rolecode": "Asset Administrator",
      "actionid": 367,
      "actioncode": "",
      "tenantId": "pb"
    },
    {
      "rolecode": "Asset Administrator",
      "actionid": 366,
      "actioncode": "",
      "tenantId": "pb"
    },
    {
      "rolecode": "GA",
      "actionid": 723,
      "actioncode": "",
      "tenantId": "pb"
    },
    {
      "rolecode": "GO",
      "actionid": 723,
      "actioncode": "",
      "tenantId": "pb"
    },
    {
      "rolecode": "GRO",
      "actionid": 723,
      "actioncode": "",
      "tenantId": "pb"
    },
    {
      "rolecode": "EGF_ADMINISTRATOR",
      "actionid": 436,
      "actioncode": "",
      "tenantId": "pb"
    },
    {
      "rolecode": "EGF_ADMINISTRATOR",
      "actionid": 437,
      "actioncode": "",
      "tenantId": "pb"
    },
    {
      "rolecode": "EGF_ADMINISTRATOR",
      "actionid": 438,
      "actioncode": "",
      "tenantId": "pb"
    },
    {
      "rolecode": "RO",
      "actionid": 723,
      "actioncode": "",
      "tenantId": "pb"
    },
    {
      "rolecode": "SUPERUSER",
      "actionid": 723,
      "actioncode": "",
      "tenantId": "pb"
    },
    {
      "rolecode": "EGF_ADMINISTRATOR",
      "actionid": 439,
      "actioncode": "",
      "tenantId": "pb"
    },
    {
      "rolecode": "EGF_ADMINISTRATOR",
      "actionid": 440,
      "actioncode": "",
      "tenantId": "pb"
    },
    {
      "rolecode": "EGF_ADMINISTRATOR",
      "actionid": 441,
      "actioncode": "",
      "tenantId": "pb"
    },
    {
      "rolecode": "EGF_ADMINISTRATOR",
      "actionid": 442,
      "actioncode": "",
      "tenantId": "pb"
    },
    {
      "rolecode": "EGF_ADMINISTRATOR",
      "actionid": 443,
      "actioncode": "",
      "tenantId": "pb"
    },
    {
      "rolecode": "EGF_ADMINISTRATOR",
      "actionid": 444,
      "actioncode": "",
      "tenantId": "pb"
    },
    {
      "rolecode": "EGF_ADMINISTRATOR",
      "actionid": 445,
      "actioncode": "",
      "tenantId": "pb"
    },
    {
      "rolecode": "EGF_ADMINISTRATOR",
      "actionid": 446,
      "actioncode": "",
      "tenantId": "pb"
    },
    {
      "rolecode": "EGF_ADMINISTRATOR",
      "actionid": 447,
      "actioncode": "",
      "tenantId": "pb"
    },
    {
      "rolecode": "EGF_ADMINISTRATOR",
      "actionid": 448,
      "actioncode": "",
      "tenantId": "pb"
    },
    {
      "rolecode": "EGF_ADMINISTRATOR",
      "actionid": 449,
      "actioncode": "",
      "tenantId": "pb"
    },
    {
      "rolecode": "EGF_ADMINISTRATOR",
      "actionid": 450,
      "actioncode": "",
      "tenantId": "pb"
    },
    {
      "rolecode": "EGF_ADMINISTRATOR",
      "actionid": 451,
      "actioncode": "",
      "tenantId": "pb"
    },
    {
      "rolecode": "EGF_ADMINISTRATOR",
      "actionid": 452,
      "actioncode": "",
      "tenantId": "pb"
    },
    {
      "rolecode": "EGF_ADMINISTRATOR",
      "actionid": 453,
      "actioncode": "",
      "tenantId": "pb"
    },
    {
      "rolecode": "EGF_ADMINISTRATOR",
      "actionid": 454,
      "actioncode": "",
      "tenantId": "pb"
    },
    {
      "rolecode": "EGF_ADMINISTRATOR",
      "actionid": 455,
      "actioncode": "",
      "tenantId": "pb"
    },
    {
      "rolecode": "EGF_ADMINISTRATOR",
      "actionid": 456,
      "actioncode": "",
      "tenantId": "pb"
    },
    {
      "rolecode": "EGF_ADMINISTRATOR",
      "actionid": 457,
      "actioncode": "",
      "tenantId": "pb"
    },
    {
      "rolecode": "EGF_ADMINISTRATOR",
      "actionid": 458,
      "actioncode": "",
      "tenantId": "pb"
    },
    {
      "rolecode": "EGF_ADMINISTRATOR",
      "actionid": 459,
      "actioncode": "",
      "tenantId": "pb"
    },
    {
      "rolecode": "EGF_ADMINISTRATOR",
      "actionid": 460,
      "actioncode": "",
      "tenantId": "pb"
    },
    {
      "rolecode": "EGF_ADMINISTRATOR",
      "actionid": 461,
      "actioncode": "",
      "tenantId": "pb"
    },
    {
      "rolecode": "EGF_ADMINISTRATOR",
      "actionid": 462,
      "actioncode": "",
      "tenantId": "pb"
    },
    {
      "rolecode": "EGF_ADMINISTRATOR",
      "actionid": 463,
      "actioncode": "",
      "tenantId": "pb"
    },
    {
      "rolecode": "EGF_ADMINISTRATOR",
      "actionid": 464,
      "actioncode": "",
      "tenantId": "pb"
    },
    {
      "rolecode": "EGF_ADMINISTRATOR",
      "actionid": 465,
      "actioncode": "",
      "tenantId": "pb"
    },
    {
      "rolecode": "EGF_ADMINISTRATOR",
      "actionid": 466,
      "actioncode": "",
      "tenantId": "pb"
    },
    {
      "rolecode": "EGF_ADMINISTRATOR",
      "actionid": 467,
      "actioncode": "",
      "tenantId": "pb"
    },
    {
      "rolecode": "EGF_ADMINISTRATOR",
      "actionid": 468,
      "actioncode": "",
      "tenantId": "pb"
    },
    {
      "rolecode": "EGF_ADMINISTRATOR",
      "actionid": 469,
      "actioncode": "",
      "tenantId": "pb"
    },
    {
      "rolecode": "EGF_ADMINISTRATOR",
      "actionid": 470,
      "actioncode": "",
      "tenantId": "pb"
    },
    {
      "rolecode": "EGF_ADMINISTRATOR",
      "actionid": 471,
      "actioncode": "",
      "tenantId": "pb"
    },
    {
      "rolecode": "EGF_ADMINISTRATOR",
      "actionid": 472,
      "actioncode": "",
      "tenantId": "pb"
    },
    {
      "rolecode": "EGF_ADMINISTRATOR",
      "actionid": 473,
      "actioncode": "",
      "tenantId": "pb"
    },
    {
      "rolecode": "EGF_ADMINISTRATOR",
      "actionid": 474,
      "actioncode": "",
      "tenantId": "pb"
    },
    {
      "rolecode": "EGF_ADMINISTRATOR",
      "actionid": 475,
      "actioncode": "",
      "tenantId": "pb"
    },
    {
      "rolecode": "EGF_ADMINISTRATOR",
      "actionid": 476,
      "actioncode": "",
      "tenantId": "pb"
    },
    {
      "rolecode": "EGF_ADMINISTRATOR",
      "actionid": 477,
      "actioncode": "",
      "tenantId": "pb"
    },
    {
      "rolecode": "EGF_ADMINISTRATOR",
      "actionid": 478,
      "actioncode": "",
      "tenantId": "pb"
    },
    {
      "rolecode": "EGF_ADMINISTRATOR",
      "actionid": 479,
      "actioncode": "",
      "tenantId": "pb"
    },
    {
      "rolecode": "EGF_ADMINISTRATOR",
      "actionid": 480,
      "actioncode": "",
      "tenantId": "pb"
    },
    {
      "rolecode": "EGF_ADMINISTRATOR",
      "actionid": 481,
      "actioncode": "",
      "tenantId": "pb"
    },
    {
      "rolecode": "EGF_ADMINISTRATOR",
      "actionid": 482,
      "actioncode": "",
      "tenantId": "pb"
    },
    {
      "rolecode": "EGF_ADMINISTRATOR",
      "actionid": 483,
      "actioncode": "",
      "tenantId": "pb"
    },
    {
      "rolecode": "EGF_ADMINISTRATOR",
      "actionid": 484,
      "actioncode": "",
      "tenantId": "pb"
    },
    {
      "rolecode": "EGF_ADMINISTRATOR",
      "actionid": 485,
      "actioncode": "",
      "tenantId": "pb"
    },
    {
      "rolecode": "EGF_ADMINISTRATOR",
      "actionid": 486,
      "actioncode": "",
      "tenantId": "pb"
    },
    {
      "rolecode": "EGF_ADMINISTRATOR",
      "actionid": 487,
      "actioncode": "",
      "tenantId": "pb"
    },
    {
      "rolecode": "EGF_ADMINISTRATOR",
      "actionid": 488,
      "actioncode": "",
      "tenantId": "pb"
    },
    {
      "rolecode": "EGF_ADMINISTRATOR",
      "actionid": 489,
      "actioncode": "",
      "tenantId": "pb"
    },
    {
      "rolecode": "EMPLOYEE ADMIN",
      "actionid": 438,
      "actioncode": "",
      "tenantId": "pb"
    },
    {
      "rolecode": "EMPLOYEE ADMIN",
      "actionid": 465,
      "actioncode": "",
      "tenantId": "pb"
    },
    {
      "rolecode": "EMPLOYEE ADMIN",
      "actionid": 450,
      "actioncode": "",
      "tenantId": "pb"
    },
    {
      "rolecode": "EMPLOYEE ADMIN",
      "actionid": 456,
      "actioncode": "",
      "tenantId": "pb"
    },
    {
      "rolecode": "EMPLOYEE ADMIN",
      "actionid": 471,
      "actioncode": "",
      "tenantId": "pb"
    },
    {
      "rolecode": "SUPERUSER",
      "actionid": 490,
      "actioncode": "",
      "tenantId": "pb"
    },
    {
      "rolecode": "SUPERUSER",
      "actionid": 491,
      "actioncode": "",
      "tenantId": "pb"
    },
    {
      "rolecode": "SUPERUSER",
      "actionid": 492,
      "actioncode": "",
      "tenantId": "pb"
    },
    {
      "rolecode": "SUPERUSER",
      "actionid": 493,
      "actioncode": "",
      "tenantId": "pb"
    },
    {
      "rolecode": "SUPERUSER",
      "actionid": 494,
      "actioncode": "",
      "tenantId": "pb"
    },
    {
      "rolecode": "SUPERUSER",
      "actionid": 495,
      "actioncode": "",
      "tenantId": "pb"
    },
    {
      "rolecode": "SUPERUSER",
      "actionid": 505,
      "actioncode": "",
      "tenantId": "pb"
    },
    {
      "rolecode": "SUPERUSER",
      "actionid": 506,
      "actioncode": "",
      "tenantId": "pb"
    },
    {
      "rolecode": "SUPERUSER",
      "actionid": 507,
      "actioncode": "",
      "tenantId": "pb"
    },
    {
      "rolecode": "SUPERUSER",
      "actionid": 508,
      "actioncode": "",
      "tenantId": "pb"
    },
    {
      "rolecode": "SUPERUSER",
      "actionid": 509,
      "actioncode": "",
      "tenantId": "pb"
    },
    {
      "rolecode": "SUPERUSER",
      "actionid": 510,
      "actioncode": "",
      "tenantId": "pb"
    },
    {
      "rolecode": "SUPERUSER",
      "actionid": 512,
      "actioncode": "",
      "tenantId": "pb"
    },
    {
      "rolecode": "Asset Administrator",
      "actionid": 512,
      "actioncode": "",
      "tenantId": "pb"
    },
    {
      "rolecode": "AssetCreator",
      "actionid": 512,
      "actioncode": "",
      "tenantId": "pb"
    },
    {
      "rolecode": "SUPERUSER",
      "actionid": 513,
      "actioncode": "",
      "tenantId": "pb"
    },
    {
      "rolecode": "Asset Administrator",
      "actionid": 513,
      "actioncode": "",
      "tenantId": "pb"
    },
    {
      "rolecode": "AssetCreator",
      "actionid": 513,
      "actioncode": "",
      "tenantId": "pb"
    },
    {
      "rolecode": "SUPERUSER",
      "actionid": 511,
      "actioncode": "",
      "tenantId": "pb"
    },
    {
      "rolecode": "Asset Administrator",
      "actionid": 511,
      "actioncode": "",
      "tenantId": "pb"
    },
    {
      "rolecode": "SUPERUSER",
      "actionid": 514,
      "actioncode": "",
      "tenantId": "pb"
    },
    {
      "rolecode": "SUPERUSER",
      "actionid": 515,
      "actioncode": "",
      "tenantId": "pb"
    },
    {
      "rolecode": "SUPERUSER",
      "actionid": 516,
      "actioncode": "",
      "tenantId": "pb"
    },
    {
      "rolecode": "SUPERUSER",
      "actionid": 517,
      "actioncode": "",
      "tenantId": "pb"
    },
    {
      "rolecode": "SUPERUSER",
      "actionid": 518,
      "actioncode": "",
      "tenantId": "pb"
    },
    {
      "rolecode": "SUPERUSER",
      "actionid": 519,
      "actioncode": "",
      "tenantId": "pb"
    },
    {
      "rolecode": "SUPERUSER",
      "actionid": 520,
      "actioncode": "",
      "tenantId": "pb"
    },
    {
      "rolecode": "SUPERUSER",
      "actionid": 521,
      "actioncode": "",
      "tenantId": "pb"
    },
    {
      "rolecode": "SUPERUSER",
      "actionid": 522,
      "actioncode": "",
      "tenantId": "pb"
    },
    {
      "rolecode": "SUPERUSER",
      "actionid": 523,
      "actioncode": "",
      "tenantId": "pb"
    },
    {
      "rolecode": "SUPERUSER",
      "actionid": 524,
      "actioncode": "",
      "tenantId": "pb"
    },
    {
      "rolecode": "SUPERUSER",
      "actionid": 525,
      "actioncode": "",
      "tenantId": "pb"
    },
    {
      "rolecode": "SUPERUSER",
      "actionid": 526,
      "actioncode": "",
      "tenantId": "pb"
    },
    {
      "rolecode": "SUPERUSER",
      "actionid": 527,
      "actioncode": "",
      "tenantId": "pb"
    },
    {
      "rolecode": "SUPERUSER",
      "actionid": 528,
      "actioncode": "",
      "tenantId": "pb"
    },
    {
      "rolecode": "SUPERUSER",
      "actionid": 529,
      "actioncode": "",
      "tenantId": "pb"
    },
    {
      "rolecode": "SUPERUSER",
      "actionid": 530,
      "actioncode": "",
      "tenantId": "pb"
    },
    {
      "rolecode": "SUPERUSER",
      "actionid": 531,
      "actioncode": "",
      "tenantId": "pb"
    },
    {
      "rolecode": "SUPERUSER",
      "actionid": 532,
      "actioncode": "",
      "tenantId": "pb"
    },
    {
      "rolecode": "SUPERUSER",
      "actionid": 533,
      "actioncode": "",
      "tenantId": "pb"
    },
    {
      "rolecode": "SUPERUSER",
      "actionid": 534,
      "actioncode": "",
      "tenantId": "pb"
    },
    {
      "rolecode": "SUPERUSER",
      "actionid": 535,
      "actioncode": "",
      "tenantId": "pb"
    },
    {
      "rolecode": "SUPERUSER",
      "actionid": 536,
      "actioncode": "",
      "tenantId": "pb"
    },
    {
      "rolecode": "SUPERUSER",
      "actionid": 537,
      "actioncode": "",
      "tenantId": "pb"
    },
    {
      "rolecode": "SUPERUSER",
      "actionid": 538,
      "actioncode": "",
      "tenantId": "pb"
    },
    {
      "rolecode": "SUPERUSER",
      "actionid": 539,
      "actioncode": "",
      "tenantId": "pb"
    },
    {
      "rolecode": "SUPERUSER",
      "actionid": 540,
      "actioncode": "",
      "tenantId": "pb"
    },
    {
      "rolecode": "SUPERUSER",
      "actionid": 541,
      "actioncode": "",
      "tenantId": "pb"
    },
    {
      "rolecode": "SUPERUSER",
      "actionid": 542,
      "actioncode": "",
      "tenantId": "pb"
    },
    {
      "rolecode": "SUPERUSER",
      "actionid": 543,
      "actioncode": "",
      "tenantId": "pb"
    },
    {
      "rolecode": "SUPERUSER",
      "actionid": 544,
      "actioncode": "",
      "tenantId": "pb"
    },
    {
      "rolecode": "SUPERUSER",
      "actionid": 545,
      "actioncode": "",
      "tenantId": "pb"
    },
    {
      "rolecode": "SUPERUSER",
      "actionid": 546,
      "actioncode": "",
      "tenantId": "pb"
    },
    {
      "rolecode": "SUPERUSER",
      "actionid": 547,
      "actioncode": "",
      "tenantId": "pb"
    },
    {
      "rolecode": "SUPERUSER",
      "actionid": 548,
      "actioncode": "",
      "tenantId": "pb"
    },
    {
      "rolecode": "SUPERUSER",
      "actionid": 549,
      "actioncode": "",
      "tenantId": "pb"
    },
    {
      "rolecode": "SUPERUSER",
      "actionid": 550,
      "actioncode": "",
      "tenantId": "pb"
    },
    {
      "rolecode": "SUPERUSER",
      "actionid": 551,
      "actioncode": "",
      "tenantId": "pb"
    },
    {
      "rolecode": "SUPERUSER",
      "actionid": 552,
      "actioncode": "",
      "tenantId": "pb"
    },
    {
      "rolecode": "SUPERUSER",
      "actionid": 553,
      "actioncode": "",
      "tenantId": "pb"
    },
    {
      "rolecode": "SUPERUSER",
      "actionid": 554,
      "actioncode": "",
      "tenantId": "pb"
    },
    {
      "rolecode": "SUPERUSER",
      "actionid": 555,
      "actioncode": "",
      "tenantId": "pb"
    },
    {
      "rolecode": "SUPERUSER",
      "actionid": 556,
      "actioncode": "",
      "tenantId": "pb"
    },
    {
      "rolecode": "SUPERUSER",
      "actionid": 557,
      "actioncode": "",
      "tenantId": "pb"
    },
    {
      "rolecode": "SUPERUSER",
      "actionid": 558,
      "actioncode": "",
      "tenantId": "pb"
    },
    {
      "rolecode": "SUPERUSER",
      "actionid": 559,
      "actioncode": "",
      "tenantId": "pb"
    },
    {
      "rolecode": "SUPERUSER",
      "actionid": 560,
      "actioncode": "",
      "tenantId": "pb"
    },
    {
      "rolecode": "SUPERUSER",
      "actionid": 561,
      "actioncode": "",
      "tenantId": "pb"
    },
    {
      "rolecode": "SUPERUSER",
      "actionid": 562,
      "actioncode": "",
      "tenantId": "pb"
    },
    {
      "rolecode": "SUPERUSER",
      "actionid": 563,
      "actioncode": "",
      "tenantId": "pb"
    },
    {
      "rolecode": "SUPERUSER",
      "actionid": 564,
      "actioncode": "",
      "tenantId": "pb"
    },
    {
      "rolecode": "SUPERUSER",
      "actionid": 565,
      "actioncode": "",
      "tenantId": "pb"
    },
    {
      "rolecode": "SUPERUSER",
      "actionid": 566,
      "actioncode": "",
      "tenantId": "pb"
    },
    {
      "rolecode": "SUPERUSER",
      "actionid": 567,
      "actioncode": "",
      "tenantId": "pb"
    },
    {
      "rolecode": "SUPERUSER",
      "actionid": 568,
      "actioncode": "",
      "tenantId": "pb"
    },
    {
      "rolecode": "SUPERUSER",
      "actionid": 569,
      "actioncode": "",
      "tenantId": "pb"
    },
    {
      "rolecode": "ULB Operator",
      "actionid": 514,
      "actioncode": "",
      "tenantId": "pb"
    },
    {
      "rolecode": "Property Approver",
      "actionid": 514,
      "actioncode": "",
      "tenantId": "pb"
    },
    {
      "rolecode": "Property Verifier",
      "actionid": 514,
      "actioncode": "",
      "tenantId": "pb"
    },
    {
      "rolecode": "PTIS_MASTER",
      "actionid": 514,
      "actioncode": "",
      "tenantId": "pb"
    },
    {
      "rolecode": "PTIS_ADMIN",
      "actionid": 514,
      "actioncode": "",
      "tenantId": "pb"
    },
    {
      "rolecode": "ULB Operator",
      "actionid": 515,
      "actioncode": "",
      "tenantId": "pb"
    },
    {
      "rolecode": "ULB Operator",
      "actionid": 518,
      "actioncode": "",
      "tenantId": "pb"
    },
    {
      "rolecode": "Property Approver",
      "actionid": 518,
      "actioncode": "",
      "tenantId": "pb"
    },
    {
      "rolecode": "Property Verifier",
      "actionid": 518,
      "actioncode": "",
      "tenantId": "pb"
    },
    {
      "rolecode": "ULB Operator",
      "actionid": 516,
      "actioncode": "",
      "tenantId": "pb"
    },
    {
      "rolecode": "Property Approver",
      "actionid": 516,
      "actioncode": "",
      "tenantId": "pb"
    },
    {
      "rolecode": "Property Verifier",
      "actionid": 516,
      "actioncode": "",
      "tenantId": "pb"
    },
    {
      "rolecode": "ULB Operator",
      "actionid": 517,
      "actioncode": "",
      "tenantId": "pb"
    },
    {
      "rolecode": "PTIS_MASTER",
      "actionid": 519,
      "actioncode": "",
      "tenantId": "pb"
    },
    {
      "rolecode": "PTIS_MASTER",
      "actionid": 520,
      "actioncode": "",
      "tenantId": "pb"
    },
    {
      "rolecode": "PTIS_MASTER",
      "actionid": 521,
      "actioncode": "",
      "tenantId": "pb"
    },
    {
      "rolecode": "PTIS_MASTER",
      "actionid": 522,
      "actioncode": "",
      "tenantId": "pb"
    },
    {
      "rolecode": "PTIS_MASTER",
      "actionid": 523,
      "actioncode": "",
      "tenantId": "pb"
    },
    {
      "rolecode": "PTIS_MASTER",
      "actionid": 524,
      "actioncode": "",
      "tenantId": "pb"
    },
    {
      "rolecode": "PTIS_MASTER",
      "actionid": 525,
      "actioncode": "",
      "tenantId": "pb"
    },
    {
      "rolecode": "PTIS_MASTER",
      "actionid": 526,
      "actioncode": "",
      "tenantId": "pb"
    },
    {
      "rolecode": "PTIS_MASTER",
      "actionid": 527,
      "actioncode": "",
      "tenantId": "pb"
    },
    {
      "rolecode": "PTIS_MASTER",
      "actionid": 528,
      "actioncode": "",
      "tenantId": "pb"
    },
    {
      "rolecode": "PTIS_MASTER",
      "actionid": 529,
      "actioncode": "",
      "tenantId": "pb"
    },
    {
      "rolecode": "PTIS_MASTER",
      "actionid": 530,
      "actioncode": "",
      "tenantId": "pb"
    },
    {
      "rolecode": "PTIS_MASTER",
      "actionid": 531,
      "actioncode": "",
      "tenantId": "pb"
    },
    {
      "rolecode": "PTIS_MASTER",
      "actionid": 532,
      "actioncode": "",
      "tenantId": "pb"
    },
    {
      "rolecode": "PTIS_MASTER",
      "actionid": 533,
      "actioncode": "",
      "tenantId": "pb"
    },
    {
      "rolecode": "PTIS_MASTER",
      "actionid": 534,
      "actioncode": "",
      "tenantId": "pb"
    },
    {
      "rolecode": "PTIS_MASTER",
      "actionid": 535,
      "actioncode": "",
      "tenantId": "pb"
    },
    {
      "rolecode": "PTIS_MASTER",
      "actionid": 536,
      "actioncode": "",
      "tenantId": "pb"
    },
    {
      "rolecode": "PTIS_MASTER",
      "actionid": 537,
      "actioncode": "",
      "tenantId": "pb"
    },
    {
      "rolecode": "PTIS_MASTER",
      "actionid": 538,
      "actioncode": "",
      "tenantId": "pb"
    },
    {
      "rolecode": "PTIS_MASTER",
      "actionid": 539,
      "actioncode": "",
      "tenantId": "pb"
    },
    {
      "rolecode": "PTIS_MASTER",
      "actionid": 540,
      "actioncode": "",
      "tenantId": "pb"
    },
    {
      "rolecode": "PTIS_MASTER",
      "actionid": 541,
      "actioncode": "",
      "tenantId": "pb"
    },
    {
      "rolecode": "PTIS_MASTER",
      "actionid": 542,
      "actioncode": "",
      "tenantId": "pb"
    },
    {
      "rolecode": "PTIS_MASTER",
      "actionid": 543,
      "actioncode": "",
      "tenantId": "pb"
    },
    {
      "rolecode": "PTIS_MASTER",
      "actionid": 544,
      "actioncode": "",
      "tenantId": "pb"
    },
    {
      "rolecode": "PTIS_MASTER",
      "actionid": 545,
      "actioncode": "",
      "tenantId": "pb"
    },
    {
      "rolecode": "PTIS_MASTER",
      "actionid": 546,
      "actioncode": "",
      "tenantId": "pb"
    },
    {
      "rolecode": "PTIS_MASTER",
      "actionid": 547,
      "actioncode": "",
      "tenantId": "pb"
    },
    {
      "rolecode": "PTIS_MASTER",
      "actionid": 548,
      "actioncode": "",
      "tenantId": "pb"
    },
    {
      "rolecode": "PTIS_MASTER",
      "actionid": 549,
      "actioncode": "",
      "tenantId": "pb"
    },
    {
      "rolecode": "PTIS_MASTER",
      "actionid": 550,
      "actioncode": "",
      "tenantId": "pb"
    },
    {
      "rolecode": "PTIS_MASTER",
      "actionid": 551,
      "actioncode": "",
      "tenantId": "pb"
    },
    {
      "rolecode": "PTIS_MASTER",
      "actionid": 552,
      "actioncode": "",
      "tenantId": "pb"
    },
    {
      "rolecode": "PTIS_MASTER",
      "actionid": 553,
      "actioncode": "",
      "tenantId": "pb"
    },
    {
      "rolecode": "PTIS_MASTER",
      "actionid": 554,
      "actioncode": "",
      "tenantId": "pb"
    },
    {
      "rolecode": "PTIS_ADMIN",
      "actionid": 555,
      "actioncode": "",
      "tenantId": "pb"
    },
    {
      "rolecode": "PTIS_ADMIN",
      "actionid": 556,
      "actioncode": "",
      "tenantId": "pb"
    },
    {
      "rolecode": "PTIS_ADMIN",
      "actionid": 557,
      "actioncode": "",
      "tenantId": "pb"
    },
    {
      "rolecode": "PTIS_ADMIN",
      "actionid": 558,
      "actioncode": "",
      "tenantId": "pb"
    },
    {
      "rolecode": "PTIS_ADMIN",
      "actionid": 559,
      "actioncode": "",
      "tenantId": "pb"
    },
    {
      "rolecode": "PTIS_ADMIN",
      "actionid": 560,
      "actioncode": "",
      "tenantId": "pb"
    },
    {
      "rolecode": "PTIS_ADMIN",
      "actionid": 561,
      "actioncode": "",
      "tenantId": "pb"
    },
    {
      "rolecode": "PTIS_ADMIN",
      "actionid": 562,
      "actioncode": "",
      "tenantId": "pb"
    },
    {
      "rolecode": "PTIS_ADMIN",
      "actionid": 563,
      "actioncode": "",
      "tenantId": "pb"
    },
    {
      "rolecode": "PTIS_ADMIN",
      "actionid": 564,
      "actioncode": "",
      "tenantId": "pb"
    },
    {
      "rolecode": "PTIS_ADMIN",
      "actionid": 565,
      "actioncode": "",
      "tenantId": "pb"
    },
    {
      "rolecode": "PTIS_ADMIN",
      "actionid": 566,
      "actioncode": "",
      "tenantId": "pb"
    },
    {
      "rolecode": "ULB Operator",
      "actionid": 567,
      "actioncode": "",
      "tenantId": "pb"
    },
    {
      "rolecode": "ULB Operator",
      "actionid": 568,
      "actioncode": "",
      "tenantId": "pb"
    },
    {
      "rolecode": "ULB Operator",
      "actionid": 569,
      "actioncode": "",
      "tenantId": "pb"
    },
    {
      "rolecode": "Property Approver",
      "actionid": 569,
      "actioncode": "",
      "tenantId": "pb"
    },
    {
      "rolecode": "Property Verifier",
      "actionid": 569,
      "actioncode": "",
      "tenantId": "pb"
    },
    {
      "rolecode": "CITIZEN",
      "actionid": 695,
      "actioncode": "",
      "tenantId": "pb"
    },
    {
      "rolecode": "AssetCreator",
      "actionid": 248,
      "actioncode": "",
      "tenantId": "pb"
    },
    {
      "rolecode": "AssetCreator",
      "actionid": 252,
      "actioncode": "",
      "tenantId": "pb"
    },
    {
      "rolecode": "Asset Administrator",
      "actionid": 483,
      "actioncode": "",
      "tenantId": "pb"
    },
    {
      "rolecode": "AssetCreator",
      "actionid": 483,
      "actioncode": "",
      "tenantId": "pb"
    },
    {
      "rolecode": "Asset Administrator",
      "actionid": 444,
      "actioncode": "",
      "tenantId": "pb"
    },
    {
      "rolecode": "Asset Administrator",
      "actionid": 378,
      "actioncode": "",
      "tenantId": "pb"
    },
    {
      "rolecode": "SUPERUSER",
      "actionid": 585,
      "actioncode": "",
      "tenantId": "pb"
    },
    {
      "rolecode": "SUPERUSER",
      "actionid": 586,
      "actioncode": "",
      "tenantId": "pb"
    },
    {
      "rolecode": "SUPERUSER",
      "actionid": 587,
      "actioncode": "",
      "tenantId": "pb"
    },
    {
      "rolecode": "SUPERUSER",
      "actionid": 588,
      "actioncode": "",
      "tenantId": "pb"
    },
    {
      "rolecode": "SUPERUSER",
      "actionid": 589,
      "actioncode": "",
      "tenantId": "pb"
    },
    {
      "rolecode": "SUPERUSER",
      "actionid": 590,
      "actioncode": "",
      "tenantId": "pb"
    },
    {
      "rolecode": "SUPERUSER",
      "actionid": 591,
      "actioncode": "",
      "tenantId": "pb"
    },
    {
      "rolecode": "SUPERUSER",
      "actionid": 592,
      "actioncode": "",
      "tenantId": "pb"
    },
    {
      "rolecode": "SUPERUSER",
      "actionid": 593,
      "actioncode": "",
      "tenantId": "pb"
    },
    {
      "rolecode": "EMPLOYEE",
      "actionid": 594,
      "actioncode": "",
      "tenantId": "pb"
    },
    {
      "rolecode": "SUPERUSER",
      "actionid": 594,
      "actioncode": "",
      "tenantId": "pb"
    },
    {
      "rolecode": "GA",
      "actionid": 595,
      "actioncode": "",
      "tenantId": "pb"
    },
    {
      "rolecode": "GA",
      "actionid": 596,
      "actioncode": "",
      "tenantId": "pb"
    },
    {
      "rolecode": "SUPERUSER",
      "actionid": 597,
      "actioncode": "",
      "tenantId": "pb"
    },
    {
      "rolecode": "SUPERUSER",
      "actionid": 598,
      "actioncode": "",
      "tenantId": "pb"
    },
    {
      "rolecode": "SUPERUSER",
      "actionid": 599,
      "actioncode": "",
      "tenantId": "pb"
    },
    {
      "rolecode": "SUPERUSER",
      "actionid": 600,
      "actioncode": "",
      "tenantId": "pb"
    },
    {
      "rolecode": "SUPERUSER",
      "actionid": 601,
      "actioncode": "",
      "tenantId": "pb"
    },
    {
      "rolecode": "SUPERUSER",
      "actionid": 602,
      "actioncode": "",
      "tenantId": "pb"
    },
    {
      "rolecode": "SUPERUSER",
      "actionid": 603,
      "actioncode": "",
      "tenantId": "pb"
    },
    {
      "rolecode": "SUPERUSER",
      "actionid": 605,
      "actioncode": "",
      "tenantId": "pb"
    },
    {
      "rolecode": "SUPERUSER",
      "actionid": 604,
      "actioncode": "",
      "tenantId": "pb"
    },
    {
      "rolecode": "SUPERUSER",
      "actionid": 606,
      "actioncode": "",
      "tenantId": "pb"
    },
    {
      "rolecode": "SUPERUSER",
      "actionid": 607,
      "actioncode": "",
      "tenantId": "pb"
    },
    {
      "rolecode": "SUPERUSER",
      "actionid": 608,
      "actioncode": "",
      "tenantId": "pb"
    },
    {
      "rolecode": "SUPERUSER",
      "actionid": 609,
      "actioncode": "",
      "tenantId": "pb"
    },
    {
      "rolecode": "SUPERUSER",
      "actionid": 610,
      "actioncode": "",
      "tenantId": "pb"
    },
    {
      "rolecode": "SUPERUSER",
      "actionid": 611,
      "actioncode": "",
      "tenantId": "pb"
    },
    {
      "rolecode": "SUPERUSER",
      "actionid": 612,
      "actioncode": "",
      "tenantId": "pb"
    },
    {
      "rolecode": "SUPERUSER",
      "actionid": 613,
      "actioncode": "",
      "tenantId": "pb"
    },
    {
      "rolecode": "SUPERUSER",
      "actionid": 614,
      "actioncode": "",
      "tenantId": "pb"
    },
    {
      "rolecode": "SUPERUSER",
      "actionid": 582,
      "actioncode": "",
      "tenantId": "pb"
    },
    {
      "rolecode": "EMPLOYEE ADMIN",
      "actionid": 582,
      "actioncode": "",
      "tenantId": "pb"
    },
    {
      "rolecode": "EMPLOYEE",
      "actionid": 620,
      "actioncode": "",
      "tenantId": "pb"
    },
    {
      "rolecode": "EMPLOYEE",
      "actionid": 618,
      "actioncode": "",
      "tenantId": "pb"
    },
    {
      "rolecode": "GA",
      "actionid": 254,
      "actioncode": "",
      "tenantId": "pb"
    },
    {
      "rolecode": "GO",
      "actionid": 254,
      "actioncode": "",
      "tenantId": "pb"
    },
    {
      "rolecode": "RO",
      "actionid": 254,
      "actioncode": "",
      "tenantId": "pb"
    },
    {
      "rolecode": "GRO",
      "actionid": 254,
      "actioncode": "",
      "tenantId": "pb"
    },
    {
      "rolecode": "CITIZEN",
      "actionid": 254,
      "actioncode": "",
      "tenantId": "pb"
    },
    {
      "rolecode": "SUPERUSER",
      "actionid": 623,
      "actioncode": "",
      "tenantId": "pb"
    },
    {
      "rolecode": "SUPERUSER",
      "actionid": 428,
      "actioncode": "",
      "tenantId": "pb"
    },
    {
      "rolecode": "SUPERUSER",
      "actionid": 429,
      "actioncode": "",
      "tenantId": "pb"
    },
    {
      "rolecode": "SUPERUSER",
      "actionid": 430,
      "actioncode": "",
      "tenantId": "pb"
    },
    {
      "rolecode": "SUPERUSER",
      "actionid": 431,
      "actioncode": "",
      "tenantId": "pb"
    },
    {
      "rolecode": "SUPERUSER",
      "actionid": 432,
      "actioncode": "",
      "tenantId": "pb"
    },
    {
      "rolecode": "SUPERUSER",
      "actionid": 595,
      "actioncode": "",
      "tenantId": "pb"
    },
    {
      "rolecode": "SUPERUSER",
      "actionid": 596,
      "actioncode": "",
      "tenantId": "pb"
    },
    {
      "rolecode": "SUPERUSER",
      "actionid": 329,
      "actioncode": "",
      "tenantId": "pb"
    },
    {
      "rolecode": "SUPERUSER",
      "actionid": 330,
      "actioncode": "",
      "tenantId": "pb"
    },
    {
      "rolecode": "SUPERUSER",
      "actionid": 351,
      "actioncode": "",
      "tenantId": "pb"
    },
    {
      "rolecode": "SUPERUSER",
      "actionid": 341,
      "actioncode": "",
      "tenantId": "pb"
    },
    {
      "rolecode": "SUPERUSER",
      "actionid": 343,
      "actioncode": "",
      "tenantId": "pb"
    },
    {
      "rolecode": "SUPERUSER",
      "actionid": 342,
      "actioncode": "",
      "tenantId": "pb"
    },
    {
      "rolecode": "SUPERUSER",
      "actionid": 333,
      "actioncode": "",
      "tenantId": "pb"
    },
    {
      "rolecode": "SUPERUSER",
      "actionid": 424,
      "actioncode": "",
      "tenantId": "pb"
    },
    {
      "rolecode": "SUPERUSER",
      "actionid": 425,
      "actioncode": "",
      "tenantId": "pb"
    },
    {
      "rolecode": "SUPERUSER",
      "actionid": 427,
      "actioncode": "",
      "tenantId": "pb"
    },
    {
      "rolecode": "SUPERUSER",
      "actionid": 426,
      "actioncode": "",
      "tenantId": "pb"
    },
    {
      "rolecode": "SUPERUSER",
      "actionid": 337,
      "actioncode": "",
      "tenantId": "pb"
    },
    {
      "rolecode": "SUPERUSER",
      "actionid": 340,
      "actioncode": "",
      "tenantId": "pb"
    },
    {
      "rolecode": "SUPERUSER",
      "actionid": 338,
      "actioncode": "",
      "tenantId": "pb"
    },
    {
      "rolecode": "SUPERUSER",
      "actionid": 335,
      "actioncode": "",
      "tenantId": "pb"
    },
    {
      "rolecode": "SUPERUSER",
      "actionid": 339,
      "actioncode": "",
      "tenantId": "pb"
    },
    {
      "rolecode": "SUPERUSER",
      "actionid": 336,
      "actioncode": "",
      "tenantId": "pb"
    },
    {
      "rolecode": "SUPERUSER",
      "actionid": 331,
      "actioncode": "",
      "tenantId": "pb"
    },
    {
      "rolecode": "SUPERUSER",
      "actionid": 332,
      "actioncode": "",
      "tenantId": "pb"
    },
    {
      "rolecode": "SUPERUSER",
      "actionid": 352,
      "actioncode": "",
      "tenantId": "pb"
    },
    {
      "rolecode": "SUPERUSER",
      "actionid": 615,
      "actioncode": "",
      "tenantId": "pb"
    },
    {
      "rolecode": "SUPERUSER",
      "actionid": 616,
      "actioncode": "",
      "tenantId": "pb"
    },
    {
      "rolecode": "SUPERUSER",
      "actionid": 617,
      "actioncode": "",
      "tenantId": "pb"
    },
    {
      "rolecode": "SUPERUSER",
      "actionid": 618,
      "actioncode": "",
      "tenantId": "pb"
    },
    {
      "rolecode": "SUPERUSER",
      "actionid": 619,
      "actioncode": "",
      "tenantId": "pb"
    },
    {
      "rolecode": "SUPERUSER",
      "actionid": 620,
      "actioncode": "",
      "tenantId": "pb"
    },
    {
      "rolecode": "SUPERUSER",
      "actionid": 621,
      "actioncode": "",
      "tenantId": "pb"
    },
    {
      "rolecode": "SUPERUSER",
      "actionid": 624,
      "actioncode": "",
      "tenantId": "pb"
    },
    {
      "rolecode": "GA",
      "actionid": 624,
      "actioncode": "",
      "tenantId": "pb"
    },
    {
      "rolecode": "SUPERUSER",
      "actionid": 625,
      "actioncode": "",
      "tenantId": "pb"
    },
    {
      "rolecode": "GA",
      "actionid": 625,
      "actioncode": "",
      "tenantId": "pb"
    },
    {
      "rolecode": "SUPERUSER",
      "actionid": 626,
      "actioncode": "",
      "tenantId": "pb"
    },
    {
      "rolecode": "GA",
      "actionid": 626,
      "actioncode": "",
      "tenantId": "pb"
    },
    {
      "rolecode": "SUPERUSER",
      "actionid": 433,
      "actioncode": "",
      "tenantId": "pb"
    },
    {
      "rolecode": "SUPERUSER",
      "actionid": 434,
      "actioncode": "",
      "tenantId": "pb"
    },
    {
      "rolecode": "SUPERUSER",
      "actionid": 435,
      "actioncode": "",
      "tenantId": "pb"
    },
    {
      "rolecode": "SUPERUSER",
      "actionid": 436,
      "actioncode": "",
      "tenantId": "pb"
    },
    {
      "rolecode": "SUPERUSER",
      "actionid": 437,
      "actioncode": "",
      "tenantId": "pb"
    },
    {
      "rolecode": "SUPERUSER",
      "actionid": 438,
      "actioncode": "",
      "tenantId": "pb"
    },
    {
      "rolecode": "SUPERUSER",
      "actionid": 439,
      "actioncode": "",
      "tenantId": "pb"
    },
    {
      "rolecode": "SUPERUSER",
      "actionid": 440,
      "actioncode": "",
      "tenantId": "pb"
    },
    {
      "rolecode": "SUPERUSER",
      "actionid": 441,
      "actioncode": "",
      "tenantId": "pb"
    },
    {
      "rolecode": "SUPERUSER",
      "actionid": 442,
      "actioncode": "",
      "tenantId": "pb"
    },
    {
      "rolecode": "SUPERUSER",
      "actionid": 577,
      "actioncode": "",
      "tenantId": "pb"
    },
    {
      "rolecode": "SUPERUSER",
      "actionid": 573,
      "actioncode": "",
      "tenantId": "pb"
    },
    {
      "rolecode": "SUPERUSER",
      "actionid": 575,
      "actioncode": "",
      "tenantId": "pb"
    },
    {
      "rolecode": "SUPERUSER",
      "actionid": 574,
      "actioncode": "",
      "tenantId": "pb"
    },
    {
      "rolecode": "SUPERUSER",
      "actionid": 579,
      "actioncode": "",
      "tenantId": "pb"
    },
    {
      "rolecode": "SUPERUSER",
      "actionid": 578,
      "actioncode": "",
      "tenantId": "pb"
    },
    {
      "rolecode": "SUPERUSER",
      "actionid": 580,
      "actioncode": "",
      "tenantId": "pb"
    },
    {
      "rolecode": "SUPERUSER",
      "actionid": 581,
      "actioncode": "",
      "tenantId": "pb"
    },
    {
      "rolecode": "SUPERUSER",
      "actionid": 576,
      "actioncode": "",
      "tenantId": "pb"
    },
    {
      "rolecode": "SUPERUSER",
      "actionid": 570,
      "actioncode": "",
      "tenantId": "pb"
    },
    {
      "rolecode": "SUPERUSER",
      "actionid": 571,
      "actioncode": "",
      "tenantId": "pb"
    },
    {
      "rolecode": "SUPERUSER",
      "actionid": 572,
      "actioncode": "",
      "tenantId": "pb"
    },
    {
      "rolecode": "SUPERUSER",
      "actionid": 443,
      "actioncode": "",
      "tenantId": "pb"
    },
    {
      "rolecode": "SUPERUSER",
      "actionid": 444,
      "actioncode": "",
      "tenantId": "pb"
    },
    {
      "rolecode": "SUPERUSER",
      "actionid": 445,
      "actioncode": "",
      "tenantId": "pb"
    },
    {
      "rolecode": "SUPERUSER",
      "actionid": 446,
      "actioncode": "",
      "tenantId": "pb"
    },
    {
      "rolecode": "SUPERUSER",
      "actionid": 447,
      "actioncode": "",
      "tenantId": "pb"
    },
    {
      "rolecode": "SUPERUSER",
      "actionid": 448,
      "actioncode": "",
      "tenantId": "pb"
    },
    {
      "rolecode": "SUPERUSER",
      "actionid": 449,
      "actioncode": "",
      "tenantId": "pb"
    },
    {
      "rolecode": "SUPERUSER",
      "actionid": 450,
      "actioncode": "",
      "tenantId": "pb"
    },
    {
      "rolecode": "SUPERUSER",
      "actionid": 451,
      "actioncode": "",
      "tenantId": "pb"
    },
    {
      "rolecode": "SUPERUSER",
      "actionid": 452,
      "actioncode": "",
      "tenantId": "pb"
    },
    {
      "rolecode": "SUPERUSER",
      "actionid": 453,
      "actioncode": "",
      "tenantId": "pb"
    },
    {
      "rolecode": "SUPERUSER",
      "actionid": 454,
      "actioncode": "",
      "tenantId": "pb"
    },
    {
      "rolecode": "SUPERUSER",
      "actionid": 455,
      "actioncode": "",
      "tenantId": "pb"
    },
    {
      "rolecode": "SUPERUSER",
      "actionid": 456,
      "actioncode": "",
      "tenantId": "pb"
    },
    {
      "rolecode": "SUPERUSER",
      "actionid": 457,
      "actioncode": "",
      "tenantId": "pb"
    },
    {
      "rolecode": "SUPERUSER",
      "actionid": 458,
      "actioncode": "",
      "tenantId": "pb"
    },
    {
      "rolecode": "SUPERUSER",
      "actionid": 459,
      "actioncode": "",
      "tenantId": "pb"
    },
    {
      "rolecode": "SUPERUSER",
      "actionid": 460,
      "actioncode": "",
      "tenantId": "pb"
    },
    {
      "rolecode": "SUPERUSER",
      "actionid": 461,
      "actioncode": "",
      "tenantId": "pb"
    },
    {
      "rolecode": "SUPERUSER",
      "actionid": 462,
      "actioncode": "",
      "tenantId": "pb"
    },
    {
      "rolecode": "SUPERUSER",
      "actionid": 463,
      "actioncode": "",
      "tenantId": "pb"
    },
    {
      "rolecode": "SUPERUSER",
      "actionid": 464,
      "actioncode": "",
      "tenantId": "pb"
    },
    {
      "rolecode": "SUPERUSER",
      "actionid": 465,
      "actioncode": "",
      "tenantId": "pb"
    },
    {
      "rolecode": "SUPERUSER",
      "actionid": 466,
      "actioncode": "",
      "tenantId": "pb"
    },
    {
      "rolecode": "SUPERUSER",
      "actionid": 467,
      "actioncode": "",
      "tenantId": "pb"
    },
    {
      "rolecode": "SUPERUSER",
      "actionid": 468,
      "actioncode": "",
      "tenantId": "pb"
    },
    {
      "rolecode": "SUPERUSER",
      "actionid": 469,
      "actioncode": "",
      "tenantId": "pb"
    },
    {
      "rolecode": "SUPERUSER",
      "actionid": 470,
      "actioncode": "",
      "tenantId": "pb"
    },
    {
      "rolecode": "SUPERUSER",
      "actionid": 471,
      "actioncode": "",
      "tenantId": "pb"
    },
    {
      "rolecode": "SUPERUSER",
      "actionid": 472,
      "actioncode": "",
      "tenantId": "pb"
    },
    {
      "rolecode": "SUPERUSER",
      "actionid": 473,
      "actioncode": "",
      "tenantId": "pb"
    },
    {
      "rolecode": "SUPERUSER",
      "actionid": 474,
      "actioncode": "",
      "tenantId": "pb"
    },
    {
      "rolecode": "SUPERUSER",
      "actionid": 475,
      "actioncode": "",
      "tenantId": "pb"
    },
    {
      "rolecode": "SUPERUSER",
      "actionid": 476,
      "actioncode": "",
      "tenantId": "pb"
    },
    {
      "rolecode": "SUPERUSER",
      "actionid": 477,
      "actioncode": "",
      "tenantId": "pb"
    },
    {
      "rolecode": "SUPERUSER",
      "actionid": 478,
      "actioncode": "",
      "tenantId": "pb"
    },
    {
      "rolecode": "SUPERUSER",
      "actionid": 479,
      "actioncode": "",
      "tenantId": "pb"
    },
    {
      "rolecode": "SUPERUSER",
      "actionid": 480,
      "actioncode": "",
      "tenantId": "pb"
    },
    {
      "rolecode": "SUPERUSER",
      "actionid": 481,
      "actioncode": "",
      "tenantId": "pb"
    },
    {
      "rolecode": "SUPERUSER",
      "actionid": 482,
      "actioncode": "",
      "tenantId": "pb"
    },
    {
      "rolecode": "SUPERUSER",
      "actionid": 483,
      "actioncode": "",
      "tenantId": "pb"
    },
    {
      "rolecode": "SUPERUSER",
      "actionid": 484,
      "actioncode": "",
      "tenantId": "pb"
    },
    {
      "rolecode": "SUPERUSER",
      "actionid": 485,
      "actioncode": "",
      "tenantId": "pb"
    },
    {
      "rolecode": "SUPERUSER",
      "actionid": 486,
      "actioncode": "",
      "tenantId": "pb"
    },
    {
      "rolecode": "SUPERUSER",
      "actionid": 487,
      "actioncode": "",
      "tenantId": "pb"
    },
    {
      "rolecode": "SUPERUSER",
      "actionid": 488,
      "actioncode": "",
      "tenantId": "pb"
    },
    {
      "rolecode": "SUPERUSER",
      "actionid": 489,
      "actioncode": "",
      "tenantId": "pb"
    },
    {
      "rolecode": "Asset Administrator",
      "actionid": 474,
      "actioncode": "",
      "tenantId": "pb"
    },
    {
      "rolecode": "SUPERUSER",
      "actionid": 627,
      "actioncode": "",
      "tenantId": "pb"
    },
    {
      "rolecode": "SUPERUSER",
      "actionid": 724,
      "actioncode": "",
      "tenantId": "pb"
    },
    {
      "rolecode": "SUPERUSER",
      "actionid": 725,
      "actioncode": "",
      "tenantId": "pb"
    },
    {
      "rolecode": "SUPERUSER",
      "actionid": 726,
      "actioncode": "",
      "tenantId": "pb"
    },
    {
      "rolecode": "SUPERUSER",
      "actionid": 727,
      "actioncode": "",
      "tenantId": "pb"
    },
    {
      "rolecode": "SUPERUSER",
      "actionid": 728,
      "actioncode": "",
      "tenantId": "pb"
    },
    {
      "rolecode": "SUPERUSER",
      "actionid": 729,
      "actioncode": "",
      "tenantId": "pb"
    },
    {
      "rolecode": "SUPERUSER",
      "actionid": 730,
      "actioncode": "",
      "tenantId": "pb"
    },
    {
      "rolecode": "SUPERUSER",
      "actionid": 731,
      "actioncode": "",
      "tenantId": "pb"
    },
    {
      "rolecode": "SUPERUSER",
      "actionid": 732,
      "actioncode": "",
      "tenantId": "pb"
    },
    {
      "rolecode": "SUPERUSER",
      "actionid": 733,
      "actioncode": "",
      "tenantId": "pb"
    },
    {
      "rolecode": "SUPERUSER",
      "actionid": 583,
      "actioncode": "",
      "tenantId": "pb"
    },
    {
      "rolecode": "SUPERUSER",
      "actionid": 584,
      "actioncode": "",
      "tenantId": "pb"
    },
    {
      "rolecode": "SUPERUSER",
      "actionid": 734,
      "actioncode": "",
      "tenantId": "pb"
    },
    {
      "rolecode": "SUPERUSER",
      "actionid": 735,
      "actioncode": "",
      "tenantId": "pb"
    },
    {
      "rolecode": "SUPERUSER",
      "actionid": 736,
      "actioncode": "",
      "tenantId": "pb"
    },
    {
      "rolecode": "SUPERUSER",
      "actionid": 737,
      "actioncode": "",
      "tenantId": "pb"
    },
    {
      "rolecode": "EMPLOYEE ADMIN",
      "actionid": 737,
      "actioncode": "",
      "tenantId": "pb"
    },
    {
      "rolecode": "SUPERUSER",
      "actionid": 738,
      "actioncode": "",
      "tenantId": "pb"
    },
    {
      "rolecode": "EMPLOYEE ADMIN",
      "actionid": 738,
      "actioncode": "",
      "tenantId": "pb"
    },
    {
      "rolecode": "SUPERUSER",
      "actionid": 739,
      "actioncode": "",
      "tenantId": "pb"
    },
    {
      "rolecode": "TL_ADMIN",
      "actionid": 739,
      "actioncode": "",
      "tenantId": "pb"
    },
    {
      "rolecode": "SUPERUSER",
      "actionid": 740,
      "actioncode": "",
      "tenantId": "pb"
    },
    {
      "rolecode": "TL_ADMIN",
      "actionid": 740,
      "actioncode": "",
      "tenantId": "pb"
    },
    {
      "rolecode": "SUPERUSER",
      "actionid": 741,
      "actioncode": "",
      "tenantId": "pb"
    },
    {
      "rolecode": "TL_ADMIN",
      "actionid": 741,
      "actioncode": "",
      "tenantId": "pb"
    },
    {
      "rolecode": "SUPERUSER",
      "actionid": 742,
      "actioncode": "",
      "tenantId": "pb"
    },
    {
      "rolecode": "TL_ADMIN",
      "actionid": 742,
      "actioncode": "",
      "tenantId": "pb"
    },
    {
      "rolecode": "SUPERUSER",
      "actionid": 743,
      "actioncode": "",
      "tenantId": "pb"
    },
    {
      "rolecode": "SUPERUSER",
      "actionid": 744,
      "actioncode": "",
      "tenantId": "pb"
    },
    {
      "rolecode": "SUPERUSER",
      "actionid": 745,
      "actioncode": "",
      "tenantId": "pb"
    },
    {
      "rolecode": "Asset Administrator",
      "actionid": 745,
      "actioncode": "",
      "tenantId": "pb"
    },
    {
      "rolecode": "SUPERUSER",
      "actionid": 746,
      "actioncode": "",
      "tenantId": "pb"
    },
    {
      "rolecode": "GA",
      "actionid": 746,
      "actioncode": "",
      "tenantId": "pb"
    },
    {
      "rolecode": "RO",
      "actionid": 746,
      "actioncode": "",
      "tenantId": "pb"
    },
    {
      "rolecode": "GRO",
      "actionid": 746,
      "actioncode": "",
      "tenantId": "pb"
    },
    {
      "rolecode": "GO",
      "actionid": 746,
      "actioncode": "",
      "tenantId": "pb"
    },
    {
      "rolecode": "SUPERUSER",
      "actionid": 747,
      "actioncode": "",
      "tenantId": "pb"
    },
    {
      "rolecode": "TL_ADMIN",
      "actionid": 747,
      "actioncode": "",
      "tenantId": "pb"
    },
    {
      "rolecode": "SUPERUSER",
      "actionid": 748,
      "actioncode": "",
      "tenantId": "pb"
    },
    {
      "rolecode": "TL_ADMIN",
      "actionid": 748,
      "actioncode": "",
      "tenantId": "pb"
    },
    {
      "rolecode": "SUPERUSER",
      "actionid": 749,
      "actioncode": "",
      "tenantId": "pb"
    },
    {
      "rolecode": "TL_ADMIN",
      "actionid": 749,
      "actioncode": "",
      "tenantId": "pb"
    },
    {
      "rolecode": "SUPERUSER",
      "actionid": 750,
      "actioncode": "",
      "tenantId": "pb"
    },
    {
      "rolecode": "TL_ADMIN",
      "actionid": 750,
      "actioncode": "",
      "tenantId": "pb"
    },
    {
      "rolecode": "SUPERUSER",
      "actionid": 751,
      "actioncode": "",
      "tenantId": "pb"
    },
    {
      "rolecode": "TL_ADMIN",
      "actionid": 751,
      "actioncode": "",
      "tenantId": "pb"
    },
    {
      "rolecode": "SUPERUSER",
      "actionid": 752,
      "actioncode": "",
      "tenantId": "pb"
    },
    {
      "rolecode": "TL_ADMIN",
      "actionid": 752,
      "actioncode": "",
      "tenantId": "pb"
    },
    {
      "rolecode": "SUPERUSER",
      "actionid": 753,
      "actioncode": "",
      "tenantId": "pb"
    },
    {
      "rolecode": "TL_ADMIN",
      "actionid": 753,
      "actioncode": "",
      "tenantId": "pb"
    },
    {
      "rolecode": "SUPERUSER",
      "actionid": 754,
      "actioncode": "",
      "tenantId": "pb"
    },
    {
      "rolecode": "TL_ADMIN",
      "actionid": 754,
      "actioncode": "",
      "tenantId": "pb"
    },
    {
      "rolecode": "SUPERUSER",
      "actionid": 755,
      "actioncode": "",
      "tenantId": "pb"
    },
    {
      "rolecode": "TL_ADMIN",
      "actionid": 755,
      "actioncode": "",
      "tenantId": "pb"
    },
    {
      "rolecode": "SUPERUSER",
      "actionid": 756,
      "actioncode": "",
      "tenantId": "pb"
    },
    {
      "rolecode": "TL_ADMIN",
      "actionid": 756,
      "actioncode": "",
      "tenantId": "pb"
    },
    {
      "rolecode": "SUPERUSER",
      "actionid": 757,
      "actioncode": "",
      "tenantId": "pb"
    },
    {
      "rolecode": "TL_ADMIN",
      "actionid": 757,
      "actioncode": "",
      "tenantId": "pb"
    },
    {
      "rolecode": "SUPERUSER",
      "actionid": 758,
      "actioncode": "",
      "tenantId": "pb"
    },
    {
      "rolecode": "TL_ADMIN",
      "actionid": 758,
      "actioncode": "",
      "tenantId": "pb"
    },
    {
      "rolecode": "SUPERUSER",
      "actionid": 759,
      "actioncode": "",
      "tenantId": "pb"
    },
    {
      "rolecode": "TL_ADMIN",
      "actionid": 759,
      "actioncode": "",
      "tenantId": "pb"
    },
    {
      "rolecode": "SUPERUSER",
      "actionid": 760,
      "actioncode": "",
      "tenantId": "pb"
    },
    {
      "rolecode": "TL_ADMIN",
      "actionid": 760,
      "actioncode": "",
      "tenantId": "pb"
    },
    {
      "rolecode": "SUPERUSER",
      "actionid": 761,
      "actioncode": "",
      "tenantId": "pb"
    },
    {
      "rolecode": "TL_ADMIN",
      "actionid": 761,
      "actioncode": "",
      "tenantId": "pb"
    },
    {
      "rolecode": "SUPERUSER",
      "actionid": 762,
      "actioncode": "",
      "tenantId": "pb"
    },
    {
      "rolecode": "TL_ADMIN",
      "actionid": 762,
      "actioncode": "",
      "tenantId": "pb"
    },
    {
      "rolecode": "SUPERUSER",
      "actionid": 763,
      "actioncode": "",
      "tenantId": "pb"
    },
    {
      "rolecode": "TL_ADMIN",
      "actionid": 763,
      "actioncode": "",
      "tenantId": "pb"
    },
    {
      "rolecode": "SUPERUSER",
      "actionid": 764,
      "actioncode": "",
      "tenantId": "pb"
    },
    {
      "rolecode": "TL_ADMIN",
      "actionid": 764,
      "actioncode": "",
      "tenantId": "pb"
    },
    {
      "rolecode": "SUPERUSER",
      "actionid": 765,
      "actioncode": "",
      "tenantId": "pb"
    },
    {
      "rolecode": "TL_ADMIN",
      "actionid": 765,
      "actioncode": "",
      "tenantId": "pb"
    },
    {
      "rolecode": "SUPERUSER",
      "actionid": 766,
      "actioncode": "",
      "tenantId": "pb"
    },
    {
      "rolecode": "TL_ADMIN",
      "actionid": 766,
      "actioncode": "",
      "tenantId": "pb"
    },
    {
      "rolecode": "SRC",
      "actionid": 767,
      "actioncode": "",
      "tenantId": "pb"
    },
    {
      "rolecode": "SRC",
      "actionid": 769,
      "actioncode": "",
      "tenantId": "pb"
    },
    {
      "rolecode": "SRC",
      "actionid": 768,
      "actioncode": "",
      "tenantId": "pb"
    },
    {
      "rolecode": "SUPERUSER",
      "actionid": 770,
      "actioncode": "",
      "tenantId": "pb"
    },
    {
      "rolecode": "SUPERUSER",
      "actionid": 771,
      "actioncode": "",
      "tenantId": "pb"
    },
    {
      "rolecode": "SUPERUSER",
      "actionid": 772,
      "actioncode": "",
      "tenantId": "pb"
    },
    {
      "rolecode": "ULB Operator",
      "actionid": 776,
      "actioncode": "",
      "tenantId": "pb"
    },
    {
      "rolecode": "SUPERUSER",
      "actionid": 776,
      "actioncode": "",
      "tenantId": "pb"
    },
    {
      "rolecode": "SUPERUSER",
      "actionid": 773,
      "actioncode": "",
      "tenantId": "pb"
    },
    {
      "rolecode": "SUPERUSER",
      "actionid": 774,
      "actioncode": "",
      "tenantId": "pb"
    },
    {
      "rolecode": "SUPERUSER",
      "actionid": 775,
      "actioncode": "",
      "tenantId": "pb"
    },
    {
      "rolecode": "SUPERUSER",
      "actionid": 777,
      "actioncode": "",
      "tenantId": "pb"
    },
    {
      "rolecode": "SUPERUSER",
      "actionid": 778,
      "actioncode": "",
      "tenantId": "pb"
    },
    {
      "rolecode": "SUPERUSER",
      "actionid": 779,
      "actioncode": "",
      "tenantId": "pb"
    },
    {
      "rolecode": "SUPERUSER",
      "actionid": 780,
      "actioncode": "",
      "tenantId": "pb"
    },
    {
      "rolecode": "SUPERUSER",
      "actionid": 781,
      "actioncode": "",
      "tenantId": "pb"
    },
    {
      "rolecode": "SUPERUSER",
      "actionid": 782,
      "actioncode": "",
      "tenantId": "pb"
    },
    {
      "rolecode": "SUPERUSER",
      "actionid": 783,
      "actioncode": "",
      "tenantId": "pb"
    },
    {
      "rolecode": "SUPERUSER",
      "actionid": 784,
      "actioncode": "",
      "tenantId": "pb"
    },
    {
      "rolecode": "SRA",
      "actionid": 785,
      "actioncode": "",
      "tenantId": "pb"
    },
    {
      "rolecode": "SRA",
      "actionid": 786,
      "actioncode": "",
      "tenantId": "pb"
    },
    {
      "rolecode": "TL_CREATOR",
      "actionid": 787,
      "actioncode": "",
      "tenantId": "pb"
    },
    {
      "rolecode": "SUPERUSER",
      "actionid": 787,
      "actioncode": "",
      "tenantId": "pb"
    },
    {
      "rolecode": "TL_ADMIN",
      "actionid": 787,
      "actioncode": "",
      "tenantId": "pb"
    },
    {
      "rolecode": "TL_CREATOR",
      "actionid": 788,
      "actioncode": "",
      "tenantId": "pb"
    },
    {
      "rolecode": "SUPERUSER",
      "actionid": 788,
      "actioncode": "",
      "tenantId": "pb"
    },
    {
      "rolecode": "TL_ADMIN",
      "actionid": 788,
      "actioncode": "",
      "tenantId": "pb"
    },
    {
      "rolecode": "SUPERUSER",
      "actionid": 789,
      "actioncode": "",
      "tenantId": "pb"
    },
    {
      "rolecode": "SRA",
      "actionid": 790,
      "actioncode": "",
      "tenantId": "pb"
    },
    {
      "rolecode": "ULB Operator",
      "actionid": 791,
      "actioncode": "",
      "tenantId": "pb"
    },
    {
      "rolecode": "SUPERUSER",
      "actionid": 791,
      "actioncode": "",
      "tenantId": "pb"
    },
    {
      "rolecode": "ULB Operator",
      "actionid": 713,
      "actioncode": "",
      "tenantId": "pb"
    },
    {
      "rolecode": "Property Verifier",
      "actionid": 713,
      "actioncode": "",
      "tenantId": "pb"
    },
    {
      "rolecode": "Property Approver",
      "actionid": 713,
      "actioncode": "",
      "tenantId": "pb"
    },
    {
      "rolecode": "ULB Operator",
      "actionid": 703,
      "actioncode": "",
      "tenantId": "pb"
    },
    {
      "rolecode": "Property Verifier",
      "actionid": 703,
      "actioncode": "",
      "tenantId": "pb"
    },
    {
      "rolecode": "Property Approver",
      "actionid": 703,
      "actioncode": "",
      "tenantId": "pb"
    },
    {
      "rolecode": "SUPERUSER",
      "actionid": 811,
      "actioncode": "",
      "tenantId": "pb"
    },
    {
      "rolecode": "SUPERUSER",
      "actionid": 812,
      "actioncode": "",
      "tenantId": "pb"
    },
    {
      "rolecode": "SUPERUSER",
      "actionid": 813,
      "actioncode": "",
      "tenantId": "pb"
    },
    {
      "rolecode": "SRA",
      "actionid": 792,
      "actioncode": "",
      "tenantId": "pb"
    },
    {
      "rolecode": "ULB Operator",
      "actionid": 523,
      "actioncode": "",
      "tenantId": "pb"
    },
    {
      "rolecode": "ULB Operator",
      "actionid": 526,
      "actioncode": "",
      "tenantId": "pb"
    },
    {
      "rolecode": "ULB Operator",
      "actionid": 530,
      "actioncode": "",
      "tenantId": "pb"
    },
    {
      "rolecode": "ULB Operator",
      "actionid": 534,
      "actioncode": "",
      "tenantId": "pb"
    },
    {
      "rolecode": "ULB Operator",
      "actionid": 535,
      "actioncode": "",
      "tenantId": "pb"
    },
    {
      "rolecode": "ULB Operator",
      "actionid": 537,
      "actioncode": "",
      "tenantId": "pb"
    },
    {
      "rolecode": "ULB Operator",
      "actionid": 541,
      "actioncode": "",
      "tenantId": "pb"
    },
    {
      "rolecode": "ULB Operator",
      "actionid": 521,
      "actioncode": "",
      "tenantId": "pb"
    },
    {
      "rolecode": "ULB Operator",
      "actionid": 544,
      "actioncode": "",
      "tenantId": "pb"
    },
    {
      "rolecode": "ULB Operator",
      "actionid": 547,
      "actioncode": "",
      "tenantId": "pb"
    },
    {
      "rolecode": "ULB Operator",
      "actionid": 550,
      "actioncode": "",
      "tenantId": "pb"
    },
    {
      "rolecode": "ULB Operator",
      "actionid": 553,
      "actioncode": "",
      "tenantId": "pb"
    },
    {
      "rolecode": "Property Verifier",
      "actionid": 523,
      "actioncode": "",
      "tenantId": "pb"
    },
    {
      "rolecode": "Property Verifier",
      "actionid": 526,
      "actioncode": "",
      "tenantId": "pb"
    },
    {
      "rolecode": "Property Verifier",
      "actionid": 530,
      "actioncode": "",
      "tenantId": "pb"
    },
    {
      "rolecode": "Property Verifier",
      "actionid": 534,
      "actioncode": "",
      "tenantId": "pb"
    },
    {
      "rolecode": "Property Verifier",
      "actionid": 535,
      "actioncode": "",
      "tenantId": "pb"
    },
    {
      "rolecode": "Property Verifier",
      "actionid": 537,
      "actioncode": "",
      "tenantId": "pb"
    },
    {
      "rolecode": "Property Verifier",
      "actionid": 541,
      "actioncode": "",
      "tenantId": "pb"
    },
    {
      "rolecode": "Property Verifier",
      "actionid": 521,
      "actioncode": "",
      "tenantId": "pb"
    },
    {
      "rolecode": "Property Verifier",
      "actionid": 544,
      "actioncode": "",
      "tenantId": "pb"
    },
    {
      "rolecode": "Property Verifier",
      "actionid": 547,
      "actioncode": "",
      "tenantId": "pb"
    },
    {
      "rolecode": "Property Verifier",
      "actionid": 550,
      "actioncode": "",
      "tenantId": "pb"
    },
    {
      "rolecode": "Property Verifier",
      "actionid": 553,
      "actioncode": "",
      "tenantId": "pb"
    },
    {
      "rolecode": "Property Approver",
      "actionid": 523,
      "actioncode": "",
      "tenantId": "pb"
    },
    {
      "rolecode": "Property Approver",
      "actionid": 526,
      "actioncode": "",
      "tenantId": "pb"
    },
    {
      "rolecode": "Property Approver",
      "actionid": 530,
      "actioncode": "",
      "tenantId": "pb"
    },
    {
      "rolecode": "Property Approver",
      "actionid": 534,
      "actioncode": "",
      "tenantId": "pb"
    },
    {
      "rolecode": "Property Approver",
      "actionid": 535,
      "actioncode": "",
      "tenantId": "pb"
    },
    {
      "rolecode": "Property Approver",
      "actionid": 537,
      "actioncode": "",
      "tenantId": "pb"
    },
    {
      "rolecode": "Property Approver",
      "actionid": 541,
      "actioncode": "",
      "tenantId": "pb"
    },
    {
      "rolecode": "Property Approver",
      "actionid": 521,
      "actioncode": "",
      "tenantId": "pb"
    },
    {
      "rolecode": "Property Approver",
      "actionid": 544,
      "actioncode": "",
      "tenantId": "pb"
    },
    {
      "rolecode": "Property Approver",
      "actionid": 547,
      "actioncode": "",
      "tenantId": "pb"
    },
    {
      "rolecode": "Property Approver",
      "actionid": 550,
      "actioncode": "",
      "tenantId": "pb"
    },
    {
      "rolecode": "Property Approver",
      "actionid": 553,
      "actioncode": "",
      "tenantId": "pb"
    },
    {
      "rolecode": "ULB Operator",
      "actionid": 615,
      "actioncode": "",
      "tenantId": "pb"
    },
    {
      "rolecode": "ULB Operator",
      "actionid": 616,
      "actioncode": "",
      "tenantId": "pb"
    },
    {
      "rolecode": "ULB Operator",
      "actionid": 617,
      "actioncode": "",
      "tenantId": "pb"
    },
    {
      "rolecode": "ULB Operator",
      "actionid": 618,
      "actioncode": "",
      "tenantId": "pb"
    },
    {
      "rolecode": "ULB Operator",
      "actionid": 620,
      "actioncode": "",
      "tenantId": "pb"
    },
    {
      "rolecode": "ULB Operator",
      "actionid": 621,
      "actioncode": "",
      "tenantId": "pb"
    },
    {
      "rolecode": "ULB Operator",
      "actionid": 619,
      "actioncode": "",
      "tenantId": "pb"
    },
    {
      "rolecode": "Property Verifier",
      "actionid": 615,
      "actioncode": "",
      "tenantId": "pb"
    },
    {
      "rolecode": "Property Verifier",
      "actionid": 616,
      "actioncode": "",
      "tenantId": "pb"
    },
    {
      "rolecode": "Property Verifier",
      "actionid": 617,
      "actioncode": "",
      "tenantId": "pb"
    },
    {
      "rolecode": "Property Verifier",
      "actionid": 618,
      "actioncode": "",
      "tenantId": "pb"
    },
    {
      "rolecode": "Property Verifier",
      "actionid": 620,
      "actioncode": "",
      "tenantId": "pb"
    },
    {
      "rolecode": "Property Verifier",
      "actionid": 621,
      "actioncode": "",
      "tenantId": "pb"
    },
    {
      "rolecode": "Property Verifier",
      "actionid": 619,
      "actioncode": "",
      "tenantId": "pb"
    },
    {
      "rolecode": "Property Approver",
      "actionid": 615,
      "actioncode": "",
      "tenantId": "pb"
    },
    {
      "rolecode": "Property Approver",
      "actionid": 616,
      "actioncode": "",
      "tenantId": "pb"
    },
    {
      "rolecode": "Property Approver",
      "actionid": 617,
      "actioncode": "",
      "tenantId": "pb"
    },
    {
      "rolecode": "Property Approver",
      "actionid": 618,
      "actioncode": "",
      "tenantId": "pb"
    },
    {
      "rolecode": "Property Approver",
      "actionid": 620,
      "actioncode": "",
      "tenantId": "pb"
    },
    {
      "rolecode": "Property Approver",
      "actionid": 621,
      "actioncode": "",
      "tenantId": "pb"
    },
    {
      "rolecode": "Property Approver",
      "actionid": 619,
      "actioncode": "",
      "tenantId": "pb"
    },
    {
      "rolecode": "ULB Operator",
      "actionid": 704,
      "actioncode": "",
      "tenantId": "pb"
    },
    {
      "rolecode": "Property Verifier",
      "actionid": 704,
      "actioncode": "",
      "tenantId": "pb"
    },
    {
      "rolecode": "Property Approver",
      "actionid": 704,
      "actioncode": "",
      "tenantId": "pb"
    },
    {
      "rolecode": "ULB Operator",
      "actionid": 802,
      "actioncode": "",
      "tenantId": "pb"
    },
    {
      "rolecode": "Property Verifier",
      "actionid": 802,
      "actioncode": "",
      "tenantId": "pb"
    },
    {
      "rolecode": "Property Approver",
      "actionid": 802,
      "actioncode": "",
      "tenantId": "pb"
    },
    {
      "rolecode": "SUPERUSER",
      "actionid": 793,
      "actioncode": "",
      "tenantId": "pb"
    },
    {
      "rolecode": "SUPERUSER",
      "actionid": 794,
      "actioncode": "",
      "tenantId": "pb"
    },
    {
      "rolecode": "ULB Operator",
      "actionid": 706,
      "actioncode": "",
      "tenantId": "pb"
    },
    {
      "rolecode": "Property Verifier",
      "actionid": 706,
      "actioncode": "",
      "tenantId": "pb"
    },
    {
      "rolecode": "Property Approver",
      "actionid": 706,
      "actioncode": "",
      "tenantId": "pb"
    },
    {
      "rolecode": "ULB Operator",
      "actionid": 597,
      "actioncode": "",
      "tenantId": "pb"
    },
    {
      "rolecode": "Property Verifier",
      "actionid": 597,
      "actioncode": "",
      "tenantId": "pb"
    },
    {
      "rolecode": "Property Approver",
      "actionid": 597,
      "actioncode": "",
      "tenantId": "pb"
    },
    {
      "rolecode": "SUPERUSER",
      "actionid": 795,
      "actioncode": "",
      "tenantId": "pb"
    },
    {
      "rolecode": "SUPERUSER",
      "actionid": 796,
      "actioncode": "",
      "tenantId": "pb"
    },
    {
      "rolecode": "SUPERUSER",
      "actionid": 797,
      "actioncode": "",
      "tenantId": "pb"
    },
    {
      "rolecode": "SUPERUSER",
      "actionid": 798,
      "actioncode": "",
      "tenantId": "pb"
    },
    {
      "rolecode": "SUPERUSER",
      "actionid": 799,
      "actioncode": "",
      "tenantId": "pb"
    },
    {
      "rolecode": "EMPLOYEE ADMIN",
      "actionid": 799,
      "actioncode": "",
      "tenantId": "pb"
    },
    {
      "rolecode": "EMPLOYEE",
      "actionid": 799,
      "actioncode": "",
      "tenantId": "pb"
    },
    {
      "rolecode": "SUPERUSER",
      "actionid": 800,
      "actioncode": "",
      "tenantId": "pb"
    },
    {
      "rolecode": "EMPLOYEE ADMIN",
      "actionid": 800,
      "actioncode": "",
      "tenantId": "pb"
    },
    {
      "rolecode": "EMPLOYEE",
      "actionid": 800,
      "actioncode": "",
      "tenantId": "pb"
    },
    {
      "rolecode": "SUPERUSER",
      "actionid": 801,
      "actioncode": "",
      "tenantId": "pb"
    },
    {
      "rolecode": "SUPERUSER",
      "actionid": 802,
      "actioncode": "",
      "tenantId": "pb"
    },
    {
      "rolecode": "SUPERUSER",
      "actionid": 803,
      "actioncode": "",
      "tenantId": "pb"
    },
    {
      "rolecode": "SUPERUSER",
      "actionid": 804,
      "actioncode": "",
      "tenantId": "pb"
    },
    {
      "rolecode": "SUPERUSER",
      "actionid": 805,
      "actioncode": "",
      "tenantId": "pb"
    },
    {
      "rolecode": "SUPERUSER",
      "actionid": 806,
      "actioncode": "",
      "tenantId": "pb"
    },
    {
      "rolecode": "SUPERUSER",
      "actionid": 807,
      "actioncode": "",
      "tenantId": "pb"
    },
    {
      "rolecode": "SUPERUSER",
      "actionid": 808,
      "actioncode": "",
      "tenantId": "pb"
    },
    {
      "rolecode": "SUPERUSER",
      "actionid": 809,
      "actioncode": "",
      "tenantId": "pb"
    },
    {
      "rolecode": "ULB Operator",
      "actionid": 809,
      "actioncode": "",
      "tenantId": "pb"
    },
    {
      "rolecode": "Property Verifier",
      "actionid": 809,
      "actioncode": "",
      "tenantId": "pb"
    },
    {
      "rolecode": "Property Approver",
      "actionid": 809,
      "actioncode": "",
      "tenantId": "pb"
    },
    {
      "rolecode": "SUPERUSER",
      "actionid": 810,
      "actioncode": "",
      "tenantId": "pb"
    },
    {
      "rolecode": "ULB Operator",
      "actionid": 810,
      "actioncode": "",
      "tenantId": "pb"
    },
    {
      "rolecode": "Property Verifier",
      "actionid": 810,
      "actioncode": "",
      "tenantId": "pb"
    },
    {
      "rolecode": "Property Approver",
      "actionid": 810,
      "actioncode": "",
      "tenantId": "pb"
    },
    {
      "rolecode": "ULB Operator",
      "actionid": 722,
      "actioncode": "",
      "tenantId": "pb"
    },
    {
      "rolecode": "Property Verifier",
      "actionid": 722,
      "actioncode": "",
      "tenantId": "pb"
    },
    {
      "rolecode": "Property Approver",
      "actionid": 722,
      "actioncode": "",
      "tenantId": "pb"
    },
    {
      "rolecode": "SUPERUSER",
      "actionid": 814,
      "actioncode": "",
      "tenantId": "pb"
    },
    {
      "rolecode": "EMPLOYEE",
      "actionid": 814,
      "actioncode": "",
      "tenantId": "pb"
    },
    {
      "rolecode": "EMPLOYEE ADMIN",
      "actionid": 815,
      "actioncode": "",
      "tenantId": "pb"
    },
    {
      "rolecode": "EMPLOYEE ADMIN",
      "actionid": 816,
      "actioncode": "",
      "tenantId": "pb"
    },
    {
      "rolecode": "EMPLOYEE ADMIN",
      "actionid": 817,
      "actioncode": "",
      "tenantId": "pb"
    },
    {
      "rolecode": "SUPERUSER",
      "actionid": 819,
      "actioncode": "",
      "tenantId": "pb"
    },
    {
      "rolecode": "SUPERUSER",
      "actionid": 820,
      "actioncode": "",
      "tenantId": "pb"
    },
    {
      "rolecode": "SUPERUSER",
      "actionid": 821,
      "actioncode": "",
      "tenantId": "pb"
    },
    {
      "rolecode": "SUPERUSER",
      "actionid": 818,
      "actioncode": "",
      "tenantId": "pb"
    },
    {
      "rolecode": "TL_ADMIN",
      "actionid": 819,
      "actioncode": "",
      "tenantId": "pb"
    },
    {
      "rolecode": "TL_ADMIN",
      "actionid": 820,
      "actioncode": "",
      "tenantId": "pb"
    },
    {
      "rolecode": "TL_ADMIN",
      "actionid": 821,
      "actioncode": "",
      "tenantId": "pb"
    },
    {
      "rolecode": "TL_ADMIN",
      "actionid": 818,
      "actioncode": "",
      "tenantId": "pb"
    },
    {
      "rolecode": "TL_CREATOR",
      "actionid": 819,
      "actioncode": "",
      "tenantId": "pb"
    },
    {
      "rolecode": "TL_CREATOR",
      "actionid": 820,
      "actioncode": "",
      "tenantId": "pb"
    },
    {
      "rolecode": "TL_CREATOR",
      "actionid": 821,
      "actioncode": "",
      "tenantId": "pb"
    },
    {
      "rolecode": "TL_CREATOR",
      "actionid": 818,
      "actioncode": "",
      "tenantId": "pb"
    },
    {
      "rolecode": "EMPLOYEE ADMIN",
      "actionid": 822,
      "actioncode": "",
      "tenantId": "pb"
    },
    {
      "rolecode": "EMPLOYEE ADMIN",
      "actionid": 823,
      "actioncode": "",
      "tenantId": "pb"
    },
    {
      "rolecode": "EMPLOYEE ADMIN",
      "actionid": 824,
      "actioncode": "",
      "tenantId": "pb"
    },
    {
      "rolecode": "TL_CREATOR",
      "actionid": 839,
      "actioncode": "",
      "tenantId": "pb"
    },
    {
      "rolecode": "SUPERUSER",
      "actionid": 839,
      "actioncode": "",
      "tenantId": "pb"
    },
    {
      "rolecode": "TL_ADMIN",
      "actionid": 839,
      "actioncode": "",
      "tenantId": "pb"
    },
    {
      "rolecode": "SUPERUSER",
      "actionid": 840,
      "actioncode": "",
      "tenantId": "pb"
    },
    {
      "rolecode": "ULB Operator",
      "actionid": 840,
      "actioncode": "",
      "tenantId": "pb"
    },
    {
      "rolecode": "Property Verifier",
      "actionid": 840,
      "actioncode": "",
      "tenantId": "pb"
    },
    {
      "rolecode": "Property Approver",
      "actionid": 840,
      "actioncode": "",
      "tenantId": "pb"
    },
    {
      "rolecode": "SUPERUSER",
      "actionid": 841,
      "actioncode": "",
      "tenantId": "pb"
    },
    {
      "rolecode": "ULB Operator",
      "actionid": 841,
      "actioncode": "",
      "tenantId": "pb"
    },
    {
      "rolecode": "Property Verifier",
      "actionid": 841,
      "actioncode": "",
      "tenantId": "pb"
    },
    {
      "rolecode": "Property Approver",
      "actionid": 841,
      "actioncode": "",
      "tenantId": "pb"
    },
    {
      "rolecode": "SUPERUSER",
      "actionid": 842,
      "actioncode": "",
      "tenantId": "pb"
    },
    {
      "rolecode": "SUPERUSER",
      "actionid": 843,
      "actioncode": "",
      "tenantId": "pb"
    },
    {
      "rolecode": "SUPERUSER",
      "actionid": 844,
      "actioncode": "",
      "tenantId": "pb"
    },
    {
      "rolecode": "SUPERUSER",
      "actionid": 845,
      "actioncode": "",
      "tenantId": "pb"
    },
    {
      "rolecode": "ULB Operator",
      "actionid": 842,
      "actioncode": "",
      "tenantId": "pb"
    },
    {
      "rolecode": "ULB Operator",
      "actionid": 843,
      "actioncode": "",
      "tenantId": "pb"
    },
    {
      "rolecode": "ULB Operator",
      "actionid": 844,
      "actioncode": "",
      "tenantId": "pb"
    },
    {
      "rolecode": "ULB Operator",
      "actionid": 845,
      "actioncode": "",
      "tenantId": "pb"
    },
    {
      "rolecode": "SUPERUSER",
      "actionid": 846,
      "actioncode": "",
      "tenantId": "pb"
    },
    {
      "rolecode": "SUPERUSER",
      "actionid": 847,
      "actioncode": "",
      "tenantId": "pb"
    },
    {
      "rolecode": "SUPERUSER",
      "actionid": 848,
      "actioncode": "",
      "tenantId": "pb"
    },
    {
      "rolecode": "SUPERUSER",
      "actionid": 849,
      "actioncode": "",
      "tenantId": "pb"
    },
    {
      "rolecode": "SUPERUSER",
      "actionid": 850,
      "actioncode": "",
      "tenantId": "pb"
    },
    {
      "rolecode": "SUPERUSER",
      "actionid": 851,
      "actioncode": "",
      "tenantId": "pb"
    },
    {
      "rolecode": "TL_CREATOR",
      "actionid": 852,
      "actioncode": "",
      "tenantId": "pb"
    },
    {
      "rolecode": "SUPERUSER",
      "actionid": 852,
      "actioncode": "",
      "tenantId": "pb"
    },
    {
      "rolecode": "TL_ADMIN",
      "actionid": 852,
      "actioncode": "",
      "tenantId": "pb"
    },
    {
      "rolecode": "SUPERUSER",
      "actionid": 853,
      "actioncode": "",
      "tenantId": "pb"
    },
    {
      "rolecode": "SUPERUSER",
      "actionid": 854,
      "actioncode": "",
      "tenantId": "pb"
    },
    {
      "rolecode": "SUPERUSER",
      "actionid": 855,
      "actioncode": "",
      "tenantId": "pb"
    },
    {
      "rolecode": "SUPERUSER",
      "actionid": 856,
      "actioncode": "",
      "tenantId": "pb"
    },
    {
      "rolecode": "ULB Operator",
      "actionid": 856,
      "actioncode": "",
      "tenantId": "pb"
    },
    {
      "rolecode": "Property Approver",
      "actionid": 856,
      "actioncode": "",
      "tenantId": "pb"
    },
    {
      "rolecode": "Property Verifier",
      "actionid": 856,
      "actioncode": "",
      "tenantId": "pb"
    },
    {
      "rolecode": "SUPERUSER",
      "actionid": 857,
      "actioncode": "",
      "tenantId": "pb"
    },
    {
      "rolecode": "ULB Operator",
      "actionid": 857,
      "actioncode": "",
      "tenantId": "pb"
    },
    {
      "rolecode": "Property Approver",
      "actionid": 857,
      "actioncode": "",
      "tenantId": "pb"
    },
    {
      "rolecode": "Property Verifier",
      "actionid": 857,
      "actioncode": "",
      "tenantId": "pb"
    },
    {
      "rolecode": "SUPERUSER",
      "actionid": 858,
      "actioncode": "",
      "tenantId": "pb"
    },
    {
      "rolecode": "ULB Operator",
      "actionid": 858,
      "actioncode": "",
      "tenantId": "pb"
    },
    {
      "rolecode": "Property Approver",
      "actionid": 858,
      "actioncode": "",
      "tenantId": "pb"
    },
    {
      "rolecode": "Property Verifier",
      "actionid": 858,
      "actioncode": "",
      "tenantId": "pb"
    },
    {
      "rolecode": "SUPERUSER",
      "actionid": 859,
      "actioncode": "",
      "tenantId": "pb"
    },
    {
      "rolecode": "ULB Operator",
      "actionid": 859,
      "actioncode": "",
      "tenantId": "pb"
    },
    {
      "rolecode": "Property Approver",
      "actionid": 859,
      "actioncode": "",
      "tenantId": "pb"
    },
    {
      "rolecode": "Property Verifier",
      "actionid": 859,
      "actioncode": "",
      "tenantId": "pb"
    },
    {
      "rolecode": "SUPERUSER",
      "actionid": 860,
      "actioncode": "",
      "tenantId": "pb"
    },
    {
      "rolecode": "ULB Operator",
      "actionid": 860,
      "actioncode": "",
      "tenantId": "pb"
    },
    {
      "rolecode": "Property Approver",
      "actionid": 860,
      "actioncode": "",
      "tenantId": "pb"
    },
    {
      "rolecode": "Property Verifier",
      "actionid": 860,
      "actioncode": "",
      "tenantId": "pb"
    },
    {
      "rolecode": "SUPERUSER",
      "actionid": 862,
      "actioncode": "",
      "tenantId": "pb"
    },
    {
      "rolecode": "CITIZEN",
      "actionid": 701,
      "actioncode": "",
      "tenantId": "pb"
    },
    {
      "rolecode": "EMPLOYEE",
      "actionid": 701,
      "actioncode": "",
      "tenantId": "pb"
    },
    {
      "rolecode": "EMPLOYEE ADMIN",
      "actionid": 863,
      "actioncode": "",
      "tenantId": "pb"
    },
    {
      "rolecode": "COLL_OPERATOR",
      "actionid": 591,
      "actioncode": "",
      "tenantId": "pb"
    },
    {
      "rolecode": "COLL_OPERATOR",
      "actionid": 743,
      "actioncode": "",
      "tenantId": "pb"
    },
    {
      "rolecode": "COLL_OPERATOR",
      "actionid": 593,
      "actioncode": "",
      "tenantId": "pb"
    },
    {
      "rolecode": "BANK_COLL_OPERATOR",
      "actionid": 591,
      "actioncode": "",
      "tenantId": "pb"
    },
    {
      "rolecode": "BANK_COLL_OPERATOR",
      "actionid": 593,
      "actioncode": "",
      "tenantId": "pb"
    },
    {
      "rolecode": "CSC_COLL_OPERATOR",
      "actionid": 591,
      "actioncode": "",
      "tenantId": "pb"
    },
    {
      "rolecode": "CSC_COLL_OPERATOR",
      "actionid": 593,
      "actioncode": "",
      "tenantId": "pb"
    },
    {
      "rolecode": "CITIZEN",
      "actionid": 710,
      "actioncode": "",
      "tenantId": "pb"
    },
    {
      "rolecode": "CITIZEN",
      "actionid": 706,
      "actioncode": "",
      "tenantId": "pb"
    },
    {
      "rolecode": "CITIZEN",
      "actionid": 705,
      "actioncode": "",
      "tenantId": "pb"
    },
    {
      "rolecode": "CITIZEN",
      "actionid": 591,
      "actioncode": "",
      "tenantId": "pb"
    },
    {
      "rolecode": "CITIZEN",
      "actionid": 593,
      "actioncode": "",
      "tenantId": "pb"
    },
    {
      "rolecode": "SUPERUSER",
      "actionid": 864,
      "actioncode": "",
      "tenantId": "pb"
    },
    {
      "rolecode": "SUPERUSER",
      "actionid": 865,
      "actioncode": "",
      "tenantId": "pb"
    },
    {
      "rolecode": "SUPERUSER",
      "actionid": 866,
      "actioncode": "",
      "tenantId": "pb"
    },
    {
      "rolecode": "SUPERUSER",
      "actionid": 867,
      "actioncode": "",
      "tenantId": "pb"
    },
    {
      "rolecode": "EMPLOYEE ADMIN",
      "actionid": 867,
      "actioncode": "",
      "tenantId": "pb"
    },
    {
      "rolecode": "SUPERUSER",
      "actionid": 868,
      "actioncode": "",
      "tenantId": "pb"
    },
    {
      "rolecode": "EMPLOYEE ADMIN",
      "actionid": 868,
      "actioncode": "",
      "tenantId": "pb"
    },
    {
      "rolecode": "EMPLOYEE ADMIN",
      "actionid": 869,
      "actioncode": "",
      "tenantId": "pb"
    },
    {
      "rolecode": "CITIZEN",
      "actionid": 703,
      "actioncode": "",
      "tenantId": "pb"
    },
    {
      "rolecode": "CITIZEN",
      "actionid": 709,
      "actioncode": "",
      "tenantId": "pb"
    },
    {
      "rolecode": "CITIZEN",
      "actionid": 713,
      "actioncode": "",
      "tenantId": "pb"
    },
    {
      "rolecode": "CITIZEN",
      "actionid": 716,
      "actioncode": "",
      "tenantId": "pb"
    },
    {
      "rolecode": "CITIZEN",
      "actionid": 719,
      "actioncode": "",
      "tenantId": "pb"
    },
    {
      "rolecode": "CITIZEN",
      "actionid": 722,
      "actioncode": "",
      "tenantId": "pb"
    },
    {
      "rolecode": "CITIZEN",
      "actionid": 809,
      "actioncode": "",
      "tenantId": "pb"
    },
    {
      "rolecode": "SUPERUSER",
      "actionid": 870,
      "actioncode": "",
      "tenantId": "pb"
    },
    {
      "rolecode": "COLL_OPERATOR",
      "actionid": 870,
      "actioncode": "",
      "tenantId": "pb"
    },
    {
      "rolecode": "BANK_COLL_OPERATOR",
      "actionid": 870,
      "actioncode": "",
      "tenantId": "pb"
    },
    {
      "rolecode": "CSC_COLL_OPERATOR",
      "actionid": 870,
      "actioncode": "",
      "tenantId": "pb"
    },
    {
      "rolecode": "TL_ADMIN",
      "actionid": 770,
      "actioncode": "",
      "tenantId": "pb"
    },
    {
      "rolecode": "TL_ADMIN",
      "actionid": 771,
      "actioncode": "",
      "tenantId": "pb"
    },
    {
      "rolecode": "TL_CREATOR",
      "actionid": 771,
      "actioncode": "",
      "tenantId": "pb"
    },
    {
      "rolecode": "TL_ADMIN",
      "actionid": 772,
      "actioncode": "",
      "tenantId": "pb"
    },
    {
      "rolecode": "CITIZEN",
      "actionid": 627,
      "actioncode": "",
      "tenantId": "pb"
    },
    {
      "rolecode": "CITIZEN",
      "actionid": 407,
      "actioncode": "",
      "tenantId": "pb"
    },
    {
      "rolecode": "CITIZEN",
      "actionid": 413,
      "actioncode": "",
      "tenantId": "pb"
    },
    {
      "rolecode": "CITIZEN",
      "actionid": 419,
      "actioncode": "",
      "tenantId": "pb"
    },
    {
      "rolecode": "CITIZEN",
      "actionid": 492,
      "actioncode": "",
      "tenantId": "pb"
    },
    {
      "rolecode": "CITIZEN",
      "actionid": 507,
      "actioncode": "",
      "tenantId": "pb"
    },
    {
      "rolecode": "CITIZEN",
      "actionid": 510,
      "actioncode": "",
      "tenantId": "pb"
    },
    {
      "rolecode": "CITIZEN",
      "actionid": 608,
      "actioncode": "",
      "tenantId": "pb"
    },
    {
      "rolecode": "CITIZEN",
      "actionid": 495,
      "actioncode": "",
      "tenantId": "pb"
    },
    {
      "rolecode": "CITIZEN",
      "actionid": 401,
      "actioncode": "",
      "tenantId": "pb"
    },
    {
      "rolecode": "CITIZEN",
      "actionid": 775,
      "actioncode": "",
      "tenantId": "pb"
    },
    {
      "rolecode": "CITIZEN",
      "actionid": 808,
      "actioncode": "",
      "tenantId": "pb"
    },
    {
      "rolecode": "CITIZEN",
      "actionid": 601,
      "actioncode": "",
      "tenantId": "pb"
    },
    {
      "rolecode": "CITIZEN",
      "actionid": 813,
      "actioncode": "",
      "tenantId": "pb"
    },
    {
      "rolecode": "CITIZEN",
      "actionid": 848,
      "actioncode": "",
      "tenantId": "pb"
    },
    {
      "rolecode": "CITIZEN",
      "actionid": 851,
      "actioncode": "",
      "tenantId": "pb"
    },
    {
      "rolecode": "CITIZEN",
      "actionid": 853,
      "actioncode": "",
      "tenantId": "pb"
    },
    {
      "rolecode": "CITIZEN",
      "actionid": 854,
      "actioncode": "",
      "tenantId": "pb"
    },
    {
      "rolecode": "CITIZEN",
      "actionid": 855,
      "actioncode": "",
      "tenantId": "pb"
    },
    {
      "rolecode": "CITIZEN",
      "actionid": 862,
      "actioncode": "",
      "tenantId": "pb"
    },
    {
      "rolecode": "CITIZEN",
      "actionid": 353,
      "actioncode": "",
      "tenantId": "pb"
    },
    {
      "rolecode": "LEGACY_RECEIPT_CREATOR",
      "actionid": 591,
      "actioncode": "",
      "tenantId": "pb"
    },
    {
      "rolecode": "LEGACY_RECEIPT_CREATOR",
      "actionid": 593,
      "actioncode": "",
      "tenantId": "pb"
    },
    {
      "rolecode": "SUPERUSER",
      "actionid": 872,
      "actioncode": "",
      "tenantId": "pb"
    },
    {
      "rolecode": "SUPERUSER",
      "actionid": 873,
      "actioncode": "",
      "tenantId": "pb"
    },
    {
      "rolecode": "SUPERUSER",
      "actionid": 874,
      "actioncode": "",
      "tenantId": "pb"
    },
    {
      "rolecode": "SUPERUSER",
      "actionid": 878,
      "actioncode": "",
      "tenantId": "pb"
    },
    {
      "rolecode": "SUPERUSER",
      "actionid": 879,
      "actioncode": "",
      "tenantId": "pb"
    },
    {
      "rolecode": "SUPERUSER",
      "actionid": 881,
      "actioncode": "",
      "tenantId": "pb"
    },
    {
      "rolecode": "ULB Operator",
      "actionid": 881,
      "actioncode": "",
      "tenantId": "pb"
    },
    {
      "rolecode": "Property Approver",
      "actionid": 881,
      "actioncode": "",
      "tenantId": "pb"
    },
    {
      "rolecode": "Property Verifier",
      "actionid": 881,
      "actioncode": "",
      "tenantId": "pb"
    },
    {
      "rolecode": "SUPERUSER",
      "actionid": 882,
      "actioncode": "",
      "tenantId": "pb"
    },
    {
      "rolecode": "PTIS_MASTER",
      "actionid": 882,
      "actioncode": "",
      "tenantId": "pb"
    },
    {
      "rolecode": "SUPERUSER",
      "actionid": 880,
      "actioncode": "",
      "tenantId": "pb"
    },
    {
      "rolecode": "PTIS_MASTER",
      "actionid": 880,
      "actioncode": "",
      "tenantId": "pb"
    },
    {
      "rolecode": "SUPERUSER",
      "actionid": 883,
      "actioncode": "",
      "tenantId": "pb"
    },
    {
      "rolecode": "CITIZEN",
      "actionid": 884,
      "actioncode": "",
      "tenantId": "pb"
    },
    {
      "rolecode": "CITIZEN",
      "actionid": 885,
      "actioncode": "",
      "tenantId": "pb"
    },
    {
      "rolecode": "CITIZEN",
      "actionid": 886,
      "actioncode": "",
      "tenantId": "pb"
    },
    {
      "rolecode": "CITIZEN",
      "actionid": 887,
      "actioncode": "",
      "tenantId": "pb"
    },
    {
      "rolecode": "CITIZEN",
      "actionid": 888,
      "actioncode": "",
      "tenantId": "pb"
    },
    {
      "rolecode": "CITIZEN",
      "actionid": 889,
      "actioncode": "",
      "tenantId": "pb"
    },
    {
      "rolecode": "CITIZEN",
      "actionid": 890,
      "actioncode": "",
      "tenantId": "pb"
    },
    {
      "rolecode": "SUPERUSER",
      "actionid": 884,
      "actioncode": "",
      "tenantId": "pb"
    },
    {
      "rolecode": "SUPERUSER",
      "actionid": 885,
      "actioncode": "",
      "tenantId": "pb"
    },
    {
      "rolecode": "SUPERUSER",
      "actionid": 886,
      "actioncode": "",
      "tenantId": "pb"
    },
    {
      "rolecode": "SUPERUSER",
      "actionid": 887,
      "actioncode": "",
      "tenantId": "pb"
    },
    {
      "rolecode": "SUPERUSER",
      "actionid": 888,
      "actioncode": "",
      "tenantId": "pb"
    },
    {
      "rolecode": "SUPERUSER",
      "actionid": 889,
      "actioncode": "",
      "tenantId": "pb"
    },
    {
      "rolecode": "SUPERUSER",
      "actionid": 890,
      "actioncode": "",
      "tenantId": "pb"
    },
    {
      "rolecode": "SUPERUSER",
      "actionid": 898,
      "actioncode": "",
      "tenantId": "pb"
    },
    {
      "rolecode": "SUPERUSER",
      "actionid": 899,
      "actioncode": "",
      "tenantId": "pb"
    },
    {
      "rolecode": "SUPERUSER",
      "actionid": 900,
      "actioncode": "",
      "tenantId": "pb"
    },
    {
      "rolecode": "SUPERUSER",
      "actionid": 901,
      "actioncode": "",
      "tenantId": "pb"
    },
    {
      "rolecode": "SUPERUSER",
      "actionid": 902,
      "actioncode": "",
      "tenantId": "pb"
    },
    {
      "rolecode": "SUPERUSER",
      "actionid": 903,
      "actioncode": "",
      "tenantId": "pb"
    },
    {
      "rolecode": "CITIZEN",
      "actionid": 904,
      "actioncode": "",
      "tenantId": "pb"
    },
    {
      "rolecode": "SUPERUSER",
      "actionid": 904,
      "actioncode": "",
      "tenantId": "pb"
    },
    {
      "rolecode": "SUPERUSER",
      "actionid": 908,
      "actioncode": "",
      "tenantId": "pb"
    },
    {
      "rolecode": "SUPERUSER",
      "actionid": 909,
      "actioncode": "",
      "tenantId": "pb"
    },
    {
      "rolecode": "SUPERUSER",
      "actionid": 910,
      "actioncode": "",
      "tenantId": "pb"
    },
    {
      "rolecode": "SUPERUSER",
      "actionid": 911,
      "actioncode": "",
      "tenantId": "pb"
    },
    {
      "rolecode": "SUPERUSER",
      "actionid": 912,
      "actioncode": "",
      "tenantId": "pb"
    },
    {
      "rolecode": "CITIZEN",
      "actionid": 748,
      "actioncode": "",
      "tenantId": "pb"
    },
    {
      "rolecode": "CITIZEN",
      "actionid": 740,
      "actioncode": "",
      "tenantId": "pb"
    },
    {
      "rolecode": "CITIZEN",
      "actionid": 756,
      "actioncode": "",
      "tenantId": "pb"
    },
    {
      "rolecode": "CITIZEN",
      "actionid": 852,
      "actioncode": "",
      "tenantId": "pb"
    },
    {
      "rolecode": "CITIZEN",
      "actionid": 788,
      "actioncode": "",
      "tenantId": "pb"
    },
    {
      "rolecode": "CITIZEN",
      "actionid": 839,
      "actioncode": "",
      "tenantId": "pb"
    },
    {
      "rolecode": "ULB Operator",
      "actionid": 864,
      "actioncode": "",
      "tenantId": "pb"
    },
    {
      "rolecode": "ULB Operator",
      "actionid": 872,
      "actioncode": "",
      "tenantId": "pb"
    },
    {
      "rolecode": "ULB Operator",
      "actionid": 865,
      "actioncode": "",
      "tenantId": "pb"
    },
    {
      "rolecode": "ULB Operator",
      "actionid": 866,
      "actioncode": "",
      "tenantId": "pb"
    },
    {
      "rolecode": "TL_CREATOR",
      "actionid": 615,
      "actioncode": "",
      "tenantId": "pb"
    },
    {
      "rolecode": "TL_CREATOR",
      "actionid": 184,
      "actioncode": "",
      "tenantId": "pb"
    },
    {
      "rolecode": "TL_CREATOR",
      "actionid": 168,
      "actioncode": "",
      "tenantId": "pb"
    },
    {
      "rolecode": "TL_ADMIN",
      "actionid": 615,
      "actioncode": "",
      "tenantId": "pb"
    },
    {
      "rolecode": "TL_ADMIN",
      "actionid": 184,
      "actioncode": "",
      "tenantId": "pb"
    },
    {
      "rolecode": "TL_ADMIN",
      "actionid": 168,
      "actioncode": "",
      "tenantId": "pb"
    },
    {
      "rolecode": "SUPERUSER",
      "actionid": 913,
      "actioncode": "",
      "tenantId": "pb"
    },
    {
      "rolecode": "SUPERUSER",
      "actionid": 914,
      "actioncode": "",
      "tenantId": "pb"
    },
    {
      "rolecode": "SUPERUSER",
      "actionid": 915,
      "actioncode": "",
      "tenantId": "pb"
    },
    {
      "rolecode": "SUPERUSER",
      "actionid": 916,
      "actioncode": "",
      "tenantId": "pb"
    },
    {
      "rolecode": "TL_ADMIN",
      "actionid": 913,
      "actioncode": "",
      "tenantId": "pb"
    },
    {
      "rolecode": "TL_ADMIN",
      "actionid": 914,
      "actioncode": "",
      "tenantId": "pb"
    },
    {
      "rolecode": "TL_ADMIN",
      "actionid": 915,
      "actioncode": "",
      "tenantId": "pb"
    },
    {
      "rolecode": "TL_ADMIN",
      "actionid": 916,
      "actioncode": "",
      "tenantId": "pb"
    },
    {
      "rolecode": "TL_CREATOR",
      "actionid": 913,
      "actioncode": "",
      "tenantId": "pb"
    },
    {
      "rolecode": "TL_CREATOR",
      "actionid": 914,
      "actioncode": "",
      "tenantId": "pb"
    },
    {
      "rolecode": "TL_CREATOR",
      "actionid": 915,
      "actioncode": "",
      "tenantId": "pb"
    },
    {
      "rolecode": "TL_CREATOR",
      "actionid": 916,
      "actioncode": "",
      "tenantId": "pb"
    },
    {
      "rolecode": "TL_APPROVER",
      "actionid": 740,
      "actioncode": "",
      "tenantId": "pb"
    },
    {
      "rolecode": "TL_APPROVER",
      "actionid": 184,
      "actioncode": "",
      "tenantId": "pb"
    },
    {
      "rolecode": "TL_APPROVER",
      "actionid": 752,
      "actioncode": "",
      "tenantId": "pb"
    },
    {
      "rolecode": "TL_APPROVER",
      "actionid": 756,
      "actioncode": "",
      "tenantId": "pb"
    },
    {
      "rolecode": "TL_APPROVER",
      "actionid": 764,
      "actioncode": "",
      "tenantId": "pb"
    },
    {
      "rolecode": "TL_APPROVER",
      "actionid": 788,
      "actioncode": "",
      "tenantId": "pb"
    },
    {
      "rolecode": "TL_APPROVER",
      "actionid": 760,
      "actioncode": "",
      "tenantId": "pb"
    },
    {
      "rolecode": "TL_APPROVER",
      "actionid": 765,
      "actioncode": "",
      "tenantId": "pb"
    },
    {
      "rolecode": "TL_APPROVER",
      "actionid": 771,
      "actioncode": "",
      "tenantId": "pb"
    },
    {
      "rolecode": "TL_APPROVER",
      "actionid": 168,
      "actioncode": "",
      "tenantId": "pb"
    },
    {
      "rolecode": "TL_APPROVER",
      "actionid": 615,
      "actioncode": "",
      "tenantId": "pb"
    },
    {
      "rolecode": "TL_APPROVER",
      "actionid": 818,
      "actioncode": "",
      "tenantId": "pb"
    },
    {
      "rolecode": "TL_APPROVER",
      "actionid": 819,
      "actioncode": "",
      "tenantId": "pb"
    },
    {
      "rolecode": "TL_APPROVER",
      "actionid": 820,
      "actioncode": "",
      "tenantId": "pb"
    },
    {
      "rolecode": "TL_APPROVER",
      "actionid": 821,
      "actioncode": "",
      "tenantId": "pb"
    },
    {
      "rolecode": "TL_APPROVER",
      "actionid": 915,
      "actioncode": "",
      "tenantId": "pb"
    },
    {
      "rolecode": "TL_APPROVER",
      "actionid": 916,
      "actioncode": "",
      "tenantId": "pb"
    },
    {
      "rolecode": "TL_CREATOR",
      "actionid": 740,
      "actioncode": "",
      "tenantId": "pb"
    },
    {
      "rolecode": "TL_CREATOR",
      "actionid": 756,
      "actioncode": "",
      "tenantId": "pb"
    },
    {
      "rolecode": "EMPLOYEE",
      "actionid": 802,
      "actioncode": "",
      "tenantId": "pb"
    },
    {
      "rolecode": "COLL_REP_VIEW",
      "actionid": 612,
      "actioncode": "",
      "tenantId": "pb"
    },
    {
      "rolecode": "COLL_REP_VIEW",
      "actionid": 613,
      "actioncode": "",
      "tenantId": "pb"
    },
    {
      "rolecode": "COLL_REP_VIEW",
      "actionid": 614,
      "actioncode": "",
      "tenantId": "pb"
    },
    {
      "rolecode": "COLL_REP_VIEW",
      "actionid": 777,
      "actioncode": "",
      "tenantId": "pb"
    },
    {
      "rolecode": "COLL_REP_VIEW",
      "actionid": 778,
      "actioncode": "",
      "tenantId": "pb"
    },
    {
      "rolecode": "COLL_REP_VIEW",
      "actionid": 779,
      "actioncode": "",
      "tenantId": "pb"
    },
    {
      "rolecode": "COLL_REP_VIEW",
      "actionid": 780,
      "actioncode": "",
      "tenantId": "pb"
    },
    {
      "rolecode": "TL_APPROVER",
      "actionid": 839,
      "actioncode": "",
      "tenantId": "pb"
    },
    {
      "rolecode": "SUPERUSER",
      "actionid": 917,
      "actioncode": "",
      "tenantId": "pb"
    },
    {
      "rolecode": "SUPERUSER",
      "actionid": 918,
      "actioncode": "",
      "tenantId": "pb"
    },
    {
      "rolecode": "TL_ADMIN",
      "actionid": 918,
      "actioncode": "",
      "tenantId": "pb"
    },
    {
      "rolecode": "TL_CREATOR",
      "actionid": 918,
      "actioncode": "",
      "tenantId": "pb"
    },
    {
      "rolecode": "TL_APPROVER",
      "actionid": 918,
      "actioncode": "",
      "tenantId": "pb"
    },
    {
      "rolecode": "CITIZEN",
      "actionid": 900,
      "actioncode": "",
      "tenantId": "pb"
    },
    {
      "rolecode": "CITIZEN",
      "actionid": 903,
      "actioncode": "",
      "tenantId": "pb"
    },
    {
      "rolecode": "SUPERUSER",
      "actionid": 919,
      "actioncode": "",
      "tenantId": "pb"
    },
    {
      "rolecode": "SUPERUSER",
      "actionid": 920,
      "actioncode": "",
      "tenantId": "pb"
    },
    {
      "rolecode": "ULB Operator",
      "actionid": 920,
      "actioncode": "",
      "tenantId": "pb"
    },
    {
      "rolecode": "Property Approver",
      "actionid": 920,
      "actioncode": "",
      "tenantId": "pb"
    },
    {
      "rolecode": "Property Verifier",
      "actionid": 920,
      "actioncode": "",
      "tenantId": "pb"
    },
    {
      "rolecode": "SUPERUSER",
      "actionid": 921,
      "actioncode": "",
      "tenantId": "pb"
    },
    {
      "rolecode": "ULB Operator",
      "actionid": 921,
      "actioncode": "",
      "tenantId": "pb"
    },
    {
      "rolecode": "Property Approver",
      "actionid": 921,
      "actioncode": "",
      "tenantId": "pb"
    },
    {
      "rolecode": "Property Verifier",
      "actionid": 921,
      "actioncode": "",
      "tenantId": "pb"
    },
    {
      "rolecode": "SUPERUSER",
      "actionid": 922,
      "actioncode": "",
      "tenantId": "pb"
    },
    {
      "rolecode": "ULB Operator",
      "actionid": 922,
      "actioncode": "",
      "tenantId": "pb"
    },
    {
      "rolecode": "Property Approver",
      "actionid": 922,
      "actioncode": "",
      "tenantId": "pb"
    },
    {
      "rolecode": "Property Verifier",
      "actionid": 922,
      "actioncode": "",
      "tenantId": "pb"
    },
    {
      "rolecode": "SUPERUSER",
      "actionid": 923,
      "actioncode": "",
      "tenantId": "pb"
    },
    {
      "rolecode": "ULB Operator",
      "actionid": 923,
      "actioncode": "",
      "tenantId": "pb"
    },
    {
      "rolecode": "Property Approver",
      "actionid": 923,
      "actioncode": "",
      "tenantId": "pb"
    },
    {
      "rolecode": "Property Verifier",
      "actionid": 923,
      "actioncode": "",
      "tenantId": "pb"
    },
    {
      "rolecode": "SUPERUSER",
      "actionid": 924,
      "actioncode": "",
      "tenantId": "pb"
    },
    {
      "rolecode": "ULB Operator",
      "actionid": 924,
      "actioncode": "",
      "tenantId": "pb"
    },
    {
      "rolecode": "Property Approver",
      "actionid": 924,
      "actioncode": "",
      "tenantId": "pb"
    },
    {
      "rolecode": "Property Verifier",
      "actionid": 924,
      "actioncode": "",
      "tenantId": "pb"
    },
    {
      "rolecode": "SUPERUSER",
      "actionid": 925,
      "actioncode": "",
      "tenantId": "pb"
    },
    {
      "rolecode": "ULB Operator",
      "actionid": 925,
      "actioncode": "",
      "tenantId": "pb"
    },
    {
      "rolecode": "Property Approver",
      "actionid": 925,
      "actioncode": "",
      "tenantId": "pb"
    },
    {
      "rolecode": "Property Verifier",
      "actionid": 925,
      "actioncode": "",
      "tenantId": "pb"
    },
    {
      "rolecode": "ULB Operator",
      "actionid": 709,
      "actioncode": "",
      "tenantId": "pb"
    },
    {
      "rolecode": "Property Verifier",
      "actionid": 709,
      "actioncode": "",
      "tenantId": "pb"
    },
    {
      "rolecode": "Property Approver",
      "actionid": 709,
      "actioncode": "",
      "tenantId": "pb"
    },
    {
      "rolecode": "SUPERUSER",
      "actionid": 926,
      "actioncode": "",
      "tenantId": "pb"
    },
    {
      "rolecode": "SUPERUSER",
      "actionid": 927,
      "actioncode": "",
      "tenantId": "pb"
    },
    {
      "rolecode": "SUPERUSER",
      "actionid": 652,
      "actioncode": "",
      "tenantId": "pb"
    },
    {
      "rolecode": "SUPERUSER",
      "actionid": 653,
      "actioncode": "",
      "tenantId": "pb"
    },
    {
      "rolecode": "SUPERUSER",
      "actionid": 654,
      "actioncode": "",
      "tenantId": "pb"
    },
    {
      "rolecode": "SUPERUSER",
      "actionid": 655,
      "actioncode": "",
      "tenantId": "pb"
    },
    {
      "rolecode": "SUPERUSER",
      "actionid": 656,
      "actioncode": "",
      "tenantId": "pb"
    },
    {
      "rolecode": "SUPERUSER",
      "actionid": 657,
      "actioncode": "",
      "tenantId": "pb"
    },
    {
      "rolecode": "SUPERUSER",
      "actionid": 658,
      "actioncode": "",
      "tenantId": "pb"
    },
    {
      "rolecode": "SUPERUSER",
      "actionid": 659,
      "actioncode": "",
      "tenantId": "pb"
    },
    {
      "rolecode": "SUPERUSER",
      "actionid": 660,
      "actioncode": "",
      "tenantId": "pb"
    },
    {
      "rolecode": "SUPERUSER",
      "actionid": 661,
      "actioncode": "",
      "tenantId": "pb"
    },
    {
      "rolecode": "SUPERUSER",
      "actionid": 662,
      "actioncode": "",
      "tenantId": "pb"
    },
    {
      "rolecode": "SUPERUSER",
      "actionid": 663,
      "actioncode": "",
      "tenantId": "pb"
    },
    {
      "rolecode": "SUPERUSER",
      "actionid": 664,
      "actioncode": "",
      "tenantId": "pb"
    },
    {
      "rolecode": "SUPERUSER",
      "actionid": 665,
      "actioncode": "",
      "tenantId": "pb"
    },
    {
      "rolecode": "SUPERUSER",
      "actionid": 666,
      "actioncode": "",
      "tenantId": "pb"
    },
    {
      "rolecode": "SUPERUSER",
      "actionid": 667,
      "actioncode": "",
      "tenantId": "pb"
    },
    {
      "rolecode": "SUPERUSER",
      "actionid": 668,
      "actioncode": "",
      "tenantId": "pb"
    },
    {
      "rolecode": "SUPERUSER",
      "actionid": 669,
      "actioncode": "",
      "tenantId": "pb"
    },
    {
      "rolecode": "SUPERUSER",
      "actionid": 670,
      "actioncode": "",
      "tenantId": "pb"
    },
    {
      "rolecode": "SUPERUSER",
      "actionid": 671,
      "actioncode": "",
      "tenantId": "pb"
    },
    {
      "rolecode": "SUPERUSER",
      "actionid": 673,
      "actioncode": "",
      "tenantId": "pb"
    },
    {
      "rolecode": "SUPERUSER",
      "actionid": 674,
      "actioncode": "",
      "tenantId": "pb"
    },
    {
      "rolecode": "SUPERUSER",
      "actionid": 675,
      "actioncode": "",
      "tenantId": "pb"
    },
    {
      "rolecode": "SUPERUSER",
      "actionid": 676,
      "actioncode": "",
      "tenantId": "pb"
    },
    {
      "rolecode": "SUPERUSER",
      "actionid": 677,
      "actioncode": "",
      "tenantId": "pb"
    },
    {
      "rolecode": "SUPERUSER",
      "actionid": 678,
      "actioncode": "",
      "tenantId": "pb"
    },
    {
      "rolecode": "SUPERUSER",
      "actionid": 679,
      "actioncode": "",
      "tenantId": "pb"
    },
    {
      "rolecode": "SUPERUSER",
      "actionid": 680,
      "actioncode": "",
      "tenantId": "pb"
    },
    {
      "rolecode": "SUPERUSER",
      "actionid": 681,
      "actioncode": "",
      "tenantId": "pb"
    },
    {
      "rolecode": "SUPERUSER",
      "actionid": 682,
      "actioncode": "",
      "tenantId": "pb"
    },
    {
      "rolecode": "SUPERUSER",
      "actionid": 683,
      "actioncode": "",
      "tenantId": "pb"
    },
    {
      "rolecode": "SUPERUSER",
      "actionid": 684,
      "actioncode": "",
      "tenantId": "pb"
    },
    {
      "rolecode": "SUPERUSER",
      "actionid": 685,
      "actioncode": "",
      "tenantId": "pb"
    },
    {
      "rolecode": "SUPERUSER",
      "actionid": 686,
      "actioncode": "",
      "tenantId": "pb"
    },
    {
      "rolecode": "SUPERUSER",
      "actionid": 687,
      "actioncode": "",
      "tenantId": "pb"
    },
    {
      "rolecode": "SUPERUSER",
      "actionid": 688,
      "actioncode": "",
      "tenantId": "pb"
    },
    {
      "rolecode": "SUPERUSER",
      "actionid": 689,
      "actioncode": "",
      "tenantId": "pb"
    },
    {
      "rolecode": "SUPERUSER",
      "actionid": 690,
      "actioncode": "",
      "tenantId": "pb"
    },
    {
      "rolecode": "SUPERUSER",
      "actionid": 928,
      "actioncode": "",
      "tenantId": "pb"
    },
    {
      "rolecode": "ULB Operator",
      "actionid": 928,
      "actioncode": "",
      "tenantId": "pb"
    },
    {
      "rolecode": "Property Approver",
      "actionid": 928,
      "actioncode": "",
      "tenantId": "pb"
    },
    {
      "rolecode": "Property Verifier",
      "actionid": 928,
      "actioncode": "",
      "tenantId": "pb"
    },
    {
      "rolecode": "SUPERUSER",
      "actionid": 929,
      "actioncode": "",
      "tenantId": "pb"
    },
    {
      "rolecode": "ULB Operator",
      "actionid": 929,
      "actioncode": "",
      "tenantId": "pb"
    },
    {
      "rolecode": "Property Approver",
      "actionid": 929,
      "actioncode": "",
      "tenantId": "pb"
    },
    {
      "rolecode": "Property Verifier",
      "actionid": 929,
      "actioncode": "",
      "tenantId": "pb"
    },
    {
      "rolecode": "SUPERUSER",
      "actionid": 930,
      "actioncode": "",
      "tenantId": "pb"
    },
    {
      "rolecode": "ULB Operator",
      "actionid": 930,
      "actioncode": "",
      "tenantId": "pb"
    },
    {
      "rolecode": "Property Approver",
      "actionid": 930,
      "actioncode": "",
      "tenantId": "pb"
    },
    {
      "rolecode": "Property Verifier",
      "actionid": 930,
      "actioncode": "",
      "tenantId": "pb"
    },
    {
      "rolecode": "SUPERUSER",
      "actionid": 931,
      "actioncode": "",
      "tenantId": "pb"
    },
    {
      "rolecode": "Asset Administrator",
      "actionid": 931,
      "actioncode": "",
      "tenantId": "pb"
    },
    {
      "rolecode": "SUPERUSER",
      "actionid": 932,
      "actioncode": "",
      "tenantId": "pb"
    },
    {
      "rolecode": "SUPERUSER",
      "actionid": 933,
      "actioncode": "",
      "tenantId": "pb"
    },
    {
      "rolecode": "ULB Operator",
      "actionid": 933,
      "actioncode": "",
      "tenantId": "pb"
    },
    {
      "rolecode": "Property Approver",
      "actionid": 933,
      "actioncode": "",
      "tenantId": "pb"
    },
    {
      "rolecode": "Property Verifier",
      "actionid": 933,
      "actioncode": "",
      "tenantId": "pb"
    },
    {
      "rolecode": "SUPERUSER",
      "actionid": 934,
      "actioncode": "",
      "tenantId": "pb"
    },
    {
      "rolecode": "ULB Operator",
      "actionid": 934,
      "actioncode": "",
      "tenantId": "pb"
    },
    {
      "rolecode": "Property Approver",
      "actionid": 934,
      "actioncode": "",
      "tenantId": "pb"
    },
    {
      "rolecode": "Property Verifier",
      "actionid": 934,
      "actioncode": "",
      "tenantId": "pb"
    },
    {
      "rolecode": "TL_ADMIN",
      "actionid": 593,
      "actioncode": "",
      "tenantId": "pb"
    },
    {
      "rolecode": "TL_CREATOR",
      "actionid": 593,
      "actioncode": "",
      "tenantId": "pb"
    },
    {
      "rolecode": "TL_APPROVER",
      "actionid": 593,
      "actioncode": "",
      "tenantId": "pb"
    },
    {
      "rolecode": "TL_ADMIN",
      "actionid": 514,
      "actioncode": "",
      "tenantId": "pb"
    },
    {
      "rolecode": "TL_CREATOR",
      "actionid": 514,
      "actioncode": "",
      "tenantId": "pb"
    },
    {
      "rolecode": "COLL_OPERATOR",
      "actionid": 590,
      "actioncode": "",
      "tenantId": "pb"
    },
    {
      "rolecode": "SUPERUSER",
      "actionid": 935,
      "actioncode": "",
      "tenantId": "pb"
    },
    {
      "rolecode": "SUPERUSER",
      "actionid": 936,
      "actioncode": "",
      "tenantId": "pb"
    },
    {
      "rolecode": "ULB Operator",
      "actionid": 937,
      "actioncode": "",
      "tenantId": "pb"
    },
    {
      "rolecode": "SUPERUSER",
      "actionid": 937,
      "actioncode": "",
      "tenantId": "pb"
    },
    {
      "rolecode": "SUPERUSER",
      "actionid": 938,
      "actioncode": "",
      "tenantId": "pb"
    },
    {
      "rolecode": "SUPERUSER",
      "actionid": 939,
      "actioncode": "",
      "tenantId": "pb"
    },
    {
      "rolecode": "SUPERUSER",
      "actionid": 940,
      "actioncode": "",
      "tenantId": "pb"
    },
    {
      "rolecode": "SUPERUSER",
      "actionid": 941,
      "actioncode": "",
      "tenantId": "pb"
    },
    {
      "rolecode": "SUPERUSER",
      "actionid": 942,
      "actioncode": "",
      "tenantId": "pb"
    },
    {
      "rolecode": "SUPERUSER",
      "actionid": 943,
      "actioncode": "",
      "tenantId": "pb"
    },
    {
      "rolecode": "ULB Operator",
      "actionid": 944,
      "actioncode": "",
      "tenantId": "pb"
    },
    {
      "rolecode": "SUPERUSER",
      "actionid": 944,
      "actioncode": "",
      "tenantId": "pb"
    },
    {
      "rolecode": "Property Verifier",
      "actionid": 944,
      "actioncode": "",
      "tenantId": "pb"
    },
    {
      "rolecode": "Property Approver",
      "actionid": 944,
      "actioncode": "",
      "tenantId": "pb"
    },
    {
      "rolecode": "ULB Operator",
      "actionid": 945,
      "actioncode": "",
      "tenantId": "pb"
    },
    {
      "rolecode": "SUPERUSER",
      "actionid": 945,
      "actioncode": "",
      "tenantId": "pb"
    },
    {
      "rolecode": "Property Verifier",
      "actionid": 945,
      "actioncode": "",
      "tenantId": "pb"
    },
    {
      "rolecode": "Property Approver",
      "actionid": 945,
      "actioncode": "",
      "tenantId": "pb"
    },
    {
      "rolecode": "ULB Operator",
      "actionid": 946,
      "actioncode": "",
      "tenantId": "pb"
    },
    {
      "rolecode": "SUPERUSER",
      "actionid": 946,
      "actioncode": "",
      "tenantId": "pb"
    },
    {
      "rolecode": "SUPERUSER",
      "actionid": 947,
      "actioncode": "",
      "tenantId": "pb"
    },
    {
      "rolecode": "SUPERUSER",
      "actionid": 948,
      "actioncode": "",
      "tenantId": "pb"
    },
    {
      "rolecode": "COLL_OPERATOR",
      "actionid": 587,
      "actioncode": "",
      "tenantId": "pb"
    },
    {
      "rolecode": "TL_ADMIN",
      "actionid": 706,
      "actioncode": "",
      "tenantId": "pb"
    },
    {
      "rolecode": "TL_CREATOR",
      "actionid": 706,
      "actioncode": "",
      "tenantId": "pb"
    },
    {
      "rolecode": "TL_APPROVER",
      "actionid": 706,
      "actioncode": "",
      "tenantId": "pb"
    },
    {
      "rolecode": "ULB Operator",
      "actionid": 862,
      "actioncode": "",
      "tenantId": "pb"
    },
    {
      "rolecode": "SUPERUSER",
      "actionid": 949,
      "actioncode": "",
      "tenantId": "pb"
    },
    {
      "rolecode": "ULB Operator",
      "actionid": 949,
      "actioncode": "",
      "tenantId": "pb"
    },
    {
      "rolecode": "Property Verifier",
      "actionid": 949,
      "actioncode": "",
      "tenantId": "pb"
    },
    {
      "rolecode": "Property Approver",
      "actionid": 949,
      "actioncode": "",
      "tenantId": "pb"
    },
    {
      "rolecode": "SUPERUSER",
      "actionid": 950,
      "actioncode": "",
      "tenantId": "pb"
    },
    {
      "rolecode": "ULB Operator",
      "actionid": 950,
      "actioncode": "",
      "tenantId": "pb"
    },
    {
      "rolecode": "Property Verifier",
      "actionid": 950,
      "actioncode": "",
      "tenantId": "pb"
    },
    {
      "rolecode": "Property Approver",
      "actionid": 950,
      "actioncode": "",
      "tenantId": "pb"
    },
    {
      "rolecode": "TL_APPROVER",
      "actionid": 913,
      "actioncode": "",
      "tenantId": "pb"
    },
    {
      "rolecode": "SUPERUSER",
      "actionid": 953,
      "actioncode": "",
      "tenantId": "pb"
    },
    {
      "rolecode": "ULB Operator",
      "actionid": 953,
      "actioncode": "",
      "tenantId": "pb"
    },
    {
      "rolecode": "ULB Operator",
      "actionid": 941,
      "actioncode": "",
      "tenantId": "pb"
    },
    {
      "rolecode": "ULB Operator",
      "actionid": 942,
      "actioncode": "",
      "tenantId": "pb"
    },
    {
      "rolecode": "ULB Operator",
      "actionid": 943,
      "actioncode": "",
      "tenantId": "pb"
    },
    {
      "rolecode": "SUPERUSER",
      "actionid": 954,
      "actioncode": "",
      "tenantId": "pb"
    },
    {
      "rolecode": "SUPERUSER",
      "actionid": 955,
      "actioncode": "",
      "tenantId": "pb"
    },
    {
      "rolecode": "EMPLOYEE ADMIN",
      "actionid": 955,
      "actioncode": "",
      "tenantId": "pb"
    },
    {
      "rolecode": "EMPLOYEE",
      "actionid": 955,
      "actioncode": "",
      "tenantId": "pb"
    },
    {
      "rolecode": "GA",
      "actionid": 956,
      "actioncode": "",
      "tenantId": "pb"
    },
    {
      "rolecode": "SUPERUSER",
      "actionid": 957,
      "actioncode": "",
      "tenantId": "pb"
    },
    {
      "rolecode": "EMPLOYEE ADMIN",
      "actionid": 957,
      "actioncode": "",
      "tenantId": "pb"
    },
    {
      "rolecode": "EMPLOYEE",
      "actionid": 957,
      "actioncode": "",
      "tenantId": "pb"
    },
    {
      "rolecode": "SUPERUSER",
      "actionid": 958,
      "actioncode": "",
      "tenantId": "pb"
    },
    {
      "rolecode": "SUPERUSER",
      "actionid": 959,
      "actioncode": "",
      "tenantId": "pb"
    },
    {
      "rolecode": "SUPERUSER",
      "actionid": 960,
      "actioncode": "",
      "tenantId": "pb"
    },
    {
      "rolecode": "SUPERUSER",
      "actionid": 961,
      "actioncode": "",
      "tenantId": "pb"
    },
    {
      "rolecode": "EMPLOYEE ADMIN",
      "actionid": 961,
      "actioncode": "",
      "tenantId": "pb"
    },
    {
      "rolecode": "EMPLOYEE",
      "actionid": 961,
      "actioncode": "",
      "tenantId": "pb"
    },
    {
      "rolecode": "GA",
      "actionid": 962,
      "actioncode": "",
      "tenantId": "pb"
    },
    {
      "rolecode": "SUPERUSER",
      "actionid": 964,
      "actioncode": "",
      "tenantId": "pb"
    },
    {
      "rolecode": "SUPERUSER",
      "actionid": 963,
      "actioncode": "",
      "tenantId": "pb"
    },
    {
      "rolecode": "GA",
      "actionid": 965,
      "actioncode": "",
      "tenantId": "pb"
    },
    {
      "rolecode": "EMPLOYEE ADMIN",
      "actionid": 966,
      "actioncode": "",
      "tenantId": "pb"
    },
    {
      "rolecode": "SUPERUSER",
      "actionid": 966,
      "actioncode": "",
      "tenantId": "pb"
    },
    {
      "rolecode": "EMPLOYEE",
      "actionid": 966,
      "actioncode": "",
      "tenantId": "pb"
    },
    {
      "rolecode": "EMPLOYEE ADMIN",
      "actionid": 967,
      "actioncode": "",
      "tenantId": "pb"
    },
    {
      "rolecode": "SUPERUSER",
      "actionid": 967,
      "actioncode": "",
      "tenantId": "pb"
    },
    {
      "rolecode": "EMPLOYEE",
      "actionid": 967,
      "actioncode": "",
      "tenantId": "pb"
    },
    {
      "rolecode": "SUPERUSER",
      "actionid": 969,
      "actioncode": "",
      "tenantId": "pb"
    },
    {
      "rolecode": "SUPERUSER",
      "actionid": 968,
      "actioncode": "",
      "tenantId": "pb"
    },
    {
      "rolecode": "SUPERUSER",
      "actionid": 970,
      "actioncode": "",
      "tenantId": "pb"
    },
    {
      "rolecode": "SUPERUSER",
      "actionid": 971,
      "actioncode": "",
      "tenantId": "pb"
    },
    {
      "rolecode": "SUPERUSER",
      "actionid": 972,
      "actioncode": "",
      "tenantId": "pb"
    },
    {
      "rolecode": "SUPERUSER",
      "actionid": 973,
      "actioncode": "",
      "tenantId": "pb"
    },
    {
      "rolecode": "SUPERUSER",
      "actionid": 974,
      "actioncode": "",
      "tenantId": "pb"
    },
    {
      "rolecode": "SUPERUSER",
      "actionid": 975,
      "actioncode": "",
      "tenantId": "pb"
    },
    {
      "rolecode": "SUPERUSER",
      "actionid": 976,
      "actioncode": "",
      "tenantId": "pb"
    },
    {
      "rolecode": "SUPERUSER",
      "actionid": 977,
      "actioncode": "",
      "tenantId": "pb"
    },
    {
      "rolecode": "SUPERUSER",
      "actionid": 978,
      "actioncode": "",
      "tenantId": "pb"
    },
    {
      "rolecode": "SUPERUSER",
      "actionid": 979,
      "actioncode": "",
      "tenantId": "pb"
    },
    {
      "rolecode": "EMPLOYEE",
      "actionid": 292,
      "actioncode": "",
      "tenantId": "pb"
    },
    {
      "rolecode": "SUPERUSER",
      "actionid": 980,
      "actioncode": "",
      "tenantId": "pb"
    },
    {
      "rolecode": "SUPERUSER",
      "actionid": 981,
      "actioncode": "",
      "tenantId": "pb"
    },
    {
      "rolecode": "SUPERUSER",
      "actionid": 982,
      "actioncode": "",
      "tenantId": "pb"
    },
    {
      "rolecode": "SUPERUSER",
      "actionid": 983,
      "actioncode": "",
      "tenantId": "pb"
    },
    {
      "rolecode": "SUPERUSER",
      "actionid": 984,
      "actioncode": "",
      "tenantId": "pb"
    },
    {
      "rolecode": "GA",
      "actionid": 985,
      "actioncode": "",
      "tenantId": "pb"
    },
    {
      "rolecode": "SUPERUSER",
      "actionid": 986,
      "actioncode": "",
      "tenantId": "pb"
    },
    {
      "rolecode": "SUPERUSER",
      "actionid": 987,
      "actioncode": "",
      "tenantId": "pb"
    },
    {
      "rolecode": "SUPERUSER",
      "actionid": 988,
      "actioncode": "",
      "tenantId": "pb"
    },
    {
      "rolecode": "SUPERUSER",
      "actionid": 989,
      "actioncode": "",
      "tenantId": "pb"
    },
    {
      "rolecode": "SUPERUSER",
      "actionid": 990,
      "actioncode": "",
      "tenantId": "pb"
    },
    {
      "rolecode": "SUPERUSER",
      "actionid": 991,
      "actioncode": "",
      "tenantId": "pb"
    },
    {
      "rolecode": "SUPERUSER",
      "actionid": 992,
      "actioncode": "",
      "tenantId": "pb"
    },
    {
      "rolecode": "SUPERUSER",
      "actionid": 993,
      "actioncode": "",
      "tenantId": "pb"
    },
    {
      "rolecode": "SUPERUSER",
      "actionid": 994,
      "actioncode": "",
      "tenantId": "pb"
    },
    {
      "rolecode": "SUPERUSER",
      "actionid": 995,
      "actioncode": "",
      "tenantId": "pb"
    },
    {
      "rolecode": "SUPERUSER",
      "actionid": 996,
      "actioncode": "",
      "tenantId": "pb"
    },
    {
      "rolecode": "SUPERUSER",
      "actionid": 997,
      "actioncode": "",
      "tenantId": "pb"
    },
    {
      "rolecode": "SUPERUSER",
      "actionid": 998,
      "actioncode": "",
      "tenantId": "pb"
    },
    {
      "rolecode": "SUPERUSER",
      "actionid": 999,
      "actioncode": "",
      "tenantId": "pb"
    },
    {
      "rolecode": "SUPERUSER",
      "actionid": 1000,
      "actioncode": "",
      "tenantId": "pb"
    },
    {
      "rolecode": "SUPERUSER",
      "actionid": 1001,
      "actioncode": "",
      "tenantId": "pb"
    },
    {
      "rolecode": "SUPERUSER",
      "actionid": 1002,
      "actioncode": "",
      "tenantId": "pb"
    },
    {
      "rolecode": "SUPERUSER",
      "actionid": 1003,
      "actioncode": "",
      "tenantId": "pb"
    },
    {
      "rolecode": "SUPERUSER",
      "actionid": 1004,
      "actioncode": "",
      "tenantId": "pb"
    },
    {
      "rolecode": "SUPERUSER",
      "actionid": 1005,
      "actioncode": "",
      "tenantId": "pb"
    },
    {
      "rolecode": "SUPERUSER",
      "actionid": 1006,
      "actioncode": "",
      "tenantId": "pb"
    },
    {
      "rolecode": "SUPERUSER",
      "actionid": 1007,
      "actioncode": "",
      "tenantId": "pb"
    },
    {
      "rolecode": "SUPERUSER",
      "actionid": 1008,
      "actioncode": "",
      "tenantId": "pb"
    },
    {
      "rolecode": "SUPERUSER",
      "actionid": 1009,
      "actioncode": "",
      "tenantId": "pb"
    },
    {
      "rolecode": "SUPERUSER",
      "actionid": 1010,
      "actioncode": "",
      "tenantId": "pb"
    },
    {
      "rolecode": "SUPERUSER",
      "actionid": 1011,
      "actioncode": "",
      "tenantId": "pb"
    },
    {
      "rolecode": "SUPERUSER",
      "actionid": 1012,
      "actioncode": "",
      "tenantId": "pb"
    },
    {
      "rolecode": "SUPERUSER",
      "actionid": 1013,
      "actioncode": "",
      "tenantId": "pb"
    },
    {
      "rolecode": "SUPERUSER",
      "actionid": 1014,
      "actioncode": "",
      "tenantId": "pb"
    },
    {
      "rolecode": "SUPERUSER",
      "actionid": 1015,
      "actioncode": "",
      "tenantId": "pb"
    },
    {
      "rolecode": "SUPERUSER",
      "actionid": 1016,
      "actioncode": "",
      "tenantId": "pb"
    },
    {
      "rolecode": "RO",
      "actionid": 801,
      "actioncode": "",
      "tenantId": "pb"
    },
    {
      "rolecode": "RO",
      "actionid": 802,
      "actioncode": "",
      "tenantId": "pb"
    },
    {
      "rolecode": "RO",
      "actionid": 803,
      "actioncode": "",
      "tenantId": "pb"
    },
    {
      "rolecode": "GRO",
      "actionid": 801,
      "actioncode": "",
      "tenantId": "pb"
    },
    {
      "rolecode": "GRO",
      "actionid": 802,
      "actioncode": "",
      "tenantId": "pb"
    },
    {
      "rolecode": "GRO",
      "actionid": 803,
      "actioncode": "",
      "tenantId": "pb"
    },
    {
      "rolecode": "GA",
      "actionid": 801,
      "actioncode": "",
      "tenantId": "pb"
    },
    {
      "rolecode": "GA",
      "actionid": 802,
      "actioncode": "",
      "tenantId": "pb"
    },
    {
      "rolecode": "GA",
      "actionid": 803,
      "actioncode": "",
      "tenantId": "pb"
    },
    {
      "rolecode": "GO",
      "actionid": 801,
      "actioncode": "",
      "tenantId": "pb"
    },
    {
      "rolecode": "GO",
      "actionid": 802,
      "actioncode": "",
      "tenantId": "pb"
    },
    {
      "rolecode": "GO",
      "actionid": 803,
      "actioncode": "",
      "tenantId": "pb"
    },
    {
      "rolecode": "SUPERUSER",
      "actionid": 1017,
      "actioncode": "",
      "tenantId": "pb"
    },
    {
      "rolecode": "SUPERUSER",
      "actionid": 1018,
      "actioncode": "",
      "tenantId": "pb"
    },
    {
      "rolecode": "SUPERUSER",
      "actionid": 1019,
      "actioncode": "",
      "tenantId": "pb"
    },
    {
      "rolecode": "SUPERUSER",
      "actionid": 1020,
      "actioncode": "",
      "tenantId": "pb"
    },
    {
      "rolecode": "SUPERUSER",
      "actionid": 1021,
      "actioncode": "",
      "tenantId": "pb"
    },
    {
      "rolecode": "SUPERUSER",
      "actionid": 1022,
      "actioncode": "",
      "tenantId": "pb"
    },
    {
      "rolecode": "SUPERUSER",
      "actionid": 1023,
      "actioncode": "",
      "tenantId": "pb"
    },
    {
      "rolecode": "SUPERUSER",
      "actionid": 1024,
      "actioncode": "",
      "tenantId": "pb"
    },
    {
      "rolecode": "SUPERUSER",
      "actionid": 1025,
      "actioncode": "",
      "tenantId": "pb"
    },
    {
      "rolecode": "SUPERUSER",
      "actionid": 1026,
      "actioncode": "",
      "tenantId": "pb"
    },
    {
      "rolecode": "SUPERUSER",
      "actionid": 1027,
      "actioncode": "",
      "tenantId": "pb"
    },
    {
      "rolecode": "SUPERUSER",
      "actionid": 1028,
      "actioncode": "",
      "tenantId": "pb"
    },
    {
      "rolecode": "ULB Operator",
      "actionid": 1029,
      "actioncode": "",
      "tenantId": "pb"
    },
    {
      "rolecode": "SUPERUSER",
      "actionid": 1029,
      "actioncode": "",
      "tenantId": "pb"
    },
    {
      "rolecode": "SUPERUSER",
      "actionid": 1030,
      "actioncode": "",
      "tenantId": "pb"
    },
    {
      "rolecode": "SUPERUSER",
      "actionid": 1031,
      "actioncode": "",
      "tenantId": "pb"
    },
    {
      "rolecode": "SUPERUSER",
      "actionid": 1032,
      "actioncode": "",
      "tenantId": "pb"
    },
    {
      "rolecode": "SUPERUSER",
      "actionid": 1033,
      "actioncode": "",
      "tenantId": "pb"
    },
    {
      "rolecode": "SUPERUSER",
      "actionid": 1034,
      "actioncode": "",
      "tenantId": "pb"
    },
    {
      "rolecode": "SUPERUSER",
      "actionid": 1035,
      "actioncode": "",
      "tenantId": "pb"
    },
    {
      "rolecode": "SUPERUSER",
      "actionid": 1036,
      "actioncode": "",
      "tenantId": "pb"
    },
    {
      "rolecode": "SUPERUSER",
      "actionid": 1037,
      "actioncode": "",
      "tenantId": "pb"
    },
    {
      "rolecode": "SUPERUSER",
      "actionid": 1038,
      "actioncode": "",
      "tenantId": "pb"
    },
    {
      "rolecode": "SUPERUSER",
      "actionid": 1040,
      "actioncode": "",
      "tenantId": "pb"
    },
    {
      "rolecode": "SUPERUSER",
      "actionid": 1041,
      "actioncode": "",
      "tenantId": "pb"
    },
    {
      "rolecode": "SUPERUSER",
      "actionid": 1042,
      "actioncode": "",
      "tenantId": "pb"
    },
    {
      "rolecode": "SUPERUSER",
      "actionid": 1043,
      "actioncode": "",
      "tenantId": "pb"
    },
    {
      "rolecode": "SUPERUSER",
      "actionid": 1044,
      "actioncode": "",
      "tenantId": "pb"
    },
    {
      "rolecode": "SUPERUSER",
      "actionid": 1045,
      "actioncode": "",
      "tenantId": "pb"
    },
    {
      "rolecode": "SUPERUSER",
      "actionid": 1046,
      "actioncode": "",
      "tenantId": "pb"
    },
    {
      "rolecode": "SUPERUSER",
      "actionid": 1047,
      "actioncode": "",
      "tenantId": "pb"
    },
    {
      "rolecode": "SUPERUSER",
      "actionid": 1048,
      "actioncode": "",
      "tenantId": "pb"
    },
    {
      "rolecode": "SUPERUSER",
      "actionid": 1049,
      "actioncode": "",
      "tenantId": "pb"
    },
    {
      "rolecode": "SUPERUSER",
      "actionid": 1050,
      "actioncode": "",
      "tenantId": "pb"
    },
    {
      "rolecode": "SUPERUSER",
      "actionid": 1051,
      "actioncode": "",
      "tenantId": "pb"
    },
    {
      "rolecode": "SUPERUSER",
      "actionid": 1052,
      "actioncode": "",
      "tenantId": "pb"
    },
    {
      "rolecode": "SUPERUSER",
      "actionid": 1053,
      "actioncode": "",
      "tenantId": "pb"
    },
    {
      "rolecode": "SUPERUSER",
      "actionid": 1054,
      "actioncode": "",
      "tenantId": "pb"
    },
    {
      "rolecode": "SUPERUSER",
      "actionid": 1055,
      "actioncode": "",
      "tenantId": "pb"
    },
    {
      "rolecode": "SUPERUSER",
      "actionid": 1064,
      "actioncode": "",
      "tenantId": "pb"
    },
    {
      "rolecode": "SUPERUSER",
      "actionid": 1065,
      "actioncode": "",
      "tenantId": "pb"
    },
    {
      "rolecode": "SUPERUSER",
      "actionid": 1066,
      "actioncode": "",
      "tenantId": "pb"
    },
    {
      "rolecode": "SUPERUSER",
      "actionid": 1067,
      "actioncode": "",
      "tenantId": "pb"
    },
    {
      "rolecode": "SUPERUSER",
      "actionid": 1068,
      "actioncode": "",
      "tenantId": "pb"
    },
    {
      "rolecode": "SUPERUSER",
      "actionid": 1069,
      "actioncode": "",
      "tenantId": "pb"
    },
    {
      "rolecode": "SUPERUSER",
      "actionid": 1070,
      "actioncode": "",
      "tenantId": "pb"
    },
    {
      "rolecode": "SUPERUSER",
      "actionid": 1071,
      "actioncode": "",
      "tenantId": "pb"
    },
    {
      "rolecode": "SUPERUSER",
      "actionid": 1072,
      "actioncode": "",
      "tenantId": "pb"
    },
    {
      "rolecode": "SUPERUSER",
      "actionid": 1073,
      "actioncode": "",
      "tenantId": "pb"
    },
    {
      "rolecode": "SUPERUSER",
      "actionid": 1076,
      "actioncode": "",
      "tenantId": "pb"
    },
    {
      "rolecode": "SUPERUSER",
      "actionid": 1077,
      "actioncode": "",
      "tenantId": "pb"
    },
    {
      "rolecode": "SUPERUSER",
      "actionid": 1078,
      "actioncode": "",
      "tenantId": "pb"
    },
    {
      "rolecode": "SUPERUSER",
      "actionid": 1074,
      "actioncode": "",
      "tenantId": "pb"
    },
    {
      "rolecode": "SUPERUSER",
      "actionid": 1075,
      "actioncode": "",
      "tenantId": "pb"
    },
    {
      "rolecode": "SUPERUSER",
      "actionid": 1079,
      "actioncode": "",
      "tenantId": "pb"
    },
    {
      "rolecode": "SUPERUSER",
      "actionid": 1080,
      "actioncode": "",
      "tenantId": "pb"
    },
    {
      "rolecode": "SUPERUSER",
      "actionid": 1081,
      "actioncode": "",
      "tenantId": "pb"
    },
    {
      "rolecode": "SUPERUSER",
      "actionid": 1082,
      "actioncode": "",
      "tenantId": "pb"
    },
    {
      "rolecode": "SUPERUSER",
      "actionid": 1083,
      "actioncode": "",
      "tenantId": "pb"
    },
    {
      "rolecode": "SUPERUSER",
      "actionid": 1084,
      "actioncode": "",
      "tenantId": "pb"
    },
    {
      "rolecode": "testonecode112234324",
      "actionid": 1085,
      "actioncode": "",
      "tenantId": "pb"
    },
    {
      "rolecode": "SUPERUSER",
      "actionid": 1088,
      "actioncode": "",
      "tenantId": "pb"
    },
    {
      "rolecode": "COLL_REP_VIEW",
      "actionid": 1088,
      "actioncode": "",
      "tenantId": "pb"
    },
    {
      "rolecode": "SUPERUSER",
      "actionid": 1089,
      "actioncode": "",
      "tenantId": "pb"
    },
    {
      "rolecode": "SUPERUSER",
      "actionid": 1090,
      "actioncode": "",
      "tenantId": "pb"
    },
    {
      "rolecode": "SUPERUSER",
      "actionid": 1091,
      "actioncode": "",
      "tenantId": "pb"
    },
    {
      "rolecode": "SUPERUSER",
      "actionid": 1092,
      "actioncode": "",
      "tenantId": "pb"
    },
    {
      "rolecode": "SUPERUSER",
      "actionid": 1093,
      "actioncode": "",
      "tenantId": "pb"
    },
    {
      "rolecode": "SUPERUSER",
      "actionid": 1094,
      "actioncode": "",
      "tenantId": "pb"
    },
    {
      "rolecode": "SUPERUSER",
      "actionid": 1095,
      "actioncode": "",
      "tenantId": "pb"
    },
    {
      "rolecode": "SUPERUSER",
      "actionid": 1096,
      "actioncode": "",
      "tenantId": "pb"
    },
    {
      "rolecode": "SUPERUSER",
      "actionid": 1097,
      "actioncode": "",
      "tenantId": "pb"
    },
    {
      "rolecode": "SUPERUSER",
      "actionid": 1098,
      "actioncode": "",
      "tenantId": "pb"
    },
    {
      "rolecode": "SUPERUSER",
      "actionid": 1099,
      "actioncode": "",
      "tenantId": "pb"
    },
    {
      "rolecode": "SUPERUSER",
      "actionid": 1100,
      "actioncode": "",
      "tenantId": "pb"
    },
    {
      "rolecode": "SUPERUSER",
      "actionid": 1101,
      "actioncode": "",
      "tenantId": "pb"
    },
    {
      "rolecode": "EMPLOYEE ADMIN",
      "actionid": 1102,
      "actioncode": "",
      "tenantId": "pb"
    },
    {
      "rolecode": "EMPLOYEE",
      "actionid": 1102,
      "actioncode": "",
      "tenantId": "pb"
    },
    {
      "rolecode": "SUPERUSER",
      "actionid": 1102,
      "actioncode": "",
      "tenantId": "pb"
    },
    {
      "rolecode": "SUPERUSER",
      "actionid": 1103,
      "actioncode": "",
      "tenantId": "pb"
    },
    {
      "rolecode": "EMPLOYEE ADMIN",
      "actionid": 1103,
      "actioncode": "",
      "tenantId": "pb"
    },
    {
      "rolecode": "EMPLOYEE",
      "actionid": 1103,
      "actioncode": "",
      "tenantId": "pb"
    },
    {
      "rolecode": "SUPERUSER",
      "actionid": 1104,
      "actioncode": "",
      "tenantId": "pb"
    },
    {
      "rolecode": "SUPERUSER",
      "actionid": 1105,
      "actioncode": "",
      "tenantId": "pb"
    },
    {
      "rolecode": "SUPERUSER",
      "actionid": 1106,
      "actioncode": "",
      "tenantId": "pb"
    },
    {
      "rolecode": "SUPERUSER",
      "actionid": 1107,
      "actioncode": "",
      "tenantId": "pb"
    },
    {
      "rolecode": "SUPERUSER",
      "actionid": 1108,
      "actioncode": "",
      "tenantId": "pb"
    },
    {
      "rolecode": "SUPERUSER",
      "actionid": 1109,
      "actioncode": "",
      "tenantId": "pb"
    },
    {
      "rolecode": "SUPERUSER",
      "actionid": 1110,
      "actioncode": "",
      "tenantId": "pb"
    },
    {
      "rolecode": "SUPERUSER",
      "actionid": 1111,
      "actioncode": "",
      "tenantId": "pb"
    },
    {
      "rolecode": "SUPERUSER",
      "actionid": 1112,
      "actioncode": "",
      "tenantId": "pb"
    },
    {
      "rolecode": "STORE INCHARGE",
      "actionid": 1104,
      "actioncode": "",
      "tenantId": "pb"
    },
    {
      "rolecode": "STORE INCHARGE",
      "actionid": 1105,
      "actioncode": "",
      "tenantId": "pb"
    },
    {
      "rolecode": "STORE INCHARGE",
      "actionid": 1106,
      "actioncode": "",
      "tenantId": "pb"
    },
    {
      "rolecode": "STORE INCHARGE",
      "actionid": 1107,
      "actioncode": "",
      "tenantId": "pb"
    },
    {
      "rolecode": "STORE INCHARGE",
      "actionid": 1108,
      "actioncode": "",
      "tenantId": "pb"
    },
    {
      "rolecode": "STORE INCHARGE",
      "actionid": 1109,
      "actioncode": "",
      "tenantId": "pb"
    },
    {
      "rolecode": "STORE INCHARGE",
      "actionid": 1082,
      "actioncode": "",
      "tenantId": "pb"
    },
    {
      "rolecode": "STORE INCHARGE",
      "actionid": 1083,
      "actioncode": "",
      "tenantId": "pb"
    },
    {
      "rolecode": "STORE INCHARGE",
      "actionid": 1084,
      "actioncode": "",
      "tenantId": "pb"
    },
    {
      "rolecode": "STORE INCHARGE",
      "actionid": 1076,
      "actioncode": "",
      "tenantId": "pb"
    },
    {
      "rolecode": "STORE INCHARGE",
      "actionid": 1077,
      "actioncode": "",
      "tenantId": "pb"
    },
    {
      "rolecode": "STORE INCHARGE",
      "actionid": 1078,
      "actioncode": "",
      "tenantId": "pb"
    },
    {
      "rolecode": "STORE INCHARGE",
      "actionid": 1110,
      "actioncode": "",
      "tenantId": "pb"
    },
    {
      "rolecode": "STORE INCHARGE",
      "actionid": 1111,
      "actioncode": "",
      "tenantId": "pb"
    },
    {
      "rolecode": "STORE INCHARGE",
      "actionid": 1112,
      "actioncode": "",
      "tenantId": "pb"
    },
    {
      "rolecode": "SUPERUSER",
      "actionid": 1113,
      "actioncode": "",
      "tenantId": "pb"
    },
    {
      "rolecode": "SUPERUSER",
      "actionid": 1114,
      "actioncode": "",
      "tenantId": "pb"
    },
    {
      "rolecode": "SUPERUSER",
      "actionid": 1115,
      "actioncode": "",
      "tenantId": "pb"
    },
    {
      "rolecode": "SUPERUSER",
      "actionid": 1116,
      "actioncode": "",
      "tenantId": "pb"
    },
    {
      "rolecode": "SUPERUSER",
      "actionid": 1117,
      "actioncode": "",
      "tenantId": "pb"
    },
    {
      "rolecode": "SUPERUSER",
      "actionid": 1118,
      "actioncode": "",
      "tenantId": "pb"
    },
    {
      "rolecode": "SUPERUSER",
      "actionid": 1119,
      "actioncode": "",
      "tenantId": "pb"
    },
    {
      "rolecode": "SUPERUSER",
      "actionid": 1120,
      "actioncode": "",
      "tenantId": "pb"
    },
    {
      "rolecode": "SUPERUSER",
      "actionid": 1121,
      "actioncode": "",
      "tenantId": "pb"
    },
    {
      "rolecode": "SUPERUSER",
      "actionid": 1122,
      "actioncode": "",
      "tenantId": "pb"
    },
    {
      "rolecode": "SUPERUSER",
      "actionid": 1123,
      "actioncode": "",
      "tenantId": "pb"
    },
    {
      "rolecode": "SUPERUSER",
      "actionid": 1124,
      "actioncode": "",
      "tenantId": "pb"
    },
    {
      "rolecode": "SUPERUSER",
      "actionid": 1125,
      "actioncode": "",
      "tenantId": "pb"
    },
    {
      "rolecode": "SUPERUSER",
      "actionid": 1126,
      "actioncode": "",
      "tenantId": "pb"
    },
    {
      "rolecode": "SUPERUSER",
      "actionid": 1127,
      "actioncode": "",
      "tenantId": "pb"
    },
    {
      "rolecode": "SUPERUSER",
      "actionid": 1128,
      "actioncode": "",
      "tenantId": "pb"
    },
    {
      "rolecode": "SUPERUSER",
      "actionid": 1129,
      "actioncode": "",
      "tenantId": "pb"
    },
    {
      "rolecode": "SUPERUSER",
      "actionid": 1130,
      "actioncode": "",
      "tenantId": "pb"
    },
    {
      "rolecode": "SUPERUSER",
      "actionid": 1131,
      "actioncode": "",
      "tenantId": "pb"
    },
    {
      "rolecode": "SUPERUSER",
      "actionid": 1132,
      "actioncode": "",
      "tenantId": "pb"
    },
    {
      "rolecode": "SUPERUSER",
      "actionid": 1133,
      "actioncode": "",
      "tenantId": "pb"
    },
    {
      "rolecode": "SUPERUSER",
      "actionid": 1134,
      "actioncode": "",
      "tenantId": "pb"
    },
    {
      "rolecode": "SUPERUSER",
      "actionid": 1135,
      "actioncode": "",
      "tenantId": "pb"
    },
    {
      "rolecode": "SUPERUSER",
      "actionid": 1136,
      "actioncode": "",
      "tenantId": "pb"
    },
    {
      "rolecode": "SUPERUSER",
      "actionid": 1137,
      "actioncode": "",
      "tenantId": "pb"
    },
    {
      "rolecode": "SUPERUSER",
      "actionid": 1138,
      "actioncode": "",
      "tenantId": "pb"
    },
    {
      "rolecode": "SUPERUSER",
      "actionid": 1139,
      "actioncode": "",
      "tenantId": "pb"
    },
    {
      "rolecode": "SUPERUSER",
      "actionid": 1140,
      "actioncode": "",
      "tenantId": "pb"
    },
    {
      "rolecode": "SUPERUSER",
      "actionid": 1141,
      "actioncode": "",
      "tenantId": "pb"
    },
    {
      "rolecode": "SUPERUSER",
      "actionid": 1142,
      "actioncode": "",
      "tenantId": "pb"
    },
    {
      "rolecode": "SUPERUSER",
      "actionid": 1143,
      "actioncode": "",
      "tenantId": "pb"
    },
    {
      "rolecode": "SUPERUSER",
      "actionid": 1144,
      "actioncode": "",
      "tenantId": "pb"
    },
    {
      "rolecode": "SUPERUSER",
      "actionid": 1145,
      "actioncode": "",
      "tenantId": "pb"
    },
    {
      "rolecode": "SUPERUSER",
      "actionid": 1146,
      "actioncode": "",
      "tenantId": "pb"
    },
    {
      "rolecode": "SUPERUSER",
      "actionid": 1147,
      "actioncode": "",
      "tenantId": "pb"
    },
    {
      "rolecode": "SUPERUSER",
      "actionid": 1148,
      "actioncode": "",
      "tenantId": "pb"
    },
    {
      "rolecode": "SUPERUSER",
      "actionid": 1150,
      "actioncode": "",
      "tenantId": "pb"
    },
    {
      "rolecode": "SUPERUSER",
      "actionid": 1149,
      "actioncode": "",
      "tenantId": "pb"
    },
    {
      "rolecode": "SUPERUSER",
      "actionid": 1151,
      "actioncode": "",
      "tenantId": "pb"
    },
    {
      "rolecode": "SUPERUSER",
      "actionid": 1153,
      "actioncode": "",
      "tenantId": "pb"
    },
    {
      "rolecode": "SUPERUSER",
      "actionid": 1152,
      "actioncode": "",
      "tenantId": "pb"
    },
    {
      "rolecode": "SUPERUSER",
      "actionid": 1154,
      "actioncode": "",
      "tenantId": "pb"
    },
    {
      "rolecode": "SUPERUSER",
      "actionid": 1155,
      "actioncode": "",
      "tenantId": "pb"
    },
    {
      "rolecode": "SUPERUSER",
      "actionid": 1156,
      "actioncode": "",
      "tenantId": "pb"
    },
    {
      "rolecode": "SUPERUSER",
      "actionid": 1157,
      "actioncode": "",
      "tenantId": "pb"
    },
    {
      "rolecode": "SUPERUSER",
      "actionid": 1158,
      "actioncode": "",
      "tenantId": "pb"
    },
    {
      "rolecode": "SUPERUSER",
      "actionid": 1159,
      "actioncode": "",
      "tenantId": "pb"
    },
    {
      "rolecode": "SUPERUSER",
      "actionid": 1160,
      "actioncode": "",
      "tenantId": "pb"
    },
    {
      "rolecode": "SUPERUSER",
      "actionid": 1161,
      "actioncode": "",
      "tenantId": "pb"
    },
    {
      "rolecode": "SUPERUSER",
      "actionid": 1162,
      "actioncode": "",
      "tenantId": "pb"
    },
    {
      "rolecode": "SUPERUSER",
      "actionid": 1163,
      "actioncode": "",
      "tenantId": "pb"
    },
    {
      "rolecode": "SUPERUSER",
      "actionid": 1165,
      "actioncode": "",
      "tenantId": "pb"
    },
    {
      "rolecode": "SUPERUSER",
      "actionid": 1164,
      "actioncode": "",
      "tenantId": "pb"
    },
    {
      "rolecode": "SUPERUSER",
      "actionid": 1166,
      "actioncode": "",
      "tenantId": "pb"
    },
    {
      "rolecode": "SUPERUSER",
      "actionid": 1167,
      "actioncode": "",
      "tenantId": "pb"
    },
    {
      "rolecode": "SUPERUSER",
      "actionid": 1168,
      "actioncode": "",
      "tenantId": "pb"
    },
    {
      "rolecode": "SUPERUSER",
      "actionid": 1169,
      "actioncode": "",
      "tenantId": "pb"
    },
    {
      "rolecode": "SUPERUSER",
      "actionid": 1170,
      "actioncode": "",
      "tenantId": "pb"
    },
    {
      "rolecode": "SUPERUSER",
      "actionid": 1171,
      "actioncode": "",
      "tenantId": "pb"
    },
    {
      "rolecode": "SUPERUSER",
      "actionid": 1172,
      "actioncode": "",
      "tenantId": "pb"
    },
    {
      "rolecode": "SUPERUSER",
      "actionid": 1173,
      "actioncode": "",
      "tenantId": "pb"
    },
    {
      "rolecode": "SUPERUSER",
      "actionid": 1174,
      "actioncode": "",
      "tenantId": "pb"
    },
    {
      "rolecode": "SUPERUSER",
      "actionid": 1175,
      "actioncode": "",
      "tenantId": "pb"
    },
    {
      "rolecode": "SUPERUSER",
      "actionid": 1176,
      "actioncode": "",
      "tenantId": "pb"
    },
    {
      "rolecode": "SUPERUSER",
      "actionid": 1177,
      "actioncode": "",
      "tenantId": "pb"
    },
    {
      "rolecode": "SUPERUSER",
      "actionid": 1178,
      "actioncode": "",
      "tenantId": "pb"
    },
    {
      "rolecode": "GA",
      "actionid": 1179,
      "actioncode": "",
      "tenantId": "pb"
    },
    {
      "rolecode": "SUPERUSER",
      "actionid": 1179,
      "actioncode": "",
      "tenantId": "pb"
    },
    {
      "rolecode": "RO",
      "actionid": 1179,
      "actioncode": "",
      "tenantId": "pb"
    },
    {
      "rolecode": "GRO",
      "actionid": 1179,
      "actioncode": "",
      "tenantId": "pb"
    },
    {
      "rolecode": "GO",
      "actionid": 1179,
      "actioncode": "",
      "tenantId": "pb"
    },
    {
      "rolecode": "SUPERUSER",
      "actionid": 1180,
      "actioncode": "",
      "tenantId": "pb"
    },
    {
      "rolecode": "SUPERUSER",
      "actionid": 1181,
      "actioncode": "",
      "tenantId": "pb"
    },
    {
      "rolecode": "SUPERUSER",
      "actionid": 1182,
      "actioncode": "",
      "tenantId": "pb"
    },
    {
      "rolecode": "SUPERUSER",
      "actionid": 1183,
      "actioncode": "",
      "tenantId": "pb"
    },
    {
      "rolecode": "SUPERUSER",
      "actionid": 1184,
      "actioncode": "",
      "tenantId": "pb"
    },
    {
      "rolecode": "SUPERUSER",
      "actionid": 1185,
      "actioncode": "",
      "tenantId": "pb"
    },
    {
      "rolecode": "SUPERUSER",
      "actionid": 1186,
      "actioncode": "",
      "tenantId": "pb"
    },
    {
      "rolecode": "SUPERUSER",
      "actionid": 1187,
      "actioncode": "",
      "tenantId": "pb"
    },
    {
      "rolecode": "SUPERUSER",
      "actionid": 1188,
      "actioncode": "",
      "tenantId": "pb"
    },
    {
      "rolecode": "GA",
      "actionid": 331,
      "actioncode": "",
      "tenantId": "pb"
    },
    {
      "rolecode": "GA",
      "actionid": 253,
      "actioncode": "",
      "tenantId": "pb"
    },
    {
      "rolecode": "SUPERUSER",
      "actionid": 1194,
      "actioncode": "",
      "tenantId": "pb"
    },
    {
      "rolecode": "SUPERUSER",
      "actionid": 1195,
      "actioncode": "",
      "tenantId": "pb"
    },
    {
      "rolecode": "SUPERUSER",
      "actionid": 1196,
      "actioncode": "",
      "tenantId": "pb"
    },
    {
      "rolecode": "SUPERUSER",
      "actionid": 1197,
      "actioncode": "",
      "tenantId": "pb"
    },
    {
      "rolecode": "SUPERUSER",
      "actionid": 1198,
      "actioncode": "",
      "tenantId": "pb"
    },
    {
      "rolecode": "SUPERUSER",
      "actionid": 1199,
      "actioncode": "",
      "tenantId": "pb"
    },
    {
      "rolecode": "SUPERUSER",
      "actionid": 1200,
      "actioncode": "",
      "tenantId": "pb"
    },
    {
      "rolecode": "ULB Operator",
      "actionid": 1200,
      "actioncode": "",
      "tenantId": "pb"
    },
    {
      "rolecode": "SUPERUSER",
      "actionid": 1201,
      "actioncode": "",
      "tenantId": "pb"
    },
    {
      "rolecode": "SUPERUSER",
      "actionid": 1202,
      "actioncode": "",
      "tenantId": "pb"
    },
    {
      "rolecode": "EMPLOYEE ADMIN",
      "actionid": 1202,
      "actioncode": "",
      "tenantId": "pb"
    },
    {
      "rolecode": "EMPLOYEE",
      "actionid": 1202,
      "actioncode": "",
      "tenantId": "pb"
    },
    {
      "rolecode": "SUPERUSER",
      "actionid": 1203,
      "actioncode": "",
      "tenantId": "pb"
    },
    {
      "rolecode": "SUPERUSER",
      "actionid": 1204,
      "actioncode": "",
      "tenantId": "pb"
    },
    {
      "rolecode": "SUPERUSER",
      "actionid": 1205,
      "actioncode": "",
      "tenantId": "pb"
    },
    {
      "rolecode": "SUPERUSER",
      "actionid": 1206,
      "actioncode": "",
      "tenantId": "pb"
    },
    {
      "rolecode": "SUPERUSER",
      "actionid": 1207,
      "actioncode": "",
      "tenantId": "pb"
    },
    {
      "rolecode": "SUPERUSER",
      "actionid": 1208,
      "actioncode": "",
      "tenantId": "pb"
    },
    {
      "rolecode": "GA",
      "actionid": 1203,
      "actioncode": "",
      "tenantId": "pb"
    },
    {
      "rolecode": "GO",
      "actionid": 1203,
      "actioncode": "",
      "tenantId": "pb"
    },
    {
      "rolecode": "RO",
      "actionid": 1203,
      "actioncode": "",
      "tenantId": "pb"
    },
    {
      "rolecode": "GRO",
      "actionid": 1203,
      "actioncode": "",
      "tenantId": "pb"
    },
    {
      "rolecode": "GA",
      "actionid": 1204,
      "actioncode": "",
      "tenantId": "pb"
    },
    {
      "rolecode": "GO",
      "actionid": 1204,
      "actioncode": "",
      "tenantId": "pb"
    },
    {
      "rolecode": "RO",
      "actionid": 1204,
      "actioncode": "",
      "tenantId": "pb"
    },
    {
      "rolecode": "GRO",
      "actionid": 1204,
      "actioncode": "",
      "tenantId": "pb"
    },
    {
      "rolecode": "GA",
      "actionid": 1205,
      "actioncode": "",
      "tenantId": "pb"
    },
    {
      "rolecode": "GO",
      "actionid": 1205,
      "actioncode": "",
      "tenantId": "pb"
    },
    {
      "rolecode": "RO",
      "actionid": 1205,
      "actioncode": "",
      "tenantId": "pb"
    },
    {
      "rolecode": "GRO",
      "actionid": 1205,
      "actioncode": "",
      "tenantId": "pb"
    },
    {
      "rolecode": "EMPLOYEE",
      "actionid": 1203,
      "actioncode": "",
      "tenantId": "pb"
    },
    {
      "rolecode": "EMPLOYEE",
      "actionid": 1204,
      "actioncode": "",
      "tenantId": "pb"
    },
    {
      "rolecode": "EMPLOYEE",
      "actionid": 1205,
      "actioncode": "",
      "tenantId": "pb"
    },
    {
      "rolecode": "SUPERUSER",
      "actionid": 1211,
      "actioncode": "",
      "tenantId": "pb"
    },
    {
      "rolecode": "EMPLOYEE ADMIN",
      "actionid": 1211,
      "actioncode": "",
      "tenantId": "pb"
    },
    {
      "rolecode": "SUPERUSER",
      "actionid": 1210,
      "actioncode": "",
      "tenantId": "pb"
    },
    {
      "rolecode": "EMPLOYEE ADMIN",
      "actionid": 1210,
      "actioncode": "",
      "tenantId": "pb"
    },
    {
      "rolecode": "EMPLOYEE",
      "actionid": 1210,
      "actioncode": "",
      "tenantId": "pb"
    },
    {
      "rolecode": "SUPERUSER",
      "actionid": 1212,
      "actioncode": "",
      "tenantId": "pb"
    },
    {
      "rolecode": "SUPERUSER",
      "actionid": 1213,
      "actioncode": "",
      "tenantId": "pb"
    },
    {
      "rolecode": "SUPERUSER",
      "actionid": 1214,
      "actioncode": "",
      "tenantId": "pb"
    },
    {
      "rolecode": "SUPERUSER",
      "actionid": 1215,
      "actioncode": "",
      "tenantId": "pb"
    },
    {
      "rolecode": "SUPERUSER",
      "actionid": 1407,
      "actioncode": "",
      "tenantId": "pb"
    },
    {
      "rolecode": "SUPERUSER",
      "actionid": 1416,
      "actioncode": "",
      "tenantId": "pb"
    },
    {
      "rolecode": "SUPERUSER",
      "actionid": 1409,
      "actioncode": "",
      "tenantId": "pb"
    },
    {
      "rolecode": "SUPERUSER",
      "actionid": 1410,
      "actioncode": "",
      "tenantId": "pb"
    },
    {
      "rolecode": "SUPERUSER",
      "actionid": 1413,
      "actioncode": "",
      "tenantId": "pb"
    },
    {
      "rolecode": "SUPERUSER",
      "actionid": 1405,
      "actioncode": "",
      "tenantId": "pb"
    },
    {
      "rolecode": "SUPERUSER",
      "actionid": 1404,
      "actioncode": "",
      "tenantId": "pb"
    },
    {
      "rolecode": "SUPERUSER",
      "actionid": 1420,
      "actioncode": "",
      "tenantId": "pb"
    },
    {
      "rolecode": "SUPERUSER",
      "actionid": 1421,
      "actioncode": "",
      "tenantId": "pb"
    },
    {
      "rolecode": "SUPERUSER",
      "actionid": 1422,
      "actioncode": "",
      "tenantId": "pb"
    },
    {
      "rolecode": "SUPERUSER",
      "actionid": 1209,
      "actioncode": "",
      "tenantId": "pb"
    },
    {
      "rolecode": "SUPERUSER",
      "actionid": 1414,
      "actioncode": "",
      "tenantId": "pb"
    },
    {
      "rolecode": "SUPERUSER",
      "actionid": 1216,
      "actioncode": "",
      "tenantId": "pb"
    },
    {
      "rolecode": "SUPERUSER",
      "actionid": 1217,
      "actioncode": "",
      "tenantId": "pb"
    },
    {
      "rolecode": "SUPERUSER",
      "actionid": 1218,
      "actioncode": "",
      "tenantId": "pb"
    },
    {
      "rolecode": "SUPERUSER",
      "actionid": 1219,
      "actioncode": "",
      "tenantId": "pb"
    },
    {
      "rolecode": "SUPERUSER",
      "actionid": 1220,
      "actioncode": "",
      "tenantId": "pb"
    },
    {
      "rolecode": "SUPERUSER",
      "actionid": 1221,
      "actioncode": "",
      "tenantId": "pb"
    },
    {
      "rolecode": "SUPERUSER",
      "actionid": 1423,
      "actioncode": "",
      "tenantId": "pb"
    },
    {
      "rolecode": "SUPERUSER",
      "actionid": 1424,
      "actioncode": "",
      "tenantId": "pb"
    },
    {
      "rolecode": "SUPERUSER",
      "actionid": 1425,
      "actioncode": "",
      "tenantId": "pb"
    },
    {
      "rolecode": "SUPERUSER",
      "actionid": 1428,
      "actioncode": "",
      "tenantId": "pb"
    },
    {
      "rolecode": "SUPERUSER",
      "actionid": 1429,
      "actioncode": "",
      "tenantId": "pb"
    },
    {
      "rolecode": "SUPERUSER",
      "actionid": 1215,
      "actioncode": "",
      "tenantId": "pb"
    },
    {
      "rolecode": "SUPERUSER",
      "actionid": 1395,
      "actioncode": "",
      "tenantId": "pb"
    },
    {
      "rolecode": "SUPERUSER",
      "actionid": 1396,
      "actioncode": "",
      "tenantId": "pb"
    },
    {
      "rolecode": "SUPERUSER",
      "actionid": 1397,
      "actioncode": "",
      "tenantId": "pb"
    },
    {
      "rolecode": "SUPERUSER",
      "actionid": 1212,
      "actioncode": "",
      "tenantId": "pb"
    },
    {
      "rolecode": "SUPERUSER",
      "actionid": 1213,
      "actioncode": "",
      "tenantId": "pb"
    },
    {
      "rolecode": "SUPERUSER",
      "actionid": 1214,
      "actioncode": "",
      "tenantId": "pb"
    },
    {
      "rolecode": "SUPERUSER",
      "actionid": 1401,
      "actioncode": "",
      "tenantId": "pb"
    },
    {
      "rolecode": "SUPERUSER",
      "actionid": 1402,
      "actioncode": "",
      "tenantId": "pb"
    },
    {
      "rolecode": "SUPERUSER",
      "actionid": 1403,
      "actioncode": "",
      "tenantId": "pb"
    },
    {
      "rolecode": "SUPERUSER",
      "actionid": 1430,
      "actioncode": "",
      "tenantId": "pb"
    },
    {
      "rolecode": "SUPERUSER",
      "actionid": 1431,
      "actioncode": "",
      "tenantId": "pb"
    },
    {
      "rolecode": "SUPERUSER",
      "actionid": 1432,
      "actioncode": "",
      "tenantId": "pb"
    },
    {
      "rolecode": "SUPERUSER",
      "actionid": 1433,
      "actioncode": "",
      "tenantId": "pb"
    },
    {
      "rolecode": "SUPERUSER",
      "actionid": 1434,
      "actioncode": "",
      "tenantId": "pb"
    },
    {
      "rolecode": "SUPERUSER",
      "actionid": 1435,
      "actioncode": "",
      "tenantId": "pb"
    },
    {
      "rolecode": "SUPERUSER",
      "actionid": 1436,
      "actioncode": "",
      "tenantId": "pb"
    },
    {
      "rolecode": "SUPERUSER",
      "actionid": 1437,
      "actioncode": "",
      "tenantId": "pb"
    },
    {
      "rolecode": "SUPERUSER",
      "actionid": 1438,
      "actioncode": "",
      "tenantId": "pb"
    },
    {
      "rolecode": "SUPERUSER",
      "actionid": 1439,
      "actioncode": "",
      "tenantId": "pb"
    },
    {
      "rolecode": "DMA OFFICE OFFICER",
      "actionid": 870,
      "actioncode": "",
      "tenantId": "pb"
    },
    {
      "rolecode": "DMA OFFICE OFFICER",
      "actionid": 1178,
      "actioncode": "",
      "tenantId": "pb"
    },
    {
      "rolecode": "DMA OFFICE OFFICER",
      "actionid": 1201,
      "actioncode": "",
      "tenantId": "pb"
    },
    {
      "rolecode": "DMA OFFICE OFFICER",
      "actionid": 1067,
      "actioncode": "",
      "tenantId": "pb"
    },
    {
      "rolecode": "DMA OFFICE OFFICER",
      "actionid": 1068,
      "actioncode": "",
      "tenantId": "pb"
    },
    {
      "rolecode": "DMA OFFICE OFFICER",
      "actionid": 1070,
      "actioncode": "",
      "tenantId": "pb"
    },
    {
      "rolecode": "DMA OFFICE OFFICER",
      "actionid": 1404,
      "actioncode": "",
      "tenantId": "pb"
    },
    {
      "rolecode": "DMA OFFICE OFFICER",
      "actionid": 1405,
      "actioncode": "",
      "tenantId": "pb"
    },
    {
      "rolecode": "DMA OFFICE OFFICER",
      "actionid": 1413,
      "actioncode": "",
      "tenantId": "pb"
    },
    {
      "rolecode": "ULB OFFICER",
      "actionid": 1071,
      "actioncode": "",
      "tenantId": "pb"
    },
    {
      "rolecode": "ULB OFFICER",
      "actionid": 1072,
      "actioncode": "",
      "tenantId": "pb"
    },
    {
      "rolecode": "ULB OFFICER",
      "actionid": 1073,
      "actioncode": "",
      "tenantId": "pb"
    },
    {
      "rolecode": "ULB OFFICER",
      "actionid": 870,
      "actioncode": "",
      "tenantId": "pb"
    },
    {
      "rolecode": "DMA OFFICE OFFICER",
      "actionid": 1101,
      "actioncode": "",
      "tenantId": "pb"
    },
    {
      "rolecode": "COMMISSIONER",
      "actionid": 1101,
      "actioncode": "",
      "tenantId": "pb"
    },
    {
      "rolecode": "COMMISSIONER",
      "actionid": 870,
      "actioncode": "",
      "tenantId": "pb"
    },
    {
      "rolecode": "COMMISSIONER",
      "actionid": 1070,
      "actioncode": "",
      "tenantId": "pb"
    },
    {
      "rolecode": "COMMISSIONER",
      "actionid": 1413,
      "actioncode": "",
      "tenantId": "pb"
    },
    {
      "rolecode": "SUPERUSER",
      "actionid": 1430,
      "actioncode": "",
      "tenantId": "pb"
    },
    {
      "rolecode": "SUPERUSER",
      "actionid": 1431,
      "actioncode": "",
      "tenantId": "pb"
    },
    {
      "rolecode": "SUPERUSER",
      "actionid": 1432,
      "actioncode": "",
      "tenantId": "pb"
    },
    {
      "rolecode": "SUPERUSER",
      "actionid": 1439,
      "actioncode": "",
      "tenantId": "pb"
    },
    {
      "rolecode": "SUPERUSER",
      "actionid": 1440,
      "actioncode": "",
      "tenantId": "pb"
    },
    {
      "rolecode": "SUPERUSER",
      "actionid": 1441,
      "actioncode": "",
      "tenantId": "pb"
    },
    {
      "rolecode": "SUPERUSER",
      "actionid": 1441,
      "actioncode": "",
      "tenantId": "pb"
    },
    {
      "rolecode": "SUPERUSER",
      "actionid": 1442,
      "actioncode": "",
      "tenantId": "pb"
    },
    {
      "rolecode": "SUPERUSER",
      "actionid": 1443,
      "actioncode": "",
      "tenantId": "pb"
    },
    {
      "rolecode": "SUPERUSER",
      "actionid": 1444,
      "actioncode": "",
      "tenantId": "pb"
    },
    {
      "rolecode": "SUPERUSER",
      "actionid": 1445,
      "actioncode": "",
      "tenantId": "pb"
    },
    {
      "rolecode": "SUPERUSER",
      "actionid": 1446,
      "actioncode": "",
      "tenantId": "pb"
    },
    {
      "rolecode": "SUPERUSER",
      "actionid": 1447,
      "actioncode": "",
      "tenantId": "pb"
    },
    {
      "rolecode": "SUPERUSER",
      "actionid": 1448,
      "actioncode": "",
      "tenantId": "pb"
    },
    {
      "rolecode": "SUPERUSER",
      "actionid": 1449,
      "actioncode": "",
      "tenantId": "pb"
    },
    {
      "rolecode": "SUPERUSER",
      "actionid": 1450,
      "actioncode": "",
      "tenantId": "pb"
    },
    {
      "rolecode": "SUPERUSER",
      "actionid": 1451,
      "actioncode": "",
      "tenantId": "pb"
    },
    {
      "rolecode": "SUPERUSER",
      "actionid": 1452,
      "actioncode": "",
      "tenantId": "pb"
    },
    {
      "rolecode": "SUPERUSER",
      "actionid": 1453,
      "actioncode": "",
      "tenantId": "pb"
    },
    {
      "rolecode": "SUPERUSER",
      "actionid": 1454,
      "actioncode": "",
      "tenantId": "pb"
    },
    {
      "rolecode": "SUPERUSER",
      "actionid": 1455,
      "actioncode": "",
      "tenantId": "pb"
    },
    {
      "rolecode": "SUPERUSER",
      "actionid": 1456,
      "actioncode": "",
      "tenantId": "pb"
    },
    {
      "rolecode": "SUPERUSER",
      "actionid": 1457,
      "actioncode": "",
      "tenantId": "pb"
    },
    {
      "rolecode": "SUPERUSER",
      "actionid": 1459,
      "actioncode": "",
      "tenantId": "pb"
    },
    {
      "rolecode": "SUPERUSER",
      "actionid": 1460,
      "actioncode": "",
      "tenantId": "pb"
    },
    {
      "rolecode": "EMPLOYEE ADMIN",
      "actionid": 1460,
      "actioncode": "",
      "tenantId": "pb"
    },
    {
      "rolecode": "EMPLOYEE",
      "actionid": 1460,
      "actioncode": "",
      "tenantId": "pb"
    },
    {
      "rolecode": "SUPERUSER",
      "actionid": 1461,
      "actioncode": "",
      "tenantId": "pb"
    },
    {
      "rolecode": "SUPERUSER",
      "actionid": 1462,
      "actioncode": "",
      "tenantId": "pb"
    },
    {
      "rolecode": "SUPERUSER",
      "actionid": 1463,
      "actioncode": "",
      "tenantId": "pb"
    },
    {
      "rolecode": "SUPERUSER",
      "actionid": 1464,
      "actioncode": "",
      "tenantId": "pb"
    },
    {
      "rolecode": "SUPERUSER",
      "actionid": 1465,
      "actioncode": "",
      "tenantId": "pb"
    },
    {
      "rolecode": "SUPERUSER",
      "actionid": 1466,
      "actioncode": "",
      "tenantId": "pb"
    },
    {
      "rolecode": "SUPERUSER",
      "actionid": 1467,
      "actioncode": "",
      "tenantId": "pb"
    },
    {
      "rolecode": "SUPERUSER",
      "actionid": 1468,
      "actioncode": "",
      "tenantId": "pb"
    },
    {
      "rolecode": "SUPERUSER",
      "actionid": 1469,
      "actioncode": "",
      "tenantId": "pb"
    },
    {
      "rolecode": "SUPERUSER",
      "actionid": 1470,
      "actioncode": "",
      "tenantId": "pb"
    },
    {
      "rolecode": "SUPERUSER",
      "actionid": 1471,
      "actioncode": "",
      "tenantId": "pb"
    },
    {
      "rolecode": "EMPLOYEE",
      "actionid": 1470,
      "actioncode": "",
      "tenantId": "pb"
    },
    {
      "rolecode": "EMPLOYEE",
      "actionid": 1471,
      "actioncode": "",
      "tenantId": "pb"
    },
    {
      "rolecode": "WORKS_MASTER_CREATOR",
      "actionid": 1042,
      "actioncode": "",
      "tenantId": "pb"
    },
    {
      "rolecode": "WORKS_MASTER_CREATOR",
      "actionid": 1043,
      "actioncode": "",
      "tenantId": "pb"
    },
    {
      "rolecode": "WORKS_MASTER_CREATOR",
      "actionid": 1041,
      "actioncode": "",
      "tenantId": "pb"
    },
    {
      "rolecode": "WORKS_MASTER_CREATOR",
      "actionid": 1090,
      "actioncode": "",
      "tenantId": "pb"
    },
    {
      "rolecode": "WORKS_MASTER_CREATOR",
      "actionid": 1091,
      "actioncode": "",
      "tenantId": "pb"
    },
    {
      "rolecode": "WORKS_MASTER_CREATOR",
      "actionid": 1089,
      "actioncode": "",
      "tenantId": "pb"
    },
    {
      "rolecode": "SUPERUSER",
      "actionid": 1472,
      "actioncode": "",
      "tenantId": "pb"
    },
    {
      "rolecode": "SUPERUSER",
      "actionid": 1473,
      "actioncode": "",
      "tenantId": "pb"
    },
    {
      "rolecode": "SUPERUSER",
      "actionid": 1474,
      "actioncode": "",
      "tenantId": "pb"
    },
    {
      "rolecode": "DE_CREATOR",
      "actionid": 1079,
      "actioncode": "",
      "tenantId": "pb"
    },
    {
      "rolecode": "DE_CREATOR",
      "actionid": 1080,
      "actioncode": "",
      "tenantId": "pb"
    },
    {
      "rolecode": "DE_CREATOR",
      "actionid": 1081,
      "actioncode": "",
      "tenantId": "pb"
    },
    {
      "rolecode": "DE_CREATOR",
      "actionid": 1043,
      "actioncode": "",
      "tenantId": "pb"
    },
    {
      "rolecode": "DE_CREATOR",
      "actionid": 1429,
      "actioncode": "",
      "tenantId": "pb"
    },
    {
      "rolecode": "DE_CREATOR",
      "actionid": 623,
      "actioncode": "",
      "tenantId": "pb"
    },
    {
      "rolecode": "WORKS_MASTER_CREATOR",
      "actionid": 1081,
      "actioncode": "",
      "tenantId": "pb"
    },
    {
      "rolecode": "WORKS_MASTER_CREATOR",
      "actionid": 1436,
      "actioncode": "",
      "tenantId": "pb"
    },
    {
      "rolecode": "WORKS_MASTER_CREATOR",
      "actionid": 1437,
      "actioncode": "",
      "tenantId": "pb"
    },
    {
      "rolecode": "WORKS_MASTER_CREATOR",
      "actionid": 1438,
      "actioncode": "",
      "tenantId": "pb"
    },
    {
      "rolecode": "AE_CREATOR",
      "actionid": 1018,
      "actioncode": "",
      "tenantId": "pb"
    },
    {
      "rolecode": "AE_CREATOR",
      "actionid": 1017,
      "actioncode": "",
      "tenantId": "pb"
    },
    {
      "rolecode": "AE_CREATOR",
      "actionid": 1019,
      "actioncode": "",
      "tenantId": "pb"
    },
    {
      "rolecode": "WORKS_FINANCIAL_APPROVER",
      "actionid": 1018,
      "actioncode": "",
      "tenantId": "pb"
    },
    {
      "rolecode": "WORKS_FINANCIAL_APPROVER",
      "actionid": 1017,
      "actioncode": "",
      "tenantId": "pb"
    },
    {
      "rolecode": "WORKS_FINANCIAL_APPROVER",
      "actionid": 1019,
      "actioncode": "",
      "tenantId": "pb"
    },
    {
      "rolecode": "WORKS_APPROVER",
      "actionid": 1018,
      "actioncode": "",
      "tenantId": "pb"
    },
    {
      "rolecode": "WORKS_APPROVER",
      "actionid": 1017,
      "actioncode": "",
      "tenantId": "pb"
    },
    {
      "rolecode": "WORKS_APPROVER",
      "actionid": 1019,
      "actioncode": "",
      "tenantId": "pb"
    },
    {
      "rolecode": "WORKS_APPROVER",
      "actionid": 1079,
      "actioncode": "",
      "tenantId": "pb"
    },
    {
      "rolecode": "WORKS_APPROVER",
      "actionid": 1080,
      "actioncode": "",
      "tenantId": "pb"
    },
    {
      "rolecode": "WORKS_APPROVER",
      "actionid": 1081,
      "actioncode": "",
      "tenantId": "pb"
    },
    {
      "rolecode": "WORKS_ADMINISTRATOR",
      "actionid": 1079,
      "actioncode": "",
      "tenantId": "pb"
    },
    {
      "rolecode": "WORKS_ADMINISTRATOR",
      "actionid": 1080,
      "actioncode": "",
      "tenantId": "pb"
    },
    {
      "rolecode": "WORKS_ADMINISTRATOR",
      "actionid": 1081,
      "actioncode": "",
      "tenantId": "pb"
    },
    {
      "rolecode": "WORKS_ADMINISTRATOR",
      "actionid": 1018,
      "actioncode": "",
      "tenantId": "pb"
    },
    {
      "rolecode": "WORKS_ADMINISTRATOR",
      "actionid": 1019,
      "actioncode": "",
      "tenantId": "pb"
    },
    {
      "rolecode": "WORKS_ADMINISTRATOR",
      "actionid": 1017,
      "actioncode": "",
      "tenantId": "pb"
    },
    {
      "rolecode": "LOA_CREATOR",
      "actionid": 1463,
      "actioncode": "",
      "tenantId": "pb"
    },
    {
      "rolecode": "LOA_CREATOR",
      "actionid": 1461,
      "actioncode": "",
      "tenantId": "pb"
    },
    {
      "rolecode": "LOA_CREATOR",
      "actionid": 1462,
      "actioncode": "",
      "tenantId": "pb"
    },
    {
      "rolecode": "LOA_CREATOR",
      "actionid": 954,
      "actioncode": "",
      "tenantId": "pb"
    },
    {
      "rolecode": "LOA_CREATOR",
      "actionid": 1176,
      "actioncode": "",
      "tenantId": "pb"
    },
    {
      "rolecode": "LOA_CREATOR",
      "actionid": 623,
      "actioncode": "",
      "tenantId": "pb"
    },
    {
      "rolecode": "LOA_CREATOR",
      "actionid": 1094,
      "actioncode": "",
      "tenantId": "pb"
    },
    {
      "rolecode": "LOA_CREATOR",
      "actionid": 168,
      "actioncode": "",
      "tenantId": "pb"
    },
    {
      "rolecode": "WORKS_APPROVER",
      "actionid": 1463,
      "actioncode": "",
      "tenantId": "pb"
    },
    {
      "rolecode": "WORKS_APPROVER",
      "actionid": 1461,
      "actioncode": "",
      "tenantId": "pb"
    },
    {
      "rolecode": "WORKS_APPROVER",
      "actionid": 1462,
      "actioncode": "",
      "tenantId": "pb"
    },
    {
      "rolecode": "WORKS_ADMINISTRATOR",
      "actionid": 1463,
      "actioncode": "",
      "tenantId": "pb"
    },
    {
      "rolecode": "WORKS_ADMINISTRATOR",
      "actionid": 1094,
      "actioncode": "",
      "tenantId": "pb"
    },
    {
      "rolecode": "LOA_CREATOR",
      "actionid": 1081,
      "actioncode": "",
      "tenantId": "pb"
    },
    {
      "rolecode": "WO_CREATOR",
      "actionid": 1395,
      "actioncode": "",
      "tenantId": "pb"
    },
    {
      "rolecode": "WO_CREATOR",
      "actionid": 1396,
      "actioncode": "",
      "tenantId": "pb"
    },
    {
      "rolecode": "WO_CREATOR",
      "actionid": 1397,
      "actioncode": "",
      "tenantId": "pb"
    },
    {
      "rolecode": "WORKS_APPROVER",
      "actionid": 1395,
      "actioncode": "",
      "tenantId": "pb"
    },
    {
      "rolecode": "WORKS_APPROVER",
      "actionid": 1396,
      "actioncode": "",
      "tenantId": "pb"
    },
    {
      "rolecode": "WORKS_APPROVER",
      "actionid": 1397,
      "actioncode": "",
      "tenantId": "pb"
    },
    {
      "rolecode": "WORKS_ADMINISTRATOR",
      "actionid": 1397,
      "actioncode": "",
      "tenantId": "pb"
    },
    {
      "rolecode": "WO_CREATOR",
      "actionid": 954,
      "actioncode": "",
      "tenantId": "pb"
    },
    {
      "rolecode": "WO_CREATOR",
      "actionid": 1081,
      "actioncode": "",
      "tenantId": "pb"
    },
    {
      "rolecode": "WO_CREATOR",
      "actionid": 1176,
      "actioncode": "",
      "tenantId": "pb"
    },
    {
      "rolecode": "WO_CREATOR",
      "actionid": 623,
      "actioncode": "",
      "tenantId": "pb"
    },
    {
      "rolecode": "WO_CREATOR",
      "actionid": 1094,
      "actioncode": "",
      "tenantId": "pb"
    },
    {
      "rolecode": "AE_CREATOR",
      "actionid": 954,
      "actioncode": "",
      "tenantId": "pb"
    },
    {
      "rolecode": "AE_CREATOR",
      "actionid": 1023,
      "actioncode": "",
      "tenantId": "pb"
    },
    {
      "rolecode": "AE_CREATOR",
      "actionid": 1024,
      "actioncode": "",
      "tenantId": "pb"
    },
    {
      "rolecode": "AE_CREATOR",
      "actionid": 1094,
      "actioncode": "",
      "tenantId": "pb"
    },
    {
      "rolecode": "AE_CREATOR",
      "actionid": 964,
      "actioncode": "",
      "tenantId": "pb"
    },
    {
      "rolecode": "AE_CREATOR",
      "actionid": 1028,
      "actioncode": "",
      "tenantId": "pb"
    },
    {
      "rolecode": "AE_CREATOR",
      "actionid": 1028,
      "actioncode": "",
      "tenantId": "pb"
    },
    {
      "rolecode": "DE_CREATOR",
      "actionid": 1024,
      "actioncode": "",
      "tenantId": "pb"
    },
    {
      "rolecode": "WORKS_ADMINISTRATOR",
      "actionid": 1024,
      "actioncode": "",
      "tenantId": "pb"
    },
    {
      "rolecode": "WO_CREATOR",
      "actionid": 1024,
      "actioncode": "",
      "tenantId": "pb"
    },
    {
      "rolecode": "LOA_CREATOR",
      "actionid": 1024,
      "actioncode": "",
      "tenantId": "pb"
    },
    {
      "rolecode": "WO_CREATOR",
      "actionid": 1454,
      "actioncode": "",
      "tenantId": "pb"
    },
    {
      "rolecode": "WO_CREATOR",
      "actionid": 1442,
      "actioncode": "",
      "tenantId": "pb"
    },
    {
      "rolecode": "WO_CREATOR",
      "actionid": 1443,
      "actioncode": "",
      "tenantId": "pb"
    },
    {
      "rolecode": "WORKS_MASTER_CREATOR",
      "actionid": 954,
      "actioncode": "",
      "tenantId": "pb"
    },
    {
      "rolecode": "WO_CREATOR",
      "actionid": 1472,
      "actioncode": "",
      "tenantId": "pb"
    },
    {
      "rolecode": "WO_CREATOR",
      "actionid": 1473,
      "actioncode": "",
      "tenantId": "pb"
    },
    {
      "rolecode": "WO_CREATOR",
      "actionid": 1474,
      "actioncode": "",
      "tenantId": "pb"
    },
    {
      "rolecode": "WORKS_MASTER_CREATOR",
      "actionid": 1094,
      "actioncode": "",
      "tenantId": "pb"
    },
    {
      "rolecode": "WORKS_MASTER_CREATOR",
      "actionid": 1093,
      "actioncode": "",
      "tenantId": "pb"
    },
    {
      "rolecode": "WORKS_MASTER_CREATOR",
      "actionid": 1092,
      "actioncode": "",
      "tenantId": "pb"
    },
    {
      "rolecode": "WORKS_ADMINISTRATOR",
      "actionid": 1092,
      "actioncode": "",
      "tenantId": "pb"
    },
    {
      "rolecode": "WORKS_ADMINISTRATOR",
      "actionid": 1093,
      "actioncode": "",
      "tenantId": "pb"
    },
    {
      "rolecode": "MB_CREATOR",
      "actionid": 1463,
      "actioncode": "",
      "tenantId": "pb"
    },
    {
      "rolecode": "MB_CREATOR",
      "actionid": 1401,
      "actioncode": "",
      "tenantId": "pb"
    },
    {
      "rolecode": "MB_CREATOR",
      "actionid": 1403,
      "actioncode": "",
      "tenantId": "pb"
    },
    {
      "rolecode": "WORKS_APPROVER",
      "actionid": 1402,
      "actioncode": "",
      "tenantId": "pb"
    },
    {
      "rolecode": "WORKS_APPROVER",
      "actionid": 1403,
      "actioncode": "",
      "tenantId": "pb"
    },
    {
      "rolecode": "SUPERUSER",
      "actionid": 1475,
      "actioncode": "",
      "tenantId": "pb"
    },
    {
      "rolecode": "EMPLOYEE",
      "actionid": 1475,
      "actioncode": "",
      "tenantId": "pb"
    },
    {
      "rolecode": "SUPERUSER",
      "actionid": 1476,
      "actioncode": "",
      "tenantId": "pb"
    },
    {
      "rolecode": "SUPERUSER",
      "actionid": 1477,
      "actioncode": "",
      "tenantId": "pb"
    },
    {
      "rolecode": "SUPERUSER",
      "actionid": 1480,
      "actioncode": "",
      "tenantId": "pb"
    },
    {
      "rolecode": "SUPERUSER",
      "actionid": 1481,
      "actioncode": "",
      "tenantId": "pb"
    },
    {
      "rolecode": "SUPERUSER",
      "actionid": 1482,
      "actioncode": "",
      "tenantId": "pb"
    },
    {
      "rolecode": "SUPERUSER",
      "actionid": 1483,
      "actioncode": "",
      "tenantId": "pb"
    },
    {
      "rolecode": "WORKS_MASTER_CREATOR",
      "actionid": 1481,
      "actioncode": "",
      "tenantId": "pb"
    },
    {
      "rolecode": "WORKS_MASTER_CREATOR",
      "actionid": 1482,
      "actioncode": "",
      "tenantId": "pb"
    },
    {
      "rolecode": "WORKS_MASTER_CREATOR",
      "actionid": 1483,
      "actioncode": "",
      "tenantId": "pb"
    },
    {
      "rolecode": "WORKS_ADMINISTRATOR",
      "actionid": 1481,
      "actioncode": "",
      "tenantId": "pb"
    },
    {
      "rolecode": "WORKS_ADMINISTRATOR",
      "actionid": 1482,
      "actioncode": "",
      "tenantId": "pb"
    },
    {
      "rolecode": "WORKS_ADMINISTRATOR",
      "actionid": 1483,
      "actioncode": "",
      "tenantId": "pb"
    },
    {
      "rolecode": "SUPERUSER",
      "actionid": 1484,
      "actioncode": "",
      "tenantId": "pb"
    },
    {
      "rolecode": "SUPERUSER",
      "actionid": 1485,
      "actioncode": "",
      "tenantId": "pb"
    },
    {
      "rolecode": "SUPERUSER",
      "actionid": 1486,
      "actioncode": "",
      "tenantId": "pb"
    },
    {
      "rolecode": "SUPERUSER",
      "actionid": 1487,
      "actioncode": "",
      "tenantId": "pb"
    },
    {
      "rolecode": "SUPERUSER",
      "actionid": 1488,
      "actioncode": "",
      "tenantId": "pb"
    },
    {
      "rolecode": "SUPERUSER",
      "actionid": 1489,
      "actioncode": "",
      "tenantId": "pb"
    },
    {
      "rolecode": "SUPERUSER",
      "actionid": 1490,
      "actioncode": "",
      "tenantId": "pb"
    },
    {
      "rolecode": "SUPERUSER",
      "actionid": 1491,
      "actioncode": "",
      "tenantId": "pb"
    },
    {
      "rolecode": "SUPERUSER",
      "actionid": 1492,
      "actioncode": "",
      "tenantId": "pb"
    },
    {
      "rolecode": "WO_CREATOR",
      "actionid": 1490,
      "actioncode": "",
      "tenantId": "pb"
    },
    {
      "rolecode": "WO_CREATOR",
      "actionid": 1491,
      "actioncode": "",
      "tenantId": "pb"
    },
    {
      "rolecode": "WO_CREATOR",
      "actionid": 1492,
      "actioncode": "",
      "tenantId": "pb"
    },
    {
      "rolecode": "SUPERUSER",
      "actionid": 1496,
      "actioncode": "",
      "tenantId": "pb"
    },
    {
      "rolecode": "SUPERUSER",
      "actionid": 1493,
      "actioncode": "",
      "tenantId": "pb"
    },
    {
      "rolecode": "SUPERUSER",
      "actionid": 1494,
      "actioncode": "",
      "tenantId": "pb"
    },
    {
      "rolecode": "SUPERUSER",
      "actionid": 1495,
      "actioncode": "",
      "tenantId": "pb"
    },
    {
      "rolecode": "CONTRACTOR_ADVANCE_CREATOR",
      "actionid": 1493,
      "actioncode": "",
      "tenantId": "pb"
    },
    {
      "rolecode": "CONTRACTOR_ADVANCE_CREATOR",
      "actionid": 1494,
      "actioncode": "",
      "tenantId": "pb"
    },
    {
      "rolecode": "CONTRACTOR_ADVANCE_CREATOR",
      "actionid": 1495,
      "actioncode": "",
      "tenantId": "pb"
    },
    {
      "rolecode": "WO_CREATOR",
      "actionid": 1440,
      "actioncode": "",
      "tenantId": "pb"
    },
    {
      "rolecode": "WO_CREATOR",
      "actionid": 1441,
      "actioncode": "",
      "tenantId": "pb"
    },
    {
      "rolecode": "WO_CREATOR",
      "actionid": 1447,
      "actioncode": "",
      "tenantId": "pb"
    },
    {
      "rolecode": "SUPERUSER",
      "actionid": 1497,
      "actioncode": "",
      "tenantId": "pb"
    },
    {
      "rolecode": "WORKS_ADMINISTRATOR",
      "actionid": 1497,
      "actioncode": "",
      "tenantId": "pb"
    },
    {
      "rolecode": "SUPERUSER",
      "actionid": 1498,
      "actioncode": "",
      "tenantId": "pb"
    },
    {
      "rolecode": "WORKS_ADMINISTRATOR",
      "actionid": 1498,
      "actioncode": "",
      "tenantId": "pb"
    },
    {
      "rolecode": "SUPERUSER",
      "actionid": 1499,
      "actioncode": "",
      "tenantId": "pb"
    },
    {
      "rolecode": "SUPERUSER",
      "actionid": 1500,
      "actioncode": "",
      "tenantId": "pb"
    },
    {
      "rolecode": "SUPERUSER",
      "actionid": 1501,
      "actioncode": "",
      "tenantId": "pb"
    },
    {
      "rolecode": "SUPERUSER",
      "actionid": 1502,
      "actioncode": "",
      "tenantId": "pb"
    },
    {
      "rolecode": "SUPERUSER",
      "actionid": 1503,
      "actioncode": "",
      "tenantId": "pb"
    },
    {
      "rolecode": "SUPERUSER",
      "actionid": 1504,
      "actioncode": "",
      "tenantId": "pb"
    },
    {
      "rolecode": "AE_CREATOR",
      "actionid": 1020,
      "actioncode": "",
      "tenantId": "pb"
    },
    {
      "rolecode": "AE_CREATOR",
      "actionid": 1021,
      "actioncode": "",
      "tenantId": "pb"
    },
    {
      "rolecode": "AE_CREATOR",
      "actionid": 1022,
      "actioncode": "",
      "tenantId": "pb"
    },
    {
      "rolecode": "SUPERUSER",
      "actionid": 1505,
      "actioncode": "",
      "tenantId": "pb"
    },
    {
      "rolecode": "SUPERUSER",
      "actionid": 1506,
      "actioncode": "",
      "tenantId": "pb"
    },
    {
      "rolecode": "SUPERUSER",
      "actionid": 1507,
      "actioncode": "",
      "tenantId": "pb"
    },
    {
      "rolecode": "SUPERUSER",
      "actionid": 1508,
      "actioncode": "",
      "tenantId": "pb"
    },
    {
      "rolecode": "SUPERUSER",
      "actionid": 1509,
      "actioncode": "",
      "tenantId": "pb"
    },
    {
      "rolecode": "SUPERUSER",
      "actionid": 1510,
      "actioncode": "",
      "tenantId": "pb"
    },
    {
      "rolecode": "SUPERUSER",
      "actionid": 1511,
      "actioncode": "",
      "tenantId": "pb"
    },
    {
      "rolecode": "SUPERUSER",
      "actionid": 1512,
      "actioncode": "",
      "tenantId": "pb"
    },
    {
      "rolecode": "SUPERUSER",
      "actionid": 1513,
      "actioncode": "",
      "tenantId": "pb"
    },
    {
      "rolecode": "SUPERUSER",
      "actionid": 1514,
      "actioncode": "",
      "tenantId": "pb"
    },
    {
      "rolecode": "WORKS_BILL_CREATOR",
      "actionid": 1512,
      "actioncode": "",
      "tenantId": "pb"
    },
    {
      "rolecode": "WORKS_BILL_CREATOR",
      "actionid": 1513,
      "actioncode": "",
      "tenantId": "pb"
    },
    {
      "rolecode": "WORKS_BILL_CREATOR",
      "actionid": 1514,
      "actioncode": "",
      "tenantId": "pb"
    },
    {
      "rolecode": "WORKS_ADMINISTRATOR",
      "actionid": 1512,
      "actioncode": "",
      "tenantId": "pb"
    },
    {
      "rolecode": "WORKS_ADMINISTRATOR",
      "actionid": 1513,
      "actioncode": "",
      "tenantId": "pb"
    },
    {
      "rolecode": "WORKS_ADMINISTRATOR",
      "actionid": 1514,
      "actioncode": "",
      "tenantId": "pb"
    },
    {
      "rolecode": "WORKS_APPROVER",
      "actionid": 1512,
      "actioncode": "",
      "tenantId": "pb"
    },
    {
      "rolecode": "WORKS_APPROVER",
      "actionid": 1513,
      "actioncode": "",
      "tenantId": "pb"
    },
    {
      "rolecode": "WORKS_APPROVER",
      "actionid": 1514,
      "actioncode": "",
      "tenantId": "pb"
    },
    {
      "rolecode": "LOA_CREATOR",
      "actionid": 1174,
      "actioncode": "",
      "tenantId": "pb"
    },
    {
      "rolecode": "LOA_CREATOR",
      "actionid": 1175,
      "actioncode": "",
      "tenantId": "pb"
    },
    {
      "rolecode": "WO_CREATOR",
      "actionid": 1174,
      "actioncode": "",
      "tenantId": "pb"
    },
    {
      "rolecode": "WO_CREATOR",
      "actionid": 1175,
      "actioncode": "",
      "tenantId": "pb"
    },
    {
      "rolecode": "SUPERUSER",
      "actionid": 1515,
      "actioncode": "",
      "tenantId": "pb"
    },
    {
      "rolecode": "SUPERUSER",
      "actionid": 1516,
      "actioncode": "",
      "tenantId": "pb"
    },
    {
      "rolecode": "SUPERUSER",
      "actionid": 1517,
      "actioncode": "",
      "tenantId": "pb"
    },
    {
      "rolecode": "SUPERUSER",
      "actionid": 1518,
      "actioncode": "",
      "tenantId": "pb"
    },
    {
      "rolecode": "SUPERUSER",
      "actionid": 1519,
      "actioncode": "",
      "tenantId": "pb"
    },
    {
      "rolecode": "SUPERUSER",
      "actionid": 1520,
      "actioncode": "",
      "tenantId": "pb"
    },
    {
      "rolecode": "EMPLOYEE",
      "actionid": 1520,
      "actioncode": "",
      "tenantId": "pb"
    },
    {
      "rolecode": "SUPERUSER",
      "actionid": 1521,
      "actioncode": "",
      "tenantId": "pb"
    },
    {
      "rolecode": "EMPLOYEE",
      "actionid": 1521,
      "actioncode": "",
      "tenantId": "pb"
    },
    {
      "rolecode": "CITIZEN",
      "actionid": 698,
      "actioncode": "",
      "tenantId": "pb"
    },
    {
      "rolecode": "EMPLOYEE",
      "actionid": 698,
      "actioncode": "",
      "tenantId": "pb"
    },
    {
      "rolecode": "SUPERUSER",
      "actionid": 1522,
      "actioncode": "",
      "tenantId": "pb"
    },
    {
      "rolecode": "SUPERUSER",
      "actionid": 1523,
      "actioncode": "",
      "tenantId": "pb"
    },
    {
      "rolecode": "CITIZEN",
      "actionid": 1522,
      "actioncode": "",
      "tenantId": "pb"
    },
    {
      "rolecode": "CITIZEN",
      "actionid": 1523,
      "actioncode": "",
      "tenantId": "pb"
    },
    {
      "rolecode": "SUPERUSER",
      "actionid": 1524,
      "actioncode": "",
      "tenantid": "pb"
    },
    {
      "rolecode": "SUPERUSER",
      "actionid": 1525,
      "actioncode": "",
      "tenantid": "pb"
    },
    {
      "rolecode": "SUPERUSER",
      "actionid": 1526,
      "actioncode": "",
      "tenantid": "pb"
    },
    {
      "rolecode": "SUPERUSER",
      "actionid": 1527,
      "actioncode": "",
      "tenantid": "pb"
    },
    {
      "rolecode": "SUPERUSER",
      "actionid": 1528,
      "actioncode": "",
      "tenantid": "pb"
    },
    {
      "rolecode": "SUPERUSER",
      "actionid": 1529,
      "actioncode": "",
      "tenantid": "pb"
    },
    {
      "rolecode": "SUPERUSER",
      "actionid": 1530,
      "actioncode": "",
      "tenantid": "pb"
    },
    {
      "rolecode": "SUPERUSER",
      "actionid": 1531,
      "actioncode": "",
      "tenantid": "pb"
    },
    {
      "rolecode": "EMPLOYEE",
      "actionid": 1524,
      "actioncode": "",
      "tenantid": "pb"
    },
    {
      "rolecode": "EMPLOYEE",
      "actionid": 1525,
      "actioncode": "",
      "tenantid": "pb"
    },
    {
      "rolecode": "EMPLOYEE",
      "actionid": 1526,
      "actioncode": "",
      "tenantid": "pb"
    },
    {
      "rolecode": "EMPLOYEE",
      "actionid": 1527,
      "actioncode": "",
      "tenantid": "pb"
    },
    {
      "rolecode": "EMPLOYEE",
      "actionid": 1528,
      "actioncode": "",
      "tenantid": "pb"
    },
    {
      "rolecode": "EMPLOYEE",
      "actionid": 1529,
      "actioncode": "",
      "tenantid": "pb"
    },
    {
      "rolecode": "EMPLOYEE",
      "actionid": 1530,
      "actioncode": "",
      "tenantid": "pb"
    },
    {
      "rolecode": "EMPLOYEE",
      "actionid": 1531,
      "actioncode": "",
      "tenantid": "pb"
    },
    {
      "rolecode": "CITIZEN",
      "actionid": 1524,
      "actioncode": "",
      "tenantid": "pb"
    },
    {
      "rolecode": "CITIZEN",
      "actionid": 1525,
      "actioncode": "",
      "tenantid": "pb"
    },
    {
      "rolecode": "CITIZEN",
      "actionid": 1526,
      "actioncode": "",
      "tenantid": "pb"
    },
    {
      "rolecode": "CITIZEN",
      "actionid": 1527,
      "actioncode": "",
      "tenantid": "pb"
    },
    {
      "rolecode": "CITIZEN",
      "actionid": 1528,
      "actioncode": "",
      "tenantid": "pb"
    },
    {
      "rolecode": "CITIZEN",
      "actionid": 1529,
      "actioncode": "",
      "tenantid": "pb"
    },
    {
      "rolecode": "CITIZEN",
      "actionid": 1530,
      "actioncode": "",
      "tenantid": "pb"
    },
    {
      "rolecode": "CITIZEN",
      "actionid": 1531,
      "actioncode": "",
      "tenantid": "pb"
    },
    {
      "rolecode": "GRO",
      "actionid": 1524,
      "actioncode": "",
      "tenantid": "pb"
    },
    {
      "rolecode": "GRO",
      "actionid": 1525,
      "actioncode": "",
      "tenantid": "pb"
    },
    {
      "rolecode": "GRO",
      "actionid": 1526,
      "actioncode": "",
      "tenantid": "pb"
    },
    {
      "rolecode": "GRO",
      "actionid": 1527,
      "actioncode": "",
      "tenantid": "pb"
    },
    {
      "rolecode": "GRO",
      "actionid": 1528,
      "actioncode": "",
      "tenantid": "pb"
    },
    {
      "rolecode": "GRO",
      "actionid": 1529,
      "actioncode": "",
      "tenantid": "pb"
    },
    {
      "rolecode": "GRO",
      "actionid": 1530,
      "actioncode": "",
      "tenantid": "pb"
    },
    {
      "rolecode": "GRO",
      "actionid": 1531,
      "actioncode": "",
      "tenantid": "pb"
    },
    {
      "rolecode": "DGRO",
      "actionid": 1524,
      "actioncode": "",
      "tenantid": "pb"
    },
    {
      "rolecode": "DGRO",
      "actionid": 1525,
      "actioncode": "",
      "tenantid": "pb"
    },
    {
      "rolecode": "DGRO",
      "actionid": 1526,
      "actioncode": "",
      "tenantid": "pb"
    },
    {
      "rolecode": "DGRO",
      "actionid": 1527,
      "actioncode": "",
      "tenantid": "pb"
    },
    {
      "rolecode": "DGRO",
      "actionid": 1528,
      "actioncode": "",
      "tenantid": "pb"
    },
    {
      "rolecode": "DGRO",
      "actionid": 1529,
      "actioncode": "",
      "tenantid": "pb"
    },
    {
      "rolecode": "DGRO",
      "actionid": 1530,
      "actioncode": "",
      "tenantid": "pb"
    },
    {
      "rolecode": "DGRO",
      "actionid": 1531,
      "actioncode": "",
      "tenantid": "pb"
    },
    {
      "rolecode": "CITIZEN",
      "actionid": 697,
      "actioncode": "",
      "tenantid": "pb"
    },
    {
      "rolecode": "CITIZEN",
      "actionid": 168,
      "actioncode": "",
      "tenantId": "pb"
    },
    {
      "rolecode": "GRO",
      "actionid": 701,
      "actioncode": "",
      "tenantId": "pb"
    },
    {
      "rolecode": "DGRO",
      "actionid": 701,
      "actioncode": "",
      "tenantId": "pb"
    },
    {
      "rolecode": "GRO",
      "actionid": 698,
      "actioncode": "",
      "tenantId": "pb"
    },
    {
      "rolecode": "DGRO",
      "actionid": 698,
      "actioncode": "",
      "tenantId": "pb"
    },
    {
      "rolecode": "EMPLOYEE",
      "actionid": 695,
      "actioncode": "",
      "tenantId": "pb"
    },
    {
      "rolecode": "GRO",
      "actionid": 695,
      "actioncode": "",
      "tenantId": "pb"
    },
    {
      "rolecode": "DGRO",
      "actionid": 695,
      "actioncode": "",
      "tenantId": "pb"
    },
    {
      "rolecode": "CITIZEN",
      "actionid": 699,
      "actioncode": "",
      "tenantId": "pb"
    },
    {
      "rolecode": "EMPLOYEE",
      "actionid": 699,
      "actioncode": "",
      "tenantId": "pb"
    },
    {
      "rolecode": "GRO",
      "actionid": 699,
      "actioncode": "",
      "tenantId": "pb"
    },
    {
      "rolecode": "DGRO",
      "actionid": 699,
      "actioncode": "",
      "tenantId": "pb"
    },
    {
      "rolecode": "CITIZEN",
      "actionid": 700,
      "actioncode": "",
      "tenantId": "pb"
    },
    {
      "rolecode": "EMPLOYEE",
      "actionid": 700,
      "actioncode": "",
      "tenantId": "pb"
    },
    {
      "rolecode": "GRO",
      "actionid": 700,
      "actioncode": "",
      "tenantId": "pb"
    },
    {
      "rolecode": "DGRO",
      "actionid": 700,
      "actioncode": "",
      "tenantId": "pb"
    },
    {
      "rolecode": "GRO",
      "actionid": 168,
      "actioncode": "",
      "tenantId": "pb"
    },
    {
      "rolecode": "SUPERUSER",
      "actionid": 1532,
      "actioncode": "",
      "tenantId": "pb"
    },
    {
      "rolecode": "DGRO",
      "actionid": 1532,
      "actioncode": "",
      "tenantId": "pb"
    },
    {
      "rolecode": "GRO",
      "actionid": 1532,
      "actioncode": "",
      "tenantId": "pb"
    },
    {
      "rolecode": "EMPLOYEE",
      "actionid": 1532,
      "actioncode": "",
      "tenantId": "pb"
    },
    {
      "rolecode": "SUPERUSER",
      "actionid": 1533,
      "actioncode": "",
      "tenantId": "pb"
    },
    {
      "rolecode": "DGRO",
      "actionid": 1533,
      "actioncode": "",
      "tenantId": "pb"
    },
    {
      "rolecode": "GRO",
      "actionid": 1533,
      "actioncode": "",
      "tenantId": "pb"
    },
    {
      "rolecode": "EMPLOYEE",
      "actionid": 1533,
      "actioncode": "",
      "tenantId": "pb"
    },
    {
      "rolecode": "SUPERUSER",
      "actionid": 1534,
      "actioncode": "",
      "tenantId": "pb"
    },
    {
      "rolecode": "DGRO",
      "actionid": 1534,
      "actioncode": "",
      "tenantId": "pb"
    },
    {
      "rolecode": "GRO",
      "actionid": 1534,
      "actioncode": "",
      "tenantId": "pb"
    },
    {
      "rolecode": "EMPLOYEE",
      "actionid": 1534,
      "actioncode": "",
      "tenantId": "pb"
    },
    {
      "rolecode": "CITIZEN",
      "actionid": 1534,
      "actioncode": "",
      "tenantId": "pb"
    },
    {
      "rolecode": "EMPLOYEE",
      "actionid": 1535,
      "actioncode": "",
      "tenantId": "pb"
    },
    {
      "rolecode": "EMPLOYEE",
      "actionid": 1536,
      "actioncode": "",
      "tenantId": "pb"
    },
    {
      "rolecode": "EMPLOYEE",
      "actionid": 1537,
      "actioncode": "",
      "tenantId": "pb"
    },
    {
      "rolecode": "SUPERUSER",
      "actionid": 1535,
      "actioncode": "",
      "tenantId": "pb"
    },
    {
      "rolecode": "SUPERUSER",
      "actionid": 1536,
      "actioncode": "",
      "tenantId": "pb"
    },
    {
      "rolecode": "SUPERUSER",
      "actionid": 1537,
      "actioncode": "",
      "tenantId": "pb"
    },
    {
      "rolecode": "CITIZEN",
      "actionid": 1535,
      "actioncode": "",
      "tenantId": "pb"
    },
    {
      "rolecode": "CITIZEN",
      "actionid": 1536,
      "actioncode": "",
      "tenantId": "pb"
    },
    {
      "rolecode": "CITIZEN",
      "actionid": 1537,
      "actioncode": "",
      "tenantId": "pb"
    },
    {
      "rolecode": "EMPLOYEE",
      "actionid": 1538,
      "actioncode": "",
      "tenantId": "pb"
    },
    {
      "rolecode": "SUPERUSER",
      "actionid": 1538,
      "actioncode": "",
      "tenantId": "pb"
    },
    {
      "rolecode": "EMPLOYEE",
      "actionid": 1539,
      "actioncode": "",
      "tenantId": "pb"
    },
    {
      "rolecode": "SUPERUSER",
      "actionid": 1539,
      "actioncode": "",
      "tenantId": "pb"
    },
    {
      "rolecode": "EMPLOYEE",
      "actionid": 1540,
      "actioncode": "",
      "tenantId": "pb"
    },
    {
      "rolecode": "SUPERUSER",
      "actionid": 1540,
      "actioncode": "",
      "tenantId": "pb"
    },
    {
      "rolecode": "EMPLOYEE",
      "actionid": 1541,
      "actioncode": "",
      "tenantId": "pb"
    },
    {
      "rolecode": "SUPERUSER",
      "actionid": 1541,
      "actioncode": "",
      "tenantId": "pb"
    },
    {
      "rolecode": "EMPLOYEE",
      "actionid": 1542,
      "actioncode": "",
      "tenantId": "pb"
    },
    {
      "rolecode": "SUPERUSER",
      "actionid": 1542,
      "actioncode": "",
      "tenantId": "pb"
    },
    {
      "rolecode": "EMPLOYEE",
      "actionid": 1543,
      "actioncode": "",
      "tenantId": "pb"
    },
    {
      "rolecode": "SUPERUSER",
      "actionid": 1543,
      "actioncode": "",
      "tenantId": "pb"
    },
    {
      "rolecode": "EMPLOYEE",
      "actionid": 1544,
      "actioncode": "",
      "tenantId": "pb"
    },
    {
      "rolecode": "SUPERUSER",
      "actionid": 1544,
      "actioncode": "",
      "tenantId": "pb"
    },
    {
      "rolecode": "EMPLOYEE",
      "actionid": 1545,
      "actioncode": "",
      "tenantId": "pb"
    },
    {
      "rolecode": "SUPERUSER",
      "actionid": 1545,
      "actioncode": "",
      "tenantId": "pb"
    },
    {
      "rolecode": "EMPLOYEE",
      "actionid": 1546,
      "actioncode": "",
      "tenantId": "pb"
    },
    {
      "rolecode": "SUPERUSER",
      "actionid": 1546,
      "actioncode": "",
      "tenantId": "pb"
    },
    {
      "rolecode": "EMPLOYEE",
      "actionid": 1547,
      "actioncode": "",
      "tenantId": "pb"
    },
    {
      "rolecode": "SUPERUSER",
      "actionid": 1547,
      "actioncode": "",
      "tenantId": "pb"
    },
    {
      "rolecode": "EMPLOYEE",
      "actionid": 1548,
      "actioncode": "",
      "tenantId": "pb"
    },
    {
      "rolecode": "SUPERUSER",
      "actionid": 1548,
      "actioncode": "",
      "tenantId": "pb"
    },
    {
      "rolecode": "EMPLOYEE",
      "actionid": 1549,
      "actioncode": "",
      "tenantId": "pb"
    },
    {
      "rolecode": "SUPERUSER",
      "actionid": 1549,
      "actioncode": "",
      "tenantId": "pb"
    },
    {
      "rolecode": "CITIZEN",
      "actionid": 1549,
      "actioncode": "",
      "tenantId": "pb"
    },
    {
      "rolecode": "EMPLOYEE",
      "actionid": 1550,
      "actioncode": "",
      "tenantId": "pb"
    },
    {
      "rolecode": "SUPERUSER",
      "actionid": 1550,
      "actioncode": "",
      "tenantId": "pb"
    },
    {
      "rolecode": "CITIZEN",
      "actionid": 1550,
      "actioncode": "",
      "tenantId": "pb"
    },
    {
      "rolecode": "EMPLOYEE",
      "actionid": 1551,
      "actioncode": "",
      "tenantId": "pb"
    },
    {
      "rolecode": "SUPERUSER",
      "actionid": 1551,
      "actioncode": "",
      "tenantId": "pb"
    },
    {
      "rolecode": "CITIZEN",
      "actionid": 1552,
      "actioncode": "",
      "tenantId": "pb"
    },
    {
      "rolecode": "EMPLOYEE",
      "actionid": 1552,
      "actioncode": "",
      "tenantId": "pb"
    },
    {
      "rolecode": "SUPERUSER",
      "actionid": 1552,
      "actioncode": "",
      "tenantId": "pb"
    },
    {
      "rolecode": "CSR",
      "actionid": 1524,
      "actioncode": "",
      "tenantId": "pb"
    },
    {
      "rolecode": "CSR",
      "actionid": 1525,
      "actioncode": "",
      "tenantId": "pb"
    },
    {
      "rolecode": "CSR",
      "actionid": 1526,
      "actioncode": "",
      "tenantId": "pb"
    },
    {
      "rolecode": "CSR",
      "actionid": 1527,
      "actioncode": "",
      "tenantId": "pb"
    },
    {
      "rolecode": "CSR",
      "actionid": 605,
      "actioncode": "",
      "tenantId": "pb"
    },
    {
      "rolecode": "CSR",
      "actionid": 1523,
      "actioncode": "",
      "tenantId": "pb"
    },
    {
      "rolecode": "CSR",
      "actionid": 695,
      "actioncode": "",
      "tenantId": "pb"
    },
    {
      "rolecode": "CSR",
      "actionid": 1532,
      "actioncode": "",
      "tenantId": "pb"
    },
    {
      "rolecode": "CSR",
      "actionid": 1533,
      "actioncode": "",
      "tenantId": "pb"
    },
    {
      "rolecode": "CSR",
      "actionid": 1534,
      "actioncode": "",
      "tenantId": "pb"
    },
    {
      "rolecode": "GRO",
      "actionid": 1553,
      "actioncode": "",
      "tenantId": "pb"
    },
    {
      "rolecode": "CSR",
      "actionid": 698,
      "actioncode": "",
      "tenantId": "pb"
    },
    {
      "rolecode": "CITIZEN",
      "actionid": 1429,
      "actioncode": "",
      "tenantId": "pb"
    },
    {
      "rolecode": "GRO",
      "actionid": 1429,
      "actioncode": "",
      "tenantId": "pb"
    },
    {
      "rolecode": "CSR",
      "actionid": 1429,
      "actioncode": "",
      "tenantId": "pb"
    },
    {
      "rolecode": "EMPLOYEE",
      "actionid": 1429,
      "actioncode": "",
      "tenantId": "pb"
    },
    {
      "rolecode": "GRO",
      "actionid": 1554,
      "actioncode": "",
      "tenantId": "pb"
    },
    {
      "rolecode": "GRO",
      "actionid": 1557,
      "actioncode": "",
      "tenantId": "pb"
    },
    {
      "rolecode": "GRO",
      "actionid": 1558,
      "actioncode": "",
      "tenantId": "pb"
    },
    {
      "rolecode": "GRO",
      "actionid": 1560,
      "actioncode": "",
      "tenantId": "pb"
    },
    {
      "rolecode": "GRO",
      "actionid": 1561,
      "actioncode": "",
      "tenantId": "pb"
    },
    {
      "rolecode": "GRO",
      "actionid": 1563,
      "actioncode": "",
      "tenantId": "pb"
    },
    {
      "rolecode": "GRO",
      "actionid": 1564,
      "actioncode": "",
      "tenantId": "pb"
    },
    {
      "rolecode": "DGRO",
      "actionid": 1557,
      "actioncode": "",
      "tenantId": "pb"
    },
    {
      "rolecode": "DGRO",
      "actionid": 1558,
      "actioncode": "",
      "tenantId": "pb"
    },
    {
      "rolecode": "DGRO",
      "actionid": 1560,
      "actioncode": "",
      "tenantId": "pb"
    },
    {
      "rolecode": "DGRO",
      "actionid": 1561,
      "actioncode": "",
      "tenantId": "pb"
    },
    {
      "rolecode": "DGRO",
      "actionid": 1562,
      "actioncode": "",
      "tenantId": "pb"
    },
    {
      "rolecode": "DGRO",
      "actionid": 1563,
      "actioncode": "",
      "tenantId": "pb"
    },
    {
      "rolecode": "DGRO",
      "actionid": 1564,
      "actioncode": "",
      "tenantId": "pb"
    },
    {
      "rolecode": "EMPLOYEE",
      "actionid": 1557,
      "actioncode": "",
      "tenantId": "pb"
    },
    {
      "rolecode": "EMPLOYEE",
      "actionid": 1558,
      "actioncode": "",
      "tenantId": "pb"
    },
    {
      "rolecode": "CSR",
      "actionid": 1555,
      "actioncode": "",
      "tenantId": "pb"
    },
    {
      "rolecode": "CITIZEN",
      "actionid": 1556,
      "actioncode": "",
      "tenantId": "pb"
    },
    {
      "rolecode": "CSR",
      "actionid": 1559,
      "actioncode": "",
      "tenantId": "pb"
    },
    {
      "rolecode": "GRO",
      "actionid": 1565,
      "actioncode": "",
      "tenantId": "pb"
    },
    {
      "rolecode": "CSR",
      "actionid": 870,
      "actioncode": "",
      "tenantId": "pb"
    },
    {
      "rolecode": "GRO",
      "actionid": 870,
      "actioncode": "",
      "tenantId": "pb"
    },
    {
      "rolecode": "DGRO",
      "actionid": 870,
      "actioncode": "",
      "tenantId": "pb"
    },
    {
      "rolecode": "EMPLOYEE",
      "actionid": 870,
      "actioncode": "",
      "tenantId": "pb"
    },
    {
      "rolecode": "CITIZEN",
      "actionid": 870,
      "actioncode": "",
      "tenantId": "pb"
    },
    {
      "rolecode": "PGR-ADMIN",
      "actionid": 1560,
      "actioncode": "",
      "tenantId": "pb"
    },
    {
      "rolecode": "PGR-ADMIN",
      "actionid": 1561,
      "actioncode": "",
      "tenantId": "pb"
    },
    {
      "rolecode": "PGR-ADMIN",
      "actionid": 1562,
      "actioncode": "",
      "tenantId": "pb"
    },
    {
      "rolecode": "PGR-ADMIN",
      "actionid": 1563,
      "actioncode": "",
      "tenantId": "pb"
    },
    {
      "rolecode": "PGR-ADMIN",
      "actionid": 1564,
      "actioncode": "",
      "tenantId": "pb"
    },
    {
      "rolecode": "PGR-ADMIN",
      "actionid": 1554,
      "actioncode": "",
      "tenantId": "pb"
    },
    {
      "rolecode": "PGR-ADMIN",
      "actionid": 870,
      "actioncode": "",
      "tenantId": "pb"
    },
    {
      "rolecode": "PGR-ADMIN",
      "actionid": 1523,
      "actioncode": "",
      "tenantId": "pb"
    },
    {
      "rolecode": "PGR-ADMIN",
      "actionid": 695,
      "actioncode": "",
      "tenantId": "pb"
    },
    {
      "rolecode": "PGR-ADMIN",
      "actionid": 1532,
      "actioncode": "",
      "tenantId": "pb"
    },
    {
      "rolecode": "PGR-ADMIN",
      "actionid": 1533,
      "actioncode": "",
      "tenantId": "pb"
    },
    {
      "rolecode": "PGR-ADMIN",
      "actionid": 1534,
      "actioncode": "",
      "tenantId": "pb"
    },
    {
      "rolecode": "PGR-ADMIN",
      "actionid": 1553,
      "actioncode": "",
      "tenantId": "pb"
    },
    {
      "rolecode": "PGR-ADMIN",
      "actionid": 698,
      "actioncode": "",
      "tenantId": "pb"
    },
    {
      "rolecode": "PGR-ADMIN",
      "actionid": 1429,
      "actioncode": "",
      "tenantId": "pb"
    },
    {
      "rolecode": "PGR-ADMIN",
      "actionid": 870,
      "actioncode": "",
      "tenantId": "pb"
    },
    {
      "rolecode": "PGR-ADMIN",
      "actionid": 699,
      "actioncode": "",
      "tenantId": "pb"
    },
    {
      "rolecode": "EMPLOYEE",
      "actionid": 1566,
      "actioncode": "",
      "tenantId": "pb"
    },
    {
      "rolecode": "EMPLOYEE",
      "actionid": 1568,
      "actioncode": "",
      "tenantId": "pb"
    },
    {
      "rolecode": "SUPERUSER",
      "actionid": 1566,
      "actioncode": "",
      "tenantId": "pb"
    },
    {
      "rolecode": "SUPERUSER",
      "actionid": 1567,
      "actioncode": "",
      "tenantId": "pb"
    },
    {
      "rolecode": "SUPERUSER",
      "actionid": 1568,
      "actioncode": "",
      "tenantId": "pb"
    },
    {
      "rolecode": "CITIZEN",
      "actionid": 1566,
      "actioncode": "",
      "tenantId": "pb"
    },
    {
      "rolecode": "CITIZEN",
      "actionid": 1568,
      "actioncode": "",
      "tenantId": "pb"
    },
    {
      "rolecode": "EMPLOYEE",
      "actionid": 1569,
      "actioncode": "",
      "tenantId": "pb"
    },
    {
      "rolecode": "SUPERUSER",
      "actionid": 1569,
      "actioncode": "",
      "tenantId": "pb"
    },
    {
      "rolecode": "CITIZEN",
      "actionid": 1569,
      "actioncode": "",
      "tenantId": "pb"
    },
    {
      "rolecode": "EMPLOYEE",
      "actionid": 1570,
      "actioncode": "",
      "tenantId": "pb"
    },
    {
      "rolecode": "SUPERUSER",
      "actionid": 1570,
      "actioncode": "",
      "tenantId": "pb"
    },
    {
      "rolecode": "CITIZEN",
      "actionid": 1570,
      "actioncode": "",
      "tenantId": "pb"
    },
    {
      "rolecode": "EMPLOYEE",
      "actionid": 1571,
      "actioncode": "",
      "tenantId": "pb"
    },
    {
      "rolecode": "SUPERUSER",
      "actionid": 1571,
      "actioncode": "",
      "tenantId": "pb"
    },
    {
      "rolecode": "CITIZEN",
      "actionid": 1571,
      "actioncode": "",
      "tenantId": "pb"
    },
    {
      "rolecode": "EMPLOYEE",
      "actionid": 1572,
      "actioncode": "",
      "tenantId": "pb"
    },
    {
      "rolecode": "SUPERUSER",
      "actionid": 1572,
      "actioncode": "",
      "tenantId": "pb"
    },
    {
      "rolecode": "CITIZEN",
      "actionid": 1572,
      "actioncode": "",
      "tenantId": "pb"
    },
    {
      "rolecode": "SUPERUSER",
      "actionid": 1573,
      "actioncode": "",
      "tenantId": "pb"
    },
    {
      "rolecode": "SUPERUSER",
      "actionid": 1574,
      "actioncode": "",
      "tenantId": "pb"
    },
    {
      "rolecode": "EMPLOYEE",
      "actionid": 1574,
      "actioncode": "",
      "tenantId": "pb"
    },
    {
      "rolecode": "EMPLOYEE",
      "actionid": 1575,
      "actioncode": "",
      "tenantId": "pb"
    },
    {
      "rolecode": "PGR-ADMIN",
      "actionid": 1575,
      "actioncode": "",
      "tenantId": "pb"
    },
    {
      "rolecode": "EMPLOYEE",
      "actionid": 1576,
      "actioncode": "",
      "tenantId": "pb"
    },
    {
      "rolecode": "PGR-ADMIN",
      "actionid": 1576,
      "actioncode": "",
      "tenantId": "pb"
    },
    {
      "rolecode": "EMPLOYEE",
      "actionid": 9999,
      "actioncode": "",
      "tenantId": "pb"
    },
    {
      "rolecode": "EMPLOYEE",
      "actionid": 1577,
      "actioncode": "",
      "tenantId": "pb"
    },
    {
      "rolecode": "EMPLOYEE",
      "actionid": 1578,
      "actioncode": "",
      "tenantId": "pb"
    },
    {
      "rolecode": "EMPLOYEE",
      "actionid": 1580,
      "actioncode": "",
      "tenantId": "pb"
    },
    {
      "rolecode": "PGR-ADMIN",
      "actionid": 1580,
      "actioncode": "",
      "tenantId": "pb"
    },
    {
      "rolecode": "EMPLOYEE",
      "actionid": 1584,
      "actioncode": "",
      "tenantId": "pb"
    },
    {
      "rolecode": "PGR-ADMIN",
      "actionid": 1584,
      "actioncode": "",
      "tenantId": "pb"
    },
    {
      "rolecode": "EMPLOYEE",
      "actionid": 1586,
      "actioncode": "",
      "tenantId": "pb"
    },
    {
      "rolecode": "EMPLOYEE",
      "actionid": 1587,
      "actioncode": "",
      "tenantId": "pb"
    },
    {
      "rolecode": "EMPLOYEE",
      "actionid": 1588,
      "actioncode": "",
      "tenantId": "pb"
    },
    {
      "rolecode": "GRO",
      "actionid": 1588,
      "actioncode": "",
      "tenantId": "pb"
    },
    {
      "rolecode": "PGR-ADMIN",
      "actionid": 1588,
      "actioncode": "",
      "tenantId": "pb"
    },
    {
      "rolecode": "EMPLOYEE",
      "actionid": 1553,
      "actioncode": "",
      "tenantId": "pb"
    },
    {
      "rolecode": "CITIZEN",
      "actionid": 1590,
      "actioncode": "",
      "tenantId": "pb"
    },
    {
      "rolecode": "SUPERUSER",
      "actionid": 1589,
      "actioncode": "",
      "tenantId": "pb"
    },
    {
      "rolecode": "EMPLOYEE",
      "actionid": 1589,
      "actioncode": "",
      "tenantId": "pb"
    },
    {
      "rolecode": "SUPERUSER",
      "actionid": 1590,
      "actioncode": "",
      "tenantId": "pb"
    },
    {
      "rolecode": "EMPLOYEE",
      "actionid": 1590,
      "actioncode": "",
      "tenantId": "pb"
    },
    {
      "rolecode": "PGR-ADMIN",
      "actionid": 1591,
      "actioncode": "",
      "tenantId": "pb"
    },
    {
      "rolecode": "GRO",
      "actionid": 1591,
      "actioncode": "",
      "tenantId": "pb"
    },
    {
      "rolecode": "EMPLOYEE",
      "actionid": 1592,
      "actioncode": "",
      "tenantId": "pb"
    },
    {
      "rolecode": "PGR-ADMIN",
      "actionid": 1556,
      "actioncode": "",
      "tenantId": "pb"
    },
    {
      "rolecode": "GRO",
      "actionid": 1556,
      "actioncode": "",
      "tenantId": "pb"
    },
    {
      "rolecode": "EMPLOYEE",
      "actionid": 1556,
      "actioncode": "",
      "tenantId": "pb"
    },
    {
      "rolecode": "DGRO",
      "actionid": 1556,
      "actioncode": "",
      "tenantId": "pb"
    },
    {
      "rolecode": "EGF_BILL_CREATOR",
      "actionid": 1593,
      "actioncode": "",
      "tenantId": "pb"
    },
    {
      "rolecode": "SUPERUSER",
      "actionid": 1593,
      "actioncode": "",
      "tenantId": "pb"
    },
    {
      "rolecode": "SUPERUSER",
      "actionid": 1601,
      "actioncode": "",
      "tenantId": "pb"
    },
    {
      "rolecode": "SUPERUSER",
      "actionid": 1602,
      "actioncode": "",
      "tenantId": "pb"
    },
    {
      "rolecode": "SUPERUSER",
      "actionid": 1603,
      "actioncode": "",
      "tenantId": "pb"
    },
    {
      "rolecode": "SUPERUSER",
      "actionid": 1604,
      "actioncode": "",
      "tenantId": "pb"
    },
    {
      "rolecode": "SUPERUSER",
      "actionid": 1605,
      "actioncode": "",
      "tenantId": "pb"
    },
    {
      "rolecode": "SUPERUSER",
      "actionid": 1606,
      "actioncode": "",
      "tenantId": "pb"
    },
    {
      "rolecode": "SUPERUSER",
      "actionid": 1607,
      "actioncode": "",
      "tenantId": "pb"
    },
    {
      "rolecode": "SUPERUSER",
      "actionid": 1608,
      "actioncode": "",
      "tenantId": "pb"
    },
    {
      "rolecode": "SUPERUSER",
      "actionid": 1609,
      "actioncode": "",
      "tenantId": "pb"
    },
    {
      "rolecode": "EMPLOYEE",
      "actionid": 1609,
      "actioncode": "",
      "tenantId": "pb"
    },
    {
      "rolecode": "SUPERUSER",
      "actionid": 1610,
      "actioncode": "",
      "tenantId": "pb"
    },
    {
      "rolecode": "SUPERUSER",
      "actionid": 1611,
      "actioncode": "",
      "tenantId": "pb"
    },
    {
      "rolecode": "SUPERUSER",
      "actionid": 1612,
      "actioncode": "",
      "tenantId": "pb"
    },
    {
      "rolecode": "SUPERUSER",
      "actionid": 1613,
      "actioncode": "",
      "tenantId": "pb"
    },
    {
      "rolecode": "SUPERUSER",
      "actionid": 1614,
      "actioncode": "",
      "tenantId": "pb"
    },
    {
      "rolecode": "SUPERUSER",
      "actionid": 1615,
      "actioncode": "",
      "tenantId": "pb"
    },
    {
      "rolecode": "SUPERUSER",
      "actionid": 1616,
      "actioncode": "",
      "tenantId": "pb"
    },
    {
      "rolecode": "SUPERUSER",
      "actionid": 1617,
      "actioncode": "",
      "tenantId": "pb"
    },
    {
      "rolecode": "SUPERUSER",
      "actionid": 1618,
      "actioncode": "",
      "tenantId": "pb"
    },
    {
      "rolecode": "SUPERUSER",
      "actionid": 1619,
      "actioncode": "",
      "tenantId": "pb"
    },
    {
      "rolecode": "SUPERUSER",
      "actionid": 1620,
      "actioncode": "",
      "tenantId": "pb"
    },
    {
      "rolecode": "SUPERUSER",
      "actionid": 1621,
      "actioncode": "",
      "tenantId": "pb"
    },
    {
      "rolecode": "SUPERUSER",
      "actionid": 1622,
      "actioncode": "",
      "tenantId": "pb"
    },
    {
      "rolecode": "SUPERUSER",
      "actionid": 1623,
      "actioncode": "",
      "tenantId": "pb"
    },
    {
      "rolecode": "SUPERUSER",
      "actionid": 1624,
      "actioncode": "",
      "tenantId": "pb"
    },
    {
      "rolecode": "SUPERUSER",
      "actionid": 1625,
      "actioncode": "",
      "tenantId": "pb"
    },
    {
      "rolecode": "SUPERUSER",
      "actionid": 1626,
      "actioncode": "",
      "tenantId": "pb"
    },
    {
      "rolecode": "SUPERUSER",
      "actionid": 1627,
      "actioncode": "",
      "tenantId": "pb"
    },
    {
      "rolecode": "SUPERUSER",
      "actionid": 1628,
      "actioncode": "",
      "tenantId": "pb"
    },
    {
      "rolecode": "SUPERUSER",
      "actionid": 1629,
      "actioncode": "",
      "tenantId": "pb"
    },
    {
      "rolecode": "SUPERUSER",
      "actionid": 1630,
      "actioncode": "",
      "tenantId": "pb"
    },
    {
      "rolecode": "SUPERUSER",
      "actionid": 1631,
      "actioncode": "",
      "tenantId": "pb"
    },
    {
      "rolecode": "SUPERUSER",
      "actionid": 1632,
      "actioncode": "",
      "tenantId": "pb"
    },
    {
      "rolecode": "SUPERUSER",
      "actionid": 1633,
      "actioncode": "",
      "tenantId": "pb"
    },
    {
      "rolecode": "SUPERUSER",
      "actionid": 1633,
      "actioncode": "",
      "tenantId": "pb"
    },
    {
      "rolecode": "SUPERUSER",
      "actionid": 1634,
      "actioncode": "",
      "tenantId": "pb"
    },
    {
      "rolecode": "SUPERUSER",
      "actionid": 1635,
      "actioncode": "",
      "tenantId": "pb"
    },
    {
      "rolecode": "SUPERUSER",
      "actionid": 1636,
      "actioncode": "",
      "tenantId": "pb"
    },
    {
      "rolecode": "SUPERUSER",
      "actionid": 1637,
      "actioncode": "",
      "tenantId": "pb"
    },
    {
      "rolecode": "SUPERUSER",
      "actionid": 1638,
      "actioncode": "",
      "tenantId": "pb"
    },
    {
      "rolecode": "SUPERUSER",
      "actionid": 1639,
      "actioncode": "",
      "tenantId": "pb"
    },
    {
      "rolecode": "SUPERUSER",
      "actionid": 1640,
      "actioncode": "",
      "tenantId": "pb"
    },
    {
      "rolecode": "SUPERUSER",
      "actionid": 1641,
      "actioncode": "",
      "tenantId": "pb"
    },
    {
      "rolecode": "SUPERUSER",
      "actionid": 1642,
      "actioncode": "",
      "tenantId": "pb"
    },
    {
      "rolecode": "SUPERUSER",
      "actionid": 1643,
      "actioncode": "",
      "tenantId": "pb"
    },
    {
      "rolecode": "SUPERUSER",
      "actionid": 1644,
      "actioncode": "",
      "tenantId": "pb"
    },
    {
      "rolecode": "SUPERUSER",
      "actionid": 1645,
      "actioncode": "",
      "tenantId": "pb"
    },
    {
      "rolecode": "SUPERUSER",
      "actionid": 1646,
      "actioncode": "",
      "tenantId": "pb"
    },
    {
      "rolecode": "SUPERUSER",
      "actionid": 1647,
      "actioncode": "",
      "tenantId": "pb"
    },
    {
      "rolecode": "SUPERUSER",
      "actionid": 1648,
      "actioncode": "",
      "tenantId": "pb"
    },
    {
      "rolecode": "SUPERUSER",
      "actionid": 1649,
      "actioncode": "",
      "tenantId": "pb"
    },
    {
      "rolecode": "SUPERUSER",
      "actionid": 1650,
      "actioncode": "",
      "tenantId": "pb"
    },
    {
      "rolecode": "SUPERUSER",
      "actionid": 1651,
      "actioncode": "",
      "tenantId": "pb"
    },
    {
      "rolecode": "SUPERUSER",
      "actionid": 1652,
      "actioncode": "",
      "tenantId": "pb"
    },
    {
      "rolecode": "SUPERUSER",
      "actionid": 1653,
      "actioncode": "",
      "tenantId": "pb"
    },
    {
      "rolecode": "SUPERUSER",
      "actionid": 1654,
      "actioncode": "",
      "tenantId": "pb"
    },
    {
      "rolecode": "SUPERUSER",
      "actionid": 1655,
      "actioncode": "",
      "tenantId": "pb"
    },
    {
      "rolecode": "SUPERUSER",
      "actionid": 1656,
      "actioncode": "",
      "tenantId": "pb"
    },
    {
      "rolecode": "SUPERUSER",
      "actionid": 1657,
      "actioncode": "",
      "tenantId": "pb"
    },
    {
      "rolecode": "SUPERUSER",
      "actionid": 1658,
      "actioncode": "",
      "tenantId": "pb"
    },
    {
      "rolecode": "SUPERUSER",
      "actionid": 1659,
      "actioncode": "",
      "tenantId": "pb"
    },
    {
      "rolecode": "SUPERUSER",
      "actionid": 1660,
      "actioncode": "",
      "tenantId": "pb"
    },
    {
      "rolecode": "SUPERUSER",
      "actionid": 1661,
      "actioncode": "",
      "tenantId": "pb"
    },
    {
      "rolecode": "SUPERUSER",
      "actionid": 1662,
      "actioncode": "",
      "tenantId": "pb"
    },
    {
      "rolecode": "SUPERUSER",
      "actionid": 1663,
      "actioncode": "",
      "tenantId": "pb"
    },
    {
      "rolecode": "SUPERUSER",
      "actionid": 1664,
      "actioncode": "",
      "tenantId": "pb"
    },
    {
      "rolecode": "SUPERUSER",
      "actionid": 1665,
      "actioncode": "",
      "tenantId": "pb"
    },
    {
      "rolecode": "SUPERUSER",
      "actionid": 1666,
      "actioncode": "",
      "tenantId": "pb"
    },
    {
      "rolecode": "SUPERUSER",
      "actionid": 1667,
      "actioncode": "",
      "tenantId": "pb"
    },
    {
      "rolecode": "SUPERUSER",
      "actionid": 1668,
      "actioncode": "",
      "tenantId": "pb"
    },
    {
      "rolecode": "SUPERUSER",
      "actionid": 1669,
      "actioncode": "",
      "tenantId": "pb"
    },
    {
      "rolecode": "SUPERUSER",
      "actionid": 1670,
      "actioncode": "",
      "tenantId": "pb"
    },
    {
      "rolecode": "SUPERUSER",
      "actionid": 1671,
      "actioncode": "",
      "tenantId": "pb"
    },
    {
      "rolecode": "SUPERUSER",
      "actionid": 1672,
      "actioncode": "",
      "tenantId": "pb"
    },
    {
      "rolecode": "SUPERUSER",
      "actionid": 1673,
      "actioncode": "",
      "tenantId": "pb"
    },
    {
      "rolecode": "EMPLOYEE",
      "actionid": 1685,
      "actioncode": "",
      "tenantId": "pb"
    },
    {
      "rolecode": "EMPLOYEE",
      "actionid": 1686,
      "actioncode": "",
      "tenantId": "pb"
    },
    {
      "rolecode": "EMPLOYEE",
      "actionid": 1687,
      "actioncode": "",
      "tenantId": "pb"
    },
    {
      "rolecode": "CITIZEN",
      "actionid": 1685,
      "actioncode": "",
      "tenantId": "pb"
    },
    {
      "rolecode": "CITIZEN",
      "actionid": 1686,
      "actioncode": "",
      "tenantId": "pb"
    },
    {
      "rolecode": "TL_DOC_VERIFIER",
      "actionid": 1686,
      "actioncode": "",
      "tenantId": "pb"
    },
    {
      "rolecode": "TL_FIELD_INSPECTOR",
      "actionid": 1686,
      "actioncode": "",
      "tenantId": "pb"
    },
    {
      "rolecode": "CITIZEN",
      "actionid": 1687,
      "actioncode": "",
      "tenantId": "pb"
    },
    {
      "rolecode": "SUPERUSER",
      "actionid": 1674,
      "actioncode": "",
      "tenantId": "pb"
    },
    {
      "rolecode": "SUPERUSER",
      "actionid": 1675,
      "actioncode": "",
      "tenantId": "pb"
    },
    {
      "rolecode": "SUPERUSER",
      "actionid": 1676,
      "actioncode": "",
      "tenantId": "pb"
    },
    {
      "rolecode": "SUPERUSER",
      "actionid": 1677,
      "actioncode": "",
      "tenantId": "pb"
    },
    {
      "rolecode": "SUPERUSER",
      "actionid": 1678,
      "actioncode": "",
      "tenantId": "pb"
    },
    {
      "rolecode": "SYS_INTEGRATOR_FINANCE",
      "actionid": 1601,
      "actioncode": "",
      "tenantId": "pb"
    },
    {
      "rolecode": "SYS_INTEGRATOR_FINANCE",
      "actionid": 207,
      "actioncode": "",
      "tenantId": "pb"
    },
    {
      "rolecode": "SYS_INTEGRATOR_FINANCE",
      "actionid": 1534,
      "actioncode": "",
      "tenantId": "pb"
    },
    {
      "rolecode": "SYS_INTEGRATOR_FINANCE",
      "actionid": 604,
      "actioncode": "",
      "tenantId": "pb"
    },
    {
      "rolecode": "SUPERUSER",
      "actionid": 1679,
      "actioncode": "",
      "tenantId": "pb"
    },
    {
      "rolecode": "SUPERUSER",
      "actionid": 1680,
      "actioncode": "",
      "tenantId": "pb"
    },
    {
      "rolecode": "SUPERUSER",
      "actionid": 1681,
      "actioncode": "",
      "tenantId": "pb"
    },
    {
      "rolecode": "SUPERUSER",
      "actionid": 1682,
      "actioncode": "",
      "tenantId": "pb"
    },
    {
      "rolecode": "SUPERUSER",
      "actionid": 1683,
      "actioncode": "",
      "tenantId": "pb"
    },
    {
      "rolecode": "SUPERUSER",
      "actionid": 1684,
      "actioncode": "",
      "tenantId": "pb"
    },
    {
      "rolecode": "EMPLOYEE",
      "actionid": 1684,
      "actioncode": "",
      "tenantId": "pb"
    },
    {
      "rolecode": "EMPLOYEE",
      "actionid": 1688,
      "actioncode": "",
      "tenantId": "pb"
    },
    {
      "rolecode": "SYS_INTEGRATOR_FINANCE",
      "actionid": 1676,
      "actioncode": "",
      "tenantId": "pb"
    },
    {
      "rolecode": "SYS_INTEGRATOR_FINANCE",
      "actionid": 1689,
      "actioncode": "",
      "tenantId": "pb"
    },
    {
      "rolecode": "TL_CEMP",
      "actionid": 1690,
      "actioncode": "",
      "tenantId": "pb"
    },
    {
      "rolecode": "TL_APPROVER",
      "actionid": 1690,
      "actioncode": "",
      "tenantId": "pb"
    },
    {
      "rolecode": "SYS_INTEGRATOR_FINANCE",
      "actionid": 570,
      "actioncode": "",
      "tenantId": "pb"
    },
    {
      "rolecode": "SYS_INTEGRATOR_WATER_SEW",
      "actionid": 570,
      "actioncode": "",
      "tenantId": "pb"
    },
    {
      "rolecode": "SYS_INTEGRATOR_WATER_SEW",
      "actionid": 1676,
      "actioncode": "",
      "tenantId": "pb"
    },
    {
      "rolecode": "SYS_INTEGRATOR_WATER_SEW",
      "actionid": 1689,
      "actioncode": "",
      "tenantId": "pb"
    },
    {
      "rolecode": "SYS_INTEGRATOR_WATER_SEW",
      "actionid": 1601,
      "actioncode": "",
      "tenantId": "pb"
    },
    {
      "rolecode": "SYS_INTEGRATOR_WATER_SEW",
      "actionid": 207,
      "actioncode": "",
      "tenantId": "pb"
    },
    {
      "rolecode": "SYS_INTEGRATOR_WATER_SEW",
      "actionid": 1534,
      "actioncode": "",
      "tenantId": "pb"
    },
    {
      "rolecode": "SYS_INTEGRATOR_WATER_SEW",
      "actionid": 604,
      "actioncode": "",
      "tenantId": "pb"
    },
    {
      "rolecode": "SYS_INTEGRATOR_WATER_SEW",
      "actionid": 926,
      "actioncode": "",
      "tenantId": "pb"
    },
    {
      "rolecode": "SYS_INTEGRATOR_FINANCE",
      "actionid": 926,
      "actioncode": "",
      "tenantId": "pb"
    },
    {
      "rolecode": "SYS_INTEGRATOR_WATER_SEW",
      "actionid": 696,
      "actioncode": "",
      "tenantId": "pb"
    },
    {
      "rolecode": "SYS_INTEGRATOR_FINANCE",
      "actionid": 696,
      "actioncode": "",
      "tenantId": "pb"
    },
    {
      "rolecode": "SYS_INTEGRATOR_FINANCE",
      "actionid": 743,
      "actioncode": "",
      "tenantId": "pb"
    },
    {
      "rolecode": "EGF_BILL_CREATOR",
      "actionid": 1601,
      "actioncode": "",
      "tenantId": "pb"
    },
    {
      "rolecode": "EGF_BILL_CREATOR",
      "actionid": 207,
      "actioncode": "",
      "tenantId": "pb"
    },
    {
      "rolecode": "EGF_BILL_CREATOR",
      "actionid": 1534,
      "actioncode": "",
      "tenantId": "pb"
    },
    {
      "rolecode": "EGF_BILL_CREATOR",
      "actionid": 604,
      "actioncode": "",
      "tenantId": "pb"
    },
    {
      "rolecode": "EGF_BILL_CREATOR",
      "actionid": 1676,
      "actioncode": "",
      "tenantId": "pb"
    },
    {
      "rolecode": "EGF_BILL_CREATOR",
      "actionid": 1689,
      "actioncode": "",
      "tenantId": "pb"
    },
    {
      "rolecode": "EGF_BILL_CREATOR",
      "actionid": 570,
      "actioncode": "",
      "tenantId": "pb"
    },
    {
      "rolecode": "EGF_BILL_CREATOR",
      "actionid": 926,
      "actioncode": "",
      "tenantId": "pb"
    },
    {
      "rolecode": "EGF_BILL_CREATOR",
      "actionid": 743,
      "actioncode": "",
      "tenantId": "pb"
    },
    {
      "rolecode": "EGF_BILL_CREATOR",
      "actionid": 1744,
      "actioncode": "",
      "tenantId": "pb"
    },
    {
      "rolecode": "EGF_BILL_CREATOR",
      "actionid": 1745,
      "actioncode": "",
      "tenantId": "pb"
    },
    {
      "rolecode": "EGF_MASTER_ADMIN",
      "actionid": 1612,
      "actioncode": "",
      "tenantId": "pb"
    },
    {
      "rolecode": "EGF_MASTER_ADMIN",
      "actionid": 1615,
      "actioncode": "",
      "tenantId": "pb"
    },
    {
      "rolecode": "EGF_MASTER_ADMIN",
      "actionid": 1616,
      "actioncode": "",
      "tenantId": "pb"
    },
    {
      "rolecode": "EGF_MASTER_ADMIN",
      "actionid": 1620,
      "actioncode": "",
      "tenantId": "pb"
    },
    {
      "rolecode": "EGF_MASTER_ADMIN",
      "actionid": 1621,
      "actioncode": "",
      "tenantId": "pb"
    },
    {
      "rolecode": "EGF_MASTER_ADMIN",
      "actionid": 1622,
      "actioncode": "",
      "tenantId": "pb"
    },
    {
      "rolecode": "EGF_MASTER_ADMIN",
      "actionid": 1623,
      "actioncode": "",
      "tenantId": "pb"
    },
    {
      "rolecode": "EGF_MASTER_ADMIN",
      "actionid": 1624,
      "actioncode": "",
      "tenantId": "pb"
    },
    {
      "rolecode": "EGF_MASTER_ADMIN",
      "actionid": 1625,
      "actioncode": "",
      "tenantId": "pb"
    },
    {
      "rolecode": "EGF_MASTER_ADMIN",
      "actionid": 1626,
      "actioncode": "",
      "tenantId": "pb"
    },
    {
      "rolecode": "EGF_MASTER_ADMIN",
      "actionid": 1627,
      "actioncode": "",
      "tenantId": "pb"
    },
    {
      "rolecode": "EGF_MASTER_ADMIN",
      "actionid": 1635,
      "actioncode": "",
      "tenantId": "pb"
    },
    {
      "rolecode": "EGF_MASTER_ADMIN",
      "actionid": 1636,
      "actioncode": "",
      "tenantId": "pb"
    },
    {
      "rolecode": "EGF_MASTER_ADMIN",
      "actionid": 1637,
      "actioncode": "",
      "tenantId": "pb"
    },
    {
      "rolecode": "EGF_MASTER_ADMIN",
      "actionid": 1638,
      "actioncode": "",
      "tenantId": "pb"
    },
    {
      "rolecode": "EGF_MASTER_ADMIN",
      "actionid": 1639,
      "actioncode": "",
      "tenantId": "pb"
    },
    {
      "rolecode": "EGF_MASTER_ADMIN",
      "actionid": 1640,
      "actioncode": "",
      "tenantId": "pb"
    },
    {
      "rolecode": "EGF_MASTER_ADMIN",
      "actionid": 1641,
      "actioncode": "",
      "tenantId": "pb"
    },
    {
      "rolecode": "EGF_MASTER_ADMIN",
      "actionid": 1642,
      "actioncode": "",
      "tenantId": "pb"
    },
    {
      "rolecode": "EGF_MASTER_ADMIN",
      "actionid": 1643,
      "actioncode": "",
      "tenantId": "pb"
    },
    {
      "rolecode": "EGF_MASTER_ADMIN",
      "actionid": 1644,
      "actioncode": "",
      "tenantId": "pb"
    },
    {
      "rolecode": "EGF_MASTER_ADMIN",
      "actionid": 1646,
      "actioncode": "",
      "tenantId": "pb"
    },
    {
      "rolecode": "EGF_MASTER_ADMIN",
      "actionid": 1649,
      "actioncode": "",
      "tenantId": "pb"
    },
    {
      "rolecode": "EGF_MASTER_ADMIN",
      "actionid": 1650,
      "actioncode": "",
      "tenantId": "pb"
    },
    {
      "rolecode": "EGF_MASTER_ADMIN",
      "actionid": 1659,
      "actioncode": "",
      "tenantId": "pb"
    },
    {
      "rolecode": "EGF_MASTER_ADMIN",
      "actionid": 1660,
      "actioncode": "",
      "tenantId": "pb"
    },
    {
      "rolecode": "EGF_MASTER_ADMIN",
      "actionid": 1661,
      "actioncode": "",
      "tenantId": "pb"
    },
    {
      "rolecode": "EGF_MASTER_ADMIN",
      "actionid": 1662,
      "actioncode": "",
      "tenantId": "pb"
    },
    {
      "rolecode": "EGF_MASTER_ADMIN",
      "actionid": 1663,
      "actioncode": "",
      "tenantId": "pb"
    },
    {
      "rolecode": "EGF_MASTER_ADMIN",
      "actionid": 1664,
      "actioncode": "",
      "tenantId": "pb"
    },
    {
      "rolecode": "EGF_MASTER_ADMIN",
      "actionid": 1665,
      "actioncode": "",
      "tenantId": "pb"
    },
    {
      "rolecode": "EGF_MASTER_ADMIN",
      "actionid": 1666,
      "actioncode": "",
      "tenantId": "pb"
    },
    {
      "rolecode": "EGF_MASTER_ADMIN",
      "actionid": 1667,
      "actioncode": "",
      "tenantId": "pb"
    },
    {
      "rolecode": "EGF_MASTER_ADMIN",
      "actionid": 1668,
      "actioncode": "",
      "tenantId": "pb"
    },
    {
      "rolecode": "EGF_MASTER_ADMIN",
      "actionid": 1669,
      "actioncode": "",
      "tenantId": "pb"
    },
    {
      "rolecode": "EGF_MASTER_ADMIN",
      "actionid": 1670,
      "actioncode": "",
      "tenantId": "pb"
    },
    {
      "rolecode": "EGF_MASTER_ADMIN",
      "actionid": 1671,
      "actioncode": "",
      "tenantId": "pb"
    },
    {
      "rolecode": "EGF_MASTER_ADMIN",
      "actionid": 1672,
      "actioncode": "",
      "tenantId": "pb"
    },
    {
      "rolecode": "EGF_MASTER_ADMIN",
      "actionid": 1673,
      "actioncode": "",
      "tenantId": "pb"
    },
    {
      "rolecode": "EGF_MASTER_ADMIN",
      "actionid": 1679,
      "actioncode": "",
      "tenantId": "pb"
    },
    {
      "rolecode": "EGF_MASTER_ADMIN",
      "actionid": 1680,
      "actioncode": "",
      "tenantId": "pb"
    },
    {
      "rolecode": "EGF_MASTER_ADMIN",
      "actionid": 1681,
      "actioncode": "",
      "tenantId": "pb"
    },
    {
      "rolecode": "EGF_REPORT_VIEW",
      "actionid": 1617,
      "actioncode": "",
      "tenantId": "pb"
    },
    {
      "rolecode": "EGF_REPORT_VIEW",
      "actionid": 1618,
      "actioncode": "",
      "tenantId": "pb"
    },
    {
      "rolecode": "EGF_REPORT_VIEW",
      "actionid": 1628,
      "actioncode": "",
      "tenantId": "pb"
    },
    {
      "rolecode": "EGF_REPORT_VIEW",
      "actionid": 1645,
      "actioncode": "",
      "tenantId": "pb"
    },
    {
      "rolecode": "EGF_REPORT_VIEW",
      "actionid": 1647,
      "actioncode": "",
      "tenantId": "pb"
    },
    {
      "rolecode": "EGF_REPORT_VIEW",
      "actionid": 1648,
      "actioncode": "",
      "tenantId": "pb"
    },
    {
      "rolecode": "EGF_REPORT_VIEW",
      "actionid": 1651,
      "actioncode": "",
      "tenantId": "pb"
    },
    {
      "rolecode": "EGF_REPORT_VIEW",
      "actionid": 1652,
      "actioncode": "",
      "tenantId": "pb"
    },
    {
      "rolecode": "EGF_REPORT_VIEW",
      "actionid": 1653,
      "actioncode": "",
      "tenantId": "pb"
    },
    {
      "rolecode": "EGF_REPORT_VIEW",
      "actionid": 1654,
      "actioncode": "",
      "tenantId": "pb"
    },
    {
      "rolecode": "EGF_REPORT_VIEW",
      "actionid": 1655,
      "actioncode": "",
      "tenantId": "pb"
    },
    {
      "rolecode": "EGF_REPORT_VIEW",
      "actionid": 1656,
      "actioncode": "",
      "tenantId": "pb"
    },
    {
      "rolecode": "EGF_REPORT_VIEW",
      "actionid": 1657,
      "actioncode": "",
      "tenantId": "pb"
    },
    {
      "rolecode": "EGF_VOUCHER_CREATOR",
      "actionid": 1610,
      "actioncode": "",
      "tenantId": "pb"
    },
    {
      "rolecode": "EGF_VOUCHER_CREATOR",
      "actionid": 1614,
      "actioncode": "",
      "tenantId": "pb"
    },
    {
      "rolecode": "EGF_BILL_CREATOR",
      "actionid": 1619,
      "actioncode": "",
      "tenantId": "pb"
    },
    {
      "rolecode": "EGF_VOUCHER_CREATOR",
      "actionid": 1619,
      "actioncode": "",
      "tenantId": "pb"
    },
    {
      "rolecode": "EGF_PAYMENT_CREATOR",
      "actionid": 1613,
      "actioncode": "",
      "tenantId": "pb"
    },
    {
      "rolecode": "EGF_PAYMENT_CREATOR",
      "actionid": 1630,
      "actioncode": "",
      "tenantId": "pb"
    },
    {
      "rolecode": "EGF_PAYMENT_CREATOR",
      "actionid": 1632,
      "actioncode": "",
      "tenantId": "pb"
    },
    {
      "rolecode": "EGF_PAYMENT_CREATOR",
      "actionid": 1633,
      "actioncode": "",
      "tenantId": "pb"
    },
    {
      "rolecode": "EGF_PAYMENT_CREATOR",
      "actionid": 1634,
      "actioncode": "",
      "tenantId": "pb"
    },
    {
      "rolecode": "EGF_PAYMENT_CREATOR",
      "actionid": 1658,
      "actioncode": "",
      "tenantId": "pb"
    },
    {
      "rolecode": "EGF_PAYMENT_CREATOR",
      "actionid": 1631,
      "actioncode": "",
      "tenantId": "pb"
    },
    {
      "rolecode": "EMPLOYEE",
      "actionid": 1601,
      "actioncode": "",
      "tenantId": "pb"
    },
    {
      "rolecode": "EMPLOYEE",
      "actionid": 604,
      "actioncode": "",
      "tenantId": "pb"
    },
    {
      "rolecode": "COLL_RECEIPT_CREATOR",
      "actionid": 709,
      "actioncode": "",
      "tenantId": "pb"
    },
    {
      "rolecode": "COLL_RECEIPT_CREATOR",
      "actionid": 719,
      "actioncode": "",
      "tenantId": "pb"
    },
    {
      "rolecode": "COLL_RECEIPT_CREATOR",
      "actionid": 1657,
      "actioncode": "",
      "tenantId": "pb"
    },
    {
      "rolecode": "COLL_RECEIPT_CREATOR",
      "actionid": 1676,
      "actioncode": "",
      "tenantId": "pb"
    },
    {
      "rolecode": "COLL_RECEIPT_CREATOR",
      "actionid": 705,
      "actioncode": "",
      "tenantId": "pb"
    },
    {
      "rolecode": "COLL_RECEIPT_CREATOR",
      "actionid": 575,
      "actioncode": "",
      "tenantId": "pb"
    },
    {
      "rolecode": "COLL_RECEIPT_CREATOR",
      "actionid": 710,
      "actioncode": "",
      "tenantId": "pb"
    },
    {
      "rolecode": "COLL_RECEIPT_CREATOR",
      "actionid": 722,
      "actioncode": "",
      "tenantId": "pb"
    },
    {
      "rolecode": "COLL_RECEIPT_CREATOR",
      "actionid": 1589,
      "actioncode": "",
      "tenantId": "pb"
    },
    {
      "rolecode": "COLL_REMIT_TO_BANK",
      "actionid": 709,
      "actioncode": "",
      "tenantId": "pb"
    },
    {
      "rolecode": "COLL_REMIT_TO_BANK",
      "actionid": 719,
      "actioncode": "",
      "tenantId": "pb"
    },
    {
      "rolecode": "COLL_REMIT_TO_BANK",
      "actionid": 1657,
      "actioncode": "",
      "tenantId": "pb"
    },
    {
      "rolecode": "COLL_REMIT_TO_BANK",
      "actionid": 1676,
      "actioncode": "",
      "tenantId": "pb"
    },
    {
      "rolecode": "COLL_REMIT_TO_BANK",
      "actionid": 705,
      "actioncode": "",
      "tenantId": "pb"
    },
    {
      "rolecode": "COLL_REMIT_TO_BANK",
      "actionid": 575,
      "actioncode": "",
      "tenantId": "pb"
    },
    {
      "rolecode": "COLL_REMIT_TO_BANK",
      "actionid": 710,
      "actioncode": "",
      "tenantId": "pb"
    },
    {
      "rolecode": "COLL_REMIT_TO_BANK",
      "actionid": 722,
      "actioncode": "",
      "tenantId": "pb"
    },
    {
      "rolecode": "COLL_REMIT_TO_BANK",
      "actionid": 1589,
      "actioncode": "",
      "tenantId": "pb"
    },
    {
      "rolecode": "SUPERUSER",
      "actionid": 1691,
      "actioncode": "",
      "tenantId": "pb"
    },
    {
      "rolecode": "COLL_RECEIPT_CREATOR",
      "actionid": 1691,
      "actioncode": "",
      "tenantId": "pb"
    },
    {
      "rolecode": "SYS_INTEGRATOR_FINANCE",
      "actionid": 1675,
      "actioncode": "",
      "tenantId": "pb"
    },
    {
      "rolecode": "COLL_RECEIPT_CREATOR",
      "actionid": 1675,
      "actioncode": "",
      "tenantId": "pb"
    },
    {
      "rolecode": "COLL_REMIT_TO_BANK",
      "actionid": 1675,
      "actioncode": "",
      "tenantId": "pb"
    },
    {
      "rolecode": "EMPLOYEE",
      "actionid": 1692,
      "actioncode": "",
      "tenantId": "pb"
    },
    {
      "rolecode": "SUPERUSER",
      "actionid": 1692,
      "actioncode": "",
      "tenantId": "pb"
    },
    {
      "rolecode": "TL_APPROVER",
      "actionid": 1537,
      "actioncode": "",
      "tenantId": "pb"
    },
    {
      "rolecode": "TL_CEMP",
      "actionid": 1537,
      "actioncode": "",
      "tenantId": "pb"
    },
    {
      "rolecode": "TL_APPROVER",
      "actionid": 1684,
      "actioncode": "",
      "tenantId": "pb"
    },
    {
      "rolecode": "TL_CEMP",
      "actionid": 1684,
      "actioncode": "",
      "tenantId": "pb"
    },
    {
      "rolecode": "CITIZEN",
      "actionid": 1684,
      "actioncode": "",
      "tenantId": "pb"
    },
    {
      "rolecode": "TL_APPROVER",
      "actionid": 1685,
      "actioncode": "",
      "tenantId": "pb"
    },
    {
      "rolecode": "TL_CEMP",
      "actionid": 1685,
      "actioncode": "",
      "tenantId": "pb"
    },
    {
      "rolecode": "TL_APPROVER",
      "actionid": 1686,
      "actioncode": "",
      "tenantId": "pb"
    },
    {
      "rolecode": "TL_CEMP",
      "actionid": 1686,
      "actioncode": "",
      "tenantId": "pb"
    },
    {
      "rolecode": "TL_APPROVER",
      "actionid": 1687,
      "actioncode": "",
      "tenantId": "pb"
    },
    {
      "rolecode": "TL_CEMP",
      "actionid": 1687,
      "actioncode": "",
      "tenantId": "pb"
    },
    {
      "rolecode": "TL_APPROVER",
      "actionid": 1688,
      "actioncode": "",
      "tenantId": "pb"
    },
    {
      "rolecode": "TL_CEMP",
      "actionid": 1688,
      "actioncode": "",
      "tenantId": "pb"
    },
    {
      "rolecode": "TL_APPROVER",
      "actionid": 1689,
      "actioncode": "",
      "tenantId": "pb"
    },
    {
      "rolecode": "TL_CEMP",
      "actionid": 1689,
      "actioncode": "",
      "tenantId": "pb"
    },
    {
      "rolecode": "TL_APPROVER",
      "actionid": 1592,
      "actioncode": "",
      "tenantId": "pb"
    },
    {
      "rolecode": "TL_CEMP",
      "actionid": 1592,
      "actioncode": "",
      "tenantId": "pb"
    },
    {
      "rolecode": "TL_APPROVER",
      "actionid": 1429,
      "actioncode": "",
      "tenantId": "pb"
    },
    {
      "rolecode": "TL_CEMP",
      "actionid": 1429,
      "actioncode": "",
      "tenantId": "pb"
    },
    {
      "rolecode": "TL_APPROVER",
      "actionid": 1522,
      "actioncode": "",
      "tenantId": "pb"
    },
    {
      "rolecode": "TL_CEMP",
      "actionid": 1522,
      "actioncode": "",
      "tenantId": "pb"
    },
    {
      "rolecode": "TL_APPROVER",
      "actionid": 1523,
      "actioncode": "",
      "tenantId": "pb"
    },
    {
      "rolecode": "TL_CEMP",
      "actionid": 1523,
      "actioncode": "",
      "tenantId": "pb"
    },
    {
      "rolecode": "TL_APPROVER",
      "actionid": 605,
      "actioncode": "",
      "tenantId": "pb"
    },
    {
      "rolecode": "TL_CEMP",
      "actionid": 605,
      "actioncode": "",
      "tenantId": "pb"
    },
    {
      "rolecode": "EMPLOYEE_FINANCE",
      "actionid": 207,
      "actioncode": "",
      "tenantId": "pb"
    },
    {
      "rolecode": "EMPLOYEE_FINANCE",
      "actionid": 1601,
      "actioncode": "",
      "tenantId": "pb"
    },
    {
      "rolecode": "EMPLOYEE_FINANCE",
      "actionid": 1534,
      "actioncode": "",
      "tenantId": "pb"
    },
    {
      "rolecode": "EMPLOYEE_FINANCE",
      "actionid": 870,
      "actioncode": "",
      "tenantId": "pb"
    },
    {
      "rolecode": "EMPLOYEE_FINANCE",
      "actionid": 604,
      "actioncode": "",
      "tenantId": "pb"
    },
    {
      "rolecode": "TL_APPROVER",
      "actionid": 1690,
      "actioncode": "",
      "tenantId": "pb"
    },
    {
      "rolecode": "TL_CEMP",
      "actionid": 1690,
      "actioncode": "",
      "tenantId": "pb"
    },
    {
      "rolecode": "CITIZEN",
      "actionid": 1688,
      "actioncode": "",
      "tenantId": "pb"
    },
    {
      "rolecode": "TL_APPROVER",
      "actionid": 870,
      "actioncode": "",
      "tenantId": "pb"
    },
    {
      "rolecode": "TL_CEMP",
      "actionid": 870,
      "actioncode": "",
      "tenantId": "pb"
    },
    {
      "rolecode": "CITIZEN",
      "actionid": 1589,
      "actioncode": "",
      "tenantId": "pb"
    },
    {
      "rolecode": "TL_APPROVER",
      "actionid": 1589,
      "actioncode": "",
      "tenantId": "pb"
    },
    {
      "rolecode": "TL_CEMP",
      "actionid": 1589,
      "actioncode": "",
      "tenantId": "pb"
    },
    {
      "rolecode": "TL_APPROVER",
      "actionid": 1590,
      "actioncode": "",
      "tenantId": "pb"
    },
    {
      "rolecode": "TL_CEMP",
      "actionid": 1590,
      "actioncode": "",
      "tenantId": "pb"
    },
    {
      "rolecode": "COLL_RECEIPT_CREATOR",
      "actionid": 1693,
      "actioncode": "",
      "tenantId": "pb"
    },
    {
      "rolecode": "SUPERUSER",
      "actionid": 1693,
      "actioncode": "",
      "tenantId": "pb"
    },
    {
      "rolecode": "EMPLOYEE_FINANCE",
      "actionid": 1676,
      "actioncode": "",
      "tenantId": "pb"
    },
    {
      "rolecode": "EMPLOYEE_FINANCE",
      "actionid": 1689,
      "actioncode": "",
      "tenantId": "pb"
    },
    {
      "rolecode": "EMPLOYEE_FINANCE",
      "actionid": 570,
      "actioncode": "",
      "tenantId": "pb"
    },
    {
      "rolecode": "EMPLOYEE_FINANCE",
      "actionid": 926,
      "actioncode": "",
      "tenantId": "pb"
    },
    {
      "rolecode": "EMPLOYEE_FINANCE",
      "actionid": 743,
      "actioncode": "",
      "tenantId": "pb"
    },
    {
      "rolecode": "SYS_INTEGRATOR_FINANCE",
      "actionid": 1694,
      "actioncode": "",
      "tenantId": "pb"
    },
    {
      "rolecode": "SYS_INTEGRATOR_FINANCE",
      "actionid": 1695,
      "actioncode": "",
      "tenantId": "pb"
    },
    {
      "rolecode": "SYS_INTEGRATOR_FINANCE",
      "actionid": 1696,
      "actioncode": "",
      "tenantId": "pb"
    },
    {
      "rolecode": "SYS_INTEGRATOR_FINANCE",
      "actionid": 1697,
      "actioncode": "",
      "tenantId": "pb"
    },
    {
      "rolecode": "SUPERUSER",
      "actionid": 1694,
      "actioncode": "",
      "tenantId": "pb"
    },
    {
      "rolecode": "SUPERUSER",
      "actionid": 1695,
      "actioncode": "",
      "tenantId": "pb"
    },
    {
      "rolecode": "SUPERUSER",
      "actionid": 1696,
      "actioncode": "",
      "tenantId": "pb"
    },
    {
      "rolecode": "SUPERUSER",
      "actionid": 1697,
      "actioncode": "",
      "tenantId": "pb"
    },
    {
      "rolecode": "SYS_INTEGRATOR_WATER_SEW",
      "actionid": 1694,
      "actioncode": "",
      "tenantId": "pb"
    },
    {
      "rolecode": "SYS_INTEGRATOR_WATER_SEW",
      "actionid": 1695,
      "actioncode": "",
      "tenantId": "pb"
    },
    {
      "rolecode": "SUPERUSER",
      "actionid": 1698,
      "actioncode": "",
      "tenantId": "pb"
    },
    {
      "rolecode": "COLL_REMIT_TO_BANK",
      "actionid": 1698,
      "actioncode": "",
      "tenantId": "pb"
    },
    {
      "rolecode": "COLL_REMIT_TO_BANK",
      "actionid": 1631,
      "actioncode": "",
      "tenantId": "pb"
    },
    {
      "rolecode": "COLL_RECEIPT_CREATOR",
      "actionid": 1631,
      "actioncode": "",
      "tenantId": "pb"
    },
    {
      "rolecode": "EGF_VOUCHER_CREATOR",
      "actionid": 1631,
      "actioncode": "",
      "tenantId": "pb"
    },
    {
      "rolecode": "EGF_VOUCHER_APPROVER",
      "actionid": 1631,
      "actioncode": "",
      "tenantId": "pb"
    },
    {
      "rolecode": "EGF_PAYMENT_APPROVER",
      "actionid": 1631,
      "actioncode": "",
      "tenantId": "pb"
    },
    {
      "rolecode": "SUPERUSER",
      "actionid": 1699,
      "actioncode": "",
      "tenantId": "pb"
    },
    {
      "rolecode": "SUPERUSER",
      "actionid": 1700,
      "actioncode": "",
      "tenantId": "pb"
    },
    {
      "rolecode": "EGF_ADMINISTRATOR",
      "actionid": 1629,
      "actioncode": "",
      "tenantId": "pb"
    },
    {
      "rolecode": "EGF_ADMINISTRATOR",
      "actionid": 1611,
      "actioncode": "",
      "tenantId": "pb"
    },
    {
      "rolecode": "EGF_ADMINISTRATOR",
      "actionid": 1674,
      "actioncode": "",
      "tenantId": "pb"
    },
    {
      "rolecode": "EMPLOYEE",
      "actionid": 1701,
      "actioncode": "",
      "tenantId": "pb"
    },
    {
      "rolecode": "SUPERUSER",
      "actionid": 1701,
      "actioncode": "",
      "tenantId": "pb"
    },
    {
      "rolecode": "EMPLOYEE",
      "actionid": 1702,
      "actioncode": "",
      "tenantId": "pb"
    },
    {
      "rolecode": "SUPERUSER",
      "actionid": 1702,
      "actioncode": "",
      "tenantId": "pb"
    },
    {
      "rolecode": "SUPERUSER",
      "actionid": 1703,
      "actioncode": "",
      "tenantId": "pb"
    },
    {
      "rolecode": "COLL_REMIT_TO_BANK",
      "actionid": 1703,
      "actioncode": "",
      "tenantId": "pb"
    },
    {
      "rolecode": "SUPERUSER",
      "actionid": 1704,
      "actioncode": "",
      "tenantId": "pb"
    },
    {
      "rolecode": "EGF_MASTER_ADMIN",
      "actionid": 1704,
      "actioncode": "",
      "tenantId": "pb"
    },
    {
      "rolecode": "SUPERUSER",
      "actionid": 1705,
      "actioncode": "",
      "tenantId": "pb"
    },
    {
      "rolecode": "EGF_MASTER_ADMIN",
      "actionid": 1705,
      "actioncode": "",
      "tenantId": "pb"
    },
    {
      "rolecode": "EMPLOYEE",
      "actionid": 1706,
      "actioncode": "",
      "tenantId": "pb"
    },
    {
      "rolecode": "EMPLOYEE",
      "actionid": 1707,
      "actioncode": "",
      "tenantId": "pb"
    },
    {
      "rolecode": "SUPERUSER",
      "actionid": 1708,
      "actioncode": "",
      "tenantId": "pb"
    },
    {
      "rolecode": "SUPERUSER",
      "actionid": 1709,
      "actioncode": "",
      "tenantId": "pb"
    },
    {
      "rolecode": "SUPERUSER",
      "actionid": 1710,
      "actioncode": "",
      "tenantId": "pb"
    },
    {
      "rolecode": "EGF_REPORT_VIEW",
      "actionid": 1708,
      "actioncode": "",
      "tenantId": "pb"
    },
    {
      "rolecode": "EGF_REPORT_VIEW",
      "actionid": 1709,
      "actioncode": "",
      "tenantId": "pb"
    },
    {
      "rolecode": "EGF_REPORT_VIEW",
      "actionid": 1710,
      "actioncode": "",
      "tenantId": "pb"
    },
    {
      "rolecode": "EMPLOYEE",
      "actionid": 1714,
      "actioncode": "",
      "tenantId": "pb"
    },
    {
      "rolecode": "EMPLOYEE",
      "actionid": 1715,
      "actioncode": "",
      "tenantId": "pb"
    },
    {
      "rolecode": "EMPLOYEE",
      "actionid": 1716,
      "actioncode": "",
      "tenantId": "pb"
    },
    {
      "rolecode": "EMPLOYEE",
      "actionid": 1717,
      "actioncode": "",
      "tenantId": "pb"
    },
    {
      "rolecode": "EMPLOYEE",
      "actionid": 1718,
      "actioncode": "",
      "tenantId": "pb"
    },
    {
      "rolecode": "EMPLOYEE",
      "actionid": 1719,
      "actioncode": "",
      "tenantId": "pb"
    },
    {
      "rolecode": "EMPLOYEE",
      "actionid": 1720,
      "actioncode": "",
      "tenantId": "pb"
    },
    {
      "rolecode": "SUPERUSER",
      "actionid": 1721,
      "actioncode": "",
      "tenantId": "pb"
    },
    {
      "rolecode": "EGF_PAYMENT_CREATOR",
      "actionid": 1721,
      "actioncode": "",
      "tenantId": "pb"
    },
    {
      "rolecode": "EGF_REPORT_VIEW",
      "actionid": 1722,
      "actioncode": "",
      "tenantId": "pb"
    },
    {
      "rolecode": "SUPERUSER",
      "actionid": 1722,
      "actioncode": "",
      "tenantId": "pb"
    },
    {
      "rolecode": "SUPERUSER",
      "actionid": 1723,
      "actioncode": "",
      "tenantId": "pb"
    },
    {
      "rolecode": "EGF_PAYMENT_CREATOR",
      "actionid": 1723,
      "actioncode": "",
      "tenantId": "pb"
    },
    {
      "rolecode": "EMPLOYEE",
      "actionid": 1724,
      "actioncode": "",
      "tenantId": "pb"
    },
    {
      "rolecode": "SUPERUSER",
      "actionid": 1725,
      "actioncode": "",
      "tenantId": "pb"
    },
    {
      "rolecode": "SUPERUSER",
      "actionid": 1726,
      "actioncode": "",
      "tenantId": "pb"
    },
    {
      "rolecode": "SUPERUSER",
      "actionid": 1727,
      "actioncode": "",
      "tenantId": "pb"
    },
    {
      "rolecode": "EGF_MASTER_ADMIN",
      "actionid": 1725,
      "actioncode": "",
      "tenantId": "pb"
    },
    {
      "rolecode": "EGF_MASTER_ADMIN",
      "actionid": 1726,
      "actioncode": "",
      "tenantId": "pb"
    },
    {
      "rolecode": "EGF_MASTER_ADMIN",
      "actionid": 1727,
      "actioncode": "",
      "tenantId": "pb"
    },
    {
      "rolecode": "EMPLOYEE",
      "actionid": 1728,
      "actioncode": "",
      "tenantId": "pb"
    },
    {
      "rolecode": "EMPLOYEE",
      "actionid": 1729,
      "actioncode": "",
      "tenantId": "pb"
    },
    {
      "rolecode": "CITIZEN",
      "actionid": 1729,
      "actioncode": "",
      "tenantId": "pb"
    },
    {
      "rolecode": "GRO",
      "actionid": 1729,
      "actioncode": "",
      "tenantId": "pb"
    },
    {
      "rolecode": "EMPLOYEE",
      "actionid": 1730,
      "actioncode": "",
      "tenantId": "pb"
    },
    {
      "rolecode": "GRO",
      "actionid": 1730,
      "actioncode": "",
      "tenantId": "pb"
    },
    {
      "rolecode": "SUPERUSER",
      "actionid": 1731,
      "actioncode": "",
      "tenantId": "pb"
    },
    {
      "rolecode": "SUPERUSER",
      "actionid": 1732,
      "actioncode": "",
      "tenantId": "pb"
    },
    {
      "rolecode": "SUPERUSER",
      "actionid": 1733,
      "actioncode": "",
      "tenantId": "pb"
    },
    {
      "rolecode": "EGF_MASTER_ADMIN",
      "actionid": 1731,
      "actioncode": "",
      "tenantId": "pb"
    },
    {
      "rolecode": "EGF_MASTER_ADMIN",
      "actionid": 1732,
      "actioncode": "",
      "tenantId": "pb"
    },
    {
      "rolecode": "EGF_MASTER_ADMIN",
      "actionid": 1733,
      "actioncode": "",
      "tenantId": "pb"
    },
    {
      "rolecode": "SUPERUSER",
      "actionid": 1734,
      "actioncode": "",
      "tenantId": "pb"
    },
    {
      "rolecode": "SUPERUSER",
      "actionid": 1735,
      "actioncode": "",
      "tenantId": "pb"
    },
    {
      "rolecode": "EGF_REPORT_VIEW",
      "actionid": 1735,
      "actioncode": "",
      "tenantId": "pb"
    },
    {
      "rolecode": "SUPERUSER",
      "actionid": 1736,
      "actioncode": "",
      "tenantId": "pb"
    },
    {
      "rolecode": "EGF_REPORT_VIEW",
      "actionid": 1736,
      "actioncode": "",
      "tenantId": "pb"
    },
    {
      "rolecode": "SUPERUSER",
      "actionid": 1741,
      "actioncode": "",
      "tenantId": "pb"
    },
    {
      "rolecode": "SUPERUSER",
      "actionid": 1742,
      "actioncode": "",
      "tenantId": "pb"
    },
    {
      "rolecode": "SUPERUSER",
      "actionid": 1743,
      "actioncode": "",
      "tenantId": "pb"
    },
    {
      "rolecode": "EMPLOYEE",
      "actionid": 1743,
      "actioncode": "",
      "tenantId": "pb"
    },
    {
      "rolecode": "CITIZEN",
      "actionid": 1743,
      "actioncode": "",
      "tenantId": "pb"
    },
    {
      "rolecode": "SUPERUSER",
      "actionid": 1744,
      "actioncode": "",
      "tenantId": "pb"
    },
    {
      "rolecode": "SUPERUSER",
      "actionid": 1745,
      "actioncode": "",
      "tenantId": "pb"
    },
    {
      "rolecode": "EMPLOYEE",
      "actionid": 743,
      "actioncode": "",
      "tenantId": "pb"
    },
    {
      "rolecode": "SUPERUSER",
      "actionid": 1746,
      "actioncode": "",
      "tenantId": "pb"
    },
    {
      "rolecode": "COLL_OPERATOR",
      "actionid": 1746,
      "actioncode": "",
      "tenantId": "pb"
    },
    {
      "rolecode": "EGF_BILL_CREATOR",
      "actionid": 1747,
      "actioncode": "",
      "tenantId": "pb"
    },
    {
      "rolecode": "SUPERUSER",
      "actionid": 1747,
      "actioncode": "",
      "tenantId": "pb"
    },
    {
      "rolecode": "SUPERUSER",
      "actionid": 1750,
      "actioncode": "",
      "tenantId": "pb"
    },
    {
      "rolecode": "SUPERUSER",
      "actionid": 1751,
      "actioncode": "",
      "tenantId": "pb"
    },
    {
      "rolecode": "EMPLOYEE",
      "actionid": 1751,
      "actioncode": "",
      "tenantId": "pb"
    },
    {
      "rolecode": "SUPERUSER",
      "actionid": 1752,
      "actioncode": "",
      "tenantId": "pb"
    },
    {
      "rolecode": "EMPLOYEE",
      "actionid": 1752,
      "actioncode": "",
      "tenantId": "pb"
    },
    {
      "rolecode": "EGF_REPORT_VIEW",
      "actionid": 1753,
      "actioncode": "",
      "tenantId": "pb"
    },
    {
      "rolecode": "SUPERUSER",
      "actionid": 1753,
      "actioncode": "",
      "tenantId": "pb"
    },
    {
      "rolecode": "EGF_REPORT_VIEW",
      "actionid": 1754,
      "actioncode": "",
      "tenantId": "pb"
    },
    {
      "rolecode": "SUPERUSER",
      "actionid": 1754,
      "actioncode": "",
      "tenantId": "pb"
    },
    {
      "rolecode": "EGF_ADMINISTRATOR",
      "actionid": 1755,
      "actioncode": "",
      "tenantId": "pb"
    },
    {
      "rolecode": "SUPERUSER",
      "actionid": 1755,
      "actioncode": "",
      "tenantId": "pb"
    },
    {
      "rolecode": "EGF_ADMINISTRATOR",
      "actionid": 1756,
      "actioncode": "",
      "tenantId": "pb"
    },
    {
      "rolecode": "SUPERUSER",
      "actionid": 1756,
      "actioncode": "",
      "tenantId": "pb"
    },
    {
      "rolecode": "EGF_ADMINISTRATOR",
      "actionid": 1757,
      "actioncode": "",
      "tenantId": "pb"
    },
    {
      "rolecode": "SUPERUSER",
      "actionid": 1757,
      "actioncode": "",
      "tenantId": "pb"
    },
    {
      "rolecode": "EGF_ADMINISTRATOR",
      "actionid": 1758,
      "actioncode": "",
      "tenantId": "pb"
    },
    {
      "rolecode": "SUPERUSER",
      "actionid": 1758,
      "actioncode": "",
      "tenantId": "pb"
    },
    {
      "rolecode": "EGF_ADMINISTRATOR",
      "actionid": 1759,
      "actioncode": "",
      "tenantId": "pb"
    },
    {
      "rolecode": "SUPERUSER",
      "actionid": 1759,
      "actioncode": "",
      "tenantId": "pb"
    },
    {
      "rolecode": "EGF_ADMINISTRATOR",
      "actionid": 1760,
      "actioncode": "",
      "tenantId": "pb"
    },
    {
      "rolecode": "SUPERUSER",
      "actionid": 1760,
      "actioncode": "",
      "tenantId": "pb"
    },
    {
      "rolecode": "EGF_ADMINISTRATOR",
      "actionid": 1761,
      "actioncode": "",
      "tenantId": "pb"
    },
    {
      "rolecode": "SUPERUSER",
      "actionid": 1761,
      "actioncode": "",
      "tenantId": "pb"
    },
    {
      "rolecode": "EGF_ADMINISTRATOR",
      "actionid": 1762,
      "actioncode": "",
      "tenantId": "pb"
    },
    {
      "rolecode": "SUPERUSER",
      "actionid": 1762,
      "actioncode": "",
      "tenantId": "pb"
    },
    {
      "rolecode": "EGF_ADMINISTRATOR",
      "actionid": 1763,
      "actioncode": "",
      "tenantId": "pb"
    },
    {
      "rolecode": "SUPERUSER",
      "actionid": 1763,
      "actioncode": "",
      "tenantId": "pb"
    },
    {
      "rolecode": "EGF_ADMINISTRATOR",
      "actionid": 1764,
      "actioncode": "",
      "tenantId": "pb"
    },
    {
      "rolecode": "SUPERUSER",
      "actionid": 1764,
      "actioncode": "",
      "tenantId": "pb"
    },
    {
      "rolecode": "EGF_ADMINISTRATOR",
      "actionid": 1765,
      "actioncode": "",
      "tenantId": "pb"
    },
    {
      "rolecode": "SUPERUSER",
      "actionid": 1765,
      "actioncode": "",
      "tenantId": "pb"
    },
    {
      "rolecode": "TL_DOC_VERIFIER",
      "actionid": 1766,
      "actioncode": "",
      "tenantId": "pb"
    },
    {
      "rolecode": "TL_FIELD_INSPECTOR",
      "actionid": 1766,
      "actioncode": "",
      "tenantId": "pb"
    },
    {
      "rolecode": "TL_CEMP",
      "actionid": 1766,
      "actioncode": "",
      "tenantId": "pb"
    },
    {
      "rolecode": "TL_APPROVER",
      "actionid": 1766,
      "actioncode": "",
      "tenantId": "pb"
    },
    {
      "rolecode": "GRO",
      "actionid": 1752,
      "actioncode": "",
      "tenantId": "pb"
    },
    {
      "rolecode": "EGF_REPORT_VIEW",
      "actionid": 1767,
      "actioncode": "",
      "tenantId": "pb"
    },
    {
      "rolecode": "SUPERUSER",
      "actionid": 1767,
      "actioncode": "",
      "tenantId": "pb"
    },
    {
      "rolecode": "EGF_REPORT_VIEW",
      "actionid": 1768,
      "actioncode": "",
      "tenantId": "pb"
    },
    {
      "rolecode": "SUPERUSER",
      "actionid": 1768,
      "actioncode": "",
      "tenantId": "pb"
    },
    {
      "rolecode": "EGF_REPORT_VIEW",
      "actionid": 1769,
      "actioncode": "",
      "tenantId": "pb"
    },
    {
      "rolecode": "SUPERUSER",
      "actionid": 1769,
      "actioncode": "",
      "tenantId": "pb"
    },
    {
      "rolecode": "EGF_REPORT_VIEW",
      "actionid": 1770,
      "actioncode": "",
      "tenantId": "pb"
    },
    {
      "rolecode": "SUPERUSER",
      "actionid": 1770,
      "actioncode": "",
      "tenantId": "pb"
    },
    {
      "rolecode": "EGF_REPORT_VIEW",
      "actionid": 1771,
      "actioncode": "",
      "tenantId": "pb"
    },
    {
      "rolecode": "SUPERUSER",
      "actionid": 1771,
      "actioncode": "",
      "tenantId": "pb"
    },
    {
      "rolecode": "SUPERUSER",
      "actionid": 1772,
      "actioncode": "",
      "tenantId": "pb"
    },
    {
      "rolecode": "SUPERUSER",
      "actionid": 1773,
      "actioncode": "",
      "tenantId": "pb"
    },
    {
      "rolecode": "SUPERUSER",
      "actionid": 1774,
      "actioncode": "",
      "tenantId": "pb"
    },
    {
      "rolecode": "CSR",
      "actionid": 1775,
      "actioncode": "",
      "tenantId": "pb"
    },
    {
      "rolecode": "EMPLOYEE",
      "actionid": 1775,
      "actioncode": "",
      "tenantId": "pb"
    },
    {
      "rolecode": "GRO",
      "actionid": 1775,
      "actioncode": "",
      "tenantId": "pb"
    },
    {
      "rolecode": "DGRO",
      "actionid": 1775,
      "actioncode": "",
      "tenantId": "pb"
    },
    {
      "rolecode": "EMPLOYEE",
      "actionid": 1776,
      "actioncode": "",
      "tenantId": "pb"
    },
    {
      "rolecode": "EMPLOYEE",
      "actionid": 1777,
      "actioncode": "",
      "tenantId": "pb"
    },
    {
      "rolecode": "EGF_BILL_CREATOR",
      "actionid": 1777,
      "actioncode": "",
      "tenantId": "pb"
    },
    {
      "rolecode": "TL_CEMP",
      "actionid": 1778,
      "actioncode": "",
      "tenantId": "pb"
    },
    {
      "rolecode": "TL_APPROVER",
      "actionid": 1778,
      "actioncode": "",
      "tenantId": "pb"
    },
    {
      "rolecode": "SUPERUSER",
      "actionid": 1779,
      "actioncode": "",
      "tenantId": "pb"
    },
    {
      "rolecode": "DGRO",
      "actionid": 1752,
      "actioncode": "",
      "tenantId": "pb"
    },
    {
      "rolecode": "CITIZEN",
      "actionid": 1783,
      "actioncode": "",
      "tenantId": "pb"
    },
    {
      "rolecode": "CITIZEN",
      "actionid": 1784,
      "actioncode": "",
      "tenantId": "pb"
    },
    {
      "rolecode": "CITIZEN",
      "actionid": 1785,
      "actioncode": "",
      "tenantId": "pb"
    },
    {
      "rolecode": "CITIZEN",
      "actionid": 1786,
      "actioncode": "",
      "tenantId": "pb"
    },
    {
      "rolecode": "CITIZEN",
      "actionid": 1787,
      "actioncode": "",
      "tenantId": "pb"
    },
    {
      "rolecode": "EMPLOYEE",
      "actionid": 1783,
      "actioncode": "",
      "tenantId": "pb"
    },
    {
      "rolecode": "EMPLOYEE",
      "actionid": 1784,
      "actioncode": "",
      "tenantId": "pb"
    },
    {
      "rolecode": "EMPLOYEE",
      "actionid": 1785,
      "actioncode": "",
      "tenantId": "pb"
    },
    {
      "rolecode": "EMPLOYEE",
      "actionid": 1786,
      "actioncode": "",
      "tenantId": "pb"
    },
    {
      "rolecode": "EMPLOYEE",
      "actionid": 1787,
      "actioncode": "",
      "tenantId": "pb"
    },
    {
      "rolecode": "EMPLOYEE",
      "actionid": 1780,
      "actioncode": "",
      "tenantId": "pb"
    },
    {
      "rolecode": "EMPLOYEE",
      "actionid": 1781,
      "actioncode": "",
      "tenantId": "pb"
    },
    {
      "rolecode": "EMPLOYEE",
      "actionid": 1782,
      "actioncode": "",
      "tenantId": "pb"
    },
    {
      "rolecode": "SUPERUSER",
      "actionid": 1780,
      "actioncode": "",
      "tenantId": "pb"
    },
    {
      "rolecode": "SUPERUSER",
      "actionid": 1781,
      "actioncode": "",
      "tenantId": "pb"
    },
    {
      "rolecode": "SUPERUSER",
      "actionid": 1782,
      "actioncode": "",
      "tenantId": "pb"
    },
    {
      "rolecode": "SUPERUSER",
      "actionid": 1788,
      "actioncode": "",
      "tenantId": "pb"
    },
    {
      "rolecode": "SUPERUSER",
      "actionid": 1789,
      "actioncode": "",
      "tenantId": "pb"
    },
    {
      "rolecode": "SUPERUSER",
      "actionid": 1790,
      "actioncode": "",
      "tenantId": "pb"
    },
    {
      "rolecode": "EMPLOYEE",
      "actionid": 1788,
      "actioncode": "",
      "tenantId": "pb"
    },
    {
      "rolecode": "EMPLOYEE",
      "actionid": 1789,
      "actioncode": "",
      "tenantId": "pb"
    },
    {
      "rolecode": "EMPLOYEE",
      "actionid": 1790,
      "actioncode": "",
      "tenantId": "pb"
    },
    {
      "rolecode": "EMPLOYEE",
      "actionid": 1791,
      "actioncode": "",
      "tenantId": "pb"
    },
    {
      "rolecode": "SUPERUSER",
      "actionid": 1791,
      "actioncode": "",
      "tenantId": "pb"
    },
    {
      "rolecode": "CITIZEN",
      "actionid": 1752,
      "actioncode": "",
      "tenantId": "pb"
    },
    {
      "rolecode": "EGF_ADMINISTRATOR",
      "actionid": 1792,
      "actioncode": "",
      "tenantId": "pb"
    },
    {
      "rolecode": "SUPERUSER",
      "actionid": 1792,
      "actioncode": "",
      "tenantId": "pb"
    },
    {
      "rolecode": "EGF_ADMINISTRATOR",
      "actionid": 1793,
      "actioncode": "",
      "tenantId": "pb"
    },
    {
      "rolecode": "SUPERUSER",
      "actionid": 1793,
      "actioncode": "",
      "tenantId": "pb"
    },
    {
      "rolecode": "EGF_ADMINISTRATOR",
      "actionid": 1794,
      "actioncode": "",
      "tenantId": "pb"
    },
    {
      "rolecode": "SUPERUSER",
      "actionid": 1794,
      "actioncode": "",
      "tenantId": "pb"
    },
    {
      "rolecode": "EGF_ADMINISTRATOR",
      "actionid": 1795,
      "actioncode": "",
      "tenantId": "pb"
    },
    {
      "rolecode": "SUPERUSER",
      "actionid": 1795,
      "actioncode": "",
      "tenantId": "pb"
    },
    {
      "rolecode": "EGF_ADMINISTRATOR",
      "actionid": 1796,
      "actioncode": "",
      "tenantId": "pb"
    },
    {
      "rolecode": "SUPERUSER",
      "actionid": 1796,
      "actioncode": "",
      "tenantId": "pb"
    },
    {
      "rolecode": "NOC_CEMP",
      "actionid": 1797,
      "actioncode": "",
      "tenantId": "pb"
    },
    {
      "rolecode": "CITIZEN",
      "actionid": 1797,
      "actioncode": "",
      "tenantId": "pb"
    },
    {
      "rolecode": "NOC_CEMP",
      "actionid": 1798,
      "actioncode": "",
      "tenantId": "pb"
    },
    {
      "rolecode": "CITIZEN",
      "actionid": 1798,
      "actioncode": "",
      "tenantId": "pb"
    },
    {
      "rolecode": "NOC_DOC_VERIFIER",
      "actionid": 1798,
      "actioncode": "",
      "tenantId": "pb"
    },
    {
      "rolecode": "NOC_FIELD_INSPECTOR",
      "actionid": 1798,
      "actioncode": "",
      "tenantId": "pb"
    },
    {
      "rolecode": "NOC_APPROVER",
      "actionid": 1798,
      "actioncode": "",
      "tenantId": "pb"
    },
    {
      "rolecode": "NOC_CEMP",
      "actionid": 1799,
      "actioncode": "",
      "tenantId": "pb"
    },
    {
      "rolecode": "CITIZEN",
      "actionid": 1799,
      "actioncode": "",
      "tenantId": "pb"
    },
    {
      "rolecode": "NOC_DOC_VERIFIER",
      "actionid": 1799,
      "actioncode": "",
      "tenantId": "pb"
    },
    {
      "rolecode": "NOC_FIELD_INSPECTOR",
      "actionid": 1799,
      "actioncode": "",
      "tenantId": "pb"
    },
    {
      "rolecode": "NOC_APPROVER",
      "actionid": 1799,
      "actioncode": "",
      "tenantId": "pb"
    },
    {
      "rolecode": "EMPLOYEE",
      "actionid": 1799,
      "actioncode": "",
      "tenantId": "pb"
    },
    {
      "rolecode": "NOC_CEMP",
      "actionid": 1800,
      "actioncode": "",
      "tenantId": "pb"
    },
    {
      "rolecode": "NOC_CEMP",
      "actionid": 1801,
      "actioncode": "",
      "tenantId": "pb"
    },
    {
      "rolecode": "CITIZEN",
      "actionid": 1801,
      "actioncode": "",
      "tenantId": "pb"
    },
    {
      "rolecode": "NOC_DOC_VERIFIER",
      "actionid": 1801,
      "actioncode": "",
      "tenantId": "pb"
    },
    {
      "rolecode": "NOC_FIELD_INSPECTOR",
      "actionid": 1801,
      "actioncode": "",
      "tenantId": "pb"
    },
    {
      "rolecode": "NOC_APPROVER",
      "actionid": 1801,
      "actioncode": "",
      "tenantId": "pb"
    },
    {
      "rolecode": "SYS_INTEGRATOR_FINANCE",
      "actionid": 575,
      "actioncode": "",
      "tenantId": "pb"
    },
    {
      "rolecode": "EMPLOYEE",
      "actionid": 1802,
      "actioncode": "",
      "tenantId": "pb"
    },
    {
      "rolecode": "CITIZEN",
      "actionid": 1803,
      "actioncode": "",
      "tenantId": "pb"
    },
    {
      "rolecode": "COLL_RECEIPT_CREATOR",
      "actionid": 570,
      "actioncode": "",
      "tenantId": "pb"
    },
    {
      "rolecode": "COLL_REMIT_TO_BANK",
      "actionid": 570,
      "actioncode": "",
      "tenantId": "pb"
    },
    {
      "rolecode": "COLL_RECEIPT_CREATOR",
      "actionid": 571,
      "actioncode": "",
      "tenantId": "pb"
    },
    {
      "rolecode": "COLL_REMIT_TO_BANK",
      "actionid": 571,
      "actioncode": "",
      "tenantId": "pb"
    },
    {
      "rolecode": "COLL_RECEIPT_CREATOR",
      "actionid": 572,
      "actioncode": "",
      "tenantId": "pb"
    },
    {
      "rolecode": "COLL_REMIT_TO_BANK",
      "actionid": 572,
      "actioncode": "",
      "tenantId": "pb"
    },
    {
      "rolecode": "SYS_INTEGRATOR_FINANCE",
      "actionid": 571,
      "actioncode": "",
      "tenantId": "pb"
    },
    {
      "rolecode": "SYS_INTEGRATOR_FINANCE",
      "actionid": 572,
      "actioncode": "",
      "tenantId": "pb"
    },
    {
      "rolecode": "EMPLOYEE",
      "actionid": 1804,
      "actioncode": "",
      "tenantId": "pb"
    },
    {
      "rolecode": "SUPERUSER",
      "actionid": 1804,
      "actioncode": "",
      "tenantId": "pb"
    },
    {
      "rolecode": "CITIZEN",
      "actionid": 1805,
      "actioncode": "",
      "tenantId": "pb"
    },
    {
      "rolecode": "CITIZEN",
      "actionid": 1806,
      "actioncode": "",
      "tenantId": "pb"
    },
    {
      "rolecode": "CITIZEN",
      "actionid": 1807,
      "actioncode": "",
      "tenantId": "pb"
    },
    {
      "rolecode": "EMPLOYEE",
      "actionid": 1808,
      "actioncode": "",
      "tenantId": "pb"
    },
    {
      "rolecode": "NOC_CEMP",
      "actionid": 1809,
      "actioncode": "",
      "tenantId": "pb"
    },
    {
      "rolecode": "NOC_CEMP",
      "actionid": 1810,
      "actioncode": "",
      "tenantId": "pb"
    },
    {
      "rolecode": "NOC_CEMP",
      "actionid": 1811,
      "actioncode": "",
      "tenantId": "pb"
    },
    {
      "rolecode": "EMPLOYEE",
      "actionid": 1812,
      "actioncode": "",
      "tenantId": "pb"
    },
    {
      "rolecode": "EMPLOYEE",
      "actionid": 1813,
      "actioncode": "",
      "tenantId": "pb"
    },
    {
      "rolecode": "CITIZEN",
      "actionid": 1814,
      "actioncode": "",
      "tenantId": "pb"
    },
    {
      "rolecode": "CITIZEN",
      "actionid": 1815,
      "actioncode": "",
      "tenantId": "pb"
    },
    {
      "rolecode": "CITIZEN",
      "actionid": 1816,
      "actioncode": "",
      "tenantId": "pb"
    },
    {
      "rolecode": "CITIZEN",
      "actionid": 1817,
      "actioncode": "",
      "tenantId": "pb"
    },
    {
      "rolecode": "SUPERUSER",
      "actionid": 1820,
      "actioncode": "",
      "tenantId": "pb"
    },
    {
      "rolecode": "SUPERUSER",
      "actionid": 1821,
      "actioncode": "",
      "tenantId": "pb"
    },
    {
      "rolecode": "NOC_CEMP",
      "actionid": 1822,
      "actioncode": "",
      "tenantId": "pb"
    },
    {
      "rolecode": "CITIZEN",
      "actionid": 1822,
      "actioncode": "",
      "tenantId": "pb"
    },
    {
      "rolecode": "NOC_DOC_VERIFIER",
      "actionid": 1822,
      "actioncode": "",
      "tenantId": "pb"
    },
    {
      "rolecode": "NOC_FIELD_INSPECTOR",
      "actionid": 1822,
      "actioncode": "",
      "tenantId": "pb"
    },
    {
      "rolecode": "NOC_APPROVER",
      "actionid": 1822,
      "actioncode": "",
      "tenantId": "pb"
    },
    {
      "rolecode": "EMPLOYEE",
      "actionid": 1822,
      "actioncode": "",
      "tenantId": "pb"
    },
    {
      "rolecode": "SUPERUSER",
      "actionid": 1819,
      "actioncode": "",
      "tenantId": "pb"
    },
    {
      "rolecode": "NOC_CEMP",
      "actionid": 1818,
      "actioncode": "",
      "tenantId": "pb"
    },
    {
      "rolecode": "CITIZEN",
      "actionid": 1818,
      "actioncode": "",
      "tenantId": "pb"
    },
    {
      "rolecode": "NOC_DOC_VERIFIER",
      "actionid": 1818,
      "actioncode": "",
      "tenantId": "pb"
    },
    {
      "rolecode": "NOC_FIELD_INSPECTOR",
      "actionid": 1818,
      "actioncode": "",
      "tenantId": "pb"
    },
    {
      "rolecode": "NOC_APPROVER",
      "actionid": 1818,
      "actioncode": "",
      "tenantId": "pb"
    },
    {
      "rolecode": "EMPLOYEE",
      "actionid": 1818,
      "actioncode": "",
      "tenantId": "pb"
    },
    {
      "rolecode": "NOC_CEMP",
      "actionid": 1824,
      "actioncode": "",
      "tenantId": "pb"
    },
    {
      "rolecode": "NOC_CEMP",
      "actionid": 1825,
      "actioncode": "",
      "tenantId": "pb"
    },
    {
      "rolecode": "SUPERUSER",
      "actionid": 1811,
      "actioncode": "",
      "tenantId": "pb"
    },
    {
      "rolecode": "NOC_APPROVER",
      "actionid": 1811,
      "actioncode": "",
      "tenantId": "pb"
    },
    {
      "rolecode": "NOC_FIELD_INSPECTOR",
      "actionid": 1811,
      "actioncode": "",
      "tenantId": "pb"
    },
    {
      "rolecode": "NOC_DOC_VERIFIER",
      "actionid": 1811,
      "actioncode": "",
      "tenantId": "pb"
    },
    {
      "rolecode": "EMPLOYEE",
      "actionid": 1811,
      "actioncode": "",
      "tenantId": "pb"
    },
    {
      "rolecode": "SUPERUSER",
      "actionid": 1810,
      "actioncode": "",
      "tenantId": "pb"
    },
    {
      "rolecode": "NOC_APPROVER",
      "actionid": 1810,
      "actioncode": "",
      "tenantId": "pb"
    },
    {
      "rolecode": "NOC_FIELD_INSPECTOR",
      "actionid": 1810,
      "actioncode": "",
      "tenantId": "pb"
    },
    {
      "rolecode": "NOC_DOC_VERIFIER",
      "actionid": 1810,
      "actioncode": "",
      "tenantId": "pb"
    },
    {
      "rolecode": "EMPLOYEE",
      "actionid": 1810,
      "actioncode": "",
      "tenantId": "pb"
    },
    {
      "rolecode": "NOC_APPROVER",
      "actionid": 1809,
      "actioncode": "",
      "tenantId": "pb"
    },
    {
      "rolecode": "EMPLOYEE",
      "actionid": 1809,
      "actioncode": "",
      "tenantId": "pb"
    },
    {
      "rolecode": "SUPERUSER",
      "actionid": 1809,
      "actioncode": "",
      "tenantId": "pb"
    },
    {
      "rolecode": "SUPERUSER",
      "actionid": 1824,
      "actioncode": "",
      "tenantId": "pb"
    },
    {
      "rolecode": "SUPERUSER",
      "actionid": 1825,
      "actioncode": "",
      "tenantId": "pb"
    },
    {
      "rolecode": "NOC_APPROVER",
      "actionid": 1824,
      "actioncode": "",
      "tenantId": "pb"
    },
    {
      "rolecode": "NOC_APPROVER",
      "actionid": 1825,
      "actioncode": "",
      "tenantId": "pb"
    },
    {
      "rolecode": "NOC_FIELD_INSPECTOR",
      "actionid": 1824,
      "actioncode": "",
      "tenantId": "pb"
    },
    {
      "rolecode": "NOC_FIELD_INSPECTOR",
      "actionid": 1825,
      "actioncode": "",
      "tenantId": "pb"
    },
    {
      "rolecode": "NOC_DOC_VERIFIER",
      "actionid": 1824,
      "actioncode": "",
      "tenantId": "pb"
    },
    {
      "rolecode": "NOC_DOC_VERIFIER",
      "actionid": 1825,
      "actioncode": "",
      "tenantId": "pb"
    },
    {
      "rolecode": "EMPLOYEE",
      "actionid": 1824,
      "actioncode": "",
      "tenantId": "pb"
    },
    {
      "rolecode": "EMPLOYEE",
      "actionid": 1825,
      "actioncode": "",
      "tenantId": "pb"
    },
    {
      "rolecode": "SUPERUSER",
      "actionid": 1823,
      "actioncode": "",
      "tenantId": "pb"
    },
    {
      "rolecode": "SYS_INTEGRATOR_FINANCE",
      "actionid": 1823,
      "actioncode": "",
      "tenantId": "pb"
    },
    {
      "rolecode": "SUPERUSER",
      "actionid": 1826,
      "actioncode": "",
      "tenantId": "pb"
    },
    {
      "rolecode": "NOC_CEMP",
      "actionid": 1766,
      "actioncode": "",
      "tenantId": "pb"
    },
    {
      "rolecode": "NOC_DOC_VERIFIER",
      "actionid": 1766,
      "actioncode": "",
      "tenantId": "pb"
    },
    {
      "rolecode": "NOC_FIELD_INSPECTOR",
      "actionid": 1766,
      "actioncode": "",
      "tenantId": "pb"
    },
    {
      "rolecode": "NOC_APPROVER",
      "actionid": 1766,
      "actioncode": "",
      "tenantId": "pb"
    },
    {
      "rolecode": "NOC_CEMP",
      "actionid": 713,
      "actioncode": "",
      "tenantId": "pb"
    },
    {
      "rolecode": "NOC_DOC_VERIFIER",
      "actionid": 713,
      "actioncode": "",
      "tenantId": "pb"
    },
    {
      "rolecode": "NOC_FIELD_INSPECTOR",
      "actionid": 713,
      "actioncode": "",
      "tenantId": "pb"
    },
    {
      "rolecode": "NOC_APPROVER",
      "actionid": 713,
      "actioncode": "",
      "tenantId": "pb"
    },
    {
      "rolecode": "SUPERUSER",
      "actionid": 1826,
      "actioncode": "",
      "tenantId": "pb"
    },
    {
      "rolecode": "SUPERUSER",
      "actionid": 1827,
      "actioncode": "",
      "tenantId": "pb"
    },
    {
      "rolecode": "CITIZEN",
      "actionid": 1827,
      "actioncode": "",
      "tenantId": "pb"
    },
    {
      "rolecode": "SUPERUSER",
      "actionid": 1828,
      "actioncode": "",
      "tenantId": "pb"
    },
    {
      "rolecode": "EMPLOYEE",
      "actionid": 1828,
      "actioncode": "",
      "tenantId": "pb"
    },
    {
      "rolecode": "SUPERUSER",
      "actionid": 1829,
      "actioncode": "",
      "tenantId": "pb"
    },
    {
      "rolecode": "EMPLOYEE",
      "actionid": 1829,
      "actioncode": "",
      "tenantId": "pb"
    },
    {
      "rolecode": "SUPERUSER",
      "actionid": 1830,
      "actioncode": "",
      "tenantId": "pb"
    },
    {
      "rolecode": "EMPLOYEE",
      "actionid": 1830,
      "actioncode": "",
      "tenantId": "pb"
    },
    {
      "rolecode": "CITIZEN",
      "actionid": 1830,
      "actioncode": "",
      "tenantId": "pb"
    },
    {
      "rolecode": "SUPERUSER",
      "actionid": 1831,
      "actioncode": "",
      "tenantId": "pb"
    },
    {
      "rolecode": "EMPLOYEE",
      "actionid": 1831,
      "actioncode": "",
      "tenantId": "pb"
    },
    {
      "rolecode": "CITIZEN",
      "actionid": 1831,
      "actioncode": "",
      "tenantId": "pb"
    },
    {
      "rolecode": "SUPERUSER",
      "actionid": 1832,
      "actioncode": "",
      "tenantId": "pb"
    },
    {
      "rolecode": "EMPLOYEE",
      "actionid": 1832,
      "actioncode": "",
      "tenantId": "pb"
    },
    {
      "rolecode": "CITIZEN",
      "actionid": 1832,
      "actioncode": "",
      "tenantId": "pb"
    },
    {
      "rolecode": "NOC_CEMP",
      "actionid": 1590,
      "actioncode": "",
      "tenantId": "pb"
    },
    {
      "rolecode": "NOC_DOC_VERIFIER",
      "actionid": 1590,
      "actioncode": "",
      "tenantId": "pb"
    },
    {
      "rolecode": "NOC_FIELD_INSPECTOR",
      "actionid": 1590,
      "actioncode": "",
      "tenantId": "pb"
    },
    {
      "rolecode": "NOC_APPROVER",
      "actionid": 1590,
      "actioncode": "",
      "tenantId": "pb"
    },
    {
      "rolecode": "EMPLOYEE",
      "actionid": 1833,
      "actioncode": "",
      "tenantId": "pb"
    },
    {
      "rolecode": "EMPLOYEE",
      "actionid": 1834,
      "actioncode": "",
      "tenantId": "pb"
    },
    {
      "rolecode": "SUPERUSER",
      "actionid": 1834,
      "actioncode": "",
      "tenantId": "pb"
    },
    {
      "rolecode": "EMPLOYEE",
      "actionid": 1835,
      "actioncode": "",
      "tenantId": "pb"
    },
    {
      "rolecode": "SUPERUSER",
      "actionid": 1835,
      "actioncode": "",
      "tenantId": "pb"
    },
    {
      "rolecode": "SUPERUSER",
      "actionid": 1836,
      "actioncode": "",
      "tenantId": "pb"
    },
    {
      "rolecode": "EGF_PAYMENT_CREATOR",
      "actionid": 1836,
      "actioncode": "",
      "tenantId": "pb"
    },
    {
      "rolecode": "CSR",
      "actionid": 701,
      "actioncode": "",
      "tenantId": "pb"
    },
    {
      "rolecode": "SUPERUSER",
      "actionid": 1738,
      "actioncode": "",
      "tenantId": "pb"
    },
    {
      "rolecode": "SUPERUSER",
      "actionid": 1739,
      "actioncode": "",
      "tenantId": "pb"
    },
    {
      "rolecode": "SUPERUSER",
      "actionid": 1740,
      "actioncode": "",
      "tenantId": "pb"
    },
    {
      "rolecode": "TL_DOC_VERIFIER",
      "actionid": 1778,
      "actioncode": "",
      "tenantId": "pb"
    },
    {
      "rolecode": "TL_FIELD_INSPECTOR",
      "actionid": 1778,
      "actioncode": "",
      "tenantId": "pb"
    },
    {
      "rolecode": "SUPERUSER",
      "actionid": 1837,
      "actioncode": "",
      "tenantId": "pb"
    },
    {
      "rolecode": "COLL_REMIT_TO_BANK",
      "actionid": 1837,
      "actioncode": "",
      "tenantId": "pb"
    },
    {
      "rolecode": "SUPERUSER",
      "actionid": 1838,
      "actioncode": "",
      "tenantId": "pb"
    },
    {
      "rolecode": "COLL_REMIT_TO_BANK",
      "actionid": 1838,
      "actioncode": "",
      "tenantId": "pb"
    },
    {
      "rolecode": "SUPERUSER",
      "actionid": 1839,
      "actioncode": "",
      "tenantId": "pb"
    },
    {
      "rolecode": "COLL_REMIT_TO_BANK",
      "actionid": 1839,
      "actioncode": "",
      "tenantId": "pb"
    },
    {
      "rolecode": "EGF_REPORT_VIEW",
      "actionid": 1839,
      "actioncode": "",
      "tenantId": "pb"
    },
    {
      "rolecode": "EGF_MASTER_ADMIN",
      "actionid": 1840,
      "actioncode": "",
      "tenantId": "pb"
    },
    {
      "rolecode": "SUPERUSER",
      "actionid": 1840,
      "actioncode": "",
      "tenantId": "pb"
    },
    {
      "rolecode": "TL_CEMP",
      "actionid": 1841,
      "actioncode": "",
      "tenantId": "pb"
    },
    {
      "rolecode": "GRO",
      "actionid": 1842,
      "actioncode": "",
      "tenantId": "pb"
    },
    {
      "rolecode": "GRO",
      "actionid": 1843,
      "actioncode": "",
      "tenantId": "pb"
    },
    {
      "rolecode": "GRO",
      "actionid": 1848,
      "actioncode": "",
      "tenantId": "pb"
    },
    {
      "rolecode": "GRO",
      "actionid": 1849,
      "actioncode": "",
      "tenantId": "pb"
    },
    {
      "rolecode": "GRO",
      "actionid": 1850,
      "actioncode": "",
      "tenantId": "pb"
    },
    {
      "rolecode": "GRO",
      "actionid": 1851,
      "actioncode": "",
      "tenantId": "pb"
    },
    {
      "rolecode": "GRO",
      "actionid": 1852,
      "actioncode": "",
      "tenantId": "pb"
    },
    {
      "rolecode": "GRO",
      "actionid": 1853,
      "actioncode": "",
      "tenantId": "pb"
    },
    {
      "rolecode": "GRO",
      "actionid": 1854,
      "actioncode": "",
      "tenantId": "pb"
    },
    {
      "rolecode": "GRO",
      "actionid": 1855,
      "actioncode": "",
      "tenantId": "pb"
    },
    {
      "rolecode": "GRO",
      "actionid": 1856,
      "actioncode": "",
      "tenantId": "pb"
    },
    {
      "rolecode": "GRO",
      "actionid": 1857,
      "actioncode": "",
      "tenantId": "pb"
    },
    {
      "rolecode": "GRO",
      "actionid": 1858,
      "actioncode": "",
      "tenantId": "pb"
    },
    {
      "rolecode": "GRO",
      "actionid": 1859,
      "actioncode": "",
      "tenantId": "pb"
    },
    {
      "rolecode": "DGRO",
      "actionid": 1842,
      "actioncode": "",
      "tenantId": "pb"
    },
    {
      "rolecode": "DGRO",
      "actionid": 1843,
      "actioncode": "",
      "tenantId": "pb"
    },
    {
      "rolecode": "DGRO",
      "actionid": 1848,
      "actioncode": "",
      "tenantId": "pb"
    },
    {
      "rolecode": "DGRO",
      "actionid": 1849,
      "actioncode": "",
      "tenantId": "pb"
    },
    {
      "rolecode": "DGRO",
      "actionid": 1850,
      "actioncode": "",
      "tenantId": "pb"
    },
    {
      "rolecode": "DGRO",
      "actionid": 1851,
      "actioncode": "",
      "tenantId": "pb"
    },
    {
      "rolecode": "DGRO",
      "actionid": 1852,
      "actioncode": "",
      "tenantId": "pb"
    },
    {
      "rolecode": "DGRO",
      "actionid": 1853,
      "actioncode": "",
      "tenantId": "pb"
    },
    {
      "rolecode": "DGRO",
      "actionid": 1854,
      "actioncode": "",
      "tenantId": "pb"
    },
    {
      "rolecode": "DGRO",
      "actionid": 1855,
      "actioncode": "",
      "tenantId": "pb"
    },
    {
      "rolecode": "DGRO",
      "actionid": 1856,
      "actioncode": "",
      "tenantId": "pb"
    },
    {
      "rolecode": "DGRO",
      "actionid": 1857,
      "actioncode": "",
      "tenantId": "pb"
    },
    {
      "rolecode": "DGRO",
      "actionid": 1858,
      "actioncode": "",
      "tenantId": "pb"
    },
    {
      "rolecode": "DGRO",
      "actionid": 1859,
      "actioncode": "",
      "tenantId": "pb"
    },
    {
      "rolecode": "PGR-ADMIN",
      "actionid": 1842,
      "actioncode": "",
      "tenantId": "pb"
    },
    {
      "rolecode": "PGR-ADMIN",
      "actionid": 1843,
      "actioncode": "",
      "tenantId": "pb"
    },
    {
      "rolecode": "PGR-ADMIN",
      "actionid": 1848,
      "actioncode": "",
      "tenantId": "pb"
    },
    {
      "rolecode": "PGR-ADMIN",
      "actionid": 1849,
      "actioncode": "",
      "tenantId": "pb"
    },
    {
      "rolecode": "PGR-ADMIN",
      "actionid": 1850,
      "actioncode": "",
      "tenantId": "pb"
    },
    {
      "rolecode": "PGR-ADMIN",
      "actionid": 1851,
      "actioncode": "",
      "tenantId": "pb"
    },
    {
      "rolecode": "PGR-ADMIN",
      "actionid": 1852,
      "actioncode": "",
      "tenantId": "pb"
    },
    {
      "rolecode": "PGR-ADMIN",
      "actionid": 1853,
      "actioncode": "",
      "tenantId": "pb"
    },
    {
      "rolecode": "PGR-ADMIN",
      "actionid": 1854,
      "actioncode": "",
      "tenantId": "pb"
    },
    {
      "rolecode": "PGR-ADMIN",
      "actionid": 1855,
      "actioncode": "",
      "tenantId": "pb"
    },
    {
      "rolecode": "PGR-ADMIN",
      "actionid": 1856,
      "actioncode": "",
      "tenantId": "pb"
    },
    {
      "rolecode": "PGR-ADMIN",
      "actionid": 1857,
      "actioncode": "",
      "tenantId": "pb"
    },
    {
      "rolecode": "PGR-ADMIN",
      "actionid": 1858,
      "actioncode": "",
      "tenantId": "pb"
    },
    {
      "rolecode": "PGR-ADMIN",
      "actionid": 1859,
      "actioncode": "",
      "tenantId": "pb"
    },
    {
      "rolecode": "PGR-ADMIN",
      "actionid": 1844,
      "actioncode": "",
      "tenantId": "pb"
    },
    {
      "rolecode": "PGR-ADMIN",
      "actionid": 1845,
      "actioncode": "",
      "tenantId": "pb"
    },
    {
      "rolecode": "GRO",
      "actionid": 1844,
      "actioncode": "",
      "tenantId": "pb"
    },
    {
      "rolecode": "GRO",
      "actionid": 1845,
      "actioncode": "",
      "tenantId": "pb"
    },
    {
      "rolecode": "EMPLOYEE",
      "actionid": 1846,
      "actioncode": "",
      "tenantId": "pb"
    },
    {
      "rolecode": "EMPLOYEE",
      "actionid": 1847,
      "actioncode": "",
      "tenantId": "pb"
    },
    {
      "rolecode": "TL_APPROVER",
      "actionid": 1846,
      "actioncode": "",
      "tenantId": "pb"
    },
    {
      "rolecode": "TL_APPROVER",
      "actionid": 1847,
      "actioncode": "",
      "tenantId": "pb"
    },
    {
      "rolecode": "TL_CEMP",
      "actionid": 1846,
      "actioncode": "",
      "tenantId": "pb"
    },
    {
      "rolecode": "TL_CEMP",
      "actionid": 1847,
      "actioncode": "",
      "tenantId": "pb"
    },
    {
      "rolecode": "TL_CEMP",
      "actionid": 1752,
      "actioncode": "",
      "tenantId": "pb"
    },
    {
      "rolecode": "TL_APPROVER",
      "actionid": 1752,
      "actioncode": "",
      "tenantId": "pb"
    },
    {
      "rolecode": "TL_FIELD_INSPECTOR",
      "actionid": 1752,
      "actioncode": "",
      "tenantId": "pb"
    },
    {
      "rolecode": "TL_DOC_VERIFIER",
      "actionid": 1752,
      "actioncode": "",
      "tenantId": "pb"
    },
    {
      "rolecode": "EMPLOYEE",
      "actionid": 1860,
      "actioncode": "",
      "tenantId": "pb"
    },
    {
      "rolecode": "CITIZEN",
      "actionid": 1860,
      "actioncode": "",
      "tenantId": "pb"
    },
    {
      "rolecode": "SUPERUSER",
      "actionid": 1860,
      "actioncode": "",
      "tenantId": "pb"
    },
    {
      "rolecode": "EMPLOYEE",
      "actionid": 1861,
      "actioncode": "",
      "tenantId": "pb"
    },
    {
      "rolecode": "CITIZEN",
      "actionid": 1861,
      "actioncode": "",
      "tenantId": "pb"
    },
    {
      "rolecode": "SUPERUSER",
      "actionid": 1861,
      "actioncode": "",
      "tenantId": "pb"
    },
    {
      "rolecode": "EMPLOYEE",
      "actionid": 1862,
      "actioncode": "",
      "tenantId": "pb"
    },
    {
      "rolecode": "CITIZEN",
      "actionid": 1862,
      "actioncode": "",
      "tenantId": "pb"
    },
    {
      "rolecode": "SUPERUSER",
      "actionid": 1863,
      "actioncode": "",
      "tenantId": "pb"
    },
    {
      "rolecode": "SUPERUSER",
      "actionid": 1864,
      "actioncode": "",
      "tenantId": "pb"
    },
    {
      "rolecode": "SUPERUSER",
      "actionid": 1865,
      "actioncode": "",
      "tenantId": "pb"
    },
    {
      "rolecode": "SUPERUSER",
      "actionid": 1866,
      "actioncode": "",
      "tenantId": "pb"
    },
    {
      "rolecode": "EMPLOYEE",
      "actionid": 1863,
      "actioncode": "",
      "tenantId": "pb"
    },
    {
      "rolecode": "EMPLOYEE",
      "actionid": 1864,
      "actioncode": "",
      "tenantId": "pb"
    },
    {
      "rolecode": "CITIZEN",
      "actionid": 1864,
      "actioncode": "",
      "tenantId": "pb"
    },
    {
      "rolecode": "SUPERUSER",
      "actionid": 1867,
      "actioncode": "",
      "tenantId": "pb"
    },
    {
      "rolecode": "COLL_REMIT_TO_BANK",
      "actionid": 1867,
      "actioncode": "",
      "tenantId": "pb"
    },
    {
      "rolecode": "SUPERUSER",
      "actionid": 1868,
      "actioncode": "",
      "tenantId": "pb"
    },
    {
      "rolecode": "COLL_REMIT_TO_BANK",
      "actionid": 1868,
      "actioncode": "",
      "tenantId": "pb"
    },
    {
      "rolecode": "SUPERUSER",
      "actionid": 1869,
      "actioncode": "",
      "tenantId": "pb"
    },
    {
      "rolecode": "SYS_INTEGRATOR_FINANCE",
      "actionid": 1869,
      "actioncode": "",
      "tenantId": "pb"
    },
    {
      "rolecode": "SUPERUSER",
      "actionid": 1870,
      "actioncode": "",
      "tenantId": "pb"
    },
    {
      "rolecode": "SYS_INTEGRATOR_FINANCE",
      "actionid": 1870,
      "actioncode": "",
      "tenantId": "pb"
    },
    {
      "rolecode": "SUPERUSER",
      "actionid": 1871,
      "actioncode": "",
      "tenantId": "pb"
    },
    {
      "rolecode": "COLL_REMIT_TO_BANK",
      "actionid": 1871,
      "actioncode": "",
      "tenantId": "pb"
    },
    {
      "rolecode": "EMPLOYEE",
      "actionid": 1872,
      "actioncode": "",
      "tenantId": "pb"
    },
    {
      "rolecode": "SUPERUSER",
      "actionid": 1872,
      "actioncode": "",
      "tenantId": "pb"
    },
    {
      "rolecode": "EGF_ADMINISTRATOR",
      "actionid": 1873,
      "actioncode": "",
      "tenantId": "pb"
    },
    {
      "rolecode": "SUPERUSER",
      "actionid": 1873,
      "actioncode": "",
      "tenantId": "pb"
    },
    {
      "rolecode": "CITIZEN",
      "actionid": 1834,
      "actioncode": "",
      "tenantId": "pb"
    },
    {
      "rolecode": "CITIZEN",
      "actionid": 1835,
      "actioncode": "",
      "tenantId": "pb"
    },
    {
      "rolecode": "CITIZEN",
      "actionid": 1872,
      "actioncode": "",
      "tenantId": "pb"
    },
    {
      "rolecode": "CITIZEN",
      "actionid": 1804,
      "actioncode": "",
      "tenantId": "pb"
    },
    {
      "rolecode": "SUPERUSER",
      "actionid": 1874,
      "actioncode": "",
      "tenantId": "pb"
    },
    {
      "rolecode": "CITIZEN",
      "actionid": 1875,
      "actioncode": "",
      "tenantId": "pb"
    },
    {
      "rolecode": "BPAREG_APPROVER",
      "actionid": 1876,
      "actioncode": "",
      "tenantId": "pb"
    },
    {
      "rolecode": "CITIZEN",
      "actionid": 1876,
      "actioncode": "",
      "tenantId": "pb"
    },
    {
      "rolecode": "BPAREG_APPROVER",
      "actionid": 1877,
      "actioncode": "",
      "tenantId": "pb"
    },
    {
      "rolecode": "CITIZEN",
      "actionid": 1877,
      "actioncode": "",
      "tenantId": "pb"
    },
    {
      "rolecode": "CITIZEN",
      "actionid": 1878,
      "actioncode": "",
      "tenantId": "pb"
    },
    {
      "rolecode": "BPAREG_APPROVER",
      "actionid": 1878,
      "actioncode": "",
      "tenantId": "pb"
    },
    {
      "rolecode": "BPAREG_DOC_VERIFIER",
      "actionid": 1876,
      "actioncode": "",
      "tenantId": "pb"
    },
    {
      "rolecode": "BPAREG_APPROVER",
      "actionid": 1879,
      "actioncode": "",
      "tenantId": "pb"
    },
    {
      "rolecode": "BPAREG_DOC_VERIFIER",
      "actionid": 1879,
      "actioncode": "",
      "tenantId": "pb"
    },
    {
      "rolecode": "CITIZEN",
      "actionid": 1880,
      "actioncode": "",
      "tenantId": "pb"
    },
    {
      "rolecode": "EMPLOYEE",
      "actionid": 1882,
      "actioncode": "",
      "tenantId": "pb"
    },
    {
      "rolecode": "CITIZEN",
      "actionid": 1883,
      "actioncode": "",
      "tenantId": "pb"
    },
    {
      "rolecode": "CITIZEN",
      "actionid": 1884,
      "actioncode": "",
      "tenantId": "pb"
    },
    {
      "rolecode": "EMPLOYEE",
      "actionid": 1885,
      "actioncode": "",
      "tenantId": "pb"
    },
    {
      "rolecode": "EMPLOYEE",
      "actionid": 1886,
      "actioncode": "",
      "tenantId": "pb"
    },
    {
      "rolecode": "EMPLOYEE",
      "actionid": 1887,
      "actioncode": "",
      "tenantId": "pb"
    },
    {
      "rolecode": "EMPLOYEE",
      "actionid": 1888,
      "actioncode": "",
      "tenantId": "pb"
    },
    {
      "rolecode": "EMPLOYEE",
      "actionid": 1889,
      "actioncode": "",
      "tenantId": "pb"
    },
    {
      "rolecode": "EMPLOYEE",
      "actionid": 1890,
      "actioncode": "",
      "tenantId": "pb"
    },
    {
      "rolecode": "EGF_ADMINISTRATOR",
      "actionid": 1891,
      "actioncode": "",
      "tenantId": "pb"
    },
    {
      "rolecode": "EMPLOYEE",
      "actionid": 1892,
      "actioncode": "",
      "tenantId": "pb"
    },
    {
      "rolecode": "EMPLOYEE",
      "actionid": 1893,
      "actioncode": "",
      "tenantId": "pb"
    },
    {
      "rolecode": "EMPLOYEE",
      "actionid": 1895,
      "actioncode": "",
      "tenantId": "pb"
    },
    {
      "rolecode": "CITIZEN",
      "actionid": 1895,
      "actioncode": "",
      "tenantId": "pb"
    },
    {
      "rolecode": "EMPLOYEE",
      "actionid": 1896,
      "actioncode": "",
      "tenantId": "pb"
    },
    {
      "rolecode": "CITIZEN",
      "actionid": 1896,
      "actioncode": "",
      "tenantId": "pb"
    },
    {
      "rolecode": "EMPLOYEE",
      "actionid": 1897,
      "actioncode": "",
      "tenantId": "pb"
    },
    {
      "rolecode": "CITIZEN",
      "actionid": 1897,
      "actioncode": "",
      "tenantId": "pb"
    },
    {
      "rolecode": "EMPLOYEE",
      "actionid": 1898,
      "actioncode": "",
      "tenantId": "pb"
    },
    {
      "rolecode": "CITIZEN",
      "actionid": 1898,
      "actioncode": "",
      "tenantId": "pb"
    },
    {
      "rolecode": "CITIZEN",
      "actionid": 1900,
      "actioncode": "",
      "tenantId": "pb"
    },
    {
      "rolecode": "EMPLOYEE",
      "actionid": 1899,
      "actioncode": "",
      "tenantId": "pb"
    },
    {
      "rolecode": "EMPLOYEE",
      "actionid": 1900,
      "actioncode": "",
      "tenantId": "pb"
    },
    {
      "rolecode": "EMPLOYEE",
      "actionid": 1901,
      "actioncode": "",
      "tenantId": "pb"
    },
    {
      "rolecode": "CITIZEN",
      "actionid": 1902,
      "actioncode": "",
      "tenantId": "pb"
    },
    {
      "rolecode": "EMPLOYEE",
      "actionid": 1902,
      "actioncode": "",
      "tenantId": "pb"
    },
    {
      "rolecode": "CITIZEN",
      "actionid": 1903,
      "actioncode": "",
      "tenantId": "pb"
    },
    {
      "rolecode": "EMPLOYEE",
      "actionid": 1903,
      "actioncode": "",
      "tenantId": "pb"
    },
    {
      "rolecode": "CITIZEN",
      "actionid": 1904,
      "actioncode": "",
      "tenantId": "pb"
    },
    {
      "rolecode": "EMPLOYEE",
      "actionid": 1904,
      "actioncode": "",
      "tenantId": "pb"
    },
    {
      "rolecode": "CITIZEN",
      "actionid": 1905,
      "actioncode": "",
      "tenantId": "pb"
    },
    {
      "rolecode": "EMPLOYEE",
      "actionid": 1905,
      "actioncode": "",
      "tenantId": "pb"
    },
    {
      "rolecode": "CITIZEN",
      "actionid": 1906,
      "actioncode": "",
      "tenantId": "pb"
    },
    {
      "rolecode": "EMPLOYEE",
      "actionid": 1906,
      "actioncode": "",
      "tenantId": "pb"
    },
    {
      "rolecode": "CITIZEN",
      "actionid": 1907,
      "actioncode": "",
      "tenantId": "pb"
    },
    {
      "rolecode": "EMPLOYEE",
      "actionid": 1907,
      "actioncode": "",
      "tenantId": "pb"
    },
    {
      "rolecode": "CITIZEN",
      "actionid": 1908,
      "actioncode": "",
      "tenantId": "pb"
    },
    {
      "rolecode": "EMPLOYEE",
      "actionid": 1908,
      "actioncode": "",
      "tenantId": "pb"
    },
    {
      "rolecode": "CITIZEN",
      "actionid": 1909,
      "actioncode": "",
      "tenantId": "pb"
    },
    {
      "rolecode": "EMPLOYEE",
      "actionid": 1909,
      "actioncode": "",
      "tenantId": "pb"
    },
    {
      "rolecode": "CITIZEN",
      "actionid": 1910,
      "actioncode": "",
      "tenantId": "pb"
    },
    {
      "rolecode": "EMPLOYEE",
      "actionid": 1910,
      "actioncode": "",
      "tenantId": "pb"
    },
    {
      "rolecode": "CITIZEN",
      "actionid": 1911,
      "actioncode": "",
      "tenantId": "pb"
    },
    {
      "rolecode": "EMPLOYEE",
      "actionid": 1911,
      "actioncode": "",
      "tenantId": "pb"
    },
    {
      "rolecode": "BPAREG_DOC_VERIFIER",
      "actionid": 1877,
      "actioncode": "",
      "tenantId": "pb"
    },
    {
      "rolecode": "BPAREG_DOC_VERIFIER",
      "actionid": 1878,
      "actioncode": "",
      "tenantId": "pb"
    },
    {
      "rolecode": "EMPLOYEE",
      "actionid": 1912,
      "actioncode": "",
      "tenantId": "pb"
    },
    {
      "rolecode": "EMPLOYEE",
      "actionid": 1913,
      "actioncode": "",
      "tenantId": "pb"
    },
    {
      "rolecode": "EMPLOYEE",
      "actionid": 1914,
      "actioncode": "",
      "tenantId": "pb"
    },
    {
      "rolecode": "CITIZEN",
      "actionid": 1913,
      "actioncode": "",
      "tenantId": "pb"
    },
    {
      "rolecode": "EMPLOYEE",
      "actionid": 1915,
      "actioncode": "",
      "tenantId": "pb"
    },
    {
      "rolecode": "SUPERUSER",
      "actionid": 1915,
      "actioncode": "",
      "tenantId": "pb"
    },
    {
      "rolecode": "EMPLOYEE",
      "actionid": 1916,
      "actioncode": "",
      "tenantId": "pb"
    },
    {
      "rolecode": "SUPERUSER",
      "actionid": 1916,
      "actioncode": "",
      "tenantId": "pb"
    },
    {
      "rolecode": "EMPLOYEE",
      "actionid": 1917,
      "actioncode": "",
      "tenantId": "pb"
    },
    {
      "rolecode": "EMPLOYEE",
      "actionid": 1918,
      "actioncode": "",
      "tenantId": "pb"
    },
    {
      "rolecode": "EMPLOYEE",
      "actionid": 1919,
      "actioncode": "",
      "tenantId": "pb"
    },
    {
      "rolecode": "CITIZEN",
      "actionid": 1919,
      "actioncode": "",
      "tenantId": "pb"
    },
    {
      "rolecode": "EMPLOYEE",
      "actionid": 1920,
      "actioncode": "",
      "tenantId": "pb"
    },
    {
      "rolecode": "BPA_ARCHITECT",
      "actionid": 1921,
      "actioncode": "",
      "tenantId": "pb"
    },
    {
      "rolecode": "BPA_ENGINEER",
      "actionid": 1921,
      "actioncode": "",
      "tenantId": "pb"
    },
    {
      "rolecode": "BPA_BUILDER",
      "actionid": 1921,
      "actioncode": "",
      "tenantId": "pb"
    },
    {
      "rolecode": "BPA_STRUCTURALENGINEER",
      "actionid": 1921,
      "actioncode": "",
      "tenantId": "pb"
    },
    {
      "rolecode": "BPA_TOWNPLANNER",
      "actionid": 1921,
      "actioncode": "",
      "tenantId": "pb"
    },
    {
      "rolecode": "BPA_SUPERVISOR",
      "actionid": 1921,
      "actioncode": "",
      "tenantId": "pb"
    },
    {
      "rolecode": "SUPERUSER",
      "actionid": 1922,
      "actioncode": "",
      "tenantId": "pb"
    },
    {
      "rolecode": "BPAREG_APPROVER",
      "actionid": 1766,
      "actioncode": "",
      "tenantId": "pb"
    },
    {
      "rolecode": "BPAREG_DOC_VERIFIER",
      "actionid": 1766,
      "actioncode": "",
      "tenantId": "pb"
    },
    {
      "rolecode": "EMPLOYEE",
      "actionid": 1894,
      "actioncode": "",
      "tenantId": "pb"
    },
    {
      "rolecode": "EMPLOYEE",
      "actionid": 1923,
      "actioncode": "",
      "tenantId": "pb"
    },
    {
      "rolecode": "BPA_ARCHITECT",
      "actionid": 1924,
      "actioncode": "",
      "tenantId": "pb"
    },
    {
      "rolecode": "CSR",
      "actionid": 1925,
      "actioncode": "",
      "tenantId": "pb"
    },
    {
      "rolecode": "EMPLOYEE",
      "actionid": 1926,
      "actioncode": "",
      "tenantId": "pb"
    },
    {
      "rolecode": "CSR",
      "actionid": 1927,
      "actioncode": "",
      "tenantId": "pb"
    },
    {
      "rolecode": "TL_CEMP",
      "actionid": 1928,
      "actioncode": "",
      "tenantId": "pb"
    },
    {
      "rolecode": "TL_APPROVER",
      "actionid": 1928,
      "actioncode": "",
      "tenantId": "pb"
    },
    {
      "rolecode": "TL_DOC_VERIFIER",
      "actionid": 1928,
      "actioncode": "",
      "tenantId": "pb"
    },
    {
      "rolecode": "TL_FIELD_INSPECTOR",
      "actionid": 1928,
      "actioncode": "",
      "tenantId": "pb"
    },
    {
      "rolecode": "TL_CEMP",
      "actionid": 1929,
      "actioncode": "",
      "tenantId": "pb"
    },
    {
      "rolecode": "BPA_ARCHITECT",
      "actionid": 1930,
      "actioncode": "",
      "tenantId": "pb"
    },
    {
      "rolecode": "BPA_ARCHITECT",
      "actionid": 1931,
      "actioncode": "",
      "tenantId": "pb"
    },
    {
      "rolecode": "CITIZEN",
      "actionid": 1931,
      "actioncode": "",
      "tenantId": "pb"
    },
    {
      "rolecode": "BPA_VERIFIER",
      "actionid": 1930,
      "actioncode": "",
      "tenantId": "pb"
    },
    {
      "rolecode": "CEMP",
      "actionid": 1930,
      "actioncode": "",
      "tenantId": "pb"
    },
    {
      "rolecode": "BPA_VERIFIER",
      "actionid": 1931,
      "actioncode": "",
      "tenantId": "pb"
    },
    {
      "rolecode": "BPA_APPROVER",
      "actionid": 1930,
      "actioncode": "",
      "tenantId": "pb"
    },
    {
      "rolecode": "BPA_APPROVER",
      "actionid": 1931,
      "actioncode": "",
      "tenantId": "pb"
    },
    {
      "rolecode": "NOC_CEMP",
      "actionid": 1932,
      "actioncode": "",
      "tenantId": "pb"
    },
    {
      "rolecode": "SUPERUSER",
      "actionid": 1933,
      "actioncode": "",
      "tenantId": "pb"
    },
    {
      "rolecode": "SUPERUSER",
      "actionid": 1934,
      "actioncode": "",
      "tenantId": "pb"
    },
    {
      "rolecode": "SUPERUSER",
      "actionid": 1935,
      "actioncode": "",
      "tenantId": "pb"
    },
    {
      "rolecode": "EMPLOYEE",
      "actionid": 1933,
      "actioncode": "",
      "tenantId": "pb"
    },
    {
      "rolecode": "EMPLOYEE",
      "actionid": 1934,
      "actioncode": "",
      "tenantId": "pb"
    },
    {
      "rolecode": "EMPLOYEE",
      "actionid": 1935,
      "actioncode": "",
      "tenantId": "pb"
    },
    {
      "rolecode": "CITIZEN",
      "actionid": 1933,
      "actioncode": "",
      "tenantId": "pb"
    },
    {
      "rolecode": "CITIZEN",
      "actionid": 1934,
      "actioncode": "",
      "tenantId": "pb"
    },
    {
      "rolecode": "CITIZEN",
      "actionid": 1935,
      "actioncode": "",
      "tenantId": "pb"
    },
    {
      "rolecode": "CITIZEN",
      "actionid": 1730,
      "actioncode": "",
      "tenantId": "pb"
    },
    {
      "rolecode": "BPA_APPROVER",
      "actionid": 1936,
      "actioncode": "",
      "tenantId": "pb"
    },
    {
      "rolecode": "BPA_VERIFIER",
      "actionid": 1936,
      "actioncode": "",
      "tenantId": "pb"
    },
    {
      "rolecode": "EMPLOYEE",
      "actionid": 1937,
      "actioncode": "",
      "tenantId": "pb"
    },
    {
      "rolecode": "CITIZEN",
      "actionid": 1930,
      "actioncode": "",
      "tenantId": "pb"
    },
    {
      "rolecode": "BPA_ARCHITECT",
      "actionid": 1938,
      "actioncode": "",
      "tenantId": "pb"
    },
    {
      "rolecode": "BPA_ENGINEER",
      "actionid": 1938,
      "actioncode": "",
      "tenantId": "pb"
    },
    {
      "rolecode": "BPA_BUILDER",
      "actionid": 1938,
      "actioncode": "",
      "tenantId": "pb"
    },
    {
      "rolecode": "BPA_STRUCTURALENGINEER",
      "actionid": 1938,
      "actioncode": "",
      "tenantId": "pb"
    },
    {
      "rolecode": "BPA_ARCHITECT",
      "actionid": 1939,
      "actioncode": "",
      "tenantId": "pb"
    },
    {
      "rolecode": "BPA_ENGINEER",
      "actionid": 1939,
      "actioncode": "",
      "tenantId": "pb"
    },
    {
      "rolecode": "BPA_BUILDER",
      "actionid": 1939,
      "actioncode": "",
      "tenantId": "pb"
    },
    {
      "rolecode": "BPA_STRUCTURALENGINEER",
      "actionid": 1939,
      "actioncode": "",
      "tenantId": "pb"
    },
    {
      "rolecode": "EMPLOYEE",
      "actionid": 1940,
      "actioncode": "",
      "tenantId": "pb"
    },
    {
      "rolecode": "EMPLOYEE",
      "actionid": 1941,
      "actioncode": "",
      "tenantId": "pb"
    },
    {
      "rolecode": "EMPLOYEE",
      "actionid": 1942,
      "actioncode": "",
      "tenantId": "pb"
    },
    {
      "rolecode": "EMPLOYEE",
      "actionid": 1943,
      "actioncode": "",
      "tenantId": "pb"
    },
    {
      "rolecode": "EMPLOYEE",
      "actionid": 1944,
      "actioncode": "",
      "tenantId": "pb"
    },
    {
      "rolecode": "EMPLOYEE",
      "actionid": 1945,
      "actioncode": "",
      "tenantId": "pb"
    },
    {
      "rolecode": "EMPLOYEE",
      "actionid": 1946,
      "actioncode": "",
      "tenantId": "pb"
    },
    {
      "rolecode": "EMPLOYEE",
      "actionid": 1947,
      "actioncode": "",
      "tenantId": "pb"
    },
    {
      "rolecode": "EMPLOYEE",
      "actionid": 1948,
      "actioncode": "",
      "tenantId": "pb"
    },
    {
      "rolecode": "EMPLOYEE",
      "actionid": 1949,
      "actioncode": "",
      "tenantId": "pb"
    },
    {
      "rolecode": "EMPLOYEE",
      "actionid": 1950,
      "actioncode": "",
      "tenantId": "pb"
    },
    {
      "rolecode": "EMPLOYEE",
      "actionid": 1951,
      "actioncode": "",
      "tenantId": "pb"
    },
    {
      "rolecode": "EMPLOYEE",
      "actionid": 1952,
      "actioncode": "",
      "tenantId": "pb"
    },
    {
      "rolecode": "EMPLOYEE",
      "actionid": 1953,
      "actioncode": "",
      "tenantId": "pb"
    },
    {
      "rolecode": "EMPLOYEE",
      "actionid": 1954,
      "actioncode": "",
      "tenantId": "pb"
    },
    {
      "rolecode": "SUPERUSER",
      "actionid": 1954,
      "actioncode": "",
      "tenantId": "pb"
    },
    {
      "rolecode": "CITIZEN",
      "actionid": 1955,
      "actioncode": "",
      "tenantId": "pb"
    },
    {
      "rolecode": "EMPLOYEE",
      "actionid": 1955,
      "actioncode": "",
      "tenantId": "pb"
    },
    {
      "rolecode": "SUPERUSER",
      "actionid": 1955,
      "actioncode": "",
      "tenantId": "pb"
    },
    {
      "rolecode": "SUPERUSER",
      "actionid": 1956,
      "actioncode": "",
      "tenantId": "pb"
    },
    {
      "rolecode": "EMPLOYEE",
      "actionid": 1956,
      "actioncode": "",
      "tenantId": "pb"
    },
    {
      "rolecode": "SUPERUSER",
      "actionid": 1957,
      "actioncode": "",
      "tenantId": "pb"
    },
    {
      "rolecode": "EGF_REPORT_VIEW",
      "actionid": 1958,
      "actioncode": "",
      "tenantId": "pb"
    },
    {
      "rolecode": "SUPERUSER",
      "actionid": 1958,
      "actioncode": "",
      "tenantId": "pb"
    },
    {
      "rolecode": "EMPLOYEE",
      "actionid": 1961,
      "actioncode": "",
      "tenantId": "pb"
    },
    {
      "rolecode": "EMPLOYEE",
      "actionid": 1960,
      "actioncode": "",
      "tenantId": "pb"
    },
    {
      "rolecode": "EMPLOYEE",
      "actionid": 1959,
      "actioncode": "",
      "tenantId": "pb"
    },
    {
      "rolecode": "EMPLOYEE",
      "actionid": 1958,
      "actioncode": "",
      "tenantId": "pb"
    },
    {
      "rolecode": "EMPLOYEE",
      "actionid": 1962,
      "actioncode": "",
      "tenantId": "pb"
    },
    {
      "rolecode": "CITIZEN",
      "actionid": 1962,
      "actioncode": "",
      "tenantId": "pb"
    },
    {
      "rolecode": "SUPERUSER",
      "actionid": 1962,
      "actioncode": "",
      "tenantId": "pb"
    },
    {
      "rolecode": "CITIZEN",
      "actionid": 1899,
      "actioncode": "",
      "tenantId": "pb"
    },
    {
      "rolecode": "CITIZEN",
      "actionid": 1900,
      "actioncode": "",
      "tenantId": "pb"
    },
    {
      "rolecode": "CITIZEN",
      "actionid": 1901,
      "actioncode": "",
      "tenantId": "pb"
    },
    {
      "rolecode": "WS_CEMP",
      "actionid": 1899,
      "actioncode": "",
      "tenantId": "pb"
    },
    {
      "rolecode": "WS_CEMP",
      "actionid": 1900,
      "actioncode": "",
      "tenantId": "pb"
    },
    {
      "rolecode": "WS_CEMP",
      "actionid": 1901,
      "actioncode": "",
      "tenantId": "pb"
    },
    {
      "rolecode": "WS_DOC_VERIFIER",
      "actionid": 1900,
      "actioncode": "",
      "tenantId": "pb"
    },
    {
      "rolecode": "WS_DOC_VERIFIER",
      "actionid": 1901,
      "actioncode": "",
      "tenantId": "pb"
    },
    {
      "rolecode": "WS_FIELD_INSPECTOR",
      "actionid": 1900,
      "actioncode": "",
      "tenantId": "pb"
    },
    {
      "rolecode": "WS_FIELD_INSPECTOR",
      "actionid": 1901,
      "actioncode": "",
      "tenantId": "pb"
    },
    {
      "rolecode": "WS_APPROVER",
      "actionid": 1900,
      "actioncode": "",
      "tenantId": "pb"
    },
    {
      "rolecode": "WS_APPROVER",
      "actionid": 1901,
      "actioncode": "",
      "tenantId": "pb"
    },
    {
      "rolecode": "WS_CLERK",
      "actionid": 1900,
      "actioncode": "",
      "tenantId": "pb"
    },
    {
      "rolecode": "WS_CLERK",
      "actionid": 1901,
      "actioncode": "",
      "tenantId": "pb"
    },
    {
      "rolecode": "CITIZEN",
      "actionid": 1917,
      "actioncode": "",
      "tenantId": "pb"
    },
    {
      "rolecode": "CITIZEN",
      "actionid": 1918,
      "actioncode": "",
      "tenantId": "pb"
    },
    {
      "rolecode": "CITIZEN",
      "actionid": 1919,
      "actioncode": "",
      "tenantId": "pb"
    },
    {
      "rolecode": "SW_CEMP",
      "actionid": 1917,
      "actioncode": "",
      "tenantId": "pb"
    },
    {
      "rolecode": "SW_CEMP",
      "actionid": 1918,
      "actioncode": "",
      "tenantId": "pb"
    },
    {
      "rolecode": "SW_CEMP",
      "actionid": 1919,
      "actioncode": "",
      "tenantId": "pb"
    },
    {
      "rolecode": "SW_DOC_VERIFIER",
      "actionid": 1918,
      "actioncode": "",
      "tenantId": "pb"
    },
    {
      "rolecode": "SW_DOC_VERIFIER",
      "actionid": 1919,
      "actioncode": "",
      "tenantId": "pb"
    },
    {
      "rolecode": "SW_FIELD_INSPECTOR",
      "actionid": 1918,
      "actioncode": "",
      "tenantId": "pb"
    },
    {
      "rolecode": "SW_FIELD_INSPECTOR",
      "actionid": 1919,
      "actioncode": "",
      "tenantId": "pb"
    },
    {
      "rolecode": "SW_APPROVER",
      "actionid": 1918,
      "actioncode": "",
      "tenantId": "pb"
    },
    {
      "rolecode": "SW_APPROVER",
      "actionid": 1919,
      "actioncode": "",
      "tenantId": "pb"
    },
    {
      "rolecode": "SW_CLERK",
      "actionid": 1918,
      "actioncode": "",
      "tenantId": "pb"
    },
    {
      "rolecode": "SW_CLERK",
      "actionid": 1919,
      "actioncode": "",
      "tenantId": "pb"
    },
    {
      "rolecode": "EMPLOYEE",
      "actionid": 1963,
      "actioncode": "",
      "tenantId": "pb"
    },
    {
      "rolecode": "EMPLOYEE",
      "actionid": 1964,
      "actioncode": "",
      "tenantId": "pb"
    },
    {
      "rolecode": "EMPLOYEE",
      "actionid": 1965,
      "actioncode": "",
      "tenantId": "pb"
    },
    {
      "rolecode": "EMPLOYEE",
      "actionid": 1966,
      "actioncode": "",
      "tenantId": "pb"
    },
    {
      "rolecode": "CITIZEN",
      "actionid": 1966,
      "actioncode": "",
      "tenantId": "pb"
    },
    {
      "rolecode": "EMPLOYEE",
      "actionid": 1967,
      "actioncode": "",
      "tenantId": "pb"
    },
    {
      "rolecode": "CITIZEN",
      "actionid": 1967,
      "actioncode": "",
      "tenantId": "pb"
    },
    {
      "rolecode": "BPA_APPROVER",
      "actionid": 1766,
      "actioncode": "",
      "tenantId": "pb"
    },
    {
      "rolecode": "EMPLOYEE",
      "actionid": 1968,
      "actioncode": "",
      "tenantId": "pb"
    },
    {
      "rolecode": "SUPERUSER",
      "actionid": 1891,
      "actioncode": "",
      "tenantId": "pb"
    },
    {
      "rolecode": "BPA_FIELD_INSPECTOR",
      "actionid": 1930,
      "actioncode": "",
      "tenantId": "pb"
    },
    {
      "rolecode": "BPA_NOC_VERIFIER",
      "actionid": 1930,
      "actioncode": "",
      "tenantId": "pb"
    },
    {
      "rolecode": "BPA_FIELD_INSPECTOR",
      "actionid": 1931,
      "actioncode": "",
      "tenantId": "pb"
    },
    {
      "rolecode": "BPA_NOC_VERIFIER",
      "actionid": 1931,
      "actioncode": "",
      "tenantId": "pb"
    },
    {
      "rolecode": "BPA_FIELD_INSPECTOR",
      "actionid": 1936,
      "actioncode": "",
      "tenantId": "pb"
    },
    {
      "rolecode": "BPA_NOC_VERIFIER",
      "actionid": 1936,
      "actioncode": "",
      "tenantId": "pb"
    },
    {
      "rolecode": "EGF_ADMINISTRATOR",
      "actionid": 1969,
      "actioncode": "",
      "tenantId": "pb"
    },
    {
      "rolecode": "SUPERUSER",
      "actionid": 1969,
      "actioncode": "",
      "tenantId": "pb"
    },
    {
      "rolecode": "WS_DOC_VERIFIER",
      "actionid": 1766,
      "actioncode": "",
      "tenantId": "pb"
    },
    {
      "rolecode": "WS_FIELD_INSPECTOR",
      "actionid": 1766,
      "actioncode": "",
      "tenantId": "pb"
    },
    {
      "rolecode": "WS_CEMP",
      "actionid": 1766,
      "actioncode": "",
      "tenantId": "pb"
    },
    {
      "rolecode": "WS_APPROVER",
      "actionid": 1766,
      "actioncode": "",
      "tenantId": "pb"
    },
    {
      "rolecode": "WS_CLERK",
      "actionid": 1766,
      "actioncode": "",
      "tenantId": "pb"
    },
    {
      "rolecode": "SW_DOC_VERIFIER",
      "actionid": 1766,
      "actioncode": "",
      "tenantId": "pb"
    },
    {
      "rolecode": "SW_FIELD_INSPECTOR",
      "actionid": 1766,
      "actioncode": "",
      "tenantId": "pb"
    },
    {
      "rolecode": "SW_CEMP",
      "actionid": 1766,
      "actioncode": "",
      "tenantId": "pb"
    },
    {
      "rolecode": "SW_APPROVER",
      "actionid": 1766,
      "actioncode": "",
      "tenantId": "pb"
    },
    {
      "rolecode": "SW_CLERK",
      "actionid": 1766,
      "actioncode": "",
      "tenantId": "pb"
    },
    {
      "rolecode": "EMPLOYEE",
      "actionid": 1970,
      "actioncode": "",
      "tenantId": "pb"
    },
    {
      "rolecode": "SUPERUSER",
      "actionid": 1970,
      "actioncode": "",
      "tenantId": "pb"
    },
    {
      "rolecode": "CEMP",
      "actionid": 1971,
      "actioncode": "",
      "tenantId": "pb"
    },
    {
      "rolecode": "BPA_TOWNPLANNER",
      "actionid": 1971,
      "actioncode": "",
      "tenantId": "pb"
    },
    {
      "rolecode": "BPA_BUILDER",
      "actionid": 1971,
      "actioncode": "",
      "tenantId": "pb"
    },
    {
      "rolecode": "BPA_STRUCTURALENGINEER",
      "actionid": 1971,
      "actioncode": "",
      "tenantId": "pb"
    },
    {
      "rolecode": "BPA_SUPERVISOR",
      "actionid": 1971,
      "actioncode": "",
      "tenantId": "pb"
    },
    {
      "rolecode": "BPA_VERIFIER",
      "actionid": 1971,
      "actioncode": "",
      "tenantId": "pb"
    },
    {
      "rolecode": "BPA_FIELD_INSPECTOR",
      "actionid": 1971,
      "actioncode": "",
      "tenantId": "pb"
    },
    {
      "rolecode": "BPA_NOC_VERIFIER",
      "actionid": 1971,
      "actioncode": "",
      "tenantId": "pb"
    },
    {
      "rolecode": "BPA_APPROVER",
      "actionid": 1971,
      "actioncode": "",
      "tenantId": "pb"
    },
    {
      "rolecode": "BPA_ARCHITECT",
      "actionid": 1971,
      "actioncode": "",
      "tenantId": "pb"
    },
    {
      "rolecode": "CITIZEN",
      "actionid": 1971,
      "actioncode": "",
      "tenantId": "pb"
    },
    {
      "rolecode": "BPA_ENGINEER",
      "actionid": 1971,
      "actioncode": "",
      "tenantId": "pb"
    },
    {
      "rolecode": "EMPLOYEE",
      "actionid": 1972,
      "actioncode": "",
      "tenantId": "pb"
    },
    {
      "rolecode": "EGF_REPORT_VIEW",
      "actionid": 1973,
      "actioncode": "",
      "tenantId": "pb"
    },
    {
      "rolecode": "SUPERUSER",
      "actionid": 1973,
      "actioncode": "",
      "tenantId": "pb"
    },
    {
      "rolecode": "EGF_REPORT_VIEW",
      "actionid": 1974,
      "actioncode": "",
      "tenantId": "pb"
    },
    {
      "rolecode": "SUPERUSER",
      "actionid": 1974,
      "actioncode": "",
      "tenantId": "pb"
    },
    {
      "rolecode": "BPA_VERIFIER",
      "actionid": 1975,
      "actioncode": "",
      "tenantId": "pb"
    },
    {
      "rolecode": "BPA_FIELD_INSPECTOR",
      "actionid": 1975,
      "actioncode": "",
      "tenantId": "pb"
    },
    {
      "rolecode": "BPA_NOC_VERIFIER",
      "actionid": 1975,
      "actioncode": "",
      "tenantId": "pb"
    },
    {
      "rolecode": "BPA_APPROVER",
      "actionid": 1975,
      "actioncode": "",
      "tenantId": "pb"
    },
    {
      "rolecode": "BPAREG_APPROVER",
      "actionid": 1976,
      "actioncode": "",
      "tenantId": "pb"
    },
    {
      "rolecode": "BPAREG_DOC_VERIFIER",
      "actionid": 1976,
      "actioncode": "",
      "tenantId": "pb"
    },
    {
      "rolecode": "CITIZEN",
      "actionid": 1942,
      "actioncode": "",
      "tenantId": "pb"
    },
    {
      "rolecode": "CITIZEN",
      "actionid": 1943,
      "actioncode": "",
      "tenantId": "pb"
    },
    {
      "rolecode": "BPA_VERIFIER",
      "actionid": 1766,
      "actioncode": "",
      "tenantId": "pb"
    },
    {
      "rolecode": "BPA_FIELD_INSPECTOR",
      "actionid": 1766,
      "actioncode": "",
      "tenantId": "pb"
    },
    {
      "rolecode": "BPA_NOC_VERIFIER",
      "actionid": 1766,
      "actioncode": "",
      "tenantId": "pb"
    },
    {
      "rolecode": "EMPLOYEE",
      "actionid": 1977,
      "actioncode": "",
      "tenantId": "pb"
    },
    {
      "rolecode": "EMPLOYEE",
      "actionid": 1978,
      "actioncode": "",
      "tenantId": "pb"
    },
    {
      "rolecode": "SUPERUSER",
      "actionid": 1979,
      "actioncode": "",
      "tenantId": "pb"
    },
    {
      "rolecode": "EGF_ADMINISTRATOR",
      "actionid": 1979,
      "actioncode": "",
      "tenantId": "pb"
    },
    {
      "rolecode": "SUPERUSER",
      "actionid": 1980,
      "actioncode": "",
      "tenantId": "pb"
    },
    {
      "rolecode": "EGF_REPORT_VIEW",
      "actionid": 1981,
      "actioncode": "",
      "tenantId": "pb"
    },
    {
      "rolecode": "SUPERUSER",
      "actionid": 1981,
      "actioncode": "",
      "tenantId": "pb"
    },
    {
      "rolecode": "NOC_DOC_VERIFIER",
      "actionid": 1982,
      "actioncode": "",
      "tenantId": "pb"
    },
    {
      "rolecode": "NOC_DOC_VERIFIER",
      "actionid": 1984,
      "actioncode": "",
      "tenantId": "pb"
    },
    {
      "rolecode": "NOC_DOC_VERIFIER",
      "actionid": 1985,
      "actioncode": "",
      "tenantId": "pb"
    },
    {
      "rolecode": "NOC_DOC_VERIFIER",
      "actionid": 1983,
      "actioncode": "",
      "tenantId": "pb"
    },
    {
      "rolecode": "NOC_DOC_VERIFIER",
      "actionid": 1986,
      "actioncode": "",
      "tenantId": "pb"
    },
    {
      "rolecode": "NOC_DOC_VERIFIER",
      "actionid": 1976,
      "actioncode": "",
      "tenantId": "pb"
    },
    {
      "rolecode": "EGF_REPORT_VIEW",
      "actionid": 1987,
      "actioncode": "",
      "tenantId": "pb"
    },
    {
      "rolecode": "SUPERUSER",
      "actionid": 1987,
      "actioncode": "",
      "tenantId": "pb"
    },
    {
      "rolecode": "BPA_ARCHITECT",
      "actionid": 1988,
      "actioncode": "",
      "tenantId": "pb"
    },
      {
      "rolecode": "BPA_ARCHITECT",
      "actionid": 1989,
      "actioncode": "",
      "tenantId": "pb"
    },
    {
      "rolecode": "CITIZEN",
      "actionid": 1989,
      "actioncode": "",
      "tenantId": "pb"
    },
    {
      "rolecode": "BPA_VERIFIER",
      "actionid": 1989,
      "actioncode": "",
      "tenantId": "pb"
    },
    {
      "rolecode": "BPA_APPROVER",
      "actionid": 1989,
      "actioncode": "",
      "tenantId": "pb"
    },
    {
      "rolecode": "BPA_FIELD_INSPECTOR",
      "actionid": 1989,
      "actioncode": "",
      "tenantId": "pb"
    },
    {
      "rolecode": "BPA_NOC_VERIFIER",
      "actionid": 1989,
      "actioncode": "",
      "tenantId": "pb"
    },
    {
      "rolecode": "BPA_FIELD_INSPECTOR",
      "actionid": 1990,
      "actioncode": "",
      "tenantId": "pb"
    },
    {
      "rolecode": "BPA_NOC_VERIFIER",
      "actionid": 1990,
      "actioncode": "",
      "tenantId": "pb"
    },
    {
      "rolecode": "BPA_ARCHITECT",
      "actionid": 1990,
      "actioncode": "",
      "tenantId": "pb"
    }, {
      "rolecode": "BPA_VERIFIER",
      "actionid": 1990,
      "actioncode": "",
      "tenantId": "pb"
    },
    {
      "rolecode": "CEMP",
      "actionid": 1990,
      "actioncode": "",
      "tenantId": "pb"
    },
    {
      "rolecode": "BPA_APPROVER",
      "actionid": 1990,
      "actioncode": "",
      "tenantId": "pb"
    },
    {
      "rolecode": "CITIZEN",
      "actionid": 1990,
      "actioncode": "",
      "tenantId": "pb"
    },
    {
<<<<<<< HEAD
      "rolecode": "",
      "actionid": 1862,
=======
      "rolecode": "CITIZEN",
      "actionid": 1991,
      "actioncode": "",
      "tenantId": "pb"
    },
    {
      "rolecode": "CITIZEN",
      "actionid": 1992,
      "actioncode": "",
      "tenantId": "pb"
    },
    {
      "rolecode": "CITIZEN",
      "actionid": 1993,
      "actioncode": "",
      "tenantId": "pb"
    },
    {
      "rolecode": "CITIZEN",
      "actionid": 1994,
      "actioncode": "",
      "tenantId": "pb"
    },
    {
      "rolecode": "CITIZEN",
      "actionid": 1995,
      "actioncode": "",
      "tenantId": "pb"
    },
    {
      "rolecode": "CITIZEN",
      "actionid": 1996,
      "actioncode": "",
      "tenantId": "pb"
    },
    {
      "rolecode": "CITIZEN",
      "actionid": 1997,
      "actioncode": "",
      "tenantId": "pb"
    },
    {
      "rolecode": "CITIZEN",
      "actionid": 1998,
      "actioncode": "",
      "tenantId": "pb"
    },
    {
      "rolecode": "CITIZEN",
      "actionid": 1999,
>>>>>>> 307019fa
      "actioncode": "",
      "tenantId": "pb"
    }
  ]
}<|MERGE_RESOLUTION|>--- conflicted
+++ resolved
@@ -20720,61 +20720,62 @@
       "tenantId": "pb"
     },
     {
-<<<<<<< HEAD
+      "rolecode": "CITIZEN",
+      "actionid": 1991,
+      "actioncode": "",
+      "tenantId": "pb"
+    },
+    {
+      "rolecode": "CITIZEN",
+      "actionid": 1992,
+      "actioncode": "",
+      "tenantId": "pb"
+    },
+    {
+      "rolecode": "CITIZEN",
+      "actionid": 1993,
+      "actioncode": "",
+      "tenantId": "pb"
+    },
+    {
+      "rolecode": "CITIZEN",
+      "actionid": 1994,
+      "actioncode": "",
+      "tenantId": "pb"
+    },
+    {
+      "rolecode": "CITIZEN",
+      "actionid": 1995,
+      "actioncode": "",
+      "tenantId": "pb"
+    },
+    {
+      "rolecode": "CITIZEN",
+      "actionid": 1996,
+      "actioncode": "",
+      "tenantId": "pb"
+    },
+    {
+      "rolecode": "CITIZEN",
+      "actionid": 1997,
+      "actioncode": "",
+      "tenantId": "pb"
+    },
+    {
+      "rolecode": "CITIZEN",
+      "actionid": 1998,
+      "actioncode": "",
+      "tenantId": "pb"
+    },
+    {
+      "rolecode": "CITIZEN",
+      "actionid": 1999,
+      "actioncode": "",
+      "tenantId": "pb"
+    },
+    {
       "rolecode": "",
       "actionid": 1862,
-=======
-      "rolecode": "CITIZEN",
-      "actionid": 1991,
-      "actioncode": "",
-      "tenantId": "pb"
-    },
-    {
-      "rolecode": "CITIZEN",
-      "actionid": 1992,
-      "actioncode": "",
-      "tenantId": "pb"
-    },
-    {
-      "rolecode": "CITIZEN",
-      "actionid": 1993,
-      "actioncode": "",
-      "tenantId": "pb"
-    },
-    {
-      "rolecode": "CITIZEN",
-      "actionid": 1994,
-      "actioncode": "",
-      "tenantId": "pb"
-    },
-    {
-      "rolecode": "CITIZEN",
-      "actionid": 1995,
-      "actioncode": "",
-      "tenantId": "pb"
-    },
-    {
-      "rolecode": "CITIZEN",
-      "actionid": 1996,
-      "actioncode": "",
-      "tenantId": "pb"
-    },
-    {
-      "rolecode": "CITIZEN",
-      "actionid": 1997,
-      "actioncode": "",
-      "tenantId": "pb"
-    },
-    {
-      "rolecode": "CITIZEN",
-      "actionid": 1998,
-      "actioncode": "",
-      "tenantId": "pb"
-    },
-    {
-      "rolecode": "CITIZEN",
-      "actionid": 1999,
->>>>>>> 307019fa
       "actioncode": "",
       "tenantId": "pb"
     }
