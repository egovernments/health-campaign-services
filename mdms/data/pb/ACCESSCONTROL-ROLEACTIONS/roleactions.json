--- conflicted
+++ resolved
@@ -13983,55 +13983,56 @@
       "tenantId": "pb"
     },
     {
-<<<<<<< HEAD
+      "rolecode": "CITIZEN",
+      "actionid": 699,
+      "actioncode": "",
+      "tenantId": "pb"
+    },
+    {
+      "rolecode": "EMPLOYEE",
+      "actionid": 699,
+      "actioncode": "",
+      "tenantId": "pb"
+    },
+    {
+      "rolecode": "GRO",
+      "actionid": 699,
+      "actioncode": "",
+      "tenantId": "pb"
+    },
+    {
+      "rolecode": "DGRO",
+      "actionid": 699,
+      "actioncode": "",
+      "tenantId": "pb"
+    },
+    {
+      "rolecode": "CITIZEN",
+      "actionid": 700,
+      "actioncode": "",
+      "tenantId": "pb"
+    },
+    {
+      "rolecode": "EMPLOYEE",
+      "actionid": 700,
+      "actioncode": "",
+      "tenantId": "pb"
+    },
+    {
+      "rolecode": "GRO",
+      "actionid": 700,
+      "actioncode": "",
+      "tenantId": "pb"
+    },
+    {
+      "rolecode": "DGRO",
+      "actionid": 700,
+      "actioncode": "",
+      "tenantId": "pb"
+    },
+    {
       "rolecode": "GRO",
       "actionid": 168,
-=======
-      "rolecode": "CITIZEN",
-      "actionid": 699,
-      "actioncode": "",
-      "tenantId": "pb"
-    },
-    {
-      "rolecode": "EMPLOYEE",
-      "actionid": 699,
-      "actioncode": "",
-      "tenantId": "pb"
-    },
-    {
-      "rolecode": "GRO",
-      "actionid": 699,
-      "actioncode": "",
-      "tenantId": "pb"
-    },
-    {
-      "rolecode": "DGRO",
-      "actionid": 699,
-      "actioncode": "",
-      "tenantId": "pb"
-    },
-    {
-      "rolecode": "CITIZEN",
-      "actionid": 700,
-      "actioncode": "",
-      "tenantId": "pb"
-    },
-    {
-      "rolecode": "EMPLOYEE",
-      "actionid": 700,
-      "actioncode": "",
-      "tenantId": "pb"
-    },
-    {
-      "rolecode": "GRO",
-      "actionid": 700,
-      "actioncode": "",
-      "tenantId": "pb"
-    },
-    {
-      "rolecode": "DGRO",
-      "actionid": 700,
->>>>>>> 5089f88c
       "actioncode": "",
       "tenantId": "pb"
     }
