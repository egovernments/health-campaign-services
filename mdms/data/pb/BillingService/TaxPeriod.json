--- conflicted
+++ resolved
@@ -243,7 +243,6 @@
       "financialYear": "2021-22"
     },
     {
-<<<<<<< HEAD
       "fromDate": 1522540801000,
       "toDate": 1838159999000,
       "periodCycle": "FORTENYEARS",
@@ -266,30 +265,7 @@
       "service": "DISP_FIXED_ASSET.MOTOR_VEHICLE",
       "code": "DFAMV10YRS2018",
       "financialYear": "2018-28"
-=======
-      "fromDate": 1554076801000,
-      "toDate": 1648771199000,
-      "periodCycle": "ANNUAL",
-      "service": "DISP_FIXED_ASSET.LAND",
-      "code": "DFALAN2019",
-      "financialYear": "2019-22"
-    },
-    {
-      "fromDate": 1554076801000,
-      "toDate": 1648771199000,
-      "periodCycle": "FINANCIAL",
-      "service": "DISP_FIXED_ASSET.BUILDING",
-      "code": "DFABAN2019",
-      "financialYear": "2019-22"
-    },
-    {
-      "fromDate": 1554076801000,
-      "toDate": 1648771199000,
-      "periodCycle": "ANNUAL",
-      "service": "DISP_FIXED_ASSET.MOTOR_VEHICLE",
-      "code": "DFABMVAN2021",
-      "financialYear": "2019-22"
->>>>>>> 427d6003
+
     }
   ]
 }