--- conflicted
+++ resolved
@@ -845,9 +845,7 @@
         "isStateLevel": true,
         "uniqueKeys": []
       }
-    }
-<<<<<<< HEAD
-  },
+    },
   "BPA": {
     "ServiceType": {
       "masterName": "ServiceType",
@@ -871,6 +869,4 @@
       ]
     }
   }
-=======
->>>>>>> 6e2b0acc
 }