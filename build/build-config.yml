--- conflicted
+++ resolved
@@ -36,7 +36,6 @@
         dockerfile: "build/maven/Dockerfile"
       - work-dir: "health-services/project/src/main/resources/db"
         image-name: "project-db"
-<<<<<<< HEAD
   - name: "builds/health-campaign-services/health-services/household"
     build:
       - work-dir: "health-services/household"
@@ -44,8 +43,6 @@
         dockerfile: "build/maven/Dockerfile"
       - work-dir: "health-services/household/src/main/resources/db"
         image-name: "household-db"
-=======
->>>>>>> 449a72c2
   - name: "builds/health-campaign-services/health-services/individual"
     build:
       - work-dir: "health-services/individual"
@@ -53,8 +50,6 @@
         dockerfile: "build/maven/Dockerfile"
       - work-dir: "health-services/individual/src/main/resources/db"
         image-name: "individual-db"
-<<<<<<< HEAD
-=======
   - name: "builds/health-campaign-services/health-services/household"
     build:
       - work-dir: "health-services/household"
@@ -62,7 +57,6 @@
         dockerfile: "build/maven/Dockerfile"
       - work-dir: "health-services/household/src/main/resources/db"
         image-name: "household-db"
->>>>>>> 449a72c2
   - name: "builds/health-campaign-services/core-services/dashboard-analytics"
     build:
       - work-dir: "core-services/dashboard-analytics"
@@ -104,4 +98,5 @@
   - name: "builds/health-campaign-services/health-services/libraries/health-services-models"
     build:
       - work-dir: "health-services/libraries/health-services-models"
+        image-name: "health-services-models"
         image-name: "health-services-models"