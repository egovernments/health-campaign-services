--- conflicted
+++ resolved
@@ -414,26 +414,6 @@
       - work-dir: "core-services/service-request/src/main/resources/db"
         image-name: "service-request-db"
 
-<<<<<<< HEAD
-# frontend
-  - name: builds/Core-Platform/accelerators/workbench-ui
-    build:
-      - work-dir: accelerators/frontend/micro-ui/
-        dockerfile: accelerators/frontend/micro-ui/web/workbench/Dockerfile
-        image-name: workbench-ui
-        
-  - name: builds/Core-Platform/accelerators/storybook-svg
-    build:
-    - work-dir: accelerators/frontend/micro-ui/web/micro-ui-internals/packages/svg-components/
-      dockerfile: accelerators/frontend/micro-ui/web/micro-ui-internals/packages/svg-components/docker/Dockerfile
-      image-name: storybook-svg
-
-  - name: builds/Core-Platform/accelerators/digit-ui
-    build:
-      - work-dir: accelerators/frontend/micro-ui/
-        dockerfile: accelerators/frontend/micro-ui/web/docker/Dockerfile
-        image-name: digit-ui
-=======
 
 # frontend
   - name: builds/Digit-Core/accelerators/workbench-ui
@@ -459,4 +439,3 @@
       - work-dir: frontend/micro-ui/
         dockerfile: frontend/micro-ui/web/docker/Dockerfile
         image-name: digit-ui
->>>>>>> d97309c2
