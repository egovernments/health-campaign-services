--- conflicted
+++ resolved
@@ -71,16 +71,6 @@
         dockerfile: "build/maven/Dockerfile"
       - work-dir: "health-services/individual/src/main/resources/db"
         image-name: "health-individual-db"
-<<<<<<< HEAD
-=======
-  - name: "builds/health-campaign-services/health-services/health-attendance"
-    build:
-      - work-dir: "health-services/attendance"
-        image-name: "health-attendance"
-        dockerfile: "build/maven/Dockerfile"
-      - work-dir: "health-services/attendance/src/main/resources/db"
-        image-name: "health-attendance-db"
->>>>>>> ab689885
   - name: "builds/health-campaign-services/health-services/household"
     build:
       - work-dir: "health-services/household"
