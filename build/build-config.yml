--- conflicted
+++ resolved
@@ -343,7 +343,6 @@
         image-name: "project-factory-db"
         dockerfile: "health-services/project-factory/migration/Dockerfile"
 
-<<<<<<< HEAD
   - name: "builds/health-campaign-services/health-services/boundary-management"
     build:
       - work-dir: "health-services/boundary-management"
@@ -352,10 +351,8 @@
       - work-dir: "health-services/boundary-management/migration"
         image-name: "boundary-management-db"
         dockerfile: "health-services/boundary-management/migration/Dockerfile"
-=======
   - name: "builds/health-campaign-services/health-services/excel-ingestion"
     build:
       - work-dir: "health-services/excel-ingestion"
         image-name: "excel-ingestion"
         dockerfile: "build/maven-java17/Dockerfile"
->>>>>>> 1131b907
