#
# config:
# -   name: < Name of the job, foo/bar would create job named bar inside folder foo >
#     build:
#     - work-dir: < Working directory of the app to be built >
#       dockerfile: < Path to the dockerfile, optional, assumes dockerfile in working directory if not provided >
#       image-name: < Docker image name  >
# -
# -
#
# config:
# -   name: < Name of the job, foo/bar would create job named bar inside folder foo >
#     build:
#     - work-dir: < Working directory of the app to be built >
#       dockerfile: < Path to the dockerfile, optional, assumes dockerfile in working directory if not provided >
#       image-name: < Docker image name  >
# -
# -
config:
  # libraries
  - name: "builds/health-campaign-services/health-services/libraries/health-services-common"
    build:
      - work-dir: "health-services/libraries/health-services-common"
        image-name: "health-services-common"
  - name: "builds/health-campaign-services/health-services/product"
    build:
      - work-dir: "health-services/product"
<<<<<<< HEAD
        image-name: "product"
=======
        image-name: "product"
        dockerfile: "build/maven/Dockerfile"
      - work-dir: "health-services/product/src/main/resources/db"
        image-name: "product-db"
>>>>>>> e6cce2dc
<|MERGE_RESOLUTION|>--- conflicted
+++ resolved
@@ -25,11 +25,7 @@
   - name: "builds/health-campaign-services/health-services/product"
     build:
       - work-dir: "health-services/product"
-<<<<<<< HEAD
-        image-name: "product"
-=======
         image-name: "product"
         dockerfile: "build/maven/Dockerfile"
       - work-dir: "health-services/product/src/main/resources/db"
-        image-name: "product-db"
->>>>>>> e6cce2dc
+        image-name: "product-db"