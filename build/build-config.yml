#
# config:
# -   name: < Name of the job, foo/bar would create job named bar inside folder foo >
#     build:
#     - work-dir: < Working directory of the app to be built >
#       dockerfile: < Path to the dockerfile, optional, assumes dockerfile in working directory if not provided >
#       image-name: < Docker image name  >
# -
# -
#
# config:
# -   name: < Name of the job, foo/bar would create job named bar inside folder foo >
#     build:
#     - work-dir: < Working directory of the app to be built >
#       dockerfile: < Path to the dockerfile, optional, assumes dockerfile in working directory if not provided >
#       image-name: < Docker image name  >
# -
# -
config:
  # libraries
  - name: "builds/health-campaign-services/health-services/libraries/health-services-common"
    build:
      - work-dir: "health-services/libraries/health-services-common"
        image-name: "health-services-common"
  - name: "builds/health-campaign-services/health-services/product-17"
    build:
      - work-dir: "health-services/product"
        image-name: "product"
        dockerfile: "build/maven-java17/Dockerfile"
      - work-dir: "health-services/product/src/main/resources/db"
        image-name: "product-db"
  - name: "builds/health-campaign-services/health-services/product"
    build:
      - work-dir: "health-services/product"
        image-name: "product"
        dockerfile: "build/maven/Dockerfile"
      - work-dir: "health-services/product/src/main/resources/db"
        image-name: "product-db"
  - name: "builds/health-campaign-services/health-services/project"
    build:
      - work-dir: "health-services/project"
        image-name: "project"
        dockerfile: "build/maven/Dockerfile"
      - work-dir: "health-services/project/src/main/resources/db"
        image-name: "project-db"
  - name: "builds/health-campaign-services/health-services/health-project"
    build:
      - work-dir: "health-services/project"
        image-name: "health-project"
        dockerfile: "build/maven/Dockerfile"
      - work-dir: "health-services/project/src/main/resources/db"
        image-name: "health-project-db"
  - name: "builds/health-campaign-services/health-services/referralmanagement"
    build:
      - work-dir: "health-services/referralmanagement"
        image-name: "referralmanagement"
        dockerfile: "build/maven/Dockerfile"
      - work-dir: "health-services/referralmanagement/src/main/resources/db"
        image-name: "referralmanagement-db"
  - name: "builds/health-campaign-services/health-services/household"
    build:
      - work-dir: "health-services/household"
        image-name: "household"
        dockerfile: "build/maven/Dockerfile"
      - work-dir: "health-services/household/src/main/resources/db"
        image-name: "household-db"
  - name: "builds/health-campaign-services/health-services/household-java-17"
    build:
      - work-dir: "health-services/household"
        image-name: "household"
        dockerfile: "build/maven-java17/Dockerfile"
      - work-dir: "health-services/household/src/main/resources/db"
        image-name: "household-db"
  - name: "builds/health-campaign-services/health-services/health-project-java-17"
    build:
      - work-dir: "health-services/project"
        image-name: "health-project"
        dockerfile: "build/maven-java17/Dockerfile"
      - work-dir: "health-services/project/src/main/resources/db"
        image-name: "health-project-db"
  - name: "builds/health-campaign-services/health-services/project-java-17"
    build:
      - work-dir: "health-services/project"
        image-name: "project"
        dockerfile: "build/maven-java17/Dockerfile"
      - work-dir: "health-services/project/src/main/resources/db"
        image-name: "project-db"
  - name: "builds/health-campaign-services/health-services/referralmanagement-java-17"
    build:
      - work-dir: "health-services/referralmanagement"
        image-name: "referralmanagement"
        dockerfile: "build/maven-java17/Dockerfile"
      - work-dir: "health-services/referralmanagement/src/main/resources/db"
        image-name: "referralmanagement-db"
  - name: "builds/health-campaign-services/health-services/individual"
    build:
      - work-dir: "health-services/individual"
        image-name: "individual"
        dockerfile: "build/maven/Dockerfile"
      - work-dir: "health-services/individual/src/main/resources/db"
        image-name: "individual-db"
  - name: "builds/health-campaign-services/health-services/individual-java-17"
    build:
      - work-dir: "health-services/individual"
        image-name: "individual"
        dockerfile: "build/maven-java17/Dockerfile"
      - work-dir: "health-services/individual/src/main/resources/db"
        image-name: "individual-db"
  - name: "builds/health-campaign-services/health-services/health-individual"
    build:
      - work-dir: "health-services/individual"
        image-name: "health-individual"
        dockerfile: "build/maven/Dockerfile"
      - work-dir: "health-services/individual/src/main/resources/db"
        image-name: "health-individual-db"
  - name: "builds/health-campaign-services/health-services/health-individual-java-17"
    build:
      - work-dir: "health-services/individual"
        image-name: "health-individual"
        dockerfile: "build/maven-java17/Dockerfile"
      - work-dir: "health-services/individual/src/main/resources/db"
        image-name: "health-individual-db"
  - name: "builds/health-campaign-services/health-services/health-attendance"
    build:
      - work-dir: "health-services/attendance"
        image-name: "health-attendance"
        dockerfile: "build/maven/Dockerfile"
      - work-dir: "health-services/attendance/src/main/resources/db"
        image-name: "health-attendance-db"
  - name: "builds/health-campaign-services/core-services/error-handler"
    build:
      - work-dir: "core-services/error-handler"
        image-name: "error-handler"
        dockerfile: "build/maven/Dockerfile"
  - name: "builds/health-campaign-services/core-services/dashboard-analytics"
    build:
      - work-dir: "core-services/dashboard-analytics"
        image-name: "dashboard-analytics"
        dockerfile: "build/maven/Dockerfile"
  - name: "builds/health-campaign-services/health-services/stock"
    build:
      - work-dir: "health-services/stock"
        image-name: "stock"
        dockerfile: "build/maven/Dockerfile"
      - work-dir: "health-services/stock/src/main/resources/db"
        image-name: "stock-db"
  - name: "builds/health-campaign-services/health-services/stock-java-17"
    build:
      - work-dir: "health-services/stock"
        image-name: "stock"
        dockerfile: "build/maven-java17/Dockerfile"
      - work-dir: "health-services/stock/src/main/resources/db"
        image-name: "stock-db"
  - name: "builds/health-campaign-services/core-services/egov-survey-services"
    build:
      - work-dir: "core-services/egov-survey-services"
        image-name: "egov-survey-services"
        dockerfile: "build/maven/Dockerfile"
      - work-dir: "core-services/egov-survey-services/src/main/resources/db"
        image-name: "egov-survey-services-db"
  - name: "builds/health-campaign-services/health-services/facility"
    build:
      - work-dir: "health-services/facility"
        image-name: "facility"
        dockerfile: "build/maven/Dockerfile"
      - work-dir: "health-services/facility/src/main/resources/db"
        image-name: "facility-db"
  - name: "builds/health-campaign-services/health-services/facility-java-17"
    build:
      - work-dir: "health-services/facility"
        image-name: "facility"
        dockerfile: "build/maven-java17/Dockerfile"
      - work-dir: "health-services/facility/src/main/resources/db"
        image-name: "facility-db"
  - name: "builds/health-campaign-services/health-services/transformer"
    build:
      - work-dir: "health-services/transformer"
        image-name: "transformer"
        dockerfile: "build/maven/Dockerfile"
  - name: "builds/health-campaign-services/health-services/transformer-java-17"
    build:
      - work-dir: "health-services/transformer"
        image-name: "transformer"
        dockerfile: "build/maven-java17/Dockerfile"
  - name: "builds/health-campaign-services/core-services/health-service-request"
    build:
      - work-dir: "core-services/service-request"
        image-name: "health-service-request"
        dockerfile: "build/maven/Dockerfile"
      - work-dir: "core-services/service-request/src/main/resources/db"
        image-name: "health-service-request-db"
  - name: "builds/health-campaign-services/core-services/service-request"
    build:
      - work-dir: "core-services/service-request"
        image-name: "service-request"
        dockerfile: "build/maven/Dockerfile"
      - work-dir: "core-services/service-request/src/main/resources/db"
        image-name: "service-request-db"
  - name: "builds/health-campaign-services/core-services/health-service-request-17"
    build:
      - work-dir: "core-services/service-request"
        image-name: "health-service-request"
        dockerfile: "build/maven-java17/Dockerfile"
      - work-dir: "core-services/service-request/src/main/resources/db"
        image-name: "health-service-request-db"
  - name: "builds/health-campaign-services/core-services/service-request-17"
    build:
      - work-dir: "core-services/service-request"
        image-name: "service-request"
        dockerfile: "build/maven-java17/Dockerfile"
      - work-dir: "core-services/service-request/src/main/resources/db"
        image-name: "service-request-db"
  - name: "builds/health-campaign-services/health-services/libraries/health-services-models"
    build:
      - work-dir: "health-services/libraries/health-services-models"
        image-name: "health-services-models"
<<<<<<< HEAD
=======

>>>>>>> 1237ed3b
  - name: "builds/health-campaign-services/core-services/pgr-services"
    build:
      - work-dir: "core-services/pgr-services"
        image-name: "pgr-services"
        dockerfile: "build/maven/Dockerfile"
      - work-dir: "core-services/pgr-services/src/main/resources/db"
        image-name: "pgr-services-db"
  - name: "builds/health-campaign-services/core-services/health-pgr-services"
    build:
      - work-dir: "core-services/pgr-services"
        image-name: "health-pgr-services"
        dockerfile: "build/maven/Dockerfile"
      - work-dir: "core-services/pgr-services/src/main/resources/db"
        image-name: "health-pgr-services-db"
  - name: "builds/health-campaign-services/core-services/pgr-services-17"
    build:
      - work-dir: "core-services/pgr-services"
        image-name: "pgr-services"
        dockerfile: "build/maven-java17/Dockerfile"
      - work-dir: "core-services/pgr-services/src/main/resources/db"
        image-name: "pgr-services-db"
  - name: "builds/health-campaign-services/core-services/health-pgr-services-17"
    build:
      - work-dir: "core-services/pgr-services"
        image-name: "health-pgr-services"
        dockerfile: "build/maven-java17/Dockerfile"
      - work-dir: "core-services/pgr-services/src/main/resources/db"
        image-name: "health-pgr-services-db"
  - name: "builds/health-campaign-services/core-services/user-otp"
    build:
      - work-dir: "core-services/user-otp"
        image-name: "user-otp"
  - name: "builds/health-campaign-services/core-services/egov-notification-mail"
    build:
      - work-dir: "core-services/egov-notification-mail"
        image-name: "egov-notification-mail"
  - name: "builds/health-campaign-services/core-services/attendance"
    build:
      - work-dir: "core-services/attendance"
        image-name: "attendance"
        dockerfile: "build/maven/Dockerfile"
      - work-dir: "core-services/attendance/src/main/resources/db"
        image-name: "attendance-db"
  - name: "builds/health-campaign-services/core-services/health-hrms"
    build:
      - work-dir: "core-services/egov-hrms"
        image-name: "health-hrms"
        dockerfile: "build/maven/Dockerfile"
      - work-dir: "core-services/egov-hrms/src/main/resources/db"
        image-name: "health-hrms-db"
  - name: "builds/health-campaign-services/core-services/health-hrms-java-17"
    build:
      - work-dir: "core-services/egov-hrms"
        image-name: "health-hrms"
        dockerfile: "build/maven-java17/Dockerfile"
      - work-dir: "core-services/egov-hrms/src/main/resources/db"
        image-name: "health-hrms-db"
  - name: "builds/health-campaign-services/core-services/egov-hrms"
    build:
      - work-dir: "core-services/egov-hrms"
        image-name: "egov-hrms"
        dockerfile: "build/maven/Dockerfile"
      - work-dir: "core-services/egov-hrms/src/main/resources/db"
        image-name: "egov-hrms-db"
  - name: "builds/health-campaign-services/core-services/egov-hrms-java-17"
    build:
      - work-dir: "core-services/egov-hrms"
        image-name: "egov-hrms"
        dockerfile: "build/maven-java17/Dockerfile"
      - work-dir: "core-services/egov-hrms/src/main/resources/db"
        image-name: "egov-hrms-db"
  - name: "builds/health-campaign-services/health-services/plan-service"
    build:
      - work-dir: "health-services/plan-service"
        image-name: "plan-service"
        dockerfile: "build/maven-java17/Dockerfile"
      - work-dir: "health-services/plan-service/src/main/resources/db"
        image-name: "plan-service-db"
  - name: "builds/health-campaign-services/health-services/resource-generator"
    build:
      - work-dir: "health-services/resource-generator"
        image-name: "resource-generator"
        dockerfile: "build/maven-java17/Dockerfile"     
  - name: "builds/health-campaign-services/analytics/auth-proxy"
    build:
      - work-dir: "analytics/auth-proxy"
        image-name: "auth-proxy"
  - name: "builds/health-campaign-services/health-services/census-service"
    build:
      - work-dir: "health-services/census-service"
        image-name: "census-service"
        dockerfile: "build/maven-java17/Dockerfile"
      - work-dir: "health-services/census-service/src/main/resources/db"
        image-name: "census-service-db"
  - name: "builds/health-campaign-services/health-services/geopode-adapter"
    build:
      - work-dir: "health-services/geopode-adapter"
        image-name: "geopode-adapter"
        dockerfile: "build/maven-java17/Dockerfile"
  - name: "builds/health-campaign-services/core-services/beneficiary-idgen-17"
    build:
      - work-dir: "core-services/beneficiary-idgen"
        image-name: "beneficiary-idgen"
        dockerfile: "build/maven-java17/Dockerfile"
      - work-dir: "core-services/beneficiary-idgen/src/main/resources/db"
        image-name: "beneficiary-idgen-db"
# frontend
  - name: builds/health-campaign-services/frontend/workbench-ui
    build:
      - work-dir: frontend/micro-ui/
        dockerfile: frontend/micro-ui/web/workbench/Dockerfile
        image-name: workbench-ui
        
  - name: builds/health-campaign-services/frontend/microplan-ui
    build:
      - work-dir: frontend/micro-ui/
        dockerfile: frontend/micro-ui/web/microplan/Dockerfile
        image-name: microplan-ui

#Utilities
  - name: "builds/health-campaign-services/health-services/project-factory"
    build:
      - work-dir: "health-services/project-factory"
        image-name: "project-factory"
        dockerfile: "health-services/project-factory/Dockerfile"
      - work-dir: "health-services/project-factory/migration"
        image-name: "project-factory-db"<|MERGE_RESOLUTION|>--- conflicted
+++ resolved
@@ -214,10 +214,6 @@
     build:
       - work-dir: "health-services/libraries/health-services-models"
         image-name: "health-services-models"
-<<<<<<< HEAD
-=======
-
->>>>>>> 1237ed3b
   - name: "builds/health-campaign-services/core-services/pgr-services"
     build:
       - work-dir: "core-services/pgr-services"
@@ -300,7 +296,7 @@
     build:
       - work-dir: "health-services/resource-generator"
         image-name: "resource-generator"
-        dockerfile: "build/maven-java17/Dockerfile"     
+        dockerfile: "build/maven-java17/Dockerfile"
   - name: "builds/health-campaign-services/analytics/auth-proxy"
     build:
       - work-dir: "analytics/auth-proxy"
