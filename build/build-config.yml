--- conflicted
+++ resolved
@@ -76,13 +76,6 @@
         dockerfile: "build/maven/Dockerfile"
       - work-dir: "health-services/facility/src/main/resources/db"
         image-name: "facility-db"
-<<<<<<< HEAD
-  - name: "builds/health-campaign-services/health-services/transformer"
-    build:
-      - work-dir: "health-services/transformer"
-        image-name: "transformer"
-        dockerfile: "build/maven/Dockerfile"
-=======
   - name: "builds/health-campaign-services/core-services/service-request"
     build:
       - work-dir: "core-services/service-request"
@@ -90,4 +83,8 @@
         dockerfile: "build/maven/Dockerfile"
       - work-dir: "core-services/service-request/src/main/resources/db"
         image-name: "service-request-db"
->>>>>>> 8b4efd91
+  - name: "builds/health-campaign-services/health-services/transformer"
+    build:
+      - work-dir: "health-services/transformer"
+        image-name: "transformer"
+        dockerfile: "build/maven/Dockerfile"