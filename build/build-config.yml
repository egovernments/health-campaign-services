#
# config:
# -   name: < Name of the job, foo/bar would create job named bar inside folder foo >
#     build:
#     - work-dir: < Working directory of the app to be built >
#       dockerfile: < Path to the dockerfile, optional, assumes dockerfile in working directory if not provided >
#       image-name: < Docker image name  >
# -
# -
#
# config:
# -   name: < Name of the job, foo/bar would create job named bar inside folder foo >
#     build:
#     - work-dir: < Working directory of the app to be built >
#       dockerfile: < Path to the dockerfile, optional, assumes dockerfile in working directory if not provided >
#       image-name: < Docker image name  >
# -
# -
config:
  # libraries
  - name: "builds/health-campaign-services/health-services/libraries/health-services-common"
    build:
      - work-dir: "health-services/libraries/health-services-common"
        image-name: "health-services-common"
  - name: "builds/health-campaign-services/health-services/product"
    build:
      - work-dir: "health-services/product"
        image-name: "product"
        dockerfile: "build/maven/Dockerfile"
      - work-dir: "health-services/product/src/main/resources/db"
        image-name: "product-db"
  - name: "builds/health-campaign-services/health-services/project"
    build:
      - work-dir: "health-services/project"
        image-name: "project"
        dockerfile: "build/maven/Dockerfile"
      - work-dir: "health-services/project/src/main/resources/db"
        image-name: "project-db"
  - name: "builds/health-campaign-services/health-services/health-project"
    build:
      - work-dir: "health-services/project"
        image-name: "health-project"
        dockerfile: "build/maven/Dockerfile"
      - work-dir: "health-services/project/src/main/resources/db"
        image-name: "health-project-db"
  - name: "builds/health-campaign-services/health-services/referralmanagement"
    build:
      - work-dir: "health-services/referralmanagement"
        image-name: "referralmanagement"
        dockerfile: "build/maven/Dockerfile"
      - work-dir: "health-services/referralmanagement/src/main/resources/db"
        image-name: "referralmanagement-db"
  - name: "builds/health-campaign-services/health-services/household"
    build:
      - work-dir: "health-services/household"
        image-name: "household"
        dockerfile: "build/maven/Dockerfile"
      - work-dir: "health-services/household/src/main/resources/db"
        image-name: "household-db"
  - name: "builds/health-campaign-services/health-services/household-java-17"
    build:
      - work-dir: "health-services/household"
        image-name: "household"
        dockerfile: "build/17/maven/Dockerfile"
      - work-dir: "health-services/household/src/main/resources/db"
        image-name: "household-db"
  - name: "builds/health-campaign-services/health-services/health-project-java-17"
    build:
      - work-dir: "health-services/project"
        image-name: "health-project"
        dockerfile: "build/17/maven/Dockerfile"
      - work-dir: "health-services/project/src/main/resources/db"
        image-name: "health-project-db"
  - name: "builds/health-campaign-services/health-services/project-java-17"
    build:
      - work-dir: "health-services/project"
        image-name: "project"
        dockerfile: "build/17/maven/Dockerfile"
      - work-dir: "health-services/project/src/main/resources/db"
        image-name: "project-db"
  - name: "builds/health-campaign-services/health-services/referralmanagement-java-17"
    build:
      - work-dir: "health-services/referralmanagement"
        image-name: "referralmanagement"
        dockerfile: "build/17/maven/Dockerfile"
      - work-dir: "health-services/referralmanagement/src/main/resources/db"
        image-name: "referralmanagement-db"
  - name: "builds/health-campaign-services/health-services/individual"
    build:
      - work-dir: "health-services/individual"
        image-name: "individual"
        dockerfile: "build/maven/Dockerfile"
      - work-dir: "health-services/individual/src/main/resources/db"
        image-name: "individual-db"
  - name: "builds/health-campaign-services/health-services/individual-java-17"
    build:
      - work-dir: "health-services/individual"
        image-name: "individual"
        dockerfile: "build/17/maven/Dockerfile"
      - work-dir: "health-services/individual/src/main/resources/db"
        image-name: "individual-db"
  - name: "builds/health-campaign-services/health-services/health-individual"
    build:
      - work-dir: "health-services/individual"
        image-name: "health-individual"
        dockerfile: "build/maven/Dockerfile"
      - work-dir: "health-services/individual/src/main/resources/db"
        image-name: "health-individual-db"
  - name: "builds/health-campaign-services/health-services/health-individual-java-17"
    build:
      - work-dir: "health-services/individual"
        image-name: "health-individual"
        dockerfile: "build/17/maven/Dockerfile"
      - work-dir: "health-services/individual/src/main/resources/db"
        image-name: "health-individual-db"
  - name: "builds/health-campaign-services/health-services/health-attendance"
    build:
      - work-dir: "health-services/attendance"
        image-name: "health-attendance"
        dockerfile: "build/maven/Dockerfile"
      - work-dir: "health-services/attendance/src/main/resources/db"
        image-name: "health-attendance-db"
  - name: "builds/health-campaign-services/core-services/error-handler"
    build:
      - work-dir: "core-services/error-handler"
        image-name: "error-handler"
        dockerfile: "build/maven/Dockerfile"
  - name: "builds/health-campaign-services/core-services/dashboard-analytics"
    build:
      - work-dir: "core-services/dashboard-analytics"
        image-name: "dashboard-analytics"
        dockerfile: "build/maven/Dockerfile"
  - name: "builds/health-campaign-services/health-services/stock"
    build:
      - work-dir: "health-services/stock"
        image-name: "stock"
        dockerfile: "build/maven/Dockerfile"
      - work-dir: "health-services/stock/src/main/resources/db"
        image-name: "stock-db"
  - name: "builds/health-campaign-services/health-services/stock-java-17"
    build:
      - work-dir: "health-services/stock"
        image-name: "stock"
        dockerfile: "build/17/maven/Dockerfile"
      - work-dir: "health-services/stock/src/main/resources/db"
        image-name: "stock-db"
  - name: "builds/health-campaign-services/core-services/egov-survey-services"
    build:
      - work-dir: "core-services/egov-survey-services"
        image-name: "egov-survey-services"
        dockerfile: "build/maven/Dockerfile"
      - work-dir: "core-services/egov-survey-services/src/main/resources/db"
        image-name: "egov-survey-services-db"
  - name: "builds/health-campaign-services/health-services/facility"
    build:
      - work-dir: "health-services/facility"
        image-name: "facility"
        dockerfile: "build/maven/Dockerfile"
      - work-dir: "health-services/facility/src/main/resources/db"
        image-name: "facility-db"
  - name: "builds/health-campaign-services/health-services/facility-java-17"
    build:
      - work-dir: "health-services/facility"
        image-name: "facility"
        dockerfile: "build/17/maven/Dockerfile"
      - work-dir: "health-services/facility/src/main/resources/db"
        image-name: "facility-db"
  - name: "builds/health-campaign-services/health-services/transformer"
    build:
      - work-dir: "health-services/transformer"
        image-name: "transformer"
        dockerfile: "build/maven/Dockerfile"
  - name: "builds/health-campaign-services/health-services/transformer-java-17"
    build:
      - work-dir: "health-services/transformer"
        image-name: "transformer"
        dockerfile: "build/17/maven/Dockerfile"
  - name: "builds/health-campaign-services/core-services/service-request"
    build:
      - work-dir: "core-services/service-request"
        image-name: "service-request"
        dockerfile: "build/maven/Dockerfile"
      - work-dir: "core-services/service-request/src/main/resources/db"
        image-name: "service-request-db"
  - name: "builds/health-campaign-services/health-services/libraries/health-services-models"
    build:
      - work-dir: "health-services/libraries/health-services-models"
        image-name: "health-services-models"
  - name: "builds/health-campaign-services/core-services/pgr-services"
    build:
      - work-dir: "core-services/pgr-services"
        image-name: "pgr-services"
        dockerfile: "build/maven/Dockerfile"
      - work-dir: "core-services/pgr-services/src/main/resources/db"
        image-name: "pgr-services-db"
  - name: "builds/health-campaign-services/core-services/health-pgr-services"
    build:
      - work-dir: "core-services/pgr-services"
        image-name: "health-pgr-services"
        dockerfile: "build/maven/Dockerfile"
      - work-dir: "core-services/pgr-services/src/main/resources/db"
        image-name: "health-pgr-services-db"
  - name: "builds/health-campaign-services/core-services/user-otp"
    build:
      - work-dir: "core-services/user-otp"
        image-name: "user-otp"
  - name: "builds/health-campaign-services/core-services/egov-notification-mail"
    build:
      - work-dir: "core-services/egov-notification-mail"
        image-name: "egov-notification-mail"
  - name: "builds/health-campaign-services/core-services/attendance"
    build:
      - work-dir: "core-services/attendance"
        image-name: "attendance"
        dockerfile: "build/maven/Dockerfile"
      - work-dir: "core-services/attendance/src/main/resources/db"
        image-name: "attendance-db"
  - name: "builds/health-campaign-services/core-services/health-hrms"
    build:
      - work-dir: "core-services/egov-hrms"
        image-name: "health-hrms"
        dockerfile: "build/maven/Dockerfile"
      - work-dir: "core-services/egov-hrms/src/main/resources/db"
        image-name: "health-hrms-db"
  - name: "builds/health-campaign-services/core-services/health-hrms-java-17"
    build:
      - work-dir: "core-services/egov-hrms"
        image-name: "health-hrms"
        dockerfile: "build/17/maven/Dockerfile"
      - work-dir: "core-services/egov-hrms/src/main/resources/db"
        image-name: "health-hrms-db"
  - name: "builds/health-campaign-services/core-services/egov-hrms"
    build:
      - work-dir: "core-services/egov-hrms"
        image-name: "egov-hrms"
        dockerfile: "build/maven/Dockerfile"
      - work-dir: "core-services/egov-hrms/src/main/resources/db"
        image-name: "egov-hrms-db"
  - name: "builds/health-campaign-services/core-services/egov-hrms-java-17"
    build:
      - work-dir: "core-services/egov-hrms"
        image-name: "egov-hrms"
        dockerfile: "build/17/maven/Dockerfile"
      - work-dir: "core-services/egov-hrms/src/main/resources/db"
        image-name: "egov-hrms-db"
  - name: "builds/health-campaign-services/health-services/plan-service"
    build:
      - work-dir: "health-services/plan-service"
        image-name: "plan-service"
        dockerfile: "build/17/maven/Dockerfile"
      - work-dir: "health-services/plan-service/src/main/resources/db"
        image-name: "plan-service-db"
  - name: "builds/health-campaign-services/health-services/resource-estimation-service"
    build:
      - work-dir: "health-services/resource-estimation-service"
        image-name: "resource-estimation-service"
        dockerfile: "build/17/maven/Dockerfile"     
  - name: "builds/health-campaign-services/analytics/auth-proxy"
    build:
      - work-dir: "analytics/auth-proxy"
        image-name: "auth-proxy"

# frontend
<<<<<<< HEAD
  - name: builds/Digit-Frontend/workbench-ui
    build:
      - work-dir: micro-ui/
        dockerfile: micro-ui/web/workbench/Dockerfile
        image-name: workbench-ui

  - name: builds/Digit-Frontend/microplan-ui
    build:
      - work-dir: micro-ui/
        dockerfile: micro-ui/web/microplan/Dockerfile
        image-name: microplan-ui
        
  - name: builds/Digit-Frontend/storybook-svg
    build:
    - work-dir: micro-ui/web/micro-ui-internals/packages/svg-components/
      dockerfile: micro-ui/web/micro-ui-internals/packages/svg-components/docker/Dockerfile
      image-name: storybook-svg
      
  - name: builds/Digit-Frontend/storybook
    build:
    - work-dir: micro-ui/web/micro-ui-internals/packages/components-core/
      dockerfile: micro-ui/web/micro-ui-internals/packages/components-core/docker/Dockerfile
      image-name: storybook

  - name: builds/Digit-Frontend/digit-ui
    build:
      - work-dir: micro-ui/
        dockerfile: micro-ui/web/docker/Dockerfile
        image-name: digit-ui

  - name: builds/Digit-Frontend/core-ui
    build:
      - work-dir: micro-ui/
        dockerfile: micro-ui/web/core/Dockerfile
        image-name: core-ui
#Utilities
  - name: "builds/Digit-Frontend/utilities/project-factory"
    build:
      - work-dir: "utilities/project-factory"
        image-name: "project-factory"
      - work-dir: "utilities/project-factory/migration"
=======
  - name: builds/health-campaign-services/frontend/workbench-ui
    build:
      - work-dir: frontend/micro-ui/
        dockerfile: frontend/micro-ui/web/workbench/Dockerfile
        image-name: workbench-ui
        
  - name: builds/health-campaign-services/frontend/microplan-ui
    build:
      - work-dir: frontend/micro-ui/
        dockerfile: frontend/micro-ui/web/microplan/Dockerfile
        image-name: microplan-ui

#Utilities
  - name: "builds/health-campaign-services/health-services/project-factory"
    build:
      - work-dir: "health-services/project-factory"
        image-name: "project-factory"
      - work-dir: "health-services/project-factory/migration"
>>>>>>> 0a99f06f
        image-name: "project-factory-db"<|MERGE_RESOLUTION|>--- conflicted
+++ resolved
@@ -261,49 +261,6 @@
         image-name: "auth-proxy"
 
 # frontend
-<<<<<<< HEAD
-  - name: builds/Digit-Frontend/workbench-ui
-    build:
-      - work-dir: micro-ui/
-        dockerfile: micro-ui/web/workbench/Dockerfile
-        image-name: workbench-ui
-
-  - name: builds/Digit-Frontend/microplan-ui
-    build:
-      - work-dir: micro-ui/
-        dockerfile: micro-ui/web/microplan/Dockerfile
-        image-name: microplan-ui
-        
-  - name: builds/Digit-Frontend/storybook-svg
-    build:
-    - work-dir: micro-ui/web/micro-ui-internals/packages/svg-components/
-      dockerfile: micro-ui/web/micro-ui-internals/packages/svg-components/docker/Dockerfile
-      image-name: storybook-svg
-      
-  - name: builds/Digit-Frontend/storybook
-    build:
-    - work-dir: micro-ui/web/micro-ui-internals/packages/components-core/
-      dockerfile: micro-ui/web/micro-ui-internals/packages/components-core/docker/Dockerfile
-      image-name: storybook
-
-  - name: builds/Digit-Frontend/digit-ui
-    build:
-      - work-dir: micro-ui/
-        dockerfile: micro-ui/web/docker/Dockerfile
-        image-name: digit-ui
-
-  - name: builds/Digit-Frontend/core-ui
-    build:
-      - work-dir: micro-ui/
-        dockerfile: micro-ui/web/core/Dockerfile
-        image-name: core-ui
-#Utilities
-  - name: "builds/Digit-Frontend/utilities/project-factory"
-    build:
-      - work-dir: "utilities/project-factory"
-        image-name: "project-factory"
-      - work-dir: "utilities/project-factory/migration"
-=======
   - name: builds/health-campaign-services/frontend/workbench-ui
     build:
       - work-dir: frontend/micro-ui/
@@ -322,5 +279,4 @@
       - work-dir: "health-services/project-factory"
         image-name: "project-factory"
       - work-dir: "health-services/project-factory/migration"
->>>>>>> 0a99f06f
         image-name: "project-factory-db"