#
# config:
# -   name: < Name of the job, foo/bar would create job named bar inside folder foo >
#     build:
#     - work-dir: < Working directory of the app to be built >
#       dockerfile: < Path to the dockerfile, optional, assumes dockerfile in working directory if not provided >
#       image-name: < Docker image name  >
# -
# -
#
# config:
# -   name: < Name of the job, foo/bar would create job named bar inside folder foo >
#     build:
#     - work-dir: < Working directory of the app to be built >
#       dockerfile: < Path to the dockerfile, optional, assumes dockerfile in working directory if not provided >
#       image-name: < Docker image name  >
# -
# -
config:
  # libraries
  - name: "builds/health-campaign-services/health-services/libraries/health-services-common"
    build:
      - work-dir: "health-services/libraries/health-services-common"
        image-name: "health-services-common"
  - name: "builds/health-campaign-services/health-services/product-17"
    build:
      - work-dir: "health-services/product"
        image-name: "product"
        dockerfile: "build/maven-java17/Dockerfile"
      - work-dir: "health-services/product/src/main/resources/db"
        image-name: "product-db"
  - name: "builds/health-campaign-services/health-services/product"
    build:
      - work-dir: "health-services/product"
        image-name: "product"
        dockerfile: "build/maven/Dockerfile"
      - work-dir: "health-services/product/src/main/resources/db"
        image-name: "product-db"
  - name: "builds/health-campaign-services/health-services/project"
    build:
      - work-dir: "health-services/project"
        image-name: "project"
        dockerfile: "build/maven/Dockerfile"
      - work-dir: "health-services/project/src/main/resources/db"
        image-name: "project-db"
  - name: "builds/health-campaign-services/health-services/health-project"
    build:
      - work-dir: "health-services/project"
        image-name: "health-project"
        dockerfile: "build/maven/Dockerfile"
      - work-dir: "health-services/project/src/main/resources/db"
        image-name: "health-project-db"
  - name: "builds/health-campaign-services/health-services/referralmanagement"
    build:
      - work-dir: "health-services/referralmanagement"
        image-name: "referralmanagement"
        dockerfile: "build/maven/Dockerfile"
      - work-dir: "health-services/referralmanagement/src/main/resources/db"
        image-name: "referralmanagement-db"
  - name: "builds/health-campaign-services/health-services/household"
    build:
      - work-dir: "health-services/household"
        image-name: "household"
        dockerfile: "build/maven/Dockerfile"
      - work-dir: "health-services/household/src/main/resources/db"
        image-name: "household-db"
  - name: "builds/health-campaign-services/health-services/household-java-17"
    build:
      - work-dir: "health-services/household"
        image-name: "household"
        dockerfile: "build/maven-java17/Dockerfile"
      - work-dir: "health-services/household/src/main/resources/db"
        image-name: "household-db"
  - name: "builds/health-campaign-services/health-services/health-project-java-17"
    build:
      - work-dir: "health-services/project"
        image-name: "health-project"
        dockerfile: "build/maven-java17/Dockerfile"
      - work-dir: "health-services/project/src/main/resources/db"
        image-name: "health-project-db"
  - name: "builds/health-campaign-services/health-services/project-java-17"
    build:
      - work-dir: "health-services/project"
        image-name: "project"
        dockerfile: "build/maven-java17/Dockerfile"
      - work-dir: "health-services/project/src/main/resources/db"
        image-name: "project-db"
  - name: "builds/health-campaign-services/health-services/referralmanagement-java-17"
    build:
      - work-dir: "health-services/referralmanagement"
        image-name: "referralmanagement"
        dockerfile: "build/maven-java17/Dockerfile"
      - work-dir: "health-services/referralmanagement/src/main/resources/db"
        image-name: "referralmanagement-db"
  - name: "builds/health-campaign-services/health-services/individual"
    build:
      - work-dir: "health-services/individual"
        image-name: "individual"
        dockerfile: "build/maven/Dockerfile"
      - work-dir: "health-services/individual/src/main/resources/db"
        image-name: "individual-db"
  - name: "builds/health-campaign-services/health-services/individual-java-17"
    build:
      - work-dir: "health-services/individual"
        image-name: "individual"
        dockerfile: "build/maven-java17/Dockerfile"
      - work-dir: "health-services/individual/src/main/resources/db"
        image-name: "individual-db"
  - name: "builds/health-campaign-services/health-services/health-individual"
    build:
      - work-dir: "health-services/individual"
        image-name: "health-individual"
        dockerfile: "build/maven/Dockerfile"
      - work-dir: "health-services/individual/src/main/resources/db"
        image-name: "health-individual-db"
  - name: "builds/health-campaign-services/health-services/health-individual-java-17"
    build:
      - work-dir: "health-services/individual"
        image-name: "health-individual"
        dockerfile: "build/maven-java17/Dockerfile"
      - work-dir: "health-services/individual/src/main/resources/db"
        image-name: "health-individual-db"
  - name: "builds/health-campaign-services/health-services/health-attendance"
    build:
      - work-dir: "health-services/attendance"
        image-name: "health-attendance"
        dockerfile: "build/maven/Dockerfile"
      - work-dir: "health-services/attendance/src/main/resources/db"
        image-name: "health-attendance-db"
  - name: "builds/health-campaign-services/core-services/error-handler"
    build:
      - work-dir: "core-services/error-handler"
        image-name: "error-handler"
        dockerfile: "build/maven/Dockerfile"
  - name: "builds/health-campaign-services/core-services/dashboard-analytics"
    build:
      - work-dir: "core-services/dashboard-analytics"
        image-name: "dashboard-analytics"
        dockerfile: "build/maven/Dockerfile"
  - name: "builds/health-campaign-services/health-services/stock"
    build:
      - work-dir: "health-services/stock"
        image-name: "stock"
        dockerfile: "build/maven/Dockerfile"
      - work-dir: "health-services/stock/src/main/resources/db"
        image-name: "stock-db"
  - name: "builds/health-campaign-services/health-services/stock-java-17"
    build:
      - work-dir: "health-services/stock"
        image-name: "stock"
        dockerfile: "build/maven-java17/Dockerfile"
      - work-dir: "health-services/stock/src/main/resources/db"
        image-name: "stock-db"
  - name: "builds/health-campaign-services/core-services/egov-survey-services"
    build:
      - work-dir: "core-services/egov-survey-services"
        image-name: "egov-survey-services"
        dockerfile: "build/maven/Dockerfile"
      - work-dir: "core-services/egov-survey-services/src/main/resources/db"
        image-name: "egov-survey-services-db"
  - name: "builds/health-campaign-services/health-services/facility"
    build:
      - work-dir: "health-services/facility"
        image-name: "facility"
        dockerfile: "build/maven/Dockerfile"
      - work-dir: "health-services/facility/src/main/resources/db"
        image-name: "facility-db"
  - name: "builds/health-campaign-services/health-services/facility-java-17"
    build:
      - work-dir: "health-services/facility"
        image-name: "facility"
        dockerfile: "build/maven-java17/Dockerfile"
      - work-dir: "health-services/facility/src/main/resources/db"
        image-name: "facility-db"
  - name: "builds/health-campaign-services/health-services/transformer"
    build:
      - work-dir: "health-services/transformer"
        image-name: "transformer"
        dockerfile: "build/maven/Dockerfile"
  - name: "builds/health-campaign-services/health-services/transformer-java-17"
    build:
      - work-dir: "health-services/transformer"
        image-name: "transformer"
        dockerfile: "build/maven-java17/Dockerfile"
  - name: "builds/health-campaign-services/core-services/health-service-request"
    build:
      - work-dir: "core-services/service-request"
        image-name: "health-service-request"
        dockerfile: "build/maven/Dockerfile"
      - work-dir: "core-services/service-request/src/main/resources/db"
        image-name: "health-service-request-db"
  - name: "builds/health-campaign-services/core-services/service-request"
    build:
      - work-dir: "core-services/service-request"
        image-name: "service-request"
        dockerfile: "build/maven/Dockerfile"
      - work-dir: "core-services/service-request/src/main/resources/db"
        image-name: "service-request-db"
  - name: "builds/health-campaign-services/core-services/health-service-request-17"
    build:
      - work-dir: "core-services/service-request"
        image-name: "health-service-request"
        dockerfile: "build/maven-java17/Dockerfile"
      - work-dir: "core-services/service-request/src/main/resources/db"
        image-name: "health-service-request-db"
  - name: "builds/health-campaign-services/core-services/service-request-17"
    build:
      - work-dir: "core-services/service-request"
        image-name: "service-request"
        dockerfile: "build/maven-java17/Dockerfile"
      - work-dir: "core-services/service-request/src/main/resources/db"
        image-name: "service-request-db"
  - name: "builds/health-campaign-services/health-services/libraries/health-services-models"
    build:
      - work-dir: "health-services/libraries/health-services-models"
        image-name: "health-services-models"

  - name: "builds/health-campaign-services/core-services/pgr-services"
    build:
      - work-dir: "core-services/pgr-services"
        image-name: "pgr-services"
        dockerfile: "build/maven/Dockerfile"
      - work-dir: "core-services/pgr-services/src/main/resources/db"
        image-name: "pgr-services-db"
  - name: "builds/health-campaign-services/core-services/health-pgr-services"
    build:
      - work-dir: "core-services/pgr-services"
        image-name: "health-pgr-services"
        dockerfile: "build/maven/Dockerfile"
      - work-dir: "core-services/pgr-services/src/main/resources/db"
        image-name: "health-pgr-services-db"
  - name: "builds/health-campaign-services/core-services/pgr-services-17"
    build:
      - work-dir: "core-services/pgr-services"
        image-name: "pgr-services"
        dockerfile: "build/maven-java17/Dockerfile"
      - work-dir: "core-services/pgr-services/src/main/resources/db"
        image-name: "pgr-services-db"
  - name: "builds/health-campaign-services/core-services/health-pgr-services-17"
    build:
      - work-dir: "core-services/pgr-services"
        image-name: "health-pgr-services"
        dockerfile: "build/maven-java17/Dockerfile"
      - work-dir: "core-services/pgr-services/src/main/resources/db"
        image-name: "health-pgr-services-db"
  - name: "builds/health-campaign-services/core-services/user-otp"
    build:
      - work-dir: "core-services/user-otp"
        image-name: "user-otp"
  - name: "builds/health-campaign-services/core-services/egov-notification-mail"
    build:
      - work-dir: "core-services/egov-notification-mail"
        image-name: "egov-notification-mail"
  - name: "builds/health-campaign-services/core-services/attendance"
    build:
      - work-dir: "core-services/attendance"
        image-name: "attendance"
        dockerfile: "build/maven/Dockerfile"
      - work-dir: "core-services/attendance/src/main/resources/db"
        image-name: "attendance-db"
  - name: "builds/health-campaign-services/core-services/health-hrms"
    build:
      - work-dir: "core-services/egov-hrms"
        image-name: "health-hrms"
        dockerfile: "build/maven/Dockerfile"
      - work-dir: "core-services/egov-hrms/src/main/resources/db"
        image-name: "health-hrms-db"
  - name: "builds/health-campaign-services/core-services/health-hrms-java-17"
    build:
      - work-dir: "core-services/egov-hrms"
        image-name: "health-hrms"
        dockerfile: "build/maven-java17/Dockerfile"
      - work-dir: "core-services/egov-hrms/src/main/resources/db"
        image-name: "health-hrms-db"
  - name: "builds/health-campaign-services/core-services/egov-hrms"
    build:
      - work-dir: "core-services/egov-hrms"
        image-name: "egov-hrms"
        dockerfile: "build/maven/Dockerfile"
      - work-dir: "core-services/egov-hrms/src/main/resources/db"
        image-name: "egov-hrms-db"
  - name: "builds/health-campaign-services/core-services/egov-hrms-java-17"
    build:
      - work-dir: "core-services/egov-hrms"
        image-name: "egov-hrms"
        dockerfile: "build/maven-java17/Dockerfile"
      - work-dir: "core-services/egov-hrms/src/main/resources/db"
        image-name: "egov-hrms-db"
  - name: "builds/health-campaign-services/health-services/plan-service"
    build:
      - work-dir: "health-services/plan-service"
        image-name: "plan-service"
        dockerfile: "build/maven-java17/Dockerfile"
      - work-dir: "health-services/plan-service/src/main/resources/db"
        image-name: "plan-service-db"
<<<<<<< HEAD
  - name: "builds/health-campaign-services/analytics/auth-proxy"
    build:
      - work-dir: "analytics/auth-proxy"
        image-name: "auth-proxy"
=======
  - name: "builds/health-campaign-services/health-services/resource-generator"
    build:
      - work-dir: "health-services/resource-generator"
        image-name: "resource-generator"
        dockerfile: "build/maven-java17/Dockerfile"     
  - name: "builds/health-campaign-services/analytics/auth-proxy"
    build:
      - work-dir: "analytics/auth-proxy"
        image-name: "auth-proxy"
  - name: "builds/health-campaign-services/health-services/census-service"
    build:
      - work-dir: "health-services/census-service"
        image-name: "census-service"
        dockerfile: "build/maven-java17/Dockerfile"
      - work-dir: "health-services/census-service/src/main/resources/db"
        image-name: "census-service-db"
  - name: "builds/health-campaign-services/health-services/geopode-adapter"
    build:
      - work-dir: "health-services/geopode-adapter"
        image-name: "geopode-adapter"
        dockerfile: "build/maven-java17/Dockerfile"
  - name: "builds/health-campaign-services/core-services/beneficiary-idgen-17"
    build:
      - work-dir: "core-services/beneficiary-idgen"
        image-name: "beneficiary-idgen"
        dockerfile: "build/maven-java17/Dockerfile"
      - work-dir: "core-services/beneficiary-idgen/src/main/resources/db"
        image-name: "beneficiary-idgen-db"
# frontend
  - name: builds/health-campaign-services/frontend/workbench-ui
    build:
      - work-dir: frontend/micro-ui/
        dockerfile: frontend/micro-ui/web/workbench/Dockerfile
        image-name: workbench-ui
        
  - name: builds/health-campaign-services/frontend/microplan-ui
    build:
      - work-dir: frontend/micro-ui/
        dockerfile: frontend/micro-ui/web/microplan/Dockerfile
        image-name: microplan-ui

#Utilities
  - name: "builds/health-campaign-services/health-services/project-factory"
    build:
      - work-dir: "health-services/project-factory"
        image-name: "project-factory"
        dockerfile: "health-services/project-factory/Dockerfile"
      - work-dir: "health-services/project-factory/migration"
        image-name: "project-factory-db"
>>>>>>> 50b170c3
<|MERGE_RESOLUTION|>--- conflicted
+++ resolved
@@ -293,12 +293,6 @@
         dockerfile: "build/maven-java17/Dockerfile"
       - work-dir: "health-services/plan-service/src/main/resources/db"
         image-name: "plan-service-db"
-<<<<<<< HEAD
-  - name: "builds/health-campaign-services/analytics/auth-proxy"
-    build:
-      - work-dir: "analytics/auth-proxy"
-        image-name: "auth-proxy"
-=======
   - name: "builds/health-campaign-services/health-services/resource-generator"
     build:
       - work-dir: "health-services/resource-generator"
@@ -347,5 +341,4 @@
         image-name: "project-factory"
         dockerfile: "health-services/project-factory/Dockerfile"
       - work-dir: "health-services/project-factory/migration"
-        image-name: "project-factory-db"
->>>>>>> 50b170c3
+        image-name: "project-factory-db"