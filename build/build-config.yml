#
# config:
# -   name: < Name of the job, foo/bar would create job named bar inside folder foo >
#     build:
#     - work-dir: < Working directory of the app to be built >
#       dockerfile: < Path to the dockerfile, optional, assumes dockerfile in working directory if not provided >
#       image-name: < Docker image name  >
# -
# -
#
# config:
# -   name: < Name of the job, foo/bar would create job named bar inside folder foo >
#     build:
#     - work-dir: < Working directory of the app to be built >
#       dockerfile: < Path to the dockerfile, optional, assumes dockerfile in working directory if not provided >
#       image-name: < Docker image name  >
# -
# -
config:
  # libraries
  - name: "builds/health-campaign-services/health-services/libraries/health-services-common"
    build:
      - work-dir: "health-services/libraries/health-services-common"
        image-name: "health-services-common"
  - name: "builds/health-campaign-services/health-services/product"
    build:
      - work-dir: "health-services/product"
        image-name: "product"
        dockerfile: "build/maven/Dockerfile"
      - work-dir: "health-services/product/src/main/resources/db"
        image-name: "product-db"
  - name: "builds/health-campaign-services/health-services/project"
    build:
      - work-dir: "health-services/project"
        image-name: "project"
        dockerfile: "build/maven/Dockerfile"
      - work-dir: "health-services/project/src/main/resources/db"
        image-name: "project-db"
  - name: "builds/health-campaign-services/health-services/health-project"
    build:
      - work-dir: "health-services/project"
        image-name: "health-project"
        dockerfile: "build/maven/Dockerfile"
      - work-dir: "health-services/project/src/main/resources/db"
        image-name: "health-project-db"
  - name: "builds/health-campaign-services/health-services/referralmanagement"
    build:
      - work-dir: "health-services/referralmanagement"
        image-name: "referralmanagement"
        dockerfile: "build/maven/Dockerfile"
      - work-dir: "health-services/referralmanagement/src/main/resources/db"
        image-name: "referralmanagement-db"
  - name: "builds/health-campaign-services/health-services/household"
    build:
      - work-dir: "health-services/household"
        image-name: "household"
        dockerfile: "build/maven/Dockerfile"
      - work-dir: "health-services/household/src/main/resources/db"
        image-name: "household-db"
  - name: "builds/health-campaign-services/health-services/individual"
    build:
      - work-dir: "health-services/individual"
        image-name: "individual"
        dockerfile: "build/maven/Dockerfile"
      - work-dir: "health-services/individual/src/main/resources/db"
        image-name: "individual-db"
  - name: "builds/health-campaign-services/health-services/health-individual"
    build:
      - work-dir: "health-services/individual"
        image-name: "health-individual"
        dockerfile: "build/maven/Dockerfile"
      - work-dir: "health-services/individual/src/main/resources/db"
        image-name: "health-individual-db"
  - name: "builds/health-campaign-services/health-services/health-attendance"
    build:
      - work-dir: "health-services/attendance"
        image-name: "health-attendance"
        dockerfile: "build/maven/Dockerfile"
      - work-dir: "health-services/attendance/src/main/resources/db"
        image-name: "health-attendance-db"
  - name: "builds/health-campaign-services/health-services/household"
    build:
      - work-dir: "health-services/household"
        image-name: "household"
        dockerfile: "build/maven/Dockerfile"
      - work-dir: "health-services/household/src/main/resources/db"
        image-name: "household-db"
  - name: "builds/health-campaign-services/core-services/error-handler"
    build:
      - work-dir: "core-services/error-handler"
        image-name: "error-handler"
        dockerfile: "build/maven/Dockerfile"
  - name: "builds/health-campaign-services/core-services/dashboard-analytics"
    build:
      - work-dir: "core-services/dashboard-analytics"
        image-name: "dashboard-analytics"
        dockerfile: "build/maven/Dockerfile"
  - name: "builds/health-campaign-services/health-services/stock"
    build:
      - work-dir: "health-services/stock"
        image-name: "stock"
        dockerfile: "build/maven/Dockerfile"
      - work-dir: "health-services/stock/src/main/resources/db"
        image-name: "stock-db"
  - name: "builds/health-campaign-services/core-services/egov-survey-services"
    build:
      - work-dir: "core-services/egov-survey-services"
        image-name: "egov-survey-services"
        dockerfile: "build/maven/Dockerfile"
      - work-dir: "core-services/egov-survey-services/src/main/resources/db"
        image-name: "egov-survey-services-db"
  - name: "builds/health-campaign-services/health-services/facility"
    build:
      - work-dir: "health-services/facility"
        image-name: "facility"
        dockerfile: "build/maven/Dockerfile"
      - work-dir: "health-services/facility/src/main/resources/db"
        image-name: "facility-db"
  - name: "builds/health-campaign-services/health-services/transformer"
    build:
      - work-dir: "health-services/transformer"
        image-name: "transformer"
        dockerfile: "build/maven/Dockerfile"
  - name: "builds/health-campaign-services/core-services/service-request"
    build:
      - work-dir: "core-services/service-request"
        image-name: "service-request"
        dockerfile: "build/maven/Dockerfile"
      - work-dir: "core-services/service-request/src/main/resources/db"
        image-name: "service-request-db"
  - name: "builds/health-campaign-services/health-services/libraries/health-services-models"
    build:
      - work-dir: "health-services/libraries/health-services-models"
        image-name: "health-services-models"
  - name: "builds/health-campaign-services/core-services/pgr-services"
    build:
      - work-dir: "core-services/pgr-services"
        image-name: "pgr-services"
        dockerfile: "build/maven/Dockerfile"
      - work-dir: "core-services/pgr-services/src/main/resources/db"
        image-name: "pgr-services-db"
  - name: "builds/health-campaign-services/core-services/health-pgr-services"
    build:
      - work-dir: "core-services/pgr-services"
        image-name: "health-pgr-services"
        dockerfile: "build/maven/Dockerfile"
      - work-dir: "core-services/pgr-services/src/main/resources/db"
        image-name: "health-pgr-services-db"
  - name: "builds/health-campaign-services/core-services/user-otp"
    build:
      - work-dir: "core-services/user-otp"
        image-name: "user-otp"
  - name: "builds/health-campaign-services/core-services/egov-notification-mail"
    build:
      - work-dir: "core-services/egov-notification-mail"
        image-name: "egov-notification-mail"
  - name: "builds/health-campaign-services/core-services/attendance"
    build:
      - work-dir: "core-services/attendance"
        image-name: "attendance"
        dockerfile: "build/maven/Dockerfile"
      - work-dir: "core-services/attendance/src/main/resources/db"
        image-name: "attendance-db"
  - name: "builds/health-campaign-services/core-services/health-hrms"
    build:
      - work-dir: "core-services/egov-hrms"
        image-name: "health-hrms"
        dockerfile: "build/maven/Dockerfile"
      - work-dir: "core-services/egov-hrms/src/main/resources/db"
        image-name: "health-hrms-db"
<<<<<<< HEAD
  - name: "builds/health-campaign-services/health-services/plan-service"
    build:
      - work-dir: "health-services/plan-service"
        image-name: "plan-service"
        dockerfile: "build/maven/Dockerfile"
      - work-dir: "health-services/plan-service/src/main/resources/db"
        image-name: "plan-service-db"
=======
  - name: "builds/health-campaign-services/core-services/egov-hrms"
    build:
      - work-dir: "core-services/egov-hrms"
        image-name: "egov-hrms"
        dockerfile: "build/maven/Dockerfile"
      - work-dir: "core-services/egov-hrms/src/main/resources/db"
        image-name: "egov-hrms-db"
>>>>>>> c3f0d886
<|MERGE_RESOLUTION|>--- conflicted
+++ resolved
@@ -168,15 +168,6 @@
         dockerfile: "build/maven/Dockerfile"
       - work-dir: "core-services/egov-hrms/src/main/resources/db"
         image-name: "health-hrms-db"
-<<<<<<< HEAD
-  - name: "builds/health-campaign-services/health-services/plan-service"
-    build:
-      - work-dir: "health-services/plan-service"
-        image-name: "plan-service"
-        dockerfile: "build/maven/Dockerfile"
-      - work-dir: "health-services/plan-service/src/main/resources/db"
-        image-name: "plan-service-db"
-=======
   - name: "builds/health-campaign-services/core-services/egov-hrms"
     build:
       - work-dir: "core-services/egov-hrms"
@@ -184,4 +175,10 @@
         dockerfile: "build/maven/Dockerfile"
       - work-dir: "core-services/egov-hrms/src/main/resources/db"
         image-name: "egov-hrms-db"
->>>>>>> c3f0d886
+  - name: "builds/health-campaign-services/health-services/plan-service"
+    build:
+      - work-dir: "health-services/plan-service"
+        image-name: "plan-service"
+        dockerfile: "build/maven/Dockerfile"
+      - work-dir: "health-services/plan-service/src/main/resources/db"
+        image-name: "plan-service-db"