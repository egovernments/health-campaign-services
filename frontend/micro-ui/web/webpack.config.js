const path = require("path");
const HtmlWebpackPlugin = require("html-webpack-plugin");
const { CleanWebpackPlugin } = require("clean-webpack-plugin");

module.exports = {
<<<<<<< HEAD
  // mode: 'development',
=======
  mode: "production",
>>>>>>> e87c6fec
  entry: "./src/index.js",
  devtool: "source-map",
  module: {
    rules: [
      {
        test: /\.(js)$/,
        exclude: /node_modules/,
        use: ["babel-loader"],
      },
    ],
  },
  output: {
    filename: "[name].bundle.js",
    path: path.resolve(__dirname, "build"),
    publicPath: "/digit-ui/",
  },
  optimization: {
    splitChunks: {
      chunks: 'all',
    },
  },
  plugins: [
    new CleanWebpackPlugin(),
    new HtmlWebpackPlugin({ inject: true, template: "public/index.html" }),
  ],
};<|MERGE_RESOLUTION|>--- conflicted
+++ resolved
@@ -3,11 +3,7 @@
 const { CleanWebpackPlugin } = require("clean-webpack-plugin");
 
 module.exports = {
-<<<<<<< HEAD
   // mode: 'development',
-=======
-  mode: "production",
->>>>>>> e87c6fec
   entry: "./src/index.js",
   devtool: "source-map",
   module: {
