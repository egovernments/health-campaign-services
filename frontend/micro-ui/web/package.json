{
  "name": "micro-ui",
  "version": "1.0.0",
  "author": "Jagankumar <jagan.kumar@egov.org.in>",
  "license": "MIT",
  "private": true,
  "engines": {
    "node": ">=14"
  },
  "workspaces": [
    "micro-ui-internals/packages/libraries",
    "micro-ui-internals/packages/react-components",
    "micro-ui-internals/packages/modules/*"
  ],
  "homepage": "/digit-ui",
  "dependencies": {
    "@egovernments/digit-ui-libraries": "1.5.7",
<<<<<<< HEAD
    "@egovernments/digit-ui-module-dss": "1.5.35",
=======
    "@egovernments/digit-ui-module-dss": "1.5.52",
>>>>>>> 8c777d24
    "@egovernments/digit-ui-module-core": "1.5.39",
    "@egovernments/digit-ui-module-common": "1.5.30",
    "@egovernments/digit-ui-module-hrms": "1.5.25",
    "@egovernments/digit-ui-module-engagement": "1.5.25",
    "@egovernments/digit-ui-module-utilities": "0.0.8",
    "@egovernments/digit-ui-react-components": "1.5.28",
    "babel-loader": "8.1.0",
    "react": "17.0.2",
    "react-dom": "17.0.2",
    "react-router-dom": "5.3.0",
    "react-scripts": "4.0.1",
    "web-vitals": "1.1.2",
    "react-hook-form": "6.15.8",
    "react-i18next": "11.16.2",
    "react-query": "3.6.1"
  },
  "devDependencies": {
    "http-proxy-middleware": "1.3.1"
  },
  "scripts": {
    "start": "react-scripts start",
    "build": "GENERATE_SOURCEMAP=false SKIP_PREFLIGHT_CHECK=true react-scripts build",
    "build:prepare": "./build.sh",
    "clean": "rm -rf node_modules"
  },
  "eslintConfig": {
    "extends": [
      "react-app"
    ]
  },
  "browserslist": {
    "production": [
      ">0.2%",
      "not dead",
      "not op_mini all"
    ],
    "development": [
      "last 1 chrome version",
      "last 1 firefox version",
      "last 1 safari version"
    ]
  }
}<|MERGE_RESOLUTION|>--- conflicted
+++ resolved
@@ -15,11 +15,7 @@
   "homepage": "/digit-ui",
   "dependencies": {
     "@egovernments/digit-ui-libraries": "1.5.7",
-<<<<<<< HEAD
-    "@egovernments/digit-ui-module-dss": "1.5.35",
-=======
     "@egovernments/digit-ui-module-dss": "1.5.52",
->>>>>>> 8c777d24
     "@egovernments/digit-ui-module-core": "1.5.39",
     "@egovernments/digit-ui-module-common": "1.5.30",
     "@egovernments/digit-ui-module-hrms": "1.5.25",
