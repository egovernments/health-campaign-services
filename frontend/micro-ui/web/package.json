--- conflicted
+++ resolved
@@ -25,13 +25,8 @@
     "http-proxy-middleware": "^1.0.5",
     "rewire": "^5.0.0",
     "unminified-webpack-plugin": "^2.0.0",
-<<<<<<< HEAD
     "webpack": "^5.11.1",
     "webpack-cli": "^4.3.1"
-=======
-    "webpack": "4.44.2",
-    "webpack-cli": "^4.3.0"
->>>>>>> e87c6fec
   },
   "scripts": {
     "start": "react-scripts start",
