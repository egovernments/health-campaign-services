import React from 'react';
import ReactDOM from 'react-dom';
import { initLibraries } from "@egovernments/digit-ui-libraries";

import "./index.css";
import App from './App';

initLibraries();

<<<<<<< HEAD
const parseValue = (value) => {
  try {
    return JSON.parse(value)
  } catch (e) {
    return value
  }
}
=======
window.Digit.Customizations = { PGR: {} };

// const token = window.localStorage.getItem("token");
const citizenToken = window.localStorage.getItem("Citizen.token");
// const employeeToken = window.localStorage.getItem("Employee.token");
>>>>>>> 43ee8164

const getFromStorage = (key) => {
  const value = window.localStorage.getItem(key);
  return value && value !== "undefined" ? parseValue(value) : null;
}

const token = getFromStorage("token")

const citizenToken = getFromStorage("Citizen.token")
const citizenInfo = getFromStorage("Citizen.user-info")
const citizenTenantId = getFromStorage("Citizen.tenant-id")

const employeeToken = getFromStorage("Employee.token")
const employeeInfo = getFromStorage("Employee.user-info")
const employeeTenantId = getFromStorage("Employee.tenant-id")

const userType = token === citizenToken ? "citizen" : "employee";
window.Digit.SessionStorage.set("user_type", userType);
window.Digit.SessionStorage.set("userType", userType);

const getUserDetails = (token, info) => ({ token, info })

const userDetails = userType === "citizen" ? getUserDetails(citizenToken, citizenInfo) : getUserDetails(employeeToken, employeeInfo)

window.Digit.SessionStorage.set("User", userDetails);

window.Digit.SessionStorage.set("Citizen.tenantId", citizenTenantId);
window.Digit.SessionStorage.set("Employee.tenantId", employeeTenantId);

ReactDOM.render(
  <React.StrictMode>
    <App />
  </React.StrictMode>,
  document.getElementById('root')
);
<|MERGE_RESOLUTION|>--- conflicted
+++ resolved
@@ -7,7 +7,6 @@
 
 initLibraries();
 
-<<<<<<< HEAD
 const parseValue = (value) => {
   try {
     return JSON.parse(value)
@@ -15,13 +14,7 @@
     return value
   }
 }
-=======
 window.Digit.Customizations = { PGR: {} };
-
-// const token = window.localStorage.getItem("token");
-const citizenToken = window.localStorage.getItem("Citizen.token");
-// const employeeToken = window.localStorage.getItem("Employee.token");
->>>>>>> 43ee8164
 
 const getFromStorage = (key) => {
   const value = window.localStorage.getItem(key);
