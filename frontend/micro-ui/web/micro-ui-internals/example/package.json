{
  "name": "@egovernments/digit-ui-example",
  "version": "1.0.0",
  "main": "index.js",
  "license": "MIT",
  "private": true,
  "homepage": "digit-ui",
  "scripts": {
    "start": "react-scripts start"
  },
  "devDependencies": {
    "@egovernments/digit-ui-libraries": "1.5.7",
<<<<<<< HEAD
    "@egovernments/digit-ui-module-dss": "1.5.36",
    "@egovernments/digit-ui-module-core": "1.5.40",
=======
    "@egovernments/digit-ui-module-dss": "1.5.37",
    "@egovernments/digit-ui-module-core": "1.5.39",
>>>>>>> 8ae77825
    "@egovernments/digit-ui-module-common": "1.5.30",
    "@egovernments/digit-ui-module-hrms": "1.5.25",
    "@egovernments/digit-ui-module-utilities": "0.0.5",
    "@egovernments/digit-ui-module-engagement": "1.5.20",
    "@egovernments/digit-ui-react-components": "1.5.27",
<<<<<<< HEAD
    "@egovernments/digit-ui-svg-components": "0.0.2",
=======
    "@egovernments/digit-ui-svg-components": "0.0.1",
>>>>>>> 8ae77825
    "http-proxy-middleware": "^1.0.5",
    "react": "17.0.2",
    "react-dom": "17.0.2",
    "react-i18next": "11.16.2",
    "react-router-dom": "5.3.0",
    "react-scripts": "^4.0.1"
  },
  "browserslist": {
    "production": [
      ">0.2%",
      "not dead",
      "not op_mini all"
    ],
    "development": [
      "last 1 chrome version",
      "last 1 firefox version",
      "last 1 safari version"
    ]
  }
}<|MERGE_RESOLUTION|>--- conflicted
+++ resolved
@@ -10,23 +10,14 @@
   },
   "devDependencies": {
     "@egovernments/digit-ui-libraries": "1.5.7",
-<<<<<<< HEAD
-    "@egovernments/digit-ui-module-dss": "1.5.36",
+    "@egovernments/digit-ui-module-dss": "1.5.37",
     "@egovernments/digit-ui-module-core": "1.5.40",
-=======
-    "@egovernments/digit-ui-module-dss": "1.5.37",
-    "@egovernments/digit-ui-module-core": "1.5.39",
->>>>>>> 8ae77825
     "@egovernments/digit-ui-module-common": "1.5.30",
     "@egovernments/digit-ui-module-hrms": "1.5.25",
     "@egovernments/digit-ui-module-utilities": "0.0.5",
     "@egovernments/digit-ui-module-engagement": "1.5.20",
     "@egovernments/digit-ui-react-components": "1.5.27",
-<<<<<<< HEAD
-    "@egovernments/digit-ui-svg-components": "0.0.2",
-=======
     "@egovernments/digit-ui-svg-components": "0.0.1",
->>>>>>> 8ae77825
     "http-proxy-middleware": "^1.0.5",
     "react": "17.0.2",
     "react-dom": "17.0.2",
