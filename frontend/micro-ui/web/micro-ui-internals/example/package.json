{
  "name": "@egovernments/digit-ui-example",
  "version": "1.0.0",
  "main": "index.js",
  "license": "MIT",
  "private": true,
  "homepage": "digit-ui",
  "scripts": {
    "start": "react-scripts start"
  },
  "devDependencies": {
    "@egovernments/digit-ui-libraries": "1.5.7",
<<<<<<< HEAD
    "@egovernments/digit-ui-module-workbench": "0.0.3",
    "@egovernments/digit-ui-module-dss": "1.5.37",
=======
    "@egovernments/digit-ui-module-dss": "1.5.52",
>>>>>>> 8c777d24
    "@egovernments/digit-ui-module-core": "1.5.42",
    "@egovernments/digit-ui-module-common": "1.5.30",
    "@egovernments/digit-ui-module-hrms": "1.5.25",
    "@egovernments/digit-ui-module-utilities": "0.0.8",
<<<<<<< HEAD
    "@egovernments/digit-ui-module-engagement": "1.5.25",
    "@egovernments/digit-ui-react-components": "1.5.28",
=======
    "@egovernments/digit-ui-module-engagement": "1.5.20",
    "@egovernments/digit-ui-react-components": "1.5.33",
    "@egovernments/digit-ui-svg-components": "0.0.1",
>>>>>>> 8c777d24
    "http-proxy-middleware": "^1.0.5",
    "react": "17.0.2",
    "react-dom": "17.0.2",
    "react-i18next": "11.16.2",
    "react-router-dom": "5.3.0",
    "react-scripts": "^4.0.1"
  },
  "browserslist": {
    "production": [
      ">0.2%",
      "not dead",
      "not op_mini all"
    ],
    "development": [
      "last 1 chrome version",
      "last 1 firefox version",
      "last 1 safari version"
    ]
  }
}<|MERGE_RESOLUTION|>--- conflicted
+++ resolved
@@ -10,24 +10,14 @@
   },
   "devDependencies": {
     "@egovernments/digit-ui-libraries": "1.5.7",
-<<<<<<< HEAD
     "@egovernments/digit-ui-module-workbench": "0.0.3",
-    "@egovernments/digit-ui-module-dss": "1.5.37",
-=======
     "@egovernments/digit-ui-module-dss": "1.5.52",
->>>>>>> 8c777d24
     "@egovernments/digit-ui-module-core": "1.5.42",
     "@egovernments/digit-ui-module-common": "1.5.30",
     "@egovernments/digit-ui-module-hrms": "1.5.25",
     "@egovernments/digit-ui-module-utilities": "0.0.8",
-<<<<<<< HEAD
     "@egovernments/digit-ui-module-engagement": "1.5.25",
-    "@egovernments/digit-ui-react-components": "1.5.28",
-=======
-    "@egovernments/digit-ui-module-engagement": "1.5.20",
     "@egovernments/digit-ui-react-components": "1.5.33",
-    "@egovernments/digit-ui-svg-components": "0.0.1",
->>>>>>> 8c777d24
     "http-proxy-middleware": "^1.0.5",
     "react": "17.0.2",
     "react-dom": "17.0.2",
