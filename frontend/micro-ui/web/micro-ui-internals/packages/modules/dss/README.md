<!-- TODO: update this -->

# digit-ui-module-dss

## Install

```bash
npm install --save @egovernments/digit-ui-module-dss
```

## Limitation

```bash
This Package is more specific to DIGIT-UI's can be used across mission's
```

## Usage

After adding the dependency make sure you have this dependency in

```bash
frontend/micro-ui/web/package.json
```

```json
"@egovernments/digit-ui-module-dss":"^1.5.0",
```

then navigate to App.js

```bash
 frontend/micro-ui/web/src/App.js
```


```jsx
/** add this import **/

import { initDSSComponents } from "@egovernments/digit-ui-module-dss";

/** inside enabledModules add this new module key **/

const enabledModules = ["DSS"];

/** inside init Function call this function **/

const initDigitUI = () => {
  initDSSComponents();
};
```

## Dynamic filter Usage
DSS UI

Digit-UI has a DSS module that displays multiple types of charts, and tables based on the configuration. In DSS there are some filters that are fixed for all the pages, they should be based on the configuration. 

Example config

MasterDashboardConfig.json

```json

{
  "name": "DSS_REPORT",
  "filter": "FilterComponent",
  "filterConfig": [
    {
      "id": "DATE_RANGE",
      "name": "ES_DSS_DATE_RANGE",
      "type": "DateRange",
      "props": {
        "maxNumberOfDays": 90
      }
    },
    {
      "id": "LOCALITY",
      "name": "ES_DSS_LOCALITY",
      "type": "Dropdown",
      "source": {
        "type": "request",
        "hostUrl": "https://works-dev.digit.org",
        "requestMethod": "POST",
        "requestUrl": "/egov-location/location/v11/boundarys/_search?hierarchyTypeCode=ADMIN&boundaryType=Locality&tenantId={$.tenantId}",
        "requestBody": "{\"criteria\":{\"tenantId\" : \"{$.tenantId}\" }}",
        "keyPath": "$.TenantBoundary[0].boundary.*.name",
        "valuesPath": "$.TenantBoundary[0].boundary.*.code"
      },
      "appliedFilterPath": "filters.locality",
      "placeholder": "ES_DSS_ALL_LOCALITY_SELECTED"
    },
{
      "id": "DISTRICT",
      "name": "ES_DSS_DDR",
      "type": "MultiSelectDropdown",
      "source": {
        "type": "request",
        "hostUrl": "https://works-dev.digit.org",
        "requestMethod": "POST",
        "requestUrl": "/egov-location/location/v11/boundarys/_search?hierarchyTypeCode=ADMIN&boundaryType=Locality&tenantId={$.tenantId}",
        "requestBody": "{\"criteria\":{\"tenantId\" : \"{$.tenantId}\" }}",
        "keyPath": "$.TenantBoundary[0].boundary.*.name",
        "valuesPath": "$.TenantBoundary[0].boundary.*.code"
      },
      "appliedFilterPath": "filters.locality",
      "placeholder": "ES_DSS_ALL_LOCALITY_SELECTED"
    },
    
    {
      "id": "PAYMENT_MODE",
      "name": "ES_DSS_PAYMENT_MODE",
      "type": "MultiSelectDropdown",
      "source": {
        "type": "list",
        "list": [
          {
            "key": "CASH",
            "value": "CASH"
          },
          {
            "key": "CARD",
            "value": "CARD"
          }
          {
            "key": "CHEQUE",
            "value": "CHEQUE"
          }
        ],
        "keyPath": "$.*.key",
        "valuesPath": "$.*.value",
        "sortBy": "name"
      },
      "appliedFilterPath": "filters.paymentMode",
      "placeholder": "ES_DSS_ALL_PAYMENT_SELECTED"
    }
  ],
  "visualizations": []
}
```

```jsx
// add the following hooks to have a dynamic filter under dss ``Digit.Hooks.dss.useGetCustomFilterValues``
const useGetCustomFilterValues = (filterConfigs, config={}) => {
  return useQuery(`DSS_CUSTOM_FILTER_CONFIG_${JSON.stringify(filterConfigs)}`, () => DSSService.getFiltersConfigData(filterConfigs), config);
};


const useGetCustomFilterRequestValues = (filterConfigs, config={}) => {
  return useQuery(`DSS_CUSTOM_FILTER_REQUEST_VAL_${JSON.stringify(filterConfigs)}`, () => DSSService.getCustomFiltersDynamicValues(filterConfigs), config);
};
```


# Changelog

```bash
<<<<<<< HEAD
=======
1.5.37 Pie chart denomination and Horizontal bar white spaces fixes
>>>>>>> 8ae77825
1.5.36 Bug Fix::Multiple tooltips showing in Tables
1.5.35 Added the dynamic filter component 
1.5.34 Count config added for Metric chart
1.5.33 Horizontal Bar and Pie chart alignment fixes
1.5.32 Percentage symbol showing in Yaxis ticker and left alignment of label for FSM Capacity Utilization 
1.5.31 Horizontal Bar chart alignment fixes
1.5.30 Added enhancement for pie chart using variant flag according to new requirements. Refer CustomPieChart component.
1.5.29 DSS UI alignment fixes for Horizontal Metric and bar chart
1.5.28 added the support for the dynamic icon in the metric chart by adding flag iconName
1.5.27 Alignment fixes for Horizontal Metric Charts
1.5.26 Added a new version of horizontalBar chart, In chartConfig it makes use of this boolean key = horizontalBarv2
1.5.25 added the support for horizontal metric chart, In chartConfig it makes use of this boolean key = isHorizontalChart
1.5.24 added commonmaster module to support its localisation
1.5.23 updated the routes in the dss module to have dynamic base context path
1.5.22 updated the readme file
1.5.21 added the readme file
1.5.20 base version
```

## Published from DIGIT Core 
Digit Dev Repo (https://github.com/egovernments/DIGIT-Dev/tree/digit-ui-core)

## License

MIT © [jagankumar-egov](https://github.com/jagankumar-egov)<|MERGE_RESOLUTION|>--- conflicted
+++ resolved
@@ -153,10 +153,7 @@
 # Changelog
 
 ```bash
-<<<<<<< HEAD
-=======
 1.5.37 Pie chart denomination and Horizontal bar white spaces fixes
->>>>>>> 8ae77825
 1.5.36 Bug Fix::Multiple tooltips showing in Tables
 1.5.35 Added the dynamic filter component 
 1.5.34 Count config added for Metric chart
