{
  "name": "@egovernments/digit-ui-module-dss",
<<<<<<< HEAD
  "version": "1.5.38",
=======
  "version": "1.5.39",
>>>>>>> 34fe8ee7
  "license": "MIT",
  "main": "dist/index.js",
  "module": "dist/index.modern.js",
  "source": "src/Module.js",
  "files": [
    "dist"
  ],
  "scripts": {
    "start": "microbundle-crl watch --no-compress --format modern,cjs",
    "build": "microbundle-crl --compress --no-sourcemap --format cjs",
    "prepublish": "yarn build"
  },
  "peerDependencies": {
    "react": "17.0.2",
    "react-router-dom": "5.3.0"
  },
  "dependencies": {
    "@egovernments/digit-ui-react-components": "1.5.25",
    "jsonpath": "^1.1.1",
    "react": "17.0.2",
    "react-date-range": "1.3.0",
    "react-dom": "17.0.2",
    "react-hook-form": "6.15.8",
    "react-i18next": "11.16.2",
    "react-query": "3.6.1",
    "react-router-dom": "5.3.0",
    "react-time-picker": "4.2.1",
    "recharts": "^2.0.9",
    "react-simple-maps": "2.0.0",
    "react-tooltip": "4.1.2",
    "react-inlinesvg": "1.1.7",
    "lodash": "4.17.21"
  },
  "keywords": ["digit","egov","dpg","digit-ui","dss"]
}<|MERGE_RESOLUTION|>--- conflicted
+++ resolved
@@ -1,10 +1,6 @@
 {
   "name": "@egovernments/digit-ui-module-dss",
-<<<<<<< HEAD
-  "version": "1.5.38",
-=======
   "version": "1.5.39",
->>>>>>> 34fe8ee7
   "license": "MIT",
   "main": "dist/index.js",
   "module": "dist/index.modern.js",
