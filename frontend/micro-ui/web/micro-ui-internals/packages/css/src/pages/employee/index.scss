@import "./login.scss";
/* TODO: convert using tailwind */
.employee {
  .breadcrumb {
    @apply ml-sm mb-lg;
  }
  .ground-container {
    margin-bottom: 56px;
    @apply flex flex-col;
  }
  .card-home {
    font-size: 16px;
    padding: 0 0 16px 0;
    width: 92vw;
    display: inline-block;
    margin: 8px auto;
  }
  .home-action-cards {
    height: auto !important;
    min-height: 263px;
  }
  .topbar {
    position: fixed;
    top: 0;
    width: 100%;
    padding: 16px 24px;
    background: white;
    box-shadow: rgba(0, 0, 0, 0.24) 0 1px 4px;
    z-index: 9999;

    img {
      display: inline;

      &.city {
        margin-right: 8px;
        height: 48px;
        width: 48px;
      }

      &.state {
        height: 20px;
        max-height: 20px;
        width: auto;
      }
    }

    .ulb {
      font-weight: bold;
    }

    .right {
      float: right;
      margin-top: 12px;

      .user-img-txt {
        background: theme(colors.primary.main);
        padding: 10px 15px;
        border-radius: 50%;
        color: white;
        font-weight: 700;
      }
    }
  }

  .main {
    padding-top: 88px;
  }

  .loginContainer {
    padding-top: 88px;
  }

  .react-time-picker {
    width: 100%;
  }

  .react-time-picker__wrapper {
    border: 1px solid theme(colors.inputBorder);
  }

  .react-time-picker__clock {
    display: none;
  }

  .react-time-picker__inputGroup__leadingZero {
    padding-right: 8px;
    display: inline !important;
  }

  .react-time-picker__inputGroup__input {
    padding: 0;
    min-width: none;
    outline: none !important;
    border: none !important;
  }

  .react-time-picker__wrapper {
    padding-left: 8px;
  }
}

.citizen {
  .main {
    padding-top: 82px;
    min-height: calc(100vh - 90px);
  }
}

.citizen,
.employee {
  .sidebar {
    position: fixed;
    left: 0;
    background: theme(colors.secondary);
    height: 100%;
    color: theme(colors.white);
    margin-top: 80px;
    z-index: 10;
    transition: 0.3s ease all;
    white-space: nowrap;
    height: calc(100vh - 36px);
    padding-bottom: 5rem;

    .actions {
      cursor: pointer;
      display: flex;
      align-items: center;
      .tooltip {
        margin-left: 16px;
      }
      margin-bottom: 0px;
    }

    svg {
      width: 24px;
      height: 24px;
      fill: theme(colors.white);
    }
    a {
      display: flex;
    }
    .sidebar-link {
      display: flex;
      color: theme(colors.white);
      justify-content: space-between;
      align-items: center;
      padding: 20px;
      font-size: 14px;
      &.active {
        color: theme(colors.primary.main) !important;

        border-right: 4px solid theme(colors.primary.main);
        svg {
          fill: theme(colors.primary.main) !important;
        }
      }
      .employee-search-input {
        border: none;
        outline: none;
        background-color: rgba(0, 0, 0, 0);
        margin-left: 13px;
      }
      .custom-link {
        .tooltip {
          margin-left: 16px;
          span {
            margin-left: unset !important;
            left: unset !important;
          }
        }
      }

      svg {
        fill: theme(colors.white) !important;
        width: 21px;
        height: 21px;
      }

      &:hover {
        color: theme(colors.primary.main) !important;
        background-color: #486480;

        cursor: pointer;
        svg {
          fill: theme(colors.primary.main) !important;
        }
      }
      .search-icon-wrapper {
        svg {
          fill: theme(colors.white) !important;
          width: 21px;
          height: 21px;
          path {
            fill: theme(colors.white) !important;
          }
        }
      }
    }
    .dropdown-link {
      height: 40px;
      display: flex;
      margin-left: 40px;
      align-items: center;
      text-decoration: none;
      color: theme(colors.white);
      font-size: 14px;
      .actions {
        .tooltiptext {
          left: unset;
          right: 1%;
        }
      }
      svg {
        width: 20px;
        height: 20px;
        fill: theme(colors.white);
      }
      &:hover {
        color: #fe7a51 !important;
        background-color: #486480;
        cursor: pointer;
        svg {
          fill: #fe7a51 !important;
        }
      }
      &.active {
        color: theme(colors.primary.main) !important;

        border-right: 4px solid theme(colors.primary.main);
        svg {
          fill: theme(colors.primary.main) !important;
        }
      }
    }
    span {
      margin-left: 16px;
      text-overflow: ellipsis;
      overflow: hidden;
      white-space: nowrap;
    }
  }

  .wrapperStyles {
    margin-top: -5px;
    padding-left: 20px;
    padding-top: 10px;

    .containerStyles {
      border: 1px solid theme(colors.text.secondary);
      padding: 16px;
      margin-bottom: 20px;
    }

    &.leftBorder {
      border-left: 2px solid rgba(0, 0, 0, 0.12);
    }
  }

  .rowContainerStyles {
    @apply flex flex-col;
  }

  .tableContainerStyles {
    border: 1px solid theme(colors.text.secondary);
    padding: 16px;
    margin-bottom: 20px;
  }

  .historyTables {
    display: grid;
    grid-template-rows: 100px 100px;
    grid-template-columns: repeat(5, minmax(100px, 1fr));
  }

  .historyContent {
    margin: 0 10px;
    position: relative;
    padding-bottom: 5px;
  }

  .historyCheckpoint {
    background-color: #fe7a51;
    border-radius: 100%;
    width: 18px;
    height: 18px;
    display: inline-block;
    position: relative;
    left: -9px;
    top: 4px;

    &.zIndex {
      z-index: 10;
    }
  }

  .historyTableDateLabel {
    color: rgba(0, 0, 0, 0.87);
    font-size: 16px;
    font-weight: 700;
    line-height: 17px;
    text-align: left;
    display: inline-block;
    padding-top: 5px;
  }

  .bottomMargin {
    margin-bottom: 0px;
  }

  .historyTableDate {
    color: rgba(0, 0, 0, 0.87);
    font-size: 19px;
    font-weight: 400;
    line-height: 17px;
    text-align: left;
    display: inline-block;
    padding-top: 10px;
  }

  .historyHorizontalBar {
    background-color: rgba(0, 0, 0, 0.12);
    width: auto;
    height: 2px;
    margin-left: 16px;
  }

  .smallText {
    font-weight: 500;
    font-size: 14px;
  }
}

.citizen {
  .sidebar {
    margin-top: 54px;
    min-width: 200px;
    .actions {
      display: flex;
      align-items: center;
      gap: 10px;
    }
  }
}

.link {
  @apply text-primary-main cursor-pointer;

  :hover {
    @apply text-primary-dark;
  }
}

.RightMostTopBarOptions {
  @apply flex;
  .EventNotificationWrapper {
    @apply relative cursor-pointer ml-md;
    span {
      top: -10px;
      right: -10px;
      @apply absolute bg-error h-5 w-5 rounded-full text-center;
      p {
        line-height: 20px;
      }
    }
  }
  .select-wrap {
    margin-bottom: unset;
    svg {
      fill: theme(colors.white);
    }
  }
}

@media (min-width: 640px) {
  .employee {
    .ground-container {
      @apply block;
    }
    .breadcrumb {
      @apply mb-lg;
      margin-left: 0;
    }
    .card-home {
      width: 270px;
      margin-right: 10px;
      margin-bottom: 10px;
    }
    .card-home-hrms {
      width: 405px;
      padding: 0px;
      margin-right: 16px;
      margin-bottom: 16px;
    }
    .main {
      display: flex;
      flex-direction: column;
      padding-top: 80px;
      margin-left: 72px;
      width: calc(100%-83px);
    }
    .citizen-home-container {
      display: flex;
      flex-direction: unset !important;
      width: unset !important;
      margin-left: unset !important;
      padding-top: 58px;
    }
  }

  .citizen {
    .main {
      width: 100%;
      padding-top: 58px;
      height: 100%;
      display: flex;
      justify-content: center;
    }

    .center-container {
    }
  }
}

.fullWidth {
  width: 100%;
}

.multi-select-container {
  .disposal-text {
    @apply font-bold;
  }

  .disposal-info {
    @apply my-md ml-sm;
  }

  .disposal-action-bar {
    @apply flex justify-between items-center;
  }
}

@screen dt {
  .d-grid {
    display: grid;
    grid-template-columns: 250px 250px 250px 250px;
    column-gap: 10px;
    row-gap: 2px;
    margin-left: -12px;
  }
}

.m-auto {
  margin: auto !important;
}

.mb-50 {
  margin-bottom: 50px;
}
.mb-25 {
  margin-bottom: 25px;
}

.back-wrapper {
  display: flex;
  justify-content: space-between;

  .top-back-btn {
    margin-bottom: 0px;
    color: theme(colors.white);
    margin-right: 1em;
    & svg {
      fill: theme(colors.white);
    }
  }
  .hambuger-back-wrapper {
    display: flex;
    @media (min-width: 780px) {
      .hamburger-span {
        display: none;
      }
    }
  }
}

@screen dt {
  .back-wrapper {
    margin-right: 2rem;
    margin-left: 2rem;
  }
}

.user-profile {
  @media (min-width: 780px) {
    width: calc(100% - 219px);
    margin-left: 16px;
    margin-right: 16px;
  }
}

.link {
  a{
    color: inherit;
    text-decoration: inherit
    }
}

.breadcrumb {
  a{
    color: inherit;
    text-decoration: inherit
    }
}

.sidebar-link.active{
.custom-link{
  text-decoration: none;
  div{
    span{
<<<<<<< HEAD
    color: theme(colors.primary.main) !important;
=======
    color: #f47738;
>>>>>>> 8ae77825
    text-decoration: none;
    }
  }
}
<<<<<<< HEAD
}

.bread-crumb {
  a{
    color: inherit;
    text-decoration: inherit
    }
}

.sidebar-link{
  .custom-link{
    text-decoration: none;
    div{
      span{
        color: theme(colors.white);
        text-decoration: none;
      }
    }
  }
  }
  
/* TODO fix required NABEEL/ANIL for home screen card */
  .customEmployeeCard {
    @apply m-sm !important;
  }
=======
}
>>>>>>> 8ae77825
<|MERGE_RESOLUTION|>--- conflicted
+++ resolved
@@ -516,16 +516,11 @@
   text-decoration: none;
   div{
     span{
-<<<<<<< HEAD
     color: theme(colors.primary.main) !important;
-=======
-    color: #f47738;
->>>>>>> 8ae77825
     text-decoration: none;
     }
   }
 }
-<<<<<<< HEAD
 }
 
 .bread-crumb {
@@ -550,7 +545,4 @@
 /* TODO fix required NABEEL/ANIL for home screen card */
   .customEmployeeCard {
     @apply m-sm !important;
-  }
-=======
-}
->>>>>>> 8ae77825
+  }