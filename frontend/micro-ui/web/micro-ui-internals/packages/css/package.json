{
  "name": "@egovernments/digit-ui-css",
<<<<<<< HEAD
  "version": "1.2.105",
=======
  "version": "1.5.37",
>>>>>>> d1187c64
  "license": "MIT",
  "main": "dist/index.css",
  "author": "Jagankumar <jagan.kumar@egov.org.in>",
  "engines": {
    "node": ">=14"
  },
  "cssConfig": {
    "prefix": ""
  },
  "scripts": {
    "start": "gulp build",
    "build:prod": "NODE_ENV=production gulp build",
    "prepublish": "yarn build:prod",
    "deploy": "gulp && cp -R svg example && cp -R img example && gh-pages -d example"
  },
  "browserslist": [
    "> 3%",
    "last 2 versions"
  ],
  "style": "./dist/index.css",
  "dependencies": {
    "node-sass": "^4.14.1",
    "normalize.css": "^8.0.1",
    "postcss-scss": "^3.0.1",
    "tailwindcss": "^1.8.10"
  },
  "devDependencies": {
    "autoprefixer": "^10.0.0",
    "cssnano": "^4.1.10",
    "gh-pages": "^3.1.0",
    "gulp": "^4.0.2",
    "gulp-clean": "^0.4.0",
    "gulp-clean-css": "^4.3.0",
    "gulp-livereload": "^4.0.2",
    "gulp-postcss": "^9.0.0",
    "gulp-rename": "^2.0.0",
    "gulp-sass": "^4.1.0",
    "postcss": "^8.0.9",
    "postcss-cli": "^8.0.0",
    "postcss-header": "^2.0.0",
    "postcss-import": "^12.0.1",
    "postcss-prefixer": "^2.1.2",
    "postcss-preset-env": "^6.7.0",
    "postcss-scss": "^3.0.1",
    "sass": "^1.26.11"
  },
  "files": [
    "dist/index.min.css",
    "dist/index.css",
    "svg/**/*.svg",
    "img/**/*.png",
    "src/**/*.scss",
    "src/**/*.css"
  ],
  "keywords": ["digit","egov","dpg","digit-ui","css"]
}<|MERGE_RESOLUTION|>--- conflicted
+++ resolved
@@ -1,10 +1,6 @@
 {
   "name": "@egovernments/digit-ui-css",
-<<<<<<< HEAD
   "version": "1.2.105",
-=======
-  "version": "1.5.37",
->>>>>>> d1187c64
   "license": "MIT",
   "main": "dist/index.css",
   "author": "Jagankumar <jagan.kumar@egov.org.in>",
