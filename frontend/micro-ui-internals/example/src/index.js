--- conflicted
+++ resolved
@@ -1,18 +1,11 @@
 import React from "react";
 import ReactDOM from "react-dom";
-<<<<<<< HEAD
-=======
-import { Route, BrowserRouter as Router, Switch, Link } from "react-router-dom";
-
->>>>>>> 49a5dcfb
 import initLibraries from "@egovernments/digit-ui-libraries";
 import { PGRModule, PGRLinks } from "@egovernments/digit-ui-module-pgr";
+import { BrowserRouter as Router, Switch, Route } from "react-router-dom";
 import { Body, TopBar } from "@egovernments/digit-ui-react-components";
 import "@egovernments/digit-ui-css/example/index.css";
-<<<<<<< HEAD
-=======
 
->>>>>>> 49a5dcfb
 initLibraries();
 
 const userServiceData = {
@@ -38,13 +31,10 @@
 };
 
 Digit.SessionStorage.set("citizen.userServiceData", userServiceData);
-<<<<<<< HEAD
-const citAuth = "f13dc84e-ad59-42cb-84c9-973abfcfae18";
-=======
+
 const citAuth = process.env.REACT_APP_CITIZEN_AUTH;
-// const citAuth = "1992c999-59a4-4d8c-aa96-8c2b84170260";
+
 console.log("citAUth", citAuth);
->>>>>>> 49a5dcfb
 
 Digit.SessionStorage.set("citizen.token", citAuth);
 window.sessionStorage.setItem("citizen.token", citAuth);
@@ -52,20 +42,18 @@
 ReactDOM.render(
   <Router>
     <Body>
-<<<<<<< HEAD
       {/* <TopBar /> */}
-      <PGRApp stateCode="pb" cityCode="pb.amritsar" moduleCode="PGR" />
-=======
+      {/* <PGRApp stateCode="pb" cityCode="pb.amritsar" moduleCode="PGR" /> */}
+
       <TopBar />
-      <Switch>
-        <Route path="/digit-ui/pgr">
-          <PGRModule stateCode="pb" cityCode="pb.amritsar" moduleCode="PGR" />
-        </Route>
-        <Route>
+      {/* <Switch> */}
+      {/* <Route path="/digit-ui/pgr"> */}
+      <PGRModule stateCode="pb" cityCode="pb.amritsar" moduleCode="PGR" />
+      {/* </Route> */}
+      {/* <Route>
           <PGRLinks />
-        </Route>
-      </Switch>
->>>>>>> 49a5dcfb
+        </Route> */}
+      {/* </Switch> */}
     </Body>
   </Router>,
   document.getElementById("root")
