--- conflicted
+++ resolved
@@ -1,8 +1,9 @@
 import React from "react";
 import ReactDOM from "react-dom";
+import { Route, BrowserRouter as Router, Switch, Link } from "react-router-dom";
+
 import initLibraries from "@egovernments/digit-ui-libraries";
 import { PGRModule, PGRLinks } from "@egovernments/digit-ui-module-pgr";
-import { BrowserRouter as Router, Switch, Route } from "react-router-dom";
 import { Body, TopBar } from "@egovernments/digit-ui-react-components";
 import "@egovernments/digit-ui-css/example/index.css";
 
@@ -31,16 +32,9 @@
 };
 
 Digit.SessionStorage.set("citizen.userServiceData", userServiceData);
-<<<<<<< HEAD
-
-const citAuth = process.env.REACT_APP_CITIZEN_AUTH;
-
-console.log("citAUth", citAuth);
-=======
 // const citAuth = process.env.REACT_APP_CITIZEN_AUTH;
 const citAuth = "6b6a9591-bd10-456c-b532-adb010d5648b";
 // console.log("citAUth", citAuth);
->>>>>>> 4ebb2fad
 
 Digit.SessionStorage.set("citizen.token", citAuth);
 window.sessionStorage.setItem("citizen.token", citAuth);
@@ -48,18 +42,15 @@
 ReactDOM.render(
   <Router>
     <Body>
-      {/* <TopBar /> */}
-      {/* <PGRApp stateCode="pb" cityCode="pb.amritsar" moduleCode="PGR" /> */}
-
       <TopBar />
-      {/* <Switch> */}
-      {/* <Route path="/digit-ui/pgr"> */}
-      <PGRModule stateCode="pb" cityCode="pb.amritsar" moduleCode="PGR" />
-      {/* </Route> */}
-      {/* <Route>
+      <Switch>
+        <Route path="/digit-ui/pgr">
+          <PGRModule stateCode="pb" cityCode="pb.amritsar" moduleCode="PGR" />
+        </Route>
+        <Route>
           <PGRLinks />
-        </Route> */}
-      {/* </Switch> */}
+        </Route>
+      </Switch>
     </Body>
   </Router>,
   document.getElementById("root")
