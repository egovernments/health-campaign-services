import React from "react";
import ReactDOM from "react-dom";

import { initLibraries } from "@egovernments/digit-ui-libraries";
import { DigitUI } from "@egovernments/digit-ui-module-core";
// import { PGRModule, PGRLinks } from "@egovernments/digit-ui-module-pgr";
// import { Body, TopBar } from "@egovernments/digit-ui-react-components";
import "@egovernments/digit-ui-css/example/index.css";

import CITIZEN from "./userInfo/citizen.json";
import EMPLOYEE from "./userInfo/employee.json";
import LME from "./userInfo/lme.json";
<<<<<<< HEAD
import Registry from "@egovernments/digit-ui-libraries/src/services/ComponentRegistry";
=======
import GRO from "./userInfo/gro.json";
>>>>>>> c9b341df

import { pgrCustomizations, pgrComponents } from "./pgr";

const userInfo = { CITIZEN, EMPLOYEE, LME, GRO };
initLibraries();
const registry = new Registry({
  ...pgrComponents,
});

window.Digit.Customizations = { PGR: pgrCustomizations };

<<<<<<< HEAD
const userType = window.sessionStorage.getItem("userType") || process.env.REACT_APP_USER_TYPE || "CITIZEN";
=======
const userType = sessionStorage.getItem("custom_user") || "EMPLOYEE";

const token = process.env[`REACT_APP_${userType}_TOKEN`];

console.log(token);
>>>>>>> c9b341df

// COMMENT ABOVE BEFORE COMMIT OR PUSH OR DEPLOY

const citizenInfo = window.localStorage.getItem("Citizen.user-info") || userInfo[userType];
const citizenTenantId = window.localStorage.getItem("Citizen.tenant-id") || "pb";

const employeeInfo = window.localStorage.getItem("Employee.user-info") || userInfo[userType];
const employeeTenantId = window.localStorage.getItem("Employee.tenant-id") || "pb.amritsar";

const userTypeInfo = userType === "CITIZEN" ? "citizen" : "employee";
window.Digit.SessionStorage.set("user_type", userTypeInfo);
window.Digit.SessionStorage.set("userType", userTypeInfo);

const userDetails = { token, info: userType === "CITIZEN" ? citizenInfo : employeeInfo };

window.Digit.SessionStorage.set("User", userDetails);

window.Digit.SessionStorage.set("Citizen.tenantId", citizenTenantId);
window.Digit.SessionStorage.set("Employee.tenantId", employeeTenantId);

window.mdmsInitPre = ({ params, data }) => {
  console.log("mdms init pre", params, data);
  return { params, data };
};

window.mdmsInitPost = (data) => {
  console.log("mdms init post", data);
  return new Promise((resolve) => {
    setTimeout(() => {
      resolve(data);
    }, 2000);
  });
};

ReactDOM.render(<DigitUI stateCode="pb" registry={registry} />, document.getElementById("root"));<|MERGE_RESOLUTION|>--- conflicted
+++ resolved
@@ -10,11 +10,9 @@
 import CITIZEN from "./userInfo/citizen.json";
 import EMPLOYEE from "./userInfo/employee.json";
 import LME from "./userInfo/lme.json";
-<<<<<<< HEAD
+import GRO from "./userInfo/gro.json";
+
 import Registry from "@egovernments/digit-ui-libraries/src/services/ComponentRegistry";
-=======
-import GRO from "./userInfo/gro.json";
->>>>>>> c9b341df
 
 import { pgrCustomizations, pgrComponents } from "./pgr";
 
@@ -26,15 +24,11 @@
 
 window.Digit.Customizations = { PGR: pgrCustomizations };
 
-<<<<<<< HEAD
 const userType = window.sessionStorage.getItem("userType") || process.env.REACT_APP_USER_TYPE || "CITIZEN";
-=======
-const userType = sessionStorage.getItem("custom_user") || "EMPLOYEE";
 
 const token = process.env[`REACT_APP_${userType}_TOKEN`];
 
 console.log(token);
->>>>>>> c9b341df
 
 // COMMENT ABOVE BEFORE COMMIT OR PUSH OR DEPLOY
 
