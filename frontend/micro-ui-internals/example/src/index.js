import React from "react";
import ReactDOM from "react-dom";

import initLibraries from "@egovernments/digit-ui-libraries";
import PGRApp from "@egovernments/digit-ui-module-pgr";
import { Body, TopBar } from "@egovernments/digit-ui-react-components";

initLibraries();

<<<<<<< HEAD
const citAuth = "9ee85f07-1031-428a-8292-b360e3d8ce65";
=======
const userServiceData = {
  userInfo: {
    id: 23349,
    uuid: "530968f3-76b3-4fd1-b09d-9e22eb1f85df",
    userName: "9404052047",
    name: "Aniket T",
    mobileNumber: "9404052047",
    emailId: "xc@gmail.com",
    locale: null,
    type: "CITIZEN",
    roles: [
      {
        name: "Citizen",
        code: "CITIZEN",
        tenantId: "pb",
      },
    ],
    active: true,
    tenantId: "pb",
  },
};

Digit.SessionStorage.set("citizen.userServiceData", userServiceData);
const citAuth = "c54c09cd-56c5-4193-a59d-76c3867500c8";
>>>>>>> 775f5069

Digit.SessionStorage.set("citizen.token", citAuth);

ReactDOM.render(
  <>
    <Body>
      <TopBar />
      <PGRApp stateCode="pb" cityCode="pb.amritsar" moduleCode="PGR" />
    </Body>
  </>,
  document.getElementById("root")
);<|MERGE_RESOLUTION|>--- conflicted
+++ resolved
@@ -7,9 +7,6 @@
 
 initLibraries();
 
-<<<<<<< HEAD
-const citAuth = "9ee85f07-1031-428a-8292-b360e3d8ce65";
-=======
 const userServiceData = {
   userInfo: {
     id: 23349,
@@ -33,8 +30,7 @@
 };
 
 Digit.SessionStorage.set("citizen.userServiceData", userServiceData);
-const citAuth = "c54c09cd-56c5-4193-a59d-76c3867500c8";
->>>>>>> 775f5069
+const citAuth = "da40258e-9598-44fe-8262-4d08a00c8bd1";
 
 Digit.SessionStorage.set("citizen.token", citAuth);
 
