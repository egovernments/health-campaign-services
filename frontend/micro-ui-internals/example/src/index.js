import React from "react";
import ReactDOM from "react-dom";

import initLibraries from "@egovernments/digit-ui-libraries";
import PGRApp from "@egovernments/digit-ui-module-pgr";
import { Body, TopBar } from "@egovernments/digit-ui-react-components";

initLibraries();

<<<<<<< HEAD
const userServiceData = {
  userInfo: {
    id: 23349,
    uuid: "530968f3-76b3-4fd1-b09d-9e22eb1f85df",
    userName: "9404052047",
    name: "Aniket T",
    mobileNumber: "9404052047",
    emailId: "xc@gmail.com",
    locale: null,
    type: "CITIZEN",
    roles: [
      {
        name: "Citizen",
        code: "CITIZEN",
        tenantId: "pb",
      },
    ],
    active: true,
    tenantId: "pb",
  },
};

Digit.SessionStorage.set("citizen.userServiceData", userServiceData);
=======
const citAuth = "c54c09cd-56c5-4193-a59d-76c3867500c8";

Digit.SessionStorage.set("citizen.token", citAuth);
>>>>>>> 9a79c7af

ReactDOM.render(
  <>
    <Body>
      <TopBar />
      <PGRApp stateCode="pb" cityCode="pb.amritsar" moduleCode="PGR" />
    </Body>
  </>,
  document.getElementById("root")
);<|MERGE_RESOLUTION|>--- conflicted
+++ resolved
@@ -7,7 +7,6 @@
 
 initLibraries();
 
-<<<<<<< HEAD
 const userServiceData = {
   userInfo: {
     id: 23349,
@@ -31,11 +30,9 @@
 };
 
 Digit.SessionStorage.set("citizen.userServiceData", userServiceData);
-=======
 const citAuth = "c54c09cd-56c5-4193-a59d-76c3867500c8";
 
 Digit.SessionStorage.set("citizen.token", citAuth);
->>>>>>> 9a79c7af
 
 ReactDOM.render(
   <>
