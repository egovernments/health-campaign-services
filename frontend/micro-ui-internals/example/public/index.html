--- conflicted
+++ resolved
@@ -6,10 +6,7 @@
     <meta name="viewport" content="width=device-width, initial-scale=1"/>
     <meta name="theme-color" content="#00bcd1"/>
     <title>mSeva</title>
-<<<<<<< HEAD
-    <link rel="stylesheet" href="https://unpkg.com/@egovernments/digit-ui-css/dist/index.css"/>
-=======
->>>>>>> 36b595f0
+    <!-- <link rel="stylesheet" href="https://unpkg.com/@egovernments/digit-ui-css/dist/index.css"/> -->
   </head>
   <body>
     <noscript>You need to enable JavaScript to run this app.</noscript>
