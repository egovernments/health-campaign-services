--- conflicted
+++ resolved
@@ -1,21 +1,5 @@
 <!DOCTYPE html>
 <html lang="en">
-<<<<<<< HEAD
-
-<head>
-  <meta charset="utf-8" />
-  <link rel="icon" href="https://unpkg.com/@egovernments/digit-ui-css/img/browser-icon.png" />
-  <meta name="viewport" content="width=device-width, initial-scale=1" />
-  <meta name="theme-color" content="#00bcd1" />
-  <title>mSeva</title>
-  <link rel="stylesheet" href="https://unpkg.com/@egovernments/digit-ui-css/dist/index.css" />
-</head>
-
-<body>
-  <noscript>You need to enable JavaScript to run this app.</noscript>
-  <div id="root"></div>
-  <!--
-=======
   <head>
     <meta charset="utf-8"/>
     <link rel="icon" href="https://cdn.jsdelivr.net/npm/@egovernments/digit-ui-css/img/browser-icon.png"/>
@@ -27,17 +11,6 @@
   <body>
     <noscript>You need to enable JavaScript to run this app.</noscript>
     <div id="root"></div>
-    <!--
->>>>>>> 49a5dcfb
-      This HTML file is a template.
-      If you open it directly in the browser, you will see an empty page.
-
-      You can add webfonts, meta tags, or analytics to this file.
-      The build step will place the bundled scripts into the <body> tag.
-
-      To begin the development, run `npm start` or `yarn start`.
-      To create a production bundle, use `npm run build` or `yarn build`.
-    -->
 </body>
 
 </html>