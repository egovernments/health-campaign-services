--- conflicted
+++ resolved
@@ -46,19 +46,17 @@
     border: 1px dashed #d6d5d4;
     margin: 0 !important;
 
-<<<<<<< HEAD
-    img {
-      margin-left: auto;
-      margin-right: auto;
-      padding-top: calc(33% - 21px);
-    }
-=======
+        img {
+            margin-left: auto;
+            margin-right: auto;
+            padding-top: calc(33% - 21px);
+        }
+
         svg {
             @apply flex;
             margin: auto;
             margin-top: calc(33% - 21px);
         }
->>>>>>> a082407e
 
     svg {
       margin-left: auto;
