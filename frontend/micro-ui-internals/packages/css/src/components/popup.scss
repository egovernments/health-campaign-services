--- conflicted
+++ resolved
@@ -1,4 +1,3 @@
-<<<<<<< HEAD
 .popup-wrap{
     background: rgba(0, 0, 0, 0.7);
     @apply flex z-10 fixed w-full h-full top-0 left-0 min-h-screen;
@@ -9,9 +8,4 @@
         background: rgba(0, 0, 0, 0.7);
         @apply flex z-10 fixed w-full h-full top-0 left-0 min-h-screen;
     }
-=======
-.popup-wrap {
-  background: rgba(0, 0, 0, 0.7);
-  @apply flex z-10 fixed w-full h-full top-0 left-0 min-h-screen;
->>>>>>> 7c984978
-}+}
