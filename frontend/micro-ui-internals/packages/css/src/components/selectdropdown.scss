/*.select {

  @apply mb-lg block border-2 border-input-border border-solid outline-none rounded-none w-full h-10 bg-white leading-10;
    
  option {
    @apply h-10 text-form-field text-text-primary align-top text-left;
  }
    
  }
  
.select:active {
  @apply border-focus border-2;
}
  
@screen dt {
  .select {
    @apply w-2/5;
  }
}
*/

<<<<<<< HEAD
.employee-select-wrap{

=======
.select-wrap {
>>>>>>> 7c984978
  @apply mb-lg relative;

  .select {
    @apply block w-full h-10 border-2 border-solid border-input-border;

    input[type="text"] {
      width: calc(100% - 32px);
      @apply h-full outline-none text-text-primary text-form-field pl-sm;
    }

<<<<<<< HEAD
    p{
=======
    p {
      @apply text-form-field text-text-primary float-left ml-sm;
    }

    p {
>>>>>>> 7c984978
      padding-top: 9px;
      @apply text-form-field text-text-primary float-left ml-sm;
    }

    img {
      @apply float-right h-6 w-6 mt-sm mr-sm;
    }

    svg {
      @apply float-right h-6 w-6 mt-sm mr-sm;
    }
  }

  .select-active {
    @apply block w-full h-10 border-2 border-solid border-primary-main;

    input[type="text"] {
      width: calc(100% - 32px);
      @apply h-full outline-none text-text-primary text-form-field pl-sm;
    }

    p {
      @apply text-form-field text-text-primary float-left ml-sm;
    }

    p {
      padding-top: 9px;
    }

    img {
      @apply float-right h-6 w-6 mt-sm mr-sm;
    }

    svg {
      @apply float-right h-6 w-6 mt-sm mr-sm;
    }
  }

  .options-card {
    width: 100% !important;
    box-shadow: 0 8px 10px 1px rgba(0, 0, 0, 0.14), 0 3px 14px 2px rgba(0, 0, 0, 0.12), 0 5px 5px -3px rgba(0, 0, 0, 0.2);
    @apply absolute z-10 mt-xs bg-white;
<<<<<<< HEAD
    
    p{
      padding-top: 14px;
=======

    p {
>>>>>>> 7c984978
      @apply w-full h-12 pl-sm text-text-primary text-form-field;

      &:hover {
        @apply bg-grey-mid;
      }
    }
  }
}


.select-wrap{

  @apply mb-lg relative;

  .select{
    @apply block w-full h-10 border-2 border-solid border-input-border;
    
    input[type="text"]{
      width: calc( 100% - 32px );
      @apply h-full outline-none text-text-primary text-form-field pl-sm
    }

<<<<<<< HEAD
    p{
      padding-top: 9px;
      @apply text-form-field text-text-primary float-left ml-sm;
    }

    img{
      @apply float-right h-6 w-6 mt-sm mr-sm;
    }

    svg{
      @apply float-right h-6 w-6 mt-sm mr-sm;
    }
  }

  .select-active{
    @apply block w-full h-10 border-2 border-solid border-primary-main;
    
    input[type="text"]{
      width: calc( 100% - 32px );
      @apply h-full outline-none text-text-primary text-form-field pl-sm
    }

    p{
      @apply text-form-field text-text-primary float-left ml-sm;
    }

    p{
      padding-top: 9px;
    }

    img{
      @apply float-right h-6 w-6 mt-sm mr-sm;
    }

    svg{
      @apply float-right h-6 w-6 mt-sm mr-sm;
    }
  }

  .options-card{
    width: 100% !important;
    box-shadow: 0 8px 10px 1px rgba(0, 0, 0, 0.14), 0 3px 14px 2px rgba(0, 0, 0, 0.12), 0 5px 5px -3px rgba(0,0,0,0.2);
    @apply absolute z-10 mt-xs bg-white;
    
    p{
=======
    p {
>>>>>>> 7c984978
      padding-top: 14px;
      @apply w-full h-12 pl-sm text-text-primary text-form-field;

      &:hover{
        @apply bg-grey-mid;
      }
    }
  }
}

.select-wrap-emp {
  @extend .select-wrap;
  @apply mb-xs;
}

@screen dt {
  .select-wrap {
    width: 480px;
  }
  .employee-select-wrap{

  }
}<|MERGE_RESOLUTION|>--- conflicted
+++ resolved
@@ -18,13 +18,8 @@
   }
 }
 */
-
-<<<<<<< HEAD
 .employee-select-wrap{
 
-=======
-.select-wrap {
->>>>>>> 7c984978
   @apply mb-lg relative;
 
   .select {
@@ -35,15 +30,7 @@
       @apply h-full outline-none text-text-primary text-form-field pl-sm;
     }
 
-<<<<<<< HEAD
     p{
-=======
-    p {
-      @apply text-form-field text-text-primary float-left ml-sm;
-    }
-
-    p {
->>>>>>> 7c984978
       padding-top: 9px;
       @apply text-form-field text-text-primary float-left ml-sm;
     }
@@ -86,14 +73,9 @@
     width: 100% !important;
     box-shadow: 0 8px 10px 1px rgba(0, 0, 0, 0.14), 0 3px 14px 2px rgba(0, 0, 0, 0.12), 0 5px 5px -3px rgba(0, 0, 0, 0.2);
     @apply absolute z-10 mt-xs bg-white;
-<<<<<<< HEAD
     
     p{
       padding-top: 14px;
-=======
-
-    p {
->>>>>>> 7c984978
       @apply w-full h-12 pl-sm text-text-primary text-form-field;
 
       &:hover {
@@ -116,7 +98,6 @@
       @apply h-full outline-none text-text-primary text-form-field pl-sm
     }
 
-<<<<<<< HEAD
     p{
       padding-top: 9px;
       @apply text-form-field text-text-primary float-left ml-sm;
@@ -162,9 +143,6 @@
     @apply absolute z-10 mt-xs bg-white;
     
     p{
-=======
-    p {
->>>>>>> 7c984978
       padding-top: 14px;
       @apply w-full h-12 pl-sm text-text-primary text-form-field;
 
