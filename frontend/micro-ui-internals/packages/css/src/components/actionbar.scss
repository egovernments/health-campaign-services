.action-bar-wrap {
  box-shadow: rgba(0, 0, 0, 0.16) 0 -2px 8px;
  @apply fixed w-full bottom-0 bg-white py-sm px-sm text-right;

  div {
    @apply w-full;
  }
}

@screen dt {
  .action-bar-wrap {
    box-shadow: rgba(0, 0, 0, 0.16) 0 -2px 8px;
    @apply fixed bottom-0 w-full bg-white py-sm pr-lg text-right;

<<<<<<< HEAD
    div{
        width: calc(100% - 16px);
    }

    .menu-wrap{
        bottom: 48px;
        box-shadow: rgba(0, 0, 0, 0.14) 0 8px 10px 1px, rgba(0, 0, 0, 0.12) 0 3px 14px 2px, rgba(0, 0, 0, 0.2) 0 5px 5px -3px;
        @apply absolute bg-white text-left mb-xs z-30;

        div{
            @apply h-12 pl-sm py-md text-body-l text-text-primary;
            
            &:hover{
                @apply bg-grey-mid
            }
        }
=======
    div {
      width: 240px;
>>>>>>> 7c984978
    }

<<<<<<< HEAD
@screen dt{
    .action-bar-wrap{
        box-shadow: rgba(0, 0, 0, 0.16) 0 -2px 8px;
        @apply fixed bottom-0 left-0 w-full bg-white text-right;

        div{
            width: 240px;
        }
        
        .menu-wrap{
            bottom: 48px;
            right: 8px;
            box-shadow: rgba(0, 0, 0, 0.14) 0 8px 10px 1px, rgba(0, 0, 0, 0.12) 0 3px 14px 2px, rgba(0, 0, 0, 0.2) 0 5px 5px -3px;
            @apply absolute bg-white text-left mb-xs z-30;
=======
    .menu-wrap {
      bottom: 48px;
      right: 24px;
      box-shadow: rgba(0, 0, 0, 0.14) 0 8px 10px 1px, rgba(0, 0, 0, 0.12) 0 3px 14px 2px, rgba(0, 0, 0, 0.2) 0 5px 5px -3px;
      @apply absolute bg-white text-left mb-xs;

      div {
        @apply h-12 pl-sm py-md text-body-l text-text-primary;
>>>>>>> 7c984978

        &:hover {
          @apply bg-grey-mid;
        }
      }
    }
  }
}<|MERGE_RESOLUTION|>--- conflicted
+++ resolved
@@ -12,7 +12,6 @@
     box-shadow: rgba(0, 0, 0, 0.16) 0 -2px 8px;
     @apply fixed bottom-0 w-full bg-white py-sm pr-lg text-right;
 
-<<<<<<< HEAD
     div{
         width: calc(100% - 16px);
     }
@@ -29,42 +28,6 @@
                 @apply bg-grey-mid
             }
         }
-=======
-    div {
-      width: 240px;
->>>>>>> 7c984978
-    }
-
-<<<<<<< HEAD
-@screen dt{
-    .action-bar-wrap{
-        box-shadow: rgba(0, 0, 0, 0.16) 0 -2px 8px;
-        @apply fixed bottom-0 left-0 w-full bg-white text-right;
-
-        div{
-            width: 240px;
-        }
-        
-        .menu-wrap{
-            bottom: 48px;
-            right: 8px;
-            box-shadow: rgba(0, 0, 0, 0.14) 0 8px 10px 1px, rgba(0, 0, 0, 0.12) 0 3px 14px 2px, rgba(0, 0, 0, 0.2) 0 5px 5px -3px;
-            @apply absolute bg-white text-left mb-xs z-30;
-=======
-    .menu-wrap {
-      bottom: 48px;
-      right: 24px;
-      box-shadow: rgba(0, 0, 0, 0.14) 0 8px 10px 1px, rgba(0, 0, 0, 0.12) 0 3px 14px 2px, rgba(0, 0, 0, 0.2) 0 5px 5px -3px;
-      @apply absolute bg-white text-left mb-xs;
-
-      div {
-        @apply h-12 pl-sm py-md text-body-l text-text-primary;
->>>>>>> 7c984978
-
-        &:hover {
-          @apply bg-grey-mid;
-        }
-      }
     }
   }
 }