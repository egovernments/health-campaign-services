--- conflicted
+++ resolved
@@ -55,20 +55,13 @@
   }
 }
 
-<<<<<<< HEAD
 @screen dt {
+  .employee-app-container {
+    @apply w-full;
+  }
+
   .app-container {
-    width: 1150px;
-=======
-@screen dt{
-
-  .employee-app-container{
-    @apply w-full
-  }
-  
-  .app-container{
     width: 960px;
->>>>>>> b2ce423c
     margin-left: auto;
     margin-right: auto;
   }
