<!DOCTYPE html>
<html lang="en">

  <head>
    <meta charset="utf-8"/>
    <title>@egovernments/digit-ui.css</title>
    <!-- map script  -->
    <script src="./map.js"></script>
    <!-- all files at https://cdn.jsdelivr.net/npm/@egovernments/digit-ui-css/ -->
    <!-- css prod path https://cdn.jsdelivr.net/npm/@egovernments/digit-ui.css/dist/index.min.css -->
    <link href="index.css" rel="stylesheet">

  </head>

  <body class="body-container">
    <div class="navbar">
      <img src="./img/msevalogo.png">
      <!-- Logo png used may switch to html -->
      <!-- <header class="navbar-header">mSeva</header>
        <label class="navbar-subheader">Demo</label> -->
    </div>
    <div class="app-container">
      <header class="h1">Quick Pay</header>

      <label class="link-label">Property Tax</label>

      <!-- <div class="back-btn">
        <label>&#x25c4</label>
        <p>Back</p>
      </div> -->

      <div class="back-btn2">
        <!-- <img src="../svg/arrowleft.svg"/> -->
        <svg xmlns="http://www.w3.org/2000/svg" viewBox="0 0 24 24" fill="black" width="19px">
          <path d="M24 0v24H0V0h24z" fill="none" opacity=".87"/>
          <path d="M14 7l-5 5 5 5V7z"/></svg>
        <p>Back</p>
      </div>

      <!-- card container   -->
      <div class="card">
        <label class="card-caption">Garbage</label>
        <header class="card-header">Choose Complaint Type</header>
        <p class="card-text">Select option related to your complaint from the list given below. If the complaint type you
        are looking for is not listed select others</p>

        <!-- radio select option  -->
        <h2 class="card-label">Moholla *</h2>
        <div class="radio-wrap">
          <div>
            <span class="radio-btn-wrap">
              <input class="radio-btn" type="radio" value="streetlights"/>
              <span class="radio-btn-checkmark"></span>
            </span>
            <label>Streetlights</label>
          </div>
          <div>
            <span class="radio-btn-wrap">
              <input class="radio-btn" type="radio" value="streetlights"/>
              <span class="radio-btn-checkmark"></span>
            </span>
            <label>Streetlights</label>
          </div>
        </div>

        <h2 class="card-label">City *</h2>
        <h2 class="card-label-error">Enter City</h2>
        <!-- dropdown select option  -->
        <div class="select-wrap">
          <div class="select">
            <!-- <p>Banglore</p> -->
            <input type="text" value="Banglore"/>
            <!-- <img src="../svg/arrowdown.svg"/> -->
            <svg xmlns="http://www.w3.org/2000/svg" viewBox="0 0 24 24" fill="black" width="18px" height="18px">
              <path d="M0 0h24v24H0V0z" fill="none"/>
              <path d="M7 10l5 5 5-5H7z"/></svg>
          </div>
          <div class="options-card">
            <p>Ahmedabad</p>
            <p>Banglore</p>
            <p>Amritsar</p>
            <p>New Delhi</p>
          </div>
        </div>

        <!-- <select class="select">
            <option>Ahmedabad</option>
            <option>Banglore</option>
            <option>Amritsar</option>
            <option>New Delhi</option>
          </select> -->

        <!-- text input fields and areas -->
        <input type="text" class="card-input"/>
        <input type="text" class="card-input-error"/>
        <textarea class="card-textarea"></textarea>

        <!-- upload components -->
        <div class="upload-wrap">
          <!-- <img src="../svg/camera.svg">  -->
          <svg xmlns="http://www.w3.org/2000/svg" enable-background="new 0 0 24 24" viewBox="0 0 24 24" fill="black"
          width="46px" height="42px">
            <rect fill="none" height="24" width="24"/>
            <path
            d="M3,4V1h2v3h3v2H5v3H3V6H0V4H3z M6,10V7h3V4h7l1.83,2H21c1.1,0,2,0.9,2,2v12c0,1.1-0.9,2-2,2H5c-1.1,0-2-0.9-2-2V10H6z M13,19c2.76,0,5-2.24,5-5s-2.24-5-5-5s-5,2.24-5,5S10.24,19,13,19z M9.8,14c0,1.77,1.43,3.2,3.2,3.2s3.2-1.43,3.2-3.2 s-1.43-3.2-3.2-3.2S9.8,12.23,9.8,14z"/>
          </svg>
        </div>

        <!-- multi image upload  -->
        <div class="multi-upload-wrap">
          <div>
            <svg xmlns="http://www.w3.org/2000/svg" viewBox="0 0 24 24" fill="white" width="18px" height="18px"
            class="delete">
              <path d="M0 0h24v24H0V0z" fill="#d4351c"/>
              <path
              d="M18.3 5.71c-.39-.39-1.02-.39-1.41 0L12 10.59 7.11 5.7c-.39-.39-1.02-.39-1.41 0-.39.39-.39 1.02 0 1.41L10.59 12 5.7 16.89c-.39.39-.39 1.02 0 1.41.39.39 1.02.39 1.41 0L12 13.41l4.89 4.89c.39.39 1.02.39 1.41 0 .39-.39.39-1.02 0-1.41L13.41 12l4.89-4.89c.38-.38.38-1.02 0-1.4z"/>
            </svg>
            <!-- <img src="./svg/close.svg" class="delete"/> -->
            <img src="./garbage.webp"/>
          </div>
          <div>
            <svg xmlns="http://www.w3.org/2000/svg" viewBox="0 0 24 24" fill="white" width="18px" height="18px"
            class="delete">
              <path d="M0 0h24v24H0V0z" fill="#d4351c"/>
              <path
              d="M18.3 5.71c-.39-.39-1.02-.39-1.41 0L12 10.59 7.11 5.7c-.39-.39-1.02-.39-1.41 0-.39.39-.39 1.02 0 1.41L10.59 12 5.7 16.89c-.39.39-.39 1.02 0 1.41.39.39 1.02.39 1.41 0L12 13.41l4.89 4.89c.39.39 1.02.39 1.41 0 .39-.39.39-1.02 0-1.41L13.41 12l4.89-4.89c.38-.38.38-1.02 0-1.4z"/>
            </svg>

            <!-- <img src="./svg/close.svg" class="delete"/> -->
            <img src="./garbage.webp"/>
          </div>
          <div class="upload-img-container">
            <!-- <img src="../svg/camera.svg" class="upload-camera-img"/> -->
            <svg xmlns="http://www.w3.org/2000/svg" enable-background="new 0 0 24 24" viewBox="0 0 24 24" fill="black"
            width="46px" height="42px">
              <rect fill="none" height="24" width="24"/>
              <path
              d="M3,4V1h2v3h3v2H5v3H3V6H0V4H3z M6,10V7h3V4h7l1.83,2H21c1.1,0,2,0.9,2,2v12c0,1.1-0.9,2-2,2H5c-1.1,0-2-0.9-2-2V10H6z M13,19c2.76,0,5-2.24,5-5s-2.24-5-5-5s-5,2.24-5,5S10.24,19,13,19z M9.8,14c0,1.77,1.43,3.2,3.2,3.2s3.2-1.43,3.2-3.2 s-1.43-3.2-3.2-3.2S9.8,12.23,9.8,14z"/>
            </svg>
          </div>
        </div>

        <!-- successfull submittion card  -->
        <div class="success-wrap">
          <header>Complaint Submitted</header>
          <div>
            <svg xmlns="http://www.w3.org/2000/svg" viewBox="0 0 24 24" fill="#00703C">
              <path d="M0 0h24v24H0V0z" fill="none"/>
              <path
              d="M1 21h4V9H1v12zm22-11c0-1.1-.9-2-2-2h-6.31l.95-4.57.03-.32c0-.41-.17-.79-.44-1.06L14.17 1 7.59 7.59C7.22 7.95 7 8.45 7 9v10c0 1.1.9 2 2 2h9c.83 0 1.54-.5 1.84-1.22l3.02-7.05c.09-.23.14-.47.14-.73v-2z"/>
            </svg>
            <!-- <img src="./svg/success.svg"/> -->
            <h2>Complaint No.</h2>
            <p>02/09/2020/051705</p>
          </div>
        </div>

        <!-- complaint error card -->
        <div class="error-wrap">
          <header>Complaint Not Submitted</header>
          <svg xmlns="http://www.w3.org/2000/svg" viewBox="0 0 24 24" fill="#d4351c">
            <path d="M0 0h24v24H0V0z" fill="none"/>
            <circle cx="12" cy="19" r="2"/>
            <path d="M10 3h4v12h-4z"/>
          </svg>
          <!-- <img src="./svg/error2.svg" alt=""> -->
        </div>

        <!-- submit / next button bar -->
        <div class="submit-bar">
          <header class="submit-header">Next</header>
        </div>

        <span class="card-link"> Skip and Continue</span>

      </div>

      <!-- my complaint section  -->
      <div class="card">
        <h2 class="card-sub-header">Burning of Garbage</h2>
        <div class="date-wrap">
          <svg xmlns="http://www.w3.org/2000/svg" viewBox="0 0 24 24" fill="black" width="18px" height="18px">
            <path d="M0 0h24v24H0z" fill="none"/>
            <path
            d="M20 3h-1V1h-2v2H7V1H5v2H4c-1.1 0-2 .9-2 2v16c0 1.1.9 2 2 2h16c1.1 0 2-.9 2-2V5c0-1.1-.9-2-2-2zm0 18H4V8h16v13z"/>
          </svg>
          <!-- <img src="../svg/calendar.svg"> -->
          <p>2-Aug-2020</p>
        </div>

        <div class="key-note-pair">
          <h3>Complaint No.</h3>
          <p>02/09/2020/051705</p>
        </div>

        <div class="status-highlight">
          <p>Open</p>
        </div>

        <p class="card-text-primary">Complaint Pending for Assignment</p>
      </div>

      <!-- complaint summary -->
      <div class="card">
        <h2 class="card-sub-header">Burning of Garbage</h2>
        <div class="data-table">
          <div>
            <h2>Complaint No.</h2>
            <p>02/09/2020/051705</p>
          </div>
          <div>
            <h2>Complaint Status</h2>
            <p>Filed</p>
          </div>
          <div>
            <h2>Filed Date</h2>
            <p>1-Aug-2020</p>
          </div>
          <div class="row-last">
            <h2>Address</h2>
            <p>Back side Post Office Patiala Road Ajit Nagar Amritsar</p>
          </div>
        </div>
        <div class="photos-wrap">
          <img src="./garbage.webp">
          <img src="./garbage.webp">
          <img src="./garbage.webp" class="last">
        </div>
      </div>

      <!-- complaint timeline -->
      <div class="card">
        <h2 class="card-sub-header">Complaint Timeline</h2>
        <div class="checkpoint-done">
          <h2></h2>
          <header>Pending for Assignment</header>
        </div>

        <!-- line connecting dots -->
        <div class="checkpoint-connect"></div>

        <div class="checkpoint">
          <h2></h2>
          <header>Complaint Filed
          <p>12/08/2020</p>
          </header>
        </div>
      </div>

      <!-- checkbox  -->
      <div class="card">
        <p class="card-label">How would you rate your experience with us?</p>
        <div class="rating-star-wrap">
          <!-- <img src="./svg/starfilled.svg" alt="">
          <img src="./svg/starfilled.svg" alt="">
          <img src="./svg/starfilled.svg" alt="">
          <img src="./svg/starfilled.svg" alt=""> -->
          <svg xmlns="http://www.w3.org/2000/svg" enable-background="new 0 0 24 24" viewBox="0 0 24 24" fill="#F47738"
          width="48px" height="48px">
            <g>
              <path d="M0,0h24v24H0V0z" fill="none"/>
              <path d="M0,0h24v24H0V0z" fill="none"/>
            </g>
            <g>
              <path
              d="M12,17.27L18.18,21l-1.64-7.03L22,9.24l-7.19-0.61L12,2L9.19,8.63L2,9.24l5.46,4.73L5.82,21L12,17.27z"/>
            </g>
          </svg>
          <svg xmlns="http://www.w3.org/2000/svg" enable-background="new 0 0 24 24" viewBox="0 0 24 24" fill="#F47738"
          width="48px" height="48px">
            <g>
              <path d="M0,0h24v24H0V0z" fill="none"/>
              <path d="M0,0h24v24H0V0z" fill="none"/>
            </g>
            <g>
              <path
              d="M12,17.27L18.18,21l-1.64-7.03L22,9.24l-7.19-0.61L12,2L9.19,8.63L2,9.24l5.46,4.73L5.82,21L12,17.27z"/>
            </g>
          </svg>
          <svg xmlns="http://www.w3.org/2000/svg" enable-background="new 0 0 24 24" viewBox="0 0 24 24" fill="#F47738"
          width="48px" height="48px">
            <g>
              <path d="M0,0h24v24H0V0z" fill="none"/>
              <path d="M0,0h24v24H0V0z" fill="none"/>
            </g>
            <g>
              <path
              d="M12,17.27L18.18,21l-1.64-7.03L22,9.24l-7.19-0.61L12,2L9.19,8.63L2,9.24l5.46,4.73L5.82,21L12,17.27z"/>
            </g>
          </svg>
          <svg xmlns="http://www.w3.org/2000/svg" enable-background="new 0 0 24 24" viewBox="0 0 24 24" fill="#F47738"
          width="48px" height="48px">
            <g>
              <path d="M0,0h24v24H0V0z" fill="none"/>
              <path d="M0,0h24v24H0V0z" fill="none"/>
            </g>
            <g>
              <path
              d="M12,17.27L18.18,21l-1.64-7.03L22,9.24l-7.19-0.61L12,2L9.19,8.63L2,9.24l5.46,4.73L5.82,21L12,17.27z"/>
            </g>
          </svg>
          <!-- <img src="./svg/starempty.svg" alt=""> -->
          <svg xmlns="http://www.w3.org/2000/svg" viewBox="0 0 24 24" fill="#F47738" width="48px" height="48px">
            <path d="M0 0h24v24H0V0z" fill="none"/>
            <path
            d="M22 9.24l-7.19-.62L12 2 9.19 8.63 2 9.24l5.46 4.73L5.82 21 12 17.27 18.18 21l-1.63-7.03L22 9.24zM12 15.4l-3.76 2.27 1-4.28-3.32-2.88 4.38-.38L12 6.1l1.71 4.04 4.38.38-3.32 2.88 1 4.28L12 15.4z"/>
          </svg>
        </div>
        <p class="card-label">What was Good?</p>
        <div class="checkbox-wrap">
          <input type="checkbox">
          <p class="custom-checkbox">
            <!-- <img src="./svg/check.svg" alt=""> -->
            <svg xmlns="http://www.w3.org/2000/svg" viewBox="0 0 24 24" fill="#F47738">
              <path d="M0 0h24v24H0z" fill="none"/>
              <path d="M9 16.2L4.8 12l-1.4 1.4L9 19 21 7l-1.4-1.4L9 16.2z"/>
            </svg>
          </p>
          <p class="label">Service</p>
        </div>
      </div>

      <!-- otp verification  -->
      <div class="card">
        <header class="card-header">OTP Verification</header>
        <p class="card-text">Enter the OTP sent to <span>+91 - 9876453444</span></p>
        <div class="input-otp-wrap">
          <input type="number" max="1"/>
          <input type="number" max="1"/>
          <input type="number" max="1"/>
          <input type="number" max="1"/>
        </div>
        <p class="card-text">
        Request another OTP in <span>25</span> seconds
      </p>
        <p class="card-text-button">RESEND</p>
      </div>

      <!-- warnings  -->
      <div class="card">
        <div class="error-message-wrap">
          <h2>There is a problem</h2>
          <p>Max 3 complaint photos allowed</p>
        </div>

        <p class="card-text">Click on the icon below to upload the complaint photos as evidence. You can capture photos
        directly through your camera or upload from your Gallery.
        If you do not have complaint photo, you can skip the continue for next step.</p>
<<<<<<< HEAD
    </div>
    <!-- <div class="image-viewer-wrap">
=======
      </div>
      <!--
    <div class="image-viewer-wrap">
>>>>>>> f6e40c65
      <svg xmlns="http://www.w3.org/2000/svg" viewBox="0 0 24 24" fill="white" width="18px" height="18px">
        <path d="M0 0h24v24H0V0z" fill="none" />
        <path
          d="M18.3 5.71c-.39-.39-1.02-.39-1.41 0L12 10.59 7.11 5.7c-.39-.39-1.02-.39-1.41 0-.39.39-.39 1.02 0 1.41L10.59 12 5.7 16.89c-.39.39-.39 1.02 0 1.41.39.39 1.02.39 1.41 0L12 13.41l4.89 4.89c.39.39 1.02.39 1.41 0 .39-.39.39-1.02 0-1.41L13.41 12l4.89-4.89c.38-.38.38-1.02 0-1.4z" />
      </svg>
      <img src="./garbage.webp" />
<<<<<<< HEAD
    </div> -->
=======
    </div>
     -->
>>>>>>> f6e40c65

      <!-- map  -->
      <div class="card">
        <header class="card-header">Pin Complaint Location</header>
        <p class="card-text">Click and hold to drop the pin to complaint location. If you are not able to pin the location
        you can skip the continue for next step.</p>
        <div class="map-wrap">
          <div class="map-search-bar-wrap">
            <!-- <img src="./svg/searchicon.svg" class="map-search-bar-icon" alt=""> -->
            <svg xmlns="http://www.w3.org/2000/svg" viewBox="0 0 24 24" fill="#505A5F" width="48px" height="48px"
            class="map-search-bar-icon">
              <path d="M0 0h24v24H0z" fill="none"/>
              <path
              d="M15.5 14h-.79l-.28-.27C15.41 12.59 16 11.11 16 9.5 16 5.91 13.09 3 9.5 3S3 5.91 3 9.5 5.91 16 9.5 16c1.61 0 3.09-.59 4.23-1.57l.27.28v.79l5 4.99L20.49 19l-4.99-5zm-6 0C7.01 14 5 11.99 5 9.5S7.01 5 9.5 5 14 7.01 14 9.5 11.99 14 9.5 14z"/>
            </svg>
            <input id="pac-input" class="map-search-bar" type="text" placeholder="Search Address"/>
          </div>
          <div id="map" class="map"></div>
        </div>
      </div>
    </div>
  </body>

</html><|MERGE_RESOLUTION|>--- conflicted
+++ resolved
@@ -346,26 +346,15 @@
         <p class="card-text">Click on the icon below to upload the complaint photos as evidence. You can capture photos
         directly through your camera or upload from your Gallery.
         If you do not have complaint photo, you can skip the continue for next step.</p>
-<<<<<<< HEAD
     </div>
     <!-- <div class="image-viewer-wrap">
-=======
-      </div>
-      <!--
-    <div class="image-viewer-wrap">
->>>>>>> f6e40c65
       <svg xmlns="http://www.w3.org/2000/svg" viewBox="0 0 24 24" fill="white" width="18px" height="18px">
         <path d="M0 0h24v24H0V0z" fill="none" />
         <path
           d="M18.3 5.71c-.39-.39-1.02-.39-1.41 0L12 10.59 7.11 5.7c-.39-.39-1.02-.39-1.41 0-.39.39-.39 1.02 0 1.41L10.59 12 5.7 16.89c-.39.39-.39 1.02 0 1.41.39.39 1.02.39 1.41 0L12 13.41l4.89 4.89c.39.39 1.02.39 1.41 0 .39-.39.39-1.02 0-1.41L13.41 12l4.89-4.89c.38-.38.38-1.02 0-1.4z" />
       </svg>
       <img src="./garbage.webp" />
-<<<<<<< HEAD
     </div> -->
-=======
-    </div>
-     -->
->>>>>>> f6e40c65
 
       <!-- map  -->
       <div class="card">
