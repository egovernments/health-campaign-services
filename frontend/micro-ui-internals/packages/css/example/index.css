--- conflicted
+++ resolved
@@ -1182,28 +1182,29 @@
       max-width: 640px;
       margin: auto; } }
 
-<<<<<<< HEAD
-.table {
-  background-color: #fafafa; }
-  .table thead th {
-    padding: 20px 18px;
-    font-weight: 700; }
-  .table .tbody {
-    border: none;
-    padding: 0;
-    margin: 0; }
-=======
 .action-bar-wrap {
   -webkit-box-shadow: rgba(0, 0, 0, 0.16) 0 -2px 8px;
   box-shadow: 0 -2px 8px rgba(0, 0, 0, 0.16);
+  position: relative;
   width: 100%;
   --bg-opacity:1;
   background-color: #fff;
   background-color: rgba(255, 255, 255, var(--bg-opacity));
-  padding-top: 8px;
-  padding-bottom: 8px;
-  padding-right: 24px;
+  padding: 8px;
   text-align: right; }
+  .action-bar-wrap div {
+    width: 100%; }
+  .action-bar-wrap .menu-wrap {
+    bottom: 56px;
+    right: 24px;
+    margin-bottom: 5px;
+    -webkit-box-shadow: rgba(0, 0, 0, 0.14) 0 8px 10px 1px, rgba(0, 0, 0, 0.12) 0 3px 14px 2px, rgba(0, 0, 0, 0.2) 0 5px 5px -3px;
+    box-shadow: 0 8px 10px 1px rgba(0, 0, 0, 0.14), 0 3px 14px 2px rgba(0, 0, 0, 0.12), 0 5px 5px -3px rgba(0, 0, 0, 0.2);
+    position: absolute;
+    --bg-opacity:1;
+    background-color: #fff;
+    background-color: rgba(255, 255, 255, var(--bg-opacity));
+    text-align: left; }
 
 @media (min-width: 780px) {
   .action-bar-wrap {
@@ -1215,5 +1216,49 @@
     background-color: rgba(255, 255, 255, var(--bg-opacity));
     padding-top: 8px;
     padding-bottom: 8px;
-    text-align: right; } }
->>>>>>> b2ce423c
+    padding-right: 24px;
+    text-align: right; }
+    .action-bar-wrap div {
+      width: 240px; } }
+
+.inbox-container {
+  display: "flex";
+  -webkit-box-pack: "center";
+  -ms-flex-pack: "center";
+  justify-content: "center"; }
+  .inbox-container .filters-container {
+    width: "270px"; }
+    .inbox-container .filters-container .complaint-links-container {
+      --bg-opacity:1;
+      background-color: #fff;
+      background-color: rgba(255, 255, 255, var(--bg-opacity)); }
+      .inbox-container .filters-container .complaint-links-container .header {
+        display: "flex";
+        -webkit-box-align: "center";
+        -ms-flex-align: "center";
+        align-items: "center";
+        border-bottom: "1px solid #D6D5D4"; }
+        .inbox-container .filters-container .complaint-links-container .header .logo {
+          background-color: "#F47738";
+          padding: 8px;
+          border-radius: "4px"; }
+        .inbox-container .filters-container .complaint-links-container .header .text {
+          padding-left: 16px; }
+      .inbox-container .filters-container .complaint-links-container .body {
+        display: "flex";
+        padding: "10px";
+        -webkit-box-orient: vertical;
+        -webkit-box-direction: normal;
+        -ms-flex-direction: "column";
+        flex-direction: "column";
+        -webkit-box-align: "left";
+        -ms-flex-align: "left";
+        align-items: "left";
+        margin-left: 64px; }
+        .inbox-container .filters-container .complaint-links-container .body .link {
+          padding: 8px; }
+    .inbox-container .filters-container .filter {
+      margin-top: 16px; }
+  .inbox-container .search-container {
+    width: "874px";
+    margin-bottom: 24px; }