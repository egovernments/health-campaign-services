@import url("https://fonts.googleapis.com/css2?family=Roboto+Condensed:wght@400;500;700&family=Roboto:wght@400;500;700&display=swap");
/*! normalize.css v8.0.1 | MIT License | github.com/necolas/normalize.css */
html {
  line-height: 1.15;
  -webkit-text-size-adjust: 100%; }

body {
  margin: 0; }

main {
  display: block; }

h1 {
  font-size: 2em;
  margin: .67em 0; }

hr {
  -webkit-box-sizing: content-box;
  box-sizing: content-box;
  height: 0;
  overflow: visible; }

pre {
  font-family: monospace,monospace;
  font-size: 1em; }

a {
  background-color: transparent; }

abbr[title] {
  border-bottom: none;
  text-decoration: underline;
  -webkit-text-decoration: underline dotted;
  text-decoration: underline dotted; }

b, strong {
  font-weight: bolder; }

code, kbd, samp {
  font-family: monospace,monospace;
  font-size: 1em; }

small {
  font-size: 80%; }

sub, sup {
  font-size: 75%;
  line-height: 0;
  position: relative;
  vertical-align: baseline; }

sub {
  bottom: -.25em; }

sup {
  top: -.5em; }

img {
  border-style: none; }

button, input, optgroup, select, textarea {
  font-family: inherit;
  font-size: 100%;
  line-height: 1.15;
  margin: 0; }

button, input {
  overflow: visible; }

button, select {
  text-transform: none; }

[type=button], [type=submit], button {
  -webkit-appearance: button; }

[type=button]::-moz-focus-inner, [type=submit]::-moz-focus-inner, button::-moz-focus-inner {
  border-style: none;
  padding: 0; }

[type=button]:-moz-focusring, [type=submit]:-moz-focusring, button:-moz-focusring {
  outline: 1px dotted ButtonText; }

fieldset {
  padding: .35em .75em .625em; }

legend {
  -webkit-box-sizing: border-box;
  box-sizing: border-box;
  color: inherit;
  display: table;
  max-width: 100%;
  padding: 0;
  white-space: normal; }

progress {
  vertical-align: baseline; }

textarea {
  overflow: auto; }

[type=checkbox], [type=radio] {
  -webkit-box-sizing: border-box;
  box-sizing: border-box;
  padding: 0; }

[type=number]::-webkit-inner-spin-button, [type=number]::-webkit-outer-spin-button {
  height: auto; }

details {
  display: block; }

summary {
  display: list-item; }

template {
  display: none; }

blockquote, dd, dl, figure, h1, h2, h3, h4, h5, h6, hr, p, pre {
  margin: 0; }

button {
  background-color: transparent;
  background-image: none; }

button:focus {
  outline: 1px dotted;
  outline: 5px auto -webkit-focus-ring-color; }

fieldset, ol, ul {
  margin: 0;
  padding: 0; }

ol, ul {
  list-style: none; }

html {
  font-family: Roboto,sans-serif;
  line-height: 1.5; }

*, :after, :before {
  -webkit-box-sizing: border-box;
  box-sizing: border-box;
  border: 0 solid; }

hr {
  border-top-width: 1px; }

img {
  border-style: solid; }

textarea {
  resize: vertical; }

input::-webkit-input-placeholder, textarea::-webkit-input-placeholder {
  color: #a0aec0; }

input::-moz-placeholder, textarea::-moz-placeholder {
  color: #a0aec0; }

input:-ms-input-placeholder, textarea:-ms-input-placeholder {
  color: #a0aec0; }

input::-ms-input-placeholder, textarea::-ms-input-placeholder {
  color: #a0aec0; }

input::placeholder, textarea::placeholder {
  color: #a0aec0; }

button {
  cursor: pointer; }

table {
  border-collapse: collapse; }

h1, h2, h3, h4, h5, h6 {
  font-size: inherit;
  font-weight: inherit; }

a {
  color: inherit;
  text-decoration: inherit; }

button, input, optgroup, select, textarea {
  padding: 0;
  line-height: inherit;
  color: inherit; }

code, kbd, pre, samp {
  font-family: SFMono-Regular,Menlo,Monaco,Consolas,Liberation Mono,Courier New,monospace; }

audio, canvas, embed, iframe, img, object, svg, video {
  display: block;
  vertical-align: middle; }

img, video {
  max-width: 100%;
  height: auto; }

.container {
  width: 100%; }

@media (min-width: 780px) {
  .container {
    max-width: 780px; } }

.table {
  display: table; }

@-webkit-keyframes spin {
  to {
    -webkit-transform: rotate(1turn);
    transform: rotate(1turn); } }

@keyframes spin {
  to {
    -webkit-transform: rotate(1turn);
    transform: rotate(1turn); } }

@-webkit-keyframes ping {
  75%, to {
    -webkit-transform: scale(2);
    transform: scale(2);
    opacity: 0; } }

@keyframes ping {
  75%, to {
    -webkit-transform: scale(2);
    transform: scale(2);
    opacity: 0; } }

@-webkit-keyframes pulse {
  50% {
    opacity: .5; } }

@keyframes pulse {
  50% {
    opacity: .5; } }

@-webkit-keyframes bounce {
  0%, to {
    -webkit-transform: translateY(-25%);
    transform: translateY(-25%);
    -webkit-animation-timing-function: cubic-bezier(0.8, 0, 1, 1);
    animation-timing-function: cubic-bezier(0.8, 0, 1, 1); }
  50% {
    -webkit-transform: none;
    transform: none;
    -webkit-animation-timing-function: cubic-bezier(0, 0, 0.2, 1);
    animation-timing-function: cubic-bezier(0, 0, 0.2, 1); } }

@keyframes bounce {
  0%, to {
    -webkit-transform: translateY(-25%);
    transform: translateY(-25%);
    -webkit-animation-timing-function: cubic-bezier(0.8, 0, 1, 1);
    animation-timing-function: cubic-bezier(0.8, 0, 1, 1); }
  50% {
    -webkit-transform: none;
    transform: none;
    -webkit-animation-timing-function: cubic-bezier(0, 0, 0.2, 1);
    animation-timing-function: cubic-bezier(0, 0, 0.2, 1); } }

.body-container {
  --bg-opacity:1;
  background-color: #e3e3e3;
  background-color: rgba(227, 227, 227, var(--bg-opacity));
  height: 100%;
  min-height: 100vh; }

.navbar {
  margin-bottom: 16px; }

.h1 {
  font-family: Roboto Condensed,sans-serif;
  font-size: 32px;
  line-height: 40px;
  color: #0b0c0c;
  color: rgba(11, 12, 12, var(--text-opacity));
  font-weight: 700; }

.h1, .link-label {
  --text-opacity:1;
  margin-bottom: 16px;
  margin-left: 16px; }

.link-label {
  display: block;
  font-size: 16px;
  line-height: 19px;
  color: #1d70b8;
  color: rgba(29, 112, 184, var(--text-opacity)); }
  .link-label:hover {
    color: #003078;
    color: rgba(0, 48, 120, var(--text-opacity)); }

.back-btn {
  width: -webkit-fit-content;
  width: -moz-fit-content;
  width: fit-content;
  display: block;
  --border-opacity:1;
  border-color: #0b0c0c;
  border-bottom: 1px;
  border-color: rgba(11, 12, 12, var(--border-opacity));
  border-style: solid;
  font-family: Roboto Condensed,sans-serif;
  --text-opacity:1;
  color: #0b0c0c;
  color: rgba(11, 12, 12, var(--text-opacity));
  font-size: 16px;
  line-height: 24px;
  margin-left: 8px;
  margin-top: 16px; }
  .back-btn label {
    margin-right: 8px;
    vertical-align: middle; }
  .back-btn label, .back-btn p {
    display: inline; }
  .back-btn p {
    float: right; }

.back-btn2 {
  width: -webkit-fit-content;
  width: -moz-fit-content;
  width: fit-content;
  display: -webkit-box;
  display: -ms-flexbox;
  display: flex;
  --border-opacity:1;
  border-color: #0b0c0c;
  border-bottom: 1px;
  border-color: rgba(11, 12, 12, var(--border-opacity));
  border-style: solid;
  font-family: Roboto Condensed,sans-serif;
  --text-opacity:1;
  color: #0b0c0c;
  color: rgba(11, 12, 12, var(--text-opacity));
  font-size: 16px;
  line-height: 24px;
  margin-left: 8px;
  margin-bottom: 16px; }
  .back-btn2 img, .back-btn2 p, .back-btn2 svg {
    display: -webkit-box;
    display: -ms-flexbox;
    display: flex; }

@media (min-width: 780px) {
  .employee-app-container {
    width: 100%; }
  .app-container {
    width: 960px;
    margin-left: auto;
    margin-right: auto; }
  .h1 {
    font-size: 48px;
    line-height: 56px; }
  .back-btn, .back-btn2, .h1, .link-label {
    margin-left: 0; } }

.navbar {
  --text-opacity:1;
  color: #fff;
  color: rgba(255, 255, 255, var(--text-opacity));
  background-color: #22394d;
  background-color: rgba(34, 57, 77, var(--bg-opacity));
  padding: 16px;
  width: 100%; }

.card, .navbar {
  --bg-opacity:1; }

.card {
  background-color: #fff;
  background-color: rgba(255, 255, 255, var(--bg-opacity));
  margin: 8px;
  padding: 8px 8px 24px;
  -webkit-box-shadow: 0 1px 2px 0 rgba(0, 0, 0, 0.16);
  box-shadow: 0 1px 2px 0 rgba(0, 0, 0, 0.16); }
  .card .card-header {
    --text-opacity:1;
    color: #0b0c0c;
    color: rgba(11, 12, 12, var(--text-opacity));
    font-size: 32px;
    line-height: 40px;
    font-weight: 700;
    font-family: Roboto Condensed,sans-serif;
    vertical-align: middle;
    text-align: left;
    margin-bottom: 16px; }
  .card .card-sub-header {
    --text-opacity:1;
    color: #0b0c0c;
    color: rgba(11, 12, 12, var(--text-opacity));
    font-size: 24px;
    line-height: 32px;
    font-weight: 700;
    vertical-align: middle;
    text-align: left;
    margin-bottom: 24px; }
  .card .card-caption {
    --text-opacity:1;
    color: #505a5f;
    color: rgba(80, 90, 95, var(--text-opacity));
    font-size: 18px;
    line-height: 26px;
    margin-bottom: 8px; }
  .card .card-text {
    --text-opacity:1;
    color: #505a5f;
    color: rgba(80, 90, 95, var(--text-opacity));
    font-size: 16px;
    line-height: 24px;
    vertical-align: middle;
    text-align: left;
    margin-bottom: 24px; }
    .card .card-text span {
      --text-opacity:1;
      color: #0b0c0c;
      color: rgba(11, 12, 12, var(--text-opacity)); }
  .card .card-text-primary {
    --text-opacity:1;
    color: #0b0c0c;
    color: rgba(11, 12, 12, var(--text-opacity));
    font-size: 16px;
    line-height: 24px; }
  .card .card-text-button {
    --text-opacity:1;
    color: #f47738;
    color: rgba(244, 119, 56, var(--text-opacity));
    font-size: 16px;
    line-height: 24px; }
  .card .card-label {
    font-weight: 700;
    font-size: 19px;
    line-height: 23px;
    --text-opacity:1;
    color: #0b0c0c;
    color: rgba(11, 12, 12, var(--text-opacity));
    margin-bottom: 16px; }
  .card .card-label-error {
    display: block;
    font-weight: 700;
    font-size: 19px;
    line-height: 23px;
    --text-opacity:1;
    color: #d4351c;
    color: rgba(212, 53, 28, var(--text-opacity));
    margin-bottom: 16px; }
  .card .card-link {
    display: block;
    text-align: center;
    font-size: 16px;
    line-height: 19px;
    --text-opacity:1;
    color: #1d70b8;
    color: rgba(29, 112, 184, var(--text-opacity));
    margin-top: 16px; }

.submit-bar {
  height: 2.5rem;
  --bg-opacity:1;
  background-color: #f47738;
  background-color: rgba(244, 119, 56, var(--bg-opacity));
  text-align: center;
  --border-opacity:1;
  border-color: #0b0c0c;
  border-bottom: 2px;
  border-style: solid;
  border-color: rgba(11, 12, 12, var(--border-opacity));
  width: 100%;
  outline: 2px solid transparent;
  outline-offset: 2px; }
  .submit-bar:focus {
    outline: 2px solid transparent;
    outline-offset: 2px; }
  .submit-bar header {
    font-family: Roboto Condensed,sans-serif;
    font-weight: 500;
    font-size: 19px;
    line-height: 23px;
    --text-opacity:1;
    color: #fff;
    color: rgba(255, 255, 255, var(--text-opacity));
    line-height: 2.5rem; }

@media (min-width: 780px) {
  .submit-bar {
    width: 240px; }
  .card {
    margin-left: auto;
    margin-right: auto;
    padding-right: 320px;
    padding-left: 16px;
    padding-top: 16px; }
    .card .card-header {
      font-size: 48px;
      line-height: 56px; }
    .card .card-sub-header {
      font-size: 36px;
      line-height: 40px; }
    .card .card-caption {
      font-size: 27px;
      line-height: 32px; }
    .card .card-text, .card .card-text-primary {
      font-size: 19px;
      line-height: 28px; }
    .card .card-link {
      text-align: left; }
  .header-wrap {
    display: -webkit-box;
    display: -ms-flexbox;
    display: flex;
    margin-bottom: 16px; }
    .header-wrap .header-start {
      margin-right: auto; }
    .header-wrap .header-end {
      margin-left: auto; } }

.radio-wrap {
  margin-top: 8px;
  display: block;
  line-height: 2.5rem;
  margin-bottom: 24px; }
  .radio-wrap div {
    display: block;
    margin-bottom: 16px; }
  .radio-wrap .radio-btn-wrap {
    display: block;
    float: left;
    position: relative; }
  .radio-wrap .radio-btn {
    opacity: 0;
    position: absolute;
    cursor: pointer;
    height: 2.5rem;
    width: 2.5rem; }
  .radio-wrap .radio-btn-checkmark {
    height: 2.5rem;
    width: 2.5rem;
    --border-opacity:1;
    border: 2px solid #0b0c0c;
    border-color: rgba(11, 12, 12, var(--border-opacity));
    border-radius: 9999px;
    display: block; }
  .radio-wrap label {
    --text-opacity:1;
    color: #0b0c0c;
    color: rgba(11, 12, 12, var(--text-opacity));
    font-size: 16x;
    line-height: 20px;
    margin-left: 16px; }
  .radio-wrap .radio-btn-wrap:hover input ~ .radio-btn-checkmark {
    -webkit-box-shadow: 0 0 0 5px #f47738;
    box-shadow: 0 0 0 5px #f47738;
    border-radius: 9999px; }
  .radio-wrap .radio-btn-checkmark:after {
    content: ""; }
  .radio-wrap .radio-btn-wrap input:checked ~ .radio-btn-checkmark, .radio-wrap .radio-btn:hover ~ .radio-btn-checkmark {
    --border-opacity:1;
    border-color: #f47738;
    border-color: rgba(244, 119, 56, var(--border-opacity)); }
  .radio-wrap .radio-btn-wrap input:checked ~ .radio-btn-checkmark:after {
    display: block;
    --bg-opacity:1;
    background-color: #f47738;
    background-color: rgba(244, 119, 56, var(--bg-opacity));
    height: 1.25rem;
    width: 1.25rem;
    border-radius: 9999px;
    position: absolute;
    top: 10px;
    left: 10px; }

.select-wrap {
  margin-bottom: 24px;
  position: relative; }
  .select-wrap .select {
    display: block;
    width: 100%;
    height: 2.5rem;
    --border-opacity:1;
    border: 2px solid #0b0c0c;
    border-color: rgba(11, 12, 12, var(--border-opacity)); }
    .select-wrap .select input[type=text] {
      width: calc(100% - 32px);
      height: 100%;
      outline: 2px solid transparent;
      outline-offset: 2px;
      padding-left: 8px; }
    .select-wrap .select input[type=text], .select-wrap .select p {
      --text-opacity:1;
      color: #0b0c0c;
      color: rgba(11, 12, 12, var(--text-opacity));
      font-size: 16x;
      line-height: 20px; }
    .select-wrap .select p {
      float: left;
      margin-left: 8px;
      padding-top: 9px; }
    .select-wrap .select img, .select-wrap .select svg {
      float: right;
      height: 1.5rem;
      width: 1.5rem;
      margin-top: 8px;
      margin-right: 8px; }
  .select-wrap .select-active {
    display: block;
    width: 100%;
    height: 2.5rem;
    --border-opacity:1;
    border: 2px solid #f47738;
    border-color: rgba(244, 119, 56, var(--border-opacity)); }
    .select-wrap .select-active input[type=text] {
      width: calc(100% - 32px);
      height: 100%;
      outline: 2px solid transparent;
      outline-offset: 2px;
      padding-left: 8px; }
    .select-wrap .select-active input[type=text], .select-wrap .select-active p {
      --text-opacity:1;
      color: #0b0c0c;
      color: rgba(11, 12, 12, var(--text-opacity));
      font-size: 16x;
      line-height: 20px; }
    .select-wrap .select-active p {
      float: left;
      margin-left: 8px;
      padding-top: 9px; }
    .select-wrap .select-active img, .select-wrap .select-active svg {
      float: right;
      height: 1.5rem;
      width: 1.5rem;
      margin-top: 8px;
      margin-right: 8px; }
  .select-wrap .options-card {
    width: 100% !important;
    -webkit-box-shadow: 0 8px 10px 1px rgba(0, 0, 0, 0.14), 0 3px 14px 2px rgba(0, 0, 0, 0.12), 0 5px 5px -3px rgba(0, 0, 0, 0.2);
    box-shadow: 0 8px 10px 1px rgba(0, 0, 0, 0.14), 0 3px 14px 2px rgba(0, 0, 0, 0.12), 0 5px 5px -3px rgba(0, 0, 0, 0.2);
    position: absolute;
    z-index: 10;
    margin-top: 4px;
    --bg-opacity:1;
    background-color: #fff;
    background-color: rgba(255, 255, 255, var(--bg-opacity)); }
    .select-wrap .options-card p {
      width: 100%;
      height: 3rem;
      padding-left: 8px;
      --text-opacity:1;
      color: #0b0c0c;
      color: rgba(11, 12, 12, var(--text-opacity));
      font-size: 16x;
      line-height: 20px; }
      .select-wrap .options-card p:hover {
        --bg-opacity:1;
        background-color: #eee;
        background-color: rgba(238, 238, 238, var(--bg-opacity)); }
    .select-wrap .options-card p {
      padding-top: 14px; }

@media (min-width: 780px) {
  .select-wrap {
    width: 480px; } }

.card-input {
  margin-top: 8px;
  --border-opacity:1;
  border: 2px solid #0b0c0c;
  border-color: rgba(11, 12, 12, var(--border-opacity)); }

.card-input, .card-input-error {
  margin-bottom: 24px;
  padding-left: 8px;
  outline: 2px solid transparent;
  outline-offset: 2px;
  display: block;
  width: 100%;
  height: 2.5rem;
  --bg-opacity:1;
  background-color: #fff;
  background-color: rgba(255, 255, 255, var(--bg-opacity));
  line-height: 2.5rem;
  font-size: 16x;
  line-height: 20px;
  --text-opacity:1;
  color: #0b0c0c;
  color: rgba(11, 12, 12, var(--text-opacity)); }

.card-input-error {
  --border-opacity:1;
  border: 2px solid #d4351c;
  border-color: rgba(212, 53, 28, var(--border-opacity)); }

.card-textarea {
  display: block;
  outline: 2px solid transparent;
  outline-offset: 2px;
  margin-top: 16px;
  margin-bottom: 24px;
  width: 100%;
  --border-opacity:1;
  border: 2px solid #0b0c0c;
  border-color: rgba(11, 12, 12, var(--border-opacity));
  --bg-opacity:1;
  background-color: #fff;
  background-color: rgba(255, 255, 255, var(--bg-opacity));
  height: 6rem;
  font-size: 16x;
  line-height: 20px;
  --text-opacity:1;
  color: #0b0c0c;
  color: rgba(11, 12, 12, var(--text-opacity)); }

@media (min-width: 780px) {
  .card-input, .card-input-error, .card-textarea {
    width: 480px; } }

.upload-wrap {
  display: -webkit-box;
  display: -ms-flexbox;
  display: flex;
  width: 100%;
  height: 10rem;
  --bg-opacity:1;
  background-color: #fafafa;
  background-color: rgba(250, 250, 250, var(--bg-opacity));
  position: relative;
  margin-bottom: 24px;
  padding-left: 8px;
  padding-right: 8px;
  --border-opacity:1;
  border: 1px dashed #d6d5d4;
  border-color: rgba(214, 213, 212, var(--border-opacity)); }
  .upload-wrap img, .upload-wrap svg {
    display: block;
    margin-top: 58px;
    margin-left: calc(50% - 23px);
    height: 42px;
    width: 46px; }
  .upload-wrap input {
    position: absolute;
    width: 100%;
    height: 100%;
    opacity: 0;
    top: 0; }

.multi-upload-wrap {
  display: -webkit-box;
  display: -ms-flexbox;
  display: flex;
  margin-bottom: 24px; }
  .multi-upload-wrap div {
    display: block;
    position: relative;
    background-color: #fafafa;
    width: calc(33.33333% - 5.33333px);
    margin-right: 8px; }
    .multi-upload-wrap div .delete {
      position: absolute;
      height: 24px;
      width: 24px;
      border-radius: 100%;
      top: 2px;
      right: 2px; }
  .multi-upload-wrap .upload-img-container {
    border: 1px dashed #d6d5d4;
    margin: 0 !important; }
    .multi-upload-wrap .upload-img-container img {
      padding-top: calc(33% - 21px); }
    .multi-upload-wrap .upload-img-container img, .multi-upload-wrap .upload-img-container svg {
      margin-left: auto;
      margin-right: auto; }
    .multi-upload-wrap .upload-img-container svg {
      top: calc(50% - 21px);
      position: relative; }
    .multi-upload-wrap .upload-img-container input {
      position: absolute;
      width: 100%;
      height: 100%;
      opacity: 0;
      top: 0; }

.success-wrap {
  display: block;
  --bg-opacity:1;
  background-color: #00703c;
  background-color: rgba(0, 112, 60, var(--bg-opacity));
  width: 100%;
  text-align: center;
  --text-opacity:1;
  color: #fff;
  color: rgba(255, 255, 255, var(--text-opacity));
  padding-top: 16px;
  padding-bottom: 8px;
  margin-bottom: 16px; }
  .success-wrap header {
    display: block;
    margin-bottom: 8px;
    font-family: Roboto Condensed,sans-serif;
    font-weight: 700;
    font-size: 32px;
    line-height: 40px; }
  .success-wrap div img, .success-wrap div svg {
    padding: 13.67px;
    margin-left: auto;
    margin-right: auto;
    --border-opacity:1;
    border: 1px solid #fff;
    border-color: rgba(255, 255, 255, var(--border-opacity));
    border-radius: 9999px;
    height: 4rem;
    width: 4rem;
    --bg-opacity:1;
    background-color: #fff;
    background-color: rgba(255, 255, 255, var(--bg-opacity));
    margin-bottom: 16px; }
  .success-wrap div h2 {
    font-size: 16px;
    line-height: 19px;
    margin-bottom: 8px; }
  .success-wrap div h2, .success-wrap div p {
    font-weight: 700; }
  .success-wrap div p {
    font-size: 18px;
    line-height: 21px; }

.error-wrap {
  display: block;
  --bg-opacity:1;
  background-color: #d4351c;
  background-color: rgba(212, 53, 28, var(--bg-opacity));
  width: 100%;
  text-align: center;
  --text-opacity:1;
  color: #fff;
  color: rgba(255, 255, 255, var(--text-opacity));
  padding-top: 16px;
  padding-bottom: 8px;
  margin-bottom: 16px; }
  .error-wrap header {
    display: block;
    margin-bottom: 8px;
    font-family: Roboto Condensed,sans-serif;
    font-weight: 700;
    font-size: 32px;
    line-height: 40px; }
  .error-wrap img, .error-wrap svg {
    margin-left: auto;
    margin-right: auto;
    padding: 13.67px;
    --border-opacity:1;
    border: 1px solid #fff;
    border-color: rgba(255, 255, 255, var(--border-opacity));
    border-radius: 9999px;
    --bg-opacity:1;
    background-color: #fff;
    background-color: rgba(255, 255, 255, var(--bg-opacity));
    height: 4rem;
    width: 4rem;
    margin-bottom: 16px; }

@media (min-width: 780px) {
  .success-wrap header {
    font-size: 48px;
    line-height: 56px; }
  .error-wrap header {
    font-size: 48px;
    line-height: 56px; } }

.photos-wrap {
  display: -webkit-box;
  display: -ms-flexbox;
  display: flex; }
  .photos-wrap img, .photos-wrap svg {
    margin-right: 14px; }
  .photos-wrap .last, .photos-wrap img, .photos-wrap svg {
    width: calc(33% - 9.333px); }

.date-wrap {
  display: -webkit-box;
  display: -ms-flexbox;
  display: flex;
  margin-bottom: 16px; }
  .date-wrap img, .date-wrap svg {
    height: 22px;
    width: 20px; }
  .date-wrap p {
    --text-opacity:1;
    color: #0b0c0c;
    color: rgba(11, 12, 12, var(--text-opacity));
    font-size: 16px;
    line-height: 24px;
    padding-left: 8px; }

@media (min-width: 780px) {
  .date-wrap p {
    font-size: 19px;
    line-height: 28px; } }

.data-table {
  margin-bottom: 24px;
  --text-opacity:1;
  color: #0b0c0c;
  color: rgba(11, 12, 12, var(--text-opacity)); }
  .data-table div {
    display: -webkit-box;
    display: -ms-flexbox;
    display: flex;
    border-bottom-width: 1px;
    --border-opacity:1;
    border-color: #d6d5d4;
    border-color: rgba(214, 213, 212, var(--border-opacity));
    padding-bottom: 8px;
    margin-bottom: 8px; }
    .data-table div span {
      width: 70%;
      display: contents; }
    .data-table div h2 {
      width: 30%;
      font-weight: 700; }
    .data-table div h2, .data-table div p {
      font-size: 16px;
      line-height: 24px; }
    .data-table div p {
      width: 70%; }
  .data-table .row-last {
    border: none;
    padding: 0;
    margin: 0; }

.checkpoint-done {
  display: -webkit-box;
  display: -ms-flexbox;
  display: flex; }
  .checkpoint-done h2 {
    width: 24px;
    height: 24px;
    border-radius: 50%;
    --border-opacity:1;
    border-color: #f47738;
    border-bottom: 1px;
    border-color: rgba(244, 119, 56, var(--border-opacity));
    border-style: solid;
    --bg-opacity:1;
    background-color: #f47738;
    background-color: rgba(244, 119, 56, var(--bg-opacity)); }
  .checkpoint-done header {
    margin-left: 16px; }
    .checkpoint-done header p {
      margin-top: 4px;
      --text-opacity:1;
      color: #505a5f;
      color: rgba(80, 90, 95, var(--text-opacity)); }

.checkpoint {
  display: -webkit-box;
  display: -ms-flexbox;
  display: flex; }
  .checkpoint h2 {
    width: 24px;
    height: 24px;
    border-radius: 50%;
    --border-opacity:1;
    border-color: #d6d5d4;
    border-bottom: 1px;
    border-color: rgba(214, 213, 212, var(--border-opacity));
    border-style: solid;
    --bg-opacity:1;
    background-color: #d6d5d4;
    background-color: rgba(214, 213, 212, var(--bg-opacity)); }
  .checkpoint header {
    margin-left: 16px; }
    .checkpoint header p {
      margin-top: 4px;
      --text-opacity:1;
      color: #505a5f;
      color: rgba(80, 90, 95, var(--text-opacity)); }

.checkpoint-connect {
  height: 45px;
  margin-left: 12px;
  --border-opacity:1;
  border-color: #d6d5d4;
  border-left: 1px;
  border-color: rgba(214, 213, 212, var(--border-opacity));
  border-style: solid; }

.checkbox-wrap {
  height: 38px;
  display: -webkit-box;
  display: -ms-flexbox;
  display: flex;
  margin-bottom: 16px;
  position: relative;
  -webkit-box-align: center;
  -ms-flex-align: center;
  align-items: center; }
  .checkbox-wrap input {
    opacity: 0;
    z-index: 10; }
  .checkbox-wrap .custom-checkbox, .checkbox-wrap input {
    width: 38px;
    height: 38px;
    position: absolute;
    top: 0;
    left: 0; }
  .checkbox-wrap .custom-checkbox {
    --border-opacity:1;
    border: 2px solid #0b0c0c;
    border-color: rgba(11, 12, 12, var(--border-opacity));
    z-index: 0; }
    .checkbox-wrap .custom-checkbox img {
      opacity: 0; }
    .checkbox-wrap .custom-checkbox svg {
      opacity: 0; }
  .checkbox-wrap input:checked ~ .custom-checkbox {
    border-width: 4px;
    --border-opacity:1;
    border-color: #f47738;
    border-color: rgba(244, 119, 56, var(--border-opacity)); }
  .checkbox-wrap input:checked ~ .custom-checkbox img, .checkbox-wrap input:checked ~ .custom-checkbox svg {
    opacity: 1; }
  .checkbox-wrap .label {
    margin-left: 56px;
    font-size: 16x;
    line-height: 20px;
    --text-opacity:1;
    color: #0b0c0c;
    color: rgba(11, 12, 12, var(--text-opacity)); }

.input-otp-wrap {
  margin-bottom: 24px; }
  .input-otp-wrap input {
    --border-opacity:1;
    border: 2px solid #0b0c0c;
    border-color: rgba(11, 12, 12, var(--border-opacity));
    outline: 2px solid transparent;
    outline-offset: 2px;
    height: 2.5rem;
    width: 2.5rem;
    font-size: 16x;
    line-height: 20px;
    --text-opacity:1;
    color: #0b0c0c;
    color: rgba(11, 12, 12, var(--text-opacity));
    text-align: center;
    margin-right: 16px; }
  .input-otp-wrap input::-webkit-inner-spin-button, .input-otp-wrap input::-webkit-outer-spin-button {
    -webkit-appearance: none;
    margin: 0; }
  .input-otp-wrap input[type=number] {
    -moz-appearance: textfield; }

.map-wrap {
  padding-bottom: 24px; }

.map {
  width: 100%;
  height: 384px;
  overflow: visible;
  position: relative; }

.map-search-bar-wrap {
  border-radius: 4px;
  -webkit-box-shadow: 0 2px 4px 0 rgba(0, 0, 0, 0.5);
  box-shadow: 0 2px 4px 0 rgba(0, 0, 0, 0.5);
  margin-bottom: 4px;
  display: -webkit-box;
  display: -ms-flexbox;
  display: flex;
  width: 100%; }

.map-search-bar-icon {
  display: inline;
  height: 1.5rem;
  width: 1.5rem;
  margin: 8px; }

.map-search-bar {
  display: block !important;
  outline: 2px solid transparent !important;
  outline-offset: 2px !important;
  font-size: 16x !important;
  line-height: 20px !important;
  --text-opacity:1!important;
  color: #0b0c0c !important;
  color: rgba(11, 12, 12, var(--text-opacity)) !important;
  height: 2.5rem !important;
  width: 100% !important; }

.map-search-bar:focus {
  border: none; }

.error-message-wrap {
  width: 100%;
  margin-bottom: 8px;
  padding: 16px;
  --border-opacity:1;
  border: 4px solid #d4351c;
  border-color: rgba(212, 53, 28, var(--border-opacity)); }
  .error-message-wrap h2 {
    margin-bottom: 8px; }
  .error-message-wrap h2, .error-message-wrap p {
    font-weight: 700;
    font-size: 16px;
    line-height: 19px;
    display: block; }
  .error-message-wrap p {
    --text-opacity:1;
    color: #d4351c;
    color: rgba(212, 53, 28, var(--text-opacity)); }

.rating-star-wrap {
  display: -webkit-box;
  display: -ms-flexbox;
  display: flex;
  width: 100%;
  margin-bottom: 24px; }
  .rating-star-wrap img, .rating-star-wrap svg {
    width: 40px;
    height: 38px;
    display: block;
    margin-right: 8px; }

@media (min-width: 780px) {
  .rating-star-wrap {
    width: 40%; } }

.key-note-pair {
  margin-bottom: 16px; }
  .key-note-pair h3 {
    margin-bottom: 4px;
    font-weight: 700; }
  .key-note-pair h3, .key-note-pair p {
    --text-opacity:1;
    color: #0b0c0c;
    color: rgba(11, 12, 12, var(--text-opacity));
    font-size: 16px;
    line-height: 24px; }

@media (min-width: 780px) {
  .key-note-pair p {
    font-size: 19px;
    line-height: 28px; } }

.status-highlight {
  --bg-opacity:12%!important;
  border-radius: 16px;
  height: 2rem;
  width: 5rem;
  --bg-opacity:1;
  background-color: #d4351c;
  background-color: rgba(212, 53, 28, var(--bg-opacity));
  margin-bottom: 8px; }
  .status-highlight p {
    padding-top: 6px;
    display: block;
    text-align: center;
    font-size: 16px;
    line-height: 19px;
    --text-opacity:1;
    color: #d4351c;
    color: rgba(212, 53, 28, var(--text-opacity)); }

.image-viewer-wrap {
  height: 100vh;
  --bg-opacity:1;
  background-color: #0b0c0c;
  background-color: rgba(11, 12, 12, var(--bg-opacity));
  padding: 16px; }
  .image-viewer-wrap svg {
    position: absolute;
    height: 1.5rem;
    width: 1.5rem;
    right: 16px; }
  .image-viewer-wrap img {
    max-width: 100%;
    height: auto;
    margin-top: 40%; }

@media (min-width: 780px) {
  .image-viewer-wrap {
    display: -webkit-box;
    display: -ms-flexbox;
    display: flex;
    position: fixed;
    top: 0;
    left: 0;
    width: 100%;
    height: 100%;
    z-index: 10;
    --bg-opacity:1;
    background-color: #0b0c0c;
    background-color: rgba(11, 12, 12, var(--bg-opacity));
    padding: 16px; }
    .image-viewer-wrap svg {
      position: absolute;
      height: 1.5rem;
      width: 1.5rem;
      right: 16px; }
    .image-viewer-wrap img {
      width: auto;
      height: auto;
      max-width: 640px;
      margin: auto; } }

.action-bar-wrap {
  -webkit-box-shadow: rgba(0, 0, 0, 0.16) 0 -2px 8px;
  box-shadow: 0 -2px 8px rgba(0, 0, 0, 0.16);
  position: relative;
  width: 100%;
  --bg-opacity:1;
  background-color: #fff;
  background-color: rgba(255, 255, 255, var(--bg-opacity));
  padding: 8px;
  text-align: right; }
  .action-bar-wrap div {
    width: 100%; }
<<<<<<< HEAD
  .action-bar-wrap .menu-wrap {
    bottom: 56px;
    right: 24px;
    margin-bottom: 5px;
    -webkit-box-shadow: rgba(0, 0, 0, 0.14) 0 8px 10px 1px, rgba(0, 0, 0, 0.12) 0 3px 14px 2px, rgba(0, 0, 0, 0.2) 0 5px 5px -3px;
    box-shadow: 0 8px 10px 1px rgba(0, 0, 0, 0.14), 0 3px 14px 2px rgba(0, 0, 0, 0.12), 0 5px 5px -3px rgba(0, 0, 0, 0.2);
    position: absolute;
    --bg-opacity:1;
    background-color: #fff;
    background-color: rgba(255, 255, 255, var(--bg-opacity));
    text-align: left; }
=======
>>>>>>> 3a0f3850

@media (min-width: 780px) {
  .action-bar-wrap {
    -webkit-box-shadow: rgba(0, 0, 0, 0.16) 0 -2px 8px;
    box-shadow: 0 -2px 8px rgba(0, 0, 0, 0.16);
    width: 100%;
    --bg-opacity:1;
    background-color: #fff;
    background-color: rgba(255, 255, 255, var(--bg-opacity));
    padding-top: 8px;
    padding-bottom: 8px;
    padding-right: 24px;
    text-align: right; }
    .action-bar-wrap div {
<<<<<<< HEAD
      width: 240px; } }

.inbox-container {
  display: "flex";
  -webkit-box-pack: "center";
  -ms-flex-pack: "center";
  justify-content: "center"; }
  .inbox-container .filters-container {
    width: "270px"; }
    .inbox-container .filters-container .complaint-links-container {
      --bg-opacity:1;
      background-color: #fff;
      background-color: rgba(255, 255, 255, var(--bg-opacity)); }
      .inbox-container .filters-container .complaint-links-container .header {
        display: "flex";
        -webkit-box-align: "center";
        -ms-flex-align: "center";
        align-items: "center";
        border-bottom: "1px solid #D6D5D4"; }
        .inbox-container .filters-container .complaint-links-container .header .logo {
          background-color: "#F47738";
          padding: 8px;
          border-radius: "4px"; }
        .inbox-container .filters-container .complaint-links-container .header .text {
          padding-left: 16px; }
      .inbox-container .filters-container .complaint-links-container .body {
        display: "flex";
        padding: "10px";
        -webkit-box-orient: vertical;
        -webkit-box-direction: normal;
        -ms-flex-direction: "column";
        flex-direction: "column";
        -webkit-box-align: "left";
        -ms-flex-align: "left";
        align-items: "left";
        margin-left: 64px; }
        .inbox-container .filters-container .complaint-links-container .body .link {
          padding: 8px; }
    .inbox-container .filters-container .filter {
      margin-top: 16px; }
  .inbox-container .search-container {
    width: "874px";
    margin-bottom: 24px; }
=======
      width: 240px; }
    .action-bar-wrap .menu-wrap {
      bottom: 48px;
      right: 24px;
      -webkit-box-shadow: rgba(0, 0, 0, 0.14) 0 8px 10px 1px, rgba(0, 0, 0, 0.12) 0 3px 14px 2px, rgba(0, 0, 0, 0.2) 0 5px 5px -3px;
      box-shadow: 0 8px 10px 1px rgba(0, 0, 0, 0.14), 0 3px 14px 2px rgba(0, 0, 0, 0.12), 0 5px 5px -3px rgba(0, 0, 0, 0.2);
      position: absolute;
      --bg-opacity:1;
      background-color: #fff;
      background-color: rgba(255, 255, 255, var(--bg-opacity));
      text-align: left;
      margin-bottom: 4px; }
      .action-bar-wrap .menu-wrap div {
        height: 3rem;
        padding-left: 8px;
        padding-top: 16px;
        padding-bottom: 16px;
        font-size: 16px;
        line-height: 24px;
        --text-opacity:1;
        color: #0b0c0c;
        color: rgba(11, 12, 12, var(--text-opacity)); }
        .action-bar-wrap .menu-wrap div:hover {
          --bg-opacity:1;
          background-color: #eee;
          background-color: rgba(238, 238, 238, var(--bg-opacity)); } }

.table {
  background-color: #fafafa; }
  .table thead th {
    padding: 20px 18px;
    font-weight: 700;
    --text-opacity:1;
    color: #0b0c0c;
    color: rgba(11, 12, 12, var(--text-opacity));
    font-size: 24px;
    line-height: 32px; }
  .table .tbody {
    border: none;
    padding: 0;
    margin: 0; }

@media (min-width: 780px) {
  .popup-wrap {
    background: rgba(0, 0, 0, 0.7);
    display: -webkit-box;
    display: -ms-flexbox;
    display: flex;
    z-index: 10;
    position: fixed;
    width: 100%;
    height: 100%;
    top: 0;
    left: 0;
    min-height: 100vh; } }

@media (min-width: 780px) {
  .popup-module {
    width: -webkit-fit-content;
    width: -moz-fit-content;
    width: fit-content;
    margin: auto;
    --bg-opacity:1;
    background-color: #fff;
    background-color: rgba(255, 255, 255, var(--bg-opacity)); }
    .popup-module .popup-module-main {
      padding-left: 24px;
      padding-right: 24px;
      padding-bottom: 24px; } }

.icon-bg-secondary {
  display: -webkit-box;
  display: -ms-flexbox;
  display: flex;
  --bg-opacity:1;
  background-color: #22394d;
  background-color: rgba(34, 57, 77, var(--bg-opacity));
  width: 3rem;
  height: 3rem; }
  .icon-bg-secondary svg {
    margin: auto;
    width: 1.5rem;
    height: 1.5rem; }

@media (min-width: 780px) {
  .ground-container {
    padding-left: 16px;
    padding-right: 16px;
    padding-top: 16px; }
  .heading-m {
    font-weight: 700;
    --text-opacity:1;
    color: #0b0c0c;
    color: rgba(11, 12, 12, var(--text-opacity));
    font-size: 24px;
    line-height: 32px;
    margin-left: 16px;
    padding-top: 8px; } }
>>>>>>> 3a0f3850
<|MERGE_RESOLUTION|>--- conflicted
+++ resolved
@@ -445,6 +445,14 @@
     --text-opacity:1;
     color: #d4351c;
     color: rgba(212, 53, 28, var(--text-opacity));
+    margin-bottom: 16px; }
+  .card .card-label-desc {
+    font-weight: 700;
+    --text-opacity:1;
+    color: #505a5f;
+    color: rgba(80, 90, 95, var(--text-opacity));
+    font-size: 16px;
+    line-height: 24px;
     margin-bottom: 16px; }
   .card .card-link {
     display: block;
@@ -1216,20 +1224,6 @@
   text-align: right; }
   .action-bar-wrap div {
     width: 100%; }
-<<<<<<< HEAD
-  .action-bar-wrap .menu-wrap {
-    bottom: 56px;
-    right: 24px;
-    margin-bottom: 5px;
-    -webkit-box-shadow: rgba(0, 0, 0, 0.14) 0 8px 10px 1px, rgba(0, 0, 0, 0.12) 0 3px 14px 2px, rgba(0, 0, 0, 0.2) 0 5px 5px -3px;
-    box-shadow: 0 8px 10px 1px rgba(0, 0, 0, 0.14), 0 3px 14px 2px rgba(0, 0, 0, 0.12), 0 5px 5px -3px rgba(0, 0, 0, 0.2);
-    position: absolute;
-    --bg-opacity:1;
-    background-color: #fff;
-    background-color: rgba(255, 255, 255, var(--bg-opacity));
-    text-align: left; }
-=======
->>>>>>> 3a0f3850
 
 @media (min-width: 780px) {
   .action-bar-wrap {
@@ -1244,51 +1238,6 @@
     padding-right: 24px;
     text-align: right; }
     .action-bar-wrap div {
-<<<<<<< HEAD
-      width: 240px; } }
-
-.inbox-container {
-  display: "flex";
-  -webkit-box-pack: "center";
-  -ms-flex-pack: "center";
-  justify-content: "center"; }
-  .inbox-container .filters-container {
-    width: "270px"; }
-    .inbox-container .filters-container .complaint-links-container {
-      --bg-opacity:1;
-      background-color: #fff;
-      background-color: rgba(255, 255, 255, var(--bg-opacity)); }
-      .inbox-container .filters-container .complaint-links-container .header {
-        display: "flex";
-        -webkit-box-align: "center";
-        -ms-flex-align: "center";
-        align-items: "center";
-        border-bottom: "1px solid #D6D5D4"; }
-        .inbox-container .filters-container .complaint-links-container .header .logo {
-          background-color: "#F47738";
-          padding: 8px;
-          border-radius: "4px"; }
-        .inbox-container .filters-container .complaint-links-container .header .text {
-          padding-left: 16px; }
-      .inbox-container .filters-container .complaint-links-container .body {
-        display: "flex";
-        padding: "10px";
-        -webkit-box-orient: vertical;
-        -webkit-box-direction: normal;
-        -ms-flex-direction: "column";
-        flex-direction: "column";
-        -webkit-box-align: "left";
-        -ms-flex-align: "left";
-        align-items: "left";
-        margin-left: 64px; }
-        .inbox-container .filters-container .complaint-links-container .body .link {
-          padding: 8px; }
-    .inbox-container .filters-container .filter {
-      margin-top: 16px; }
-  .inbox-container .search-container {
-    width: "874px";
-    margin-bottom: 24px; }
-=======
       width: 240px; }
     .action-bar-wrap .menu-wrap {
       bottom: 48px;
@@ -1317,19 +1266,26 @@
           background-color: rgba(238, 238, 238, var(--bg-opacity)); } }
 
 .table {
-  background-color: #fafafa; }
+  --bg-opacity:1;
+  background-color: #fff;
+  background-color: rgba(255, 255, 255, var(--bg-opacity)); }
   .table thead th {
     padding: 20px 18px;
     font-weight: 700;
-    --text-opacity:1;
-    color: #0b0c0c;
-    color: rgba(11, 12, 12, var(--text-opacity));
-    font-size: 24px;
-    line-height: 32px; }
-  .table .tbody {
+    vertical-align: middle;
+    text-align: center; }
+  .table tbody {
     border: none;
     padding: 0;
     margin: 0; }
+    .table tbody td {
+      border-top-width: 1px;
+      --border-opacity:1;
+      border-color: #d6d5d4;
+      border-color: rgba(214, 213, 212, var(--border-opacity));
+      text-align: left;
+      vertical-align: middle;
+      padding: "20px 18px"; }
 
 @media (min-width: 780px) {
   .popup-wrap {
@@ -1387,4 +1343,96 @@
     line-height: 32px;
     margin-left: 16px;
     padding-top: 8px; } }
->>>>>>> 3a0f3850
+
+.inbox-container {
+  display: -webkit-box;
+  display: -ms-flexbox;
+  display: flex;
+  -webkit-box-pack: center;
+  -ms-flex-pack: center;
+  justify-content: center; }
+  .inbox-container .filters-container {
+    width: 270px; }
+    .inbox-container .filters-container .complaint-links-container {
+      --bg-opacity:1;
+      background-color: #fff;
+      background-color: rgba(255, 255, 255, var(--bg-opacity)); }
+      .inbox-container .filters-container .complaint-links-container .header {
+        display: -webkit-box;
+        display: -ms-flexbox;
+        display: flex;
+        -webkit-box-align: center;
+        -ms-flex-align: center;
+        align-items: center;
+        border-bottom-width: 1px;
+        --border-opacity:1;
+        border-color: #d6d5d4;
+        border-color: rgba(214, 213, 212, var(--border-opacity)); }
+        .inbox-container .filters-container .complaint-links-container .header .logo {
+          --bg-opacity:1;
+          background-color: #f47738;
+          background-color: rgba(244, 119, 56, var(--bg-opacity));
+          padding: 8px;
+          border-radius: 4px; }
+        .inbox-container .filters-container .complaint-links-container .header .text {
+          padding-left: 16px; }
+      .inbox-container .filters-container .complaint-links-container .body {
+        padding: 10px;
+        display: -webkit-box;
+        display: -ms-flexbox;
+        display: flex;
+        -webkit-box-align: start;
+        -ms-flex-align: start;
+        align-items: flex-start;
+        -webkit-box-orient: vertical;
+        -webkit-box-direction: normal;
+        -ms-flex-direction: column;
+        flex-direction: column;
+        margin-left: 64px; }
+        .inbox-container .filters-container .complaint-links-container .body .link {
+          padding: 8px;
+          --text-opacity:1;
+          color: #1d70b8;
+          color: rgba(29, 112, 184, var(--text-opacity)); }
+    .inbox-container .filters-container .filter {
+      margin-top: 16px; }
+      .inbox-container .filters-container .filter .filter-card {
+        padding: 16px;
+        --bg-opacity:1;
+        background-color: #fff;
+        background-color: rgba(255, 255, 255, var(--bg-opacity)); }
+        .inbox-container .filters-container .filter .filter-card .heading {
+          display: -webkit-box;
+          display: -ms-flexbox;
+          display: flex;
+          -webkit-box-pack: justify;
+          -ms-flex-pack: justify;
+          justify-content: space-between; }
+  .inbox-container .search-container {
+    width: 874px;
+    margin-left: 24px; }
+    .inbox-container .search-container .search-complaint-container {
+      display: -webkit-box;
+      display: -ms-flexbox;
+      display: flex;
+      -webkit-box-align: center;
+      -ms-flex-align: center;
+      align-items: center;
+      --bg-opacity:1;
+      background-color: #fff;
+      background-color: rgba(255, 255, 255, var(--bg-opacity)); }
+      .inbox-container .search-container .search-complaint-container .complaint-input-container {
+        display: -webkit-box !important;
+        display: -ms-flexbox !important;
+        display: flex !important;
+        padding-top: 16px;
+        padding-left: 40px;
+        padding-right: 40px; }
+        .inbox-container .search-container .search-complaint-container .complaint-input-container .complaint-input {
+          display: -webkit-box;
+          display: -ms-flexbox;
+          display: flex;
+          -webkit-box-orient: vertical;
+          -webkit-box-direction: normal;
+          -ms-flex-direction: column;
+          flex-direction: column; }