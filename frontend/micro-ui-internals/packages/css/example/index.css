--- conflicted
+++ resolved
@@ -1264,7 +1264,7 @@
     padding: 20px 18px;
     font-weight: 700;
     vertical-align: middle;
-    text-align: center; }
+    text-align: left; }
   .table tbody {
     border: none;
     padding: 0;
@@ -1430,10 +1430,7 @@
   -webkit-box-orient: vertical;
   -webkit-box-direction: normal;
   -ms-flex-direction: column;
-  flex-direction: column;
-  -webkit-box-align: end;
-  -ms-flex-align: end;
-  align-items: flex-end; }
+  flex-direction: column; }
   .details-container .detail {
     display: -webkit-box;
     display: -ms-flexbox;
@@ -1445,12 +1442,10 @@
     -ms-flex-line-pack: space-evenly;
     align-content: space-evenly; }
     .details-container .detail .label {
-      width: "150px";
+      width: 138px;
       padding-bottom: 16px; }
     .details-container .detail .label, .details-container .detail .name {
       padding-top: 16px; }
-    .details-container .detail .name {
-      margin-left: 24px; }
 
 @media (min-width: 780px) {
   .popup-module {
@@ -1547,12 +1542,8 @@
       -webkit-box-direction: normal;
       -ms-flex-direction: column;
       flex-direction: column;
-<<<<<<< HEAD
       margin-left: 64px;
       margin-left: 51px; }
-=======
-      margin-left: 64px; }
->>>>>>> b43b1346
       .inbox-container .filters-container .complaint-links-container .body .link {
         padding: 8px;
         --text-opacity:1;
