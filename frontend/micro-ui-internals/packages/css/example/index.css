@import url("https://fonts.googleapis.com/css2?family=Roboto+Condensed:wght@400;500;700&family=Roboto:wght@400;500;700&display=swap");
/*! normalize.css v8.0.1 | MIT License | github.com/necolas/normalize.css */
html {
  line-height: 1.15;
  -webkit-text-size-adjust: 100%; }

body {
  margin: 0; }

main {
  display: block; }

h1 {
  font-size: 2em;
  margin: .67em 0; }

hr {
  -webkit-box-sizing: content-box;
  box-sizing: content-box;
  height: 0;
  overflow: visible; }

pre {
  font-family: monospace,monospace;
  font-size: 1em; }

a {
  background-color: transparent; }

abbr[title] {
  border-bottom: none;
  text-decoration: underline;
  -webkit-text-decoration: underline dotted;
  text-decoration: underline dotted; }

b, strong {
  font-weight: bolder; }

code, kbd, samp {
  font-family: monospace,monospace;
  font-size: 1em; }

small {
  font-size: 80%; }

sub, sup {
  font-size: 75%;
  line-height: 0;
  position: relative;
  vertical-align: baseline; }

sub {
  bottom: -.25em; }

sup {
  top: -.5em; }

img {
  border-style: none; }

button, input, .checkbox-wrap .input-emp, optgroup, select, textarea {
  font-family: inherit;
  font-size: 100%;
  line-height: 1.15;
  margin: 0; }

button, input, .checkbox-wrap .input-emp {
  overflow: visible; }

button, select {
  text-transform: none; }

[type=button], [type=submit], button {
  -webkit-appearance: button; }

[type=button]::-moz-focus-inner, [type=submit]::-moz-focus-inner, button::-moz-focus-inner {
  border-style: none;
  padding: 0; }

[type=button]:-moz-focusring, [type=submit]:-moz-focusring, button:-moz-focusring {
  outline: 1px dotted ButtonText; }

fieldset {
  padding: .35em .75em .625em; }

legend {
  -webkit-box-sizing: border-box;
  box-sizing: border-box;
  color: inherit;
  display: table;
  max-width: 100%;
  padding: 0;
  white-space: normal; }

progress {
  vertical-align: baseline; }

textarea {
  overflow: auto; }

[type=checkbox], [type=radio] {
  -webkit-box-sizing: border-box;
  box-sizing: border-box;
  padding: 0; }

[type=number]::-webkit-inner-spin-button, [type=number]::-webkit-outer-spin-button {
  height: auto; }

details {
  display: block; }

summary {
  display: list-item; }

template {
  display: none; }

blockquote, dd, dl, figure, h1, h2, h3, h4, h5, h6, hr, p, pre {
  margin: 0; }

button {
  background-color: transparent;
  background-image: none; }

button:focus {
  outline: 1px dotted;
  outline: 5px auto -webkit-focus-ring-color; }

fieldset, ol, ul {
  margin: 0;
  padding: 0; }

ol, ul {
  list-style: none; }

html {
  font-family: Roboto,sans-serif;
  line-height: 1.5; }

*, :after, :before {
  -webkit-box-sizing: border-box;
  box-sizing: border-box;
  border: 0 solid; }

hr {
  border-top-width: 1px; }

img {
  border-style: solid; }

textarea {
  resize: vertical; }

input::-webkit-input-placeholder, .checkbox-wrap .input-emp::-webkit-input-placeholder, textarea::-webkit-input-placeholder {
  color: #a0aec0; }

input::-moz-placeholder, .checkbox-wrap .input-emp::-moz-placeholder, textarea::-moz-placeholder {
  color: #a0aec0; }

input:-ms-input-placeholder, .checkbox-wrap .input-emp:-ms-input-placeholder, textarea:-ms-input-placeholder {
  color: #a0aec0; }

input::-ms-input-placeholder, .checkbox-wrap .input-emp::-ms-input-placeholder, textarea::-ms-input-placeholder {
  color: #a0aec0; }

input::placeholder, .checkbox-wrap .input-emp::placeholder, textarea::placeholder {
  color: #a0aec0; }

button {
  cursor: pointer; }

table {
  border-collapse: collapse; }

h1, h2, h3, h4, h5, h6 {
  font-size: inherit;
  font-weight: inherit; }

a {
  color: inherit;
  text-decoration: inherit; }

button, input, .checkbox-wrap .input-emp, optgroup, select, textarea {
  padding: 0;
  line-height: inherit;
  color: inherit; }

code, kbd, pre, samp {
  font-family: SFMono-Regular,Menlo,Monaco,Consolas,Liberation Mono,Courier New,monospace; }

audio, canvas, embed, iframe, img, object, svg, video {
  display: block;
  vertical-align: middle; }

img, video {
  max-width: 100%;
  height: auto; }

.container {
  width: 100%; }

@media (min-width: 780px) {
  .container {
    max-width: 780px; } }

.table {
  display: table; }

@-webkit-keyframes spin {
  to {
    -webkit-transform: rotate(1turn);
    transform: rotate(1turn); } }

@keyframes spin {
  to {
    -webkit-transform: rotate(1turn);
    transform: rotate(1turn); } }

@-webkit-keyframes ping {
  75%, to {
    -webkit-transform: scale(2);
    transform: scale(2);
    opacity: 0; } }

@keyframes ping {
  75%, to {
    -webkit-transform: scale(2);
    transform: scale(2);
    opacity: 0; } }

@-webkit-keyframes pulse {
  50% {
    opacity: .5; } }

@keyframes pulse {
  50% {
    opacity: .5; } }

@-webkit-keyframes bounce {
  0%, to {
    -webkit-transform: translateY(-25%);
    transform: translateY(-25%);
    -webkit-animation-timing-function: cubic-bezier(0.8, 0, 1, 1);
    animation-timing-function: cubic-bezier(0.8, 0, 1, 1); }
  50% {
    -webkit-transform: none;
    transform: none;
    -webkit-animation-timing-function: cubic-bezier(0, 0, 0.2, 1);
    animation-timing-function: cubic-bezier(0, 0, 0.2, 1); } }

@keyframes bounce {
  0%, to {
    -webkit-transform: translateY(-25%);
    transform: translateY(-25%);
    -webkit-animation-timing-function: cubic-bezier(0.8, 0, 1, 1);
    animation-timing-function: cubic-bezier(0.8, 0, 1, 1); }
  50% {
    -webkit-transform: none;
    transform: none;
    -webkit-animation-timing-function: cubic-bezier(0, 0, 0.2, 1);
    animation-timing-function: cubic-bezier(0, 0, 0.2, 1); } }

.module-loader, .page-loader {
  text-align: center; }

.page-loader {
  padding-top: 88px; }

.module-loader {
  padding: 16px; }

@-webkit-keyframes ldio-pjg92h09b2o {
  0% {
    -webkit-transform: translate(-50%, -50%) rotate(0deg);
    transform: translate(-50%, -50%) rotate(0deg); }
  to {
    -webkit-transform: translate(-50%, -50%) rotate(1turn);
    transform: translate(-50%, -50%) rotate(1turn); } }

@keyframes ldio-pjg92h09b2o {
  0% {
    -webkit-transform: translate(-50%, -50%) rotate(0deg);
    transform: translate(-50%, -50%) rotate(0deg); }
  to {
    -webkit-transform: translate(-50%, -50%) rotate(1turn);
    transform: translate(-50%, -50%) rotate(1turn); } }

.ldio-pjg92h09b2o div {
  position: absolute;
  width: 52px;
  height: 52px;
  border: 12px solid #22394d;
  border-top-color: transparent;
  border-radius: 50%;
  -webkit-animation: ldio-pjg92h09b2o 1s linear infinite;
  animation: ldio-pjg92h09b2o 1s linear infinite;
  top: 50px;
  left: 50px; }

.loadingio-spinner-rolling-faewnb8ux8 {
  width: 48px;
  height: 48px;
  display: inline-block;
  overflow: hidden;
  background: none; }

.ldio-pjg92h09b2o {
  width: 100%;
  height: 100%;
  position: relative;
  -webkit-transform: translateZ(0) scale(0.48);
  transform: translateZ(0) scale(0.48);
  -webkit-backface-visibility: hidden;
  backface-visibility: hidden;
  -webkit-transform-origin: 0 0;
  transform-origin: 0 0; }

.ldio-pjg92h09b2o div {
  -webkit-box-sizing: content-box;
  box-sizing: content-box; }

.body-container {
  --bg-opacity:1;
  background-color: #e3e3e3;
  background-color: rgba(227, 227, 227, var(--bg-opacity));
  height: 100%;
  min-height: 100vh; }

.navbar {
  margin-bottom: 16px; }
  .navbar img {
    height: 24px; }

.h1 {
  font-family: Roboto Condensed,sans-serif;
  font-size: 32px;
  line-height: 40px;
  color: #0b0c0c;
  color: rgba(11, 12, 12, var(--text-opacity));
  font-weight: 700; }

.h1, .link-label {
  --text-opacity:1;
  margin-bottom: 16px;
  margin-left: 16px; }

.link-label {
  display: block;
  font-size: 16px;
  line-height: 19px;
  color: #1d70b8;
  color: rgba(29, 112, 184, var(--text-opacity)); }
  .link-label:hover {
    color: #003078;
    color: rgba(0, 48, 120, var(--text-opacity)); }

.back-btn {
  width: -webkit-fit-content;
  width: -moz-fit-content;
  width: fit-content;
  display: block;
  --border-opacity:1;
  border-color: #0b0c0c;
  border-bottom: 1px;
  border-color: rgba(11, 12, 12, var(--border-opacity));
  border-style: solid;
  font-family: Roboto Condensed,sans-serif;
  --text-opacity:1;
  color: #0b0c0c;
  color: rgba(11, 12, 12, var(--text-opacity));
  font-size: 16px;
  line-height: 24px;
  margin-left: 8px;
  margin-top: 16px; }
  .back-btn label {
    margin-right: 8px;
    vertical-align: middle; }
  .back-btn label, .back-btn p {
    display: inline; }
  .back-btn p {
    float: right; }

.back-btn2 {
  width: -webkit-fit-content;
  width: -moz-fit-content;
  width: fit-content;
  display: -webkit-box;
  display: -ms-flexbox;
  display: flex;
  --border-opacity:1;
  border-color: #0b0c0c;
  border-bottom: 1px;
  border-color: rgba(11, 12, 12, var(--border-opacity));
  border-style: solid;
  font-family: Roboto Condensed,sans-serif;
  --text-opacity:1;
  color: #0b0c0c;
  color: rgba(11, 12, 12, var(--text-opacity));
  font-size: 16px;
  line-height: 24px;
  margin-left: 8px;
  margin-bottom: 16px; }
  .back-btn2 img, .back-btn2 p, .back-btn2 svg {
    display: -webkit-box;
    display: -ms-flexbox;
    display: flex; }

@media (min-width: 780px) {
  .employee-app-container {
    width: 100%; }
  .app-container {
    width: 960px;
    margin-left: auto;
    margin-right: auto; }
  .h1 {
    font-size: 48px;
    line-height: 56px; }
  .back-btn, .back-btn2, .h1, .link-label {
    margin-left: 0; } }

.navbar {
  --text-opacity:1;
  color: #fff;
  color: rgba(255, 255, 255, var(--text-opacity));
  --bg-opacity:1;
  background-color: #22394d;
  background-color: rgba(34, 57, 77, var(--bg-opacity));
  padding: 16px;
  width: 100%;
  position: fixed;
  z-index: 9999; }
  .navbar img {
    display: inline-block;
    min-width: 78px;
    height: 24px; }

.card, .card-emp {
  --bg-opacity:1;
  background-color: #fff;
  background-color: rgba(255, 255, 255, var(--bg-opacity));
  margin: 8px;
  padding: 16px 16px 24px;
  -webkit-box-shadow: 0 1px 2px 0 rgba(0, 0, 0, 0.16);
  box-shadow: 0 1px 2px 0 rgba(0, 0, 0, 0.16);
  border-radius: 4px; }
  .card .card-header, .card-emp .card-header {
    font-size: 32px;
    line-height: 40px;
    font-family: Roboto Condensed,sans-serif;
    margin-bottom: 16px; }
  .card .card-header, .card-emp .card-header, .card .card-sub-header, .card-emp .card-sub-header {
    --text-opacity:1;
    color: #0b0c0c;
    color: rgba(11, 12, 12, var(--text-opacity));
    font-weight: 700;
    vertical-align: middle;
    text-align: left; }
  .card .card-caption, .card-emp .card-caption, .card .card-sub-header, .card-emp .card-sub-header {
    font-size: 18px;
    line-height: 26px;
    margin-bottom: 8px; }
  .card .card-caption, .card-emp .card-caption, .card .card-text, .card-emp .card-text {
    --text-opacity:1;
    color: #505a5f;
    color: rgba(80, 90, 95, var(--text-opacity)); }
  .card .card-text, .card-emp .card-text {
    font-size: 16px;
    line-height: 24px;
    vertical-align: middle;
    text-align: left;
    margin-bottom: 24px; }
    .card .card-text span, .card-emp .card-text span {
      color: #0b0c0c;
      color: rgba(11, 12, 12, var(--text-opacity)); }
  .card .card-text-primary, .card-emp .card-text-primary, .card span, .card-emp span {
    --text-opacity:1;
    color: #0b0c0c;
    color: rgba(11, 12, 12, var(--text-opacity)); }
  .card .card-text-button, .card-emp .card-text-button, .card .card-text-primary, .card-emp .card-text-primary {
    font-size: 16px;
    line-height: 24px; }
  .card .card-text-button, .card-emp .card-text-button {
    --text-opacity:1;
    color: #f47738;
    color: rgba(244, 119, 56, var(--text-opacity)); }
  .card .card-label, .card-emp .card-label {
    color: #0b0c0c;
    color: rgba(11, 12, 12, var(--text-opacity)); }
  .card .card-label, .card-emp .card-label, .card .card-label-error, .card-emp .card-label-error {
    font-weight: 700;
    font-size: 19px;
    line-height: 23px;
    --text-opacity:1;
    margin-bottom: 16px; }
  .card .card-label-error, .card-emp .card-label-error {
    display: block;
    color: #d4351c;
    color: rgba(212, 53, 28, var(--text-opacity)); }
  .card .card-label-desc, .card-emp .card-label-desc {
    font-weight: 700;
    color: #505a5f;
    color: rgba(80, 90, 95, var(--text-opacity));
    line-height: 24px;
    margin-bottom: 16px; }
  .card .card-label-desc, .card-emp .card-label-desc, .card .card-link, .card-emp .card-link {
    --text-opacity:1;
    font-size: 16px; }
  .card .card-link, .card-emp .card-link {
    display: block;
    text-align: center;
    line-height: 19px;
    color: #1d70b8;
    color: rgba(29, 112, 184, var(--text-opacity));
    margin-top: 16px;
    cursor: pointer; }

.employeeCard {
  --bg-opacity:1;
  background-color: #fff;
  background-color: rgba(255, 255, 255, var(--bg-opacity));
  -webkit-box-shadow: 0 1px 2px 0 rgba(0, 0, 0, 0.16);
  box-shadow: 0 1px 2px 0 rgba(0, 0, 0, 0.16);
  border-radius: 4px; }
  .employeeCard .card-header {
    font-size: 32px;
    line-height: 40px;
    font-family: Roboto Condensed,sans-serif;
    margin-bottom: 16px; }
  .employeeCard .card-header, .employeeCard .card-sub-header, .employeeCard .employee-card-sub-header {
    --text-opacity:1;
    color: #0b0c0c;
    color: rgba(11, 12, 12, var(--text-opacity));
    font-weight: 700;
    vertical-align: middle;
    text-align: left; }
  .employeeCard .card-sub-header, .employeeCard .employee-card-sub-header {
    font-size: 18px;
    line-height: 26px; }
  .employeeCard .card-section-header {
    --text-opacity:1;
    color: #0b0c0c;
    color: rgba(11, 12, 12, var(--text-opacity));
    font-size: 18px;
    line-height: 28px;
    font-weight: 700; }
  .employeeCard .card-caption {
    font-size: 18px;
    line-height: 26px;
    margin-bottom: 8px; }
  .employeeCard .card-caption, .employeeCard .card-text {
    --text-opacity:1;
    color: #505a5f;
    color: rgba(80, 90, 95, var(--text-opacity)); }
  .employeeCard .card-text {
    font-size: 16px;
    line-height: 24px;
    vertical-align: middle;
    text-align: left;
    margin-bottom: 24px; }
    .employeeCard .card-text span {
      color: #0b0c0c;
      color: rgba(11, 12, 12, var(--text-opacity)); }
  .employeeCard .card-text-primary, .employeeCard span {
    --text-opacity:1;
    color: #0b0c0c;
    color: rgba(11, 12, 12, var(--text-opacity)); }
  .employeeCard .card-text-button, .employeeCard .card-text-primary {
    font-size: 16px;
    line-height: 24px; }
  .employeeCard .card-text-button {
    --text-opacity:1;
    color: #f47738;
    color: rgba(244, 119, 56, var(--text-opacity)); }
  .employeeCard .card-label {
    color: #0b0c0c;
    color: rgba(11, 12, 12, var(--text-opacity)); }
  .employeeCard .card-label, .employeeCard .card-label-error {
    font-weight: 700;
    font-size: 19px;
    line-height: 23px;
    --text-opacity:1;
    margin-bottom: 16px; }
  .employeeCard .card-label-error {
    display: block;
    color: #d4351c;
    color: rgba(212, 53, 28, var(--text-opacity)); }
  .employeeCard .card-label-desc {
    font-weight: 700;
    color: #505a5f;
    color: rgba(80, 90, 95, var(--text-opacity));
    line-height: 24px;
    margin-bottom: 16px; }
  .employeeCard .card-label-desc, .employeeCard .card-link {
    --text-opacity:1;
    font-size: 16px; }
  .employeeCard .card-link {
    display: block;
    text-align: center;
    line-height: 19px;
    color: #1d70b8;
    color: rgba(29, 112, 184, var(--text-opacity));
    margin-top: 16px; }

.header-wrap {
  display: -webkit-box;
  display: -ms-flexbox;
  display: flex;
  margin-bottom: 16px; }
  .header-wrap .header-start {
    margin-right: auto; }
  .header-wrap .header-end {
    margin-left: auto; }

.card-emp {
  padding-right: 0;
  padding-top: 0;
  padding-left: 0;
  --bg-opacity:1;
  background-color: #fff;
  background-color: rgba(255, 255, 255, var(--bg-opacity));
  margin: 8px; }

.submit-bar header {
  font-family: Roboto Condensed,sans-serif;
  font-weight: 500;
  font-size: 19px;
  line-height: 23px;
  --text-opacity:1;
  color: #fff;
  color: rgba(255, 255, 255, var(--text-opacity));
  line-height: 2.5rem; }

.submit-bar, .submit-bar-disabled {
  height: 2.5rem;
  --bg-opacity:1;
  background-color: #f47738;
  background-color: rgba(244, 119, 56, var(--bg-opacity));
  text-align: center;
  --border-opacity:1;
  border-color: #0b0c0c;
  border-bottom: 2px;
  border-style: solid;
  border-color: rgba(11, 12, 12, var(--border-opacity));
  width: 100%;
  outline: 2px solid transparent;
  outline-offset: 2px;
  outline: 2px solid transparent;
  outline-offset: 2px; }

.submit-bar-disabled {
  opacity: .5; }
  .submit-bar-disabled header {
    font-family: Roboto Condensed,sans-serif;
    font-weight: 500;
    font-size: 19px;
    line-height: 23px;
    --text-opacity:1;
    color: #fff;
    color: rgba(255, 255, 255, var(--text-opacity));
    line-height: 2.5rem; }

@media (min-width: 780px) {
  .submit-bar, .submit-bar-disabled {
    width: 240px; }
  .card, .card-emp {
    margin-left: auto;
    margin-right: auto;
    padding-right: 16px;
    padding-left: 16px;
    padding-top: 16px; }
    .card .card-header, .card-emp .card-header {
      font-size: 48px;
      line-height: 56px; }
    .card .card-sub-header, .card-emp .card-sub-header {
      font-size: 36px;
      line-height: 40px; }
    .card .card-caption, .card-emp .card-caption {
      font-size: 27px;
      line-height: 32px; }
    .card .card-text, .card-emp .card-text, .card .card-text-primary, .card-emp .card-text-primary {
      font-size: 19px;
      line-height: 28px; }
    .card .card-link, .card-emp .card-link {
      text-align: left; }
  .employeeCard.filter {
    margin-left: auto;
    margin-right: auto; }
  .employeeCard .card-header {
    font-size: 48px;
    line-height: 56px; }
  .employeeCard .card-sub-header, .employeeCard .employee-card-sub-header {
    font-size: 36px;
    line-height: 40px; }
  .employeeCard .employee-card-sub-header {
    margin-bottom: 40px; }
  .employeeCard .card-section-header {
    margin-bottom: 40px;
    font-size: 24px;
    line-height: 32px; }
  .employeeCard .card-caption {
    font-size: 27px;
    line-height: 32px; }
  .employeeCard .card-text, .employeeCard .card-text-primary {
    font-size: 19px;
    line-height: 28px; }
  .employeeCard .card-link {
    text-align: left; }
  .employeeCard .label-field-pair {
    display: -webkit-box;
    display: -ms-flexbox;
    display: flex; }
    .employeeCard .label-field-pair h2 {
      width: 30%; }
    .employeeCard .label-field-pair .field {
      width: 50%;
      margin-right: 20%; }
  .employeeCard .field-container span {
    background: #f7f7f7;
    width: 40px;
    height: 40px;
    display: -webkit-box;
    display: -ms-flexbox;
    display: flex;
    -webkit-box-pack: center;
    -ms-flex-pack: center;
    justify-content: center;
    -webkit-box-align: center;
    -ms-flex-align: center;
    align-items: center;
    margin-top: -16px;
    border: 2px solid #000;
    border-right: none; }
  .header-wrap {
    display: -webkit-box;
    display: -ms-flexbox;
    display: flex;
    margin-bottom: 16px; }
    .header-wrap .header-start {
      margin-right: auto; }
    .header-wrap .header-end {
      margin-left: auto; } }

.selector-button-primary {
  height: 2rem;
  --bg-opacity:1;
  background-color: #f47738;
  background-color: rgba(244, 119, 56, var(--bg-opacity));
  text-align: center;
  --border-opacity:1;
  border-color: #0b0c0c;
  border-bottom: 2px;
  border-style: solid;
  border-color: rgba(11, 12, 12, var(--border-opacity));
  outline: 2px solid transparent;
  outline-offset: 2px;
  padding-left: 24px;
  padding-right: 24px; }
  .selector-button-primary:focus {
    outline: 2px solid transparent;
    outline-offset: 2px; }
  .selector-button-primary h2 {
    font-family: Roboto Condensed,sans-serif;
    font-weight: 500;
    font-size: 19px;
    line-height: 23px;
    --text-opacity:1;
    color: #fff;
    color: rgba(255, 255, 255, var(--text-opacity)); }

.selector-button-border {
  height: 2rem;
  --bg-opacity:1;
  background-color: #d6d5d4;
  background-color: rgba(214, 213, 212, var(--bg-opacity));
  text-align: center;
  --border-opacity:1;
  border-color: #0b0c0c;
  border-bottom: 2px;
  border-style: solid;
  border-color: rgba(11, 12, 12, var(--border-opacity));
  outline: 2px solid transparent;
  outline-offset: 2px;
  padding-left: 24px;
  padding-right: 24px; }
  .selector-button-border:focus {
    outline: 2px solid transparent;
    outline-offset: 2px; }
  .selector-button-border h2 {
    font-family: Roboto Condensed,sans-serif;
    font-weight: 500;
    font-size: 19px;
    line-height: 23px;
    --text-opacity:1;
    color: #0b0c0c;
    color: rgba(11, 12, 12, var(--text-opacity)); }

.radio-wrap {
  margin-top: 8px;
  display: block;
  line-height: 2.5rem;
  margin-bottom: 24px; }
  .radio-wrap div {
    display: block;
    margin-bottom: 16px; }
  .radio-wrap .radio-btn-wrap {
    display: block;
    float: left;
    position: relative; }
  .radio-wrap .radio-btn {
    opacity: 0;
    position: absolute;
    cursor: pointer;
    height: 2.5rem;
    width: 2.5rem; }
  .radio-wrap .radio-btn-checkmark {
    height: 2.5rem;
    width: 2.5rem;
    --border-opacity:1;
    border: 2px solid #0b0c0c;
    border-color: rgba(11, 12, 12, var(--border-opacity));
    border-radius: 9999px;
    display: block; }
  .radio-wrap label {
    --text-opacity:1;
    color: #0b0c0c;
    color: rgba(11, 12, 12, var(--text-opacity));
    font-size: 16x;
    line-height: 20px;
    margin-left: 16px; }
  .radio-wrap .radio-btn-wrap:hover input ~ .radio-btn-checkmark, .radio-wrap .radio-btn-wrap:hover .checkbox-wrap .input-emp ~ .radio-btn-checkmark, .checkbox-wrap .radio-wrap .radio-btn-wrap:hover .input-emp ~ .radio-btn-checkmark {
    -webkit-box-shadow: 0 0 0 5px #f47738;
    box-shadow: 0 0 0 5px #f47738;
    border-radius: 9999px; }
  .radio-wrap .radio-btn-checkmark:after {
    content: ""; }
  .radio-wrap .radio-btn-wrap input:checked ~ .radio-btn-checkmark, .radio-wrap .radio-btn-wrap .checkbox-wrap .input-emp:checked ~ .radio-btn-checkmark, .checkbox-wrap .radio-wrap .radio-btn-wrap .input-emp:checked ~ .radio-btn-checkmark, .radio-wrap .radio-btn:hover ~ .radio-btn-checkmark {
    --border-opacity:1;
    border-color: #f47738;
    border-color: rgba(244, 119, 56, var(--border-opacity)); }
  .radio-wrap .radio-btn-wrap input:checked ~ .radio-btn-checkmark:after, .radio-wrap .radio-btn-wrap .checkbox-wrap .input-emp:checked ~ .radio-btn-checkmark:after, .checkbox-wrap .radio-wrap .radio-btn-wrap .input-emp:checked ~ .radio-btn-checkmark:after {
    display: block;
    --bg-opacity:1;
    background-color: #f47738;
    background-color: rgba(244, 119, 56, var(--bg-opacity));
    height: 1.25rem;
    width: 1.25rem;
    border-radius: 9999px;
    position: absolute;
    top: 10px;
    left: 10px; }

.employee-select-wrap {
  margin-bottom: 24px;
  position: relative; }
  .employee-select-wrap .select {
    display: block;
    width: 100%;
    height: 2.5rem;
    --border-opacity:1;
    border: 2px solid #0b0c0c;
    border-color: rgba(11, 12, 12, var(--border-opacity)); }
    .employee-select-wrap .select input[type=text], .employee-select-wrap .select .checkbox-wrap .input-emp[type=text], .checkbox-wrap .employee-select-wrap .select .input-emp[type=text] {
      width: calc(100% - 32px);
      height: 100%;
      outline: 2px solid transparent;
      outline-offset: 2px;
      padding-left: 8px; }
    .employee-select-wrap .select input[type=text], .employee-select-wrap .select .checkbox-wrap .input-emp[type=text], .checkbox-wrap .employee-select-wrap .select .input-emp[type=text], .employee-select-wrap .select p {
      --text-opacity:1;
      color: #0b0c0c;
      color: rgba(11, 12, 12, var(--text-opacity));
      font-size: 16x;
      line-height: 20px; }
    .employee-select-wrap .select p {
      padding-top: 9px;
      float: left;
      margin-left: 8px; }
    .employee-select-wrap .select img, .employee-select-wrap .select svg {
      float: right;
      height: 1.5rem;
      width: 1.5rem;
      margin-top: 8px;
      margin-right: 8px; }
  .employee-select-wrap .select-active {
    display: block;
    width: 100%;
    height: 2.5rem;
    --border-opacity:1;
    border: 2px solid #f47738;
    border-color: rgba(244, 119, 56, var(--border-opacity)); }
    .employee-select-wrap .select-active input[type=text], .employee-select-wrap .select-active .checkbox-wrap .input-emp[type=text], .checkbox-wrap .employee-select-wrap .select-active .input-emp[type=text] {
      width: calc(100% - 32px);
      height: 100%;
      outline: 2px solid transparent;
      outline-offset: 2px;
      padding-left: 8px; }
    .employee-select-wrap .select-active input[type=text], .employee-select-wrap .select-active .checkbox-wrap .input-emp[type=text], .checkbox-wrap .employee-select-wrap .select-active .input-emp[type=text], .employee-select-wrap .select-active p {
      --text-opacity:1;
      color: #0b0c0c;
      color: rgba(11, 12, 12, var(--text-opacity));
      font-size: 16x;
      line-height: 20px; }
    .employee-select-wrap .select-active p {
      float: left;
      margin-left: 8px;
      padding-top: 9px; }
    .employee-select-wrap .select-active img, .employee-select-wrap .select-active svg {
      float: right;
      height: 1.5rem;
      width: 1.5rem;
      margin-top: 8px;
      margin-right: 8px; }
  .employee-select-wrap .options-card {
    width: 100% !important;
    -webkit-box-shadow: 0 8px 10px 1px rgba(0, 0, 0, 0.14), 0 3px 14px 2px rgba(0, 0, 0, 0.12), 0 5px 5px -3px rgba(0, 0, 0, 0.2);
    box-shadow: 0 8px 10px 1px rgba(0, 0, 0, 0.14), 0 3px 14px 2px rgba(0, 0, 0, 0.12), 0 5px 5px -3px rgba(0, 0, 0, 0.2);
    max-height: 400px;
    overflow: scroll;
    position: absolute;
    z-index: 10;
    margin-top: 4px;
    --bg-opacity:1;
    background-color: #fff;
    background-color: rgba(255, 255, 255, var(--bg-opacity)); }
    .employee-select-wrap .options-card p {
      padding-top: 14px;
      width: 100%;
      height: 3rem;
      padding-left: 8px;
      --text-opacity:1;
      color: #0b0c0c;
      color: rgba(11, 12, 12, var(--text-opacity));
      font-size: 16x;
      line-height: 20px; }
      .employee-select-wrap .options-card p:hover {
        --bg-opacity:1;
        background-color: #eee;
        background-color: rgba(238, 238, 238, var(--bg-opacity)); }

.select-wrap, .select-wrap-emp {
  margin-bottom: 24px;
  position: relative; }
  .select-wrap .select, .select-wrap-emp .select {
    display: block;
    width: 100%;
    height: 2.5rem;
    --border-opacity:1;
    border: 2px solid #0b0c0c;
    border-color: rgba(11, 12, 12, var(--border-opacity)); }
    .select-wrap .select input[type=text], .select-wrap-emp .select input[type=text], .select-wrap .select .checkbox-wrap .input-emp[type=text], .checkbox-wrap .select-wrap .select .input-emp[type=text], .select-wrap-emp .select .checkbox-wrap .input-emp[type=text], .checkbox-wrap .select-wrap-emp .select .input-emp[type=text] {
      width: calc(100% - 32px);
      height: 100%;
      outline: 2px solid transparent;
      outline-offset: 2px;
      padding-left: 8px; }
    .select-wrap .select input[type=text], .select-wrap-emp .select input[type=text], .select-wrap .select .checkbox-wrap .input-emp[type=text], .checkbox-wrap .select-wrap .select .input-emp[type=text], .select-wrap-emp .select .checkbox-wrap .input-emp[type=text], .checkbox-wrap .select-wrap-emp .select .input-emp[type=text], .select-wrap .select p, .select-wrap-emp .select p {
      --text-opacity:1;
      color: #0b0c0c;
      color: rgba(11, 12, 12, var(--text-opacity));
      font-size: 16x;
      line-height: 20px; }
    .select-wrap .select p, .select-wrap-emp .select p {
      padding-top: 9px;
      float: left;
      margin-left: 8px; }
    .select-wrap .select img, .select-wrap-emp .select img, .select-wrap .select svg, .select-wrap-emp .select svg {
      float: right;
      height: 1.5rem;
      width: 1.5rem;
      margin-top: 8px;
      margin-right: 8px; }
  .select-wrap .select-active, .select-wrap-emp .select-active {
    display: block;
    width: 100%;
    height: 2.5rem;
    --border-opacity:1;
    border: 2px solid #f47738;
    border-color: rgba(244, 119, 56, var(--border-opacity)); }
    .select-wrap .select-active input[type=text], .select-wrap-emp .select-active input[type=text], .select-wrap .select-active .checkbox-wrap .input-emp[type=text], .checkbox-wrap .select-wrap .select-active .input-emp[type=text], .select-wrap-emp .select-active .checkbox-wrap .input-emp[type=text], .checkbox-wrap .select-wrap-emp .select-active .input-emp[type=text] {
      width: calc(100% - 32px);
      height: 100%;
      outline: 2px solid transparent;
      outline-offset: 2px;
      padding-left: 8px; }
    .select-wrap .select-active input[type=text], .select-wrap-emp .select-active input[type=text], .select-wrap .select-active .checkbox-wrap .input-emp[type=text], .checkbox-wrap .select-wrap .select-active .input-emp[type=text], .select-wrap-emp .select-active .checkbox-wrap .input-emp[type=text], .checkbox-wrap .select-wrap-emp .select-active .input-emp[type=text], .select-wrap .select-active p, .select-wrap-emp .select-active p {
      --text-opacity:1;
      color: #0b0c0c;
      color: rgba(11, 12, 12, var(--text-opacity));
      font-size: 16x;
      line-height: 20px; }
    .select-wrap .select-active p, .select-wrap-emp .select-active p {
      float: left;
      margin-left: 8px;
      padding-top: 9px; }
    .select-wrap .select-active img, .select-wrap-emp .select-active img, .select-wrap .select-active svg, .select-wrap-emp .select-active svg {
      float: right;
      height: 1.5rem;
      width: 1.5rem;
      margin-top: 8px;
      margin-right: 8px; }
  .select-wrap .options-card, .select-wrap-emp .options-card {
    width: 100% !important;
    -webkit-box-shadow: 0 8px 10px 1px rgba(0, 0, 0, 0.14), 0 3px 14px 2px rgba(0, 0, 0, 0.12), 0 5px 5px -3px rgba(0, 0, 0, 0.2);
    box-shadow: 0 8px 10px 1px rgba(0, 0, 0, 0.14), 0 3px 14px 2px rgba(0, 0, 0, 0.12), 0 5px 5px -3px rgba(0, 0, 0, 0.2);
    position: absolute;
    z-index: 10;
    margin-top: 4px;
    --bg-opacity:1;
    background-color: #fff;
    background-color: rgba(255, 255, 255, var(--bg-opacity)); }
    .select-wrap .options-card p, .select-wrap-emp .options-card p {
      padding-top: 14px;
      width: 100%;
      height: 3rem;
      padding-left: 8px;
      --text-opacity:1;
      color: #0b0c0c;
      color: rgba(11, 12, 12, var(--text-opacity));
      font-size: 16x;
      line-height: 20px; }
      .select-wrap .options-card p:hover, .select-wrap-emp .options-card p:hover {
        --bg-opacity:1;
        background-color: #eee;
        background-color: rgba(238, 238, 238, var(--bg-opacity)); }

.select-wrap-emp {
  margin-bottom: 4px; }

.card-input {
  margin-top: 8px;
  --border-opacity:1;
  border: 2px solid #0b0c0c;
  border-color: rgba(11, 12, 12, var(--border-opacity)); }

.card-input, .card-input-error {
  margin-bottom: 24px;
  padding-left: 8px;
  outline: 2px solid transparent;
  outline-offset: 2px;
  display: block;
  width: 100%;
  height: 2.5rem;
  --bg-opacity:1;
  background-color: #fff;
  background-color: rgba(255, 255, 255, var(--bg-opacity));
  line-height: 2.5rem;
  font-size: 16x;
  line-height: 20px;
  --text-opacity:1;
  color: #0b0c0c;
  color: rgba(11, 12, 12, var(--text-opacity)); }

.card-input-error {
  --border-opacity:1;
  border: 2px solid #d4351c;
  border-color: rgba(212, 53, 28, var(--border-opacity)); }

.employee-card-input {
  margin-top: 8px;
  --border-opacity:1;
  border: 2px solid #0b0c0c;
  border-color: rgba(11, 12, 12, var(--border-opacity)); }

.employee-card-input, .employee-card-input-error {
  margin-bottom: 24px;
  padding-left: 8px;
  outline: 2px solid transparent;
  outline-offset: 2px;
  display: block;
  width: 100%;
  height: 2.5rem;
  --bg-opacity:1;
  background-color: #fff;
  background-color: rgba(255, 255, 255, var(--bg-opacity));
  line-height: 2.5rem;
  font-size: 16x;
  line-height: 20px;
  --text-opacity:1;
  color: #0b0c0c;
  color: rgba(11, 12, 12, var(--text-opacity)); }

.employee-card-input-error {
  --border-opacity:1;
  border: 2px solid #d4351c;
  border-color: rgba(212, 53, 28, var(--border-opacity)); }

.card-textarea, .employee-card-textarea {
  display: block;
  outline: 2px solid transparent;
  outline-offset: 2px;
  margin-top: 16px;
  margin-bottom: 24px;
  width: 100%;
  --border-opacity:1;
  border: 2px solid #0b0c0c;
  border-color: rgba(11, 12, 12, var(--border-opacity));
  --bg-opacity:1;
  background-color: #fff;
  background-color: rgba(255, 255, 255, var(--bg-opacity));
  height: 6rem;
  font-size: 16x;
  line-height: 20px;
  --text-opacity:1;
  color: #0b0c0c;
  color: rgba(11, 12, 12, var(--text-opacity));
  padding: 8px; }

.inputWrapper {
  display: -webkit-box;
  display: -ms-flexbox;
  display: flex;
  -ms-flex-pack: distribute;
  justify-content: space-around;
  -webkit-box-align: center;
  -ms-flex-align: center;
  align-items: center; }

@media (min-width: 780px) {
  .card-input, .card-input-error {
    width: 480px; }
  .employee-card-input, .employee-card-input-error {
    width: 100%; }
  .card-textarea {
    width: 480px; }
  .employee-card-textarea {
    width: 100%; }
  .card-input-emp {
    width: 240px; } }

.success-wrap {
  display: block;
  --bg-opacity:1;
  background-color: #00703c;
  background-color: rgba(0, 112, 60, var(--bg-opacity));
  width: 100%;
  text-align: center;
  --text-opacity:1;
  color: #fff;
  color: rgba(255, 255, 255, var(--text-opacity));
  padding-top: 16px;
  padding-bottom: 8px;
  margin-bottom: 16px; }
  .success-wrap header {
    display: block;
    margin-bottom: 8px;
    font-family: Roboto Condensed,sans-serif;
    font-weight: 700;
    font-size: 32px;
    line-height: 40px; }
  .success-wrap div img, .success-wrap div svg {
    padding: 13.67px;
    margin-left: auto;
    margin-right: auto;
    --border-opacity:1;
    border: 1px solid #fff;
    border-color: rgba(255, 255, 255, var(--border-opacity));
    border-radius: 9999px;
    height: 4rem;
    width: 4rem;
    --bg-opacity:1;
    background-color: #fff;
    background-color: rgba(255, 255, 255, var(--bg-opacity));
    margin-bottom: 16px; }
  .success-wrap div h2 {
    font-size: 16px;
    line-height: 19px;
    margin-bottom: 8px; }
  .success-wrap div h2, .success-wrap div p {
    font-weight: 700; }
  .success-wrap div p {
    font-size: 18px;
    line-height: 21px; }

.error-wrap {
  display: block;
  --bg-opacity:1;
  background-color: #d4351c;
  background-color: rgba(212, 53, 28, var(--bg-opacity));
  width: 100%;
  text-align: center;
  --text-opacity:1;
  color: #fff;
  color: rgba(255, 255, 255, var(--text-opacity));
  padding-top: 16px;
  padding-bottom: 8px;
  margin-bottom: 16px; }
  .error-wrap header {
    display: block;
    margin-bottom: 8px;
    font-family: Roboto Condensed,sans-serif;
    font-weight: 700;
    font-size: 32px;
    line-height: 40px; }
  .error-wrap img, .error-wrap svg {
    margin-left: auto;
    margin-right: auto;
    padding: 13.67px;
    --border-opacity:1;
    border: 1px solid #fff;
    border-color: rgba(255, 255, 255, var(--border-opacity));
    border-radius: 9999px;
    --bg-opacity:1;
    background-color: #fff;
    background-color: rgba(255, 255, 255, var(--bg-opacity));
    height: 4rem;
    width: 4rem;
    margin-bottom: 16px; }

@media (min-width: 780px) {
  .success-wrap header {
    font-size: 48px;
    line-height: 56px; }
  .error-wrap header {
    font-size: 48px;
    line-height: 56px; } }

.photos-wrap {
  display: -webkit-box;
  display: -ms-flexbox;
  display: flex; }
  .photos-wrap img, .photos-wrap svg {
    margin-right: 14px; }
  .photos-wrap .last, .photos-wrap img, .photos-wrap svg {
    width: calc(33% - 9.333px); }

.date-wrap {
  display: -webkit-box;
  display: -ms-flexbox;
  display: flex;
  margin-bottom: 16px; }
  .date-wrap img, .date-wrap svg {
    height: 22px;
    width: 20px; }
  .date-wrap p {
    --text-opacity:1;
    color: #0b0c0c;
    color: rgba(11, 12, 12, var(--text-opacity));
    font-size: 16px;
    line-height: 24px;
    padding-left: 8px; }

@media (min-width: 780px) {
  .date-wrap p {
    font-size: 19px;
    line-height: 28px; } }

.data-table {
  --text-opacity:1;
  color: #0b0c0c;
  color: rgba(11, 12, 12, var(--text-opacity)); }
  .data-table .row {
    display: -webkit-box;
    display: -ms-flexbox;
    display: flex;
    border-bottom-width: 1px;
    --border-opacity:1;
    border-color: #d6d5d4;
    border-color: rgba(214, 213, 212, var(--border-opacity));
    padding-bottom: 8px;
    margin-bottom: 8px; }
    .data-table .row span {
      width: 70%;
      display: contents; }
    .data-table .row h2 {
      width: 30%;
      font-weight: 700; }
    .data-table .row .value, .data-table .row h2 {
      font-size: 16px;
      line-height: 24px; }
    .data-table .row .value {
      width: 70%; }
  .data-table .last {
    border: none;
    padding: 0;
    margin: 0; }

.employee-data-table .row {
  display: -webkit-box;
  display: -ms-flexbox;
  display: flex;
  padding-bottom: 8px;
  margin-bottom: 8px; }
  .employee-data-table .row span {
    width: 70%;
    display: contents; }
  .employee-data-table .row h2 {
    width: 30%;
    font-weight: 700; }
  .employee-data-table .row .value, .employee-data-table .row h2 {
    font-size: 16px;
    line-height: 24px; }
  .employee-data-table .row .value {
    width: 70%; }

.employee-data-table .last {
  border: none;
  padding: 0;
  margin: 0; }

.checkpoint-connect-wrap {
  padding-bottom: 40px;
  position: relative; }

.checkpoint-done {
  display: -webkit-box;
  display: -ms-flexbox;
  display: flex; }
  .checkpoint-done h2 {
    width: 24px;
    height: 24px;
    border-radius: 50%;
    --border-opacity:1;
    border-color: #f47738;
    border-bottom: 1px;
    border-color: rgba(244, 119, 56, var(--border-opacity));
    border-style: solid;
    --bg-opacity:1;
    background-color: #f47738;
    background-color: rgba(244, 119, 56, var(--bg-opacity));
    z-index: 10; }
  .checkpoint-done header {
    margin-left: 16px; }
    .checkpoint-done header p {
      margin-top: 4px;
      --text-opacity:1;
      color: #505a5f;
      color: rgba(80, 90, 95, var(--text-opacity)); }

.checkpoint {
  display: -webkit-box;
  display: -ms-flexbox;
  display: flex; }
  .checkpoint h2 {
    width: 24px;
    height: 24px;
    border-radius: 50%;
    --border-opacity:1;
    border-color: #d6d5d4;
    border-bottom: 1px;
    border-color: rgba(214, 213, 212, var(--border-opacity));
    border-style: solid;
    --bg-opacity:1;
    background-color: #d6d5d4;
    background-color: rgba(214, 213, 212, var(--bg-opacity));
    z-index: 10; }
  .checkpoint header {
    margin-left: 16px; }
    .checkpoint header p {
      margin-top: 4px;
      --text-opacity:1;
      color: #505a5f;
      color: rgba(80, 90, 95, var(--text-opacity)); }

.checkpoint-connect {
  margin-left: 12px;
  position: absolute;
  top: 0;
  left: 0;
  height: 100%;
  --border-opacity:1;
  border-color: #d6d5d4;
  border-left: 1px;
  border-color: rgba(214, 213, 212, var(--border-opacity));
  border-style: solid; }

.checkbox-wrap {
  height: 38px;
  display: -webkit-box;
  display: -ms-flexbox;
  display: flex;
  margin-bottom: 16px;
  position: relative;
  -webkit-box-align: center;
  -ms-flex-align: center;
  align-items: center; }
  .checkbox-wrap input, .checkbox-wrap .input-emp {
    width: 38px;
    height: 38px;
    opacity: 0;
    position: absolute;
    top: 0;
    left: 0;
    z-index: 10; }
  .checkbox-wrap .input-emp {
    width: 24px;
    height: 24px; }
  .checkbox-wrap .custom-checkbox, .checkbox-wrap .custom-checkbox-emp {
    width: 38px;
    height: 38px;
    position: absolute;
    top: 0;
    left: 0;
    --border-opacity:1;
    border: 2px solid #0b0c0c;
    border-color: rgba(11, 12, 12, var(--border-opacity));
    z-index: 0; }
    .checkbox-wrap .custom-checkbox img, .checkbox-wrap .custom-checkbox-emp img, .checkbox-wrap .custom-checkbox svg, .checkbox-wrap .custom-checkbox-emp svg {
      opacity: 0; }
  .checkbox-wrap .custom-checkbox-emp {
    width: 24px;
    height: 24px; }
  .checkbox-wrap input:checked ~ .custom-checkbox, .checkbox-wrap .input-emp:checked ~ .custom-checkbox, .checkbox-wrap input:checked ~ .custom-checkbox-emp, .checkbox-wrap .input-emp:checked ~ .custom-checkbox-emp {
    border-width: 4px;
    --border-opacity:1;
    border-color: #f47738;
    border-color: rgba(244, 119, 56, var(--border-opacity)); }
  .checkbox-wrap input:checked ~ .custom-checkbox img, .checkbox-wrap .input-emp:checked ~ .custom-checkbox img, .checkbox-wrap input:checked ~ .custom-checkbox-emp img, .checkbox-wrap .input-emp:checked ~ .custom-checkbox-emp img, .checkbox-wrap input:checked ~ .custom-checkbox svg, .checkbox-wrap .input-emp:checked ~ .custom-checkbox svg, .checkbox-wrap input:checked ~ .custom-checkbox-emp svg, .checkbox-wrap .input-emp:checked ~ .custom-checkbox-emp svg {
    opacity: 1; }
  .checkbox-wrap .label {
    margin-left: 56px;
    font-size: 16x;
    line-height: 20px;
    --text-opacity:1;
    color: #0b0c0c;
    color: rgba(11, 12, 12, var(--text-opacity)); }

.input-otp-wrap {
  margin-bottom: 24px; }
  .input-otp-wrap input, .input-otp-wrap .checkbox-wrap .input-emp, .checkbox-wrap .input-otp-wrap .input-emp {
    --border-opacity:1;
    border: 2px solid #0b0c0c;
    border-color: rgba(11, 12, 12, var(--border-opacity));
    outline: 2px solid transparent;
    outline-offset: 2px;
    height: 2.5rem;
    width: 2.5rem;
    font-size: 16x;
    line-height: 20px;
    --text-opacity:1;
    color: #0b0c0c;
    color: rgba(11, 12, 12, var(--text-opacity));
    text-align: center;
    margin-right: 16px; }
  .input-otp-wrap input::-webkit-inner-spin-button, .input-otp-wrap .checkbox-wrap .input-emp::-webkit-inner-spin-button, .checkbox-wrap .input-otp-wrap .input-emp::-webkit-inner-spin-button, .input-otp-wrap input::-webkit-outer-spin-button, .input-otp-wrap .checkbox-wrap .input-emp::-webkit-outer-spin-button, .checkbox-wrap .input-otp-wrap .input-emp::-webkit-outer-spin-button {
    -webkit-appearance: none;
    margin: 0; }
  .input-otp-wrap input[type=number], .input-otp-wrap .checkbox-wrap .input-emp[type=number], .checkbox-wrap .input-otp-wrap .input-emp[type=number] {
    -moz-appearance: textfield; }

.map-wrap {
  padding-bottom: 24px; }

.map {
  width: 100%;
  height: 384px;
  overflow: visible;
  position: relative; }

.map-search-bar-wrap {
  border-radius: 4px;
  -webkit-box-shadow: 0 2px 4px 0 rgba(0, 0, 0, 0.5);
  box-shadow: 0 2px 4px 0 rgba(0, 0, 0, 0.5);
  margin-bottom: 4px;
  display: -webkit-box;
  display: -ms-flexbox;
  display: flex;
  width: 100%; }

.map-search-bar-icon {
  display: inline;
  height: 1.5rem;
  width: 1.5rem;
  margin: 8px; }

.map-search-bar {
  display: block !important;
  outline: 2px solid transparent !important;
  outline-offset: 2px !important;
  font-size: 16x !important;
  line-height: 20px !important;
  --text-opacity:1!important;
  color: #0b0c0c !important;
  color: rgba(11, 12, 12, var(--text-opacity)) !important;
  height: 2.5rem !important;
  width: 100% !important; }

.map-search-bar:focus {
  border: none; }

.menu-wrap {
  bottom: 48px;
  -webkit-box-shadow: rgba(0, 0, 0, 0.14) 0 8px 10px 1px, rgba(0, 0, 0, 0.12) 0 3px 14px 2px, rgba(0, 0, 0, 0.2) 0 5px 5px -3px;
  box-shadow: 0 8px 10px 1px rgba(0, 0, 0, 0.14), 0 3px 14px 2px rgba(0, 0, 0, 0.12), 0 5px 5px -3px rgba(0, 0, 0, 0.2);
  position: absolute;
  --bg-opacity:1;
  background-color: #fff;
  background-color: rgba(255, 255, 255, var(--bg-opacity));
  text-align: left;
  margin-bottom: 4px;
  z-index: 30;
  width: 240px;
  right: 24px; }
  .menu-wrap div {
    height: 3rem;
    padding-left: 8px;
    padding-top: 16px;
    padding-bottom: 16px;
    font-size: 16px;
    line-height: 24px;
    --text-opacity:1;
    color: #0b0c0c;
    color: rgba(11, 12, 12, var(--text-opacity)); }
    .menu-wrap div:hover {
      --bg-opacity:1;
      background-color: #eee;
      background-color: rgba(238, 238, 238, var(--bg-opacity)); }

.error-message-wrap {
  width: 100%;
  margin-bottom: 8px;
  padding: 16px;
  --border-opacity:1;
  border: 4px solid #d4351c;
  border-color: rgba(212, 53, 28, var(--border-opacity)); }
  .error-message-wrap h2 {
    margin-bottom: 8px; }
  .error-message-wrap h2, .error-message-wrap p {
    font-weight: 700;
    font-size: 16px;
    line-height: 19px;
    display: block; }
  .error-message-wrap p {
    --text-opacity:1;
    color: #d4351c;
    color: rgba(212, 53, 28, var(--text-opacity)); }

.rating-star-wrap {
  display: -webkit-box;
  display: -ms-flexbox;
  display: flex;
  width: 100%;
  margin-bottom: 24px; }
  .rating-star-wrap img, .rating-star-wrap svg {
    width: 40px;
    height: 38px;
    display: block;
    margin-right: 8px; }

@media (min-width: 780px) {
  .rating-star-wrap {
    width: 40%; } }

.rating-with-text {
  display: -webkit-box;
  display: -ms-flexbox;
  display: flex;
  -webkit-box-align: center;
  -ms-flex-align: center;
  align-items: center;
  justify-items: center;
  place-items: center;
  width: 100%; }
  .rating-with-text svg {
    width: 24px;
    height: 38px;
    display: block;
    margin-right: 8px; }

.key-note-pair {
  margin-bottom: 16px; }
  .key-note-pair h3 {
    margin-bottom: 4px;
    font-weight: 700; }
  .key-note-pair h3, .key-note-pair p {
    --text-opacity:1;
    color: #0b0c0c;
    color: rgba(11, 12, 12, var(--text-opacity));
    font-size: 16px;
    line-height: 24px; }

@media (min-width: 780px) {
  .key-note-pair p {
    font-size: 19px;
    line-height: 28px; } }

.status-highlight {
  float: right;
  --bg-opacity:12%!important;
  border-radius: 16px;
  height: 2rem;
  width: 5rem;
  --bg-opacity:1;
  background-color: #d4351c;
  background-color: rgba(212, 53, 28, var(--bg-opacity));
  margin-bottom: 8px; }
  .status-highlight p {
    padding-top: 6px;
    display: block;
    text-align: center;
    font-size: 16px;
    line-height: 19px;
    --text-opacity:1;
    color: #d4351c;
    color: rgba(212, 53, 28, var(--text-opacity)); }
  .status-highlight.success {
    --bg-opacity:1;
    background-color: #00703c;
    background-color: rgba(0, 112, 60, var(--bg-opacity)); }
    .status-highlight.success p {
      --text-opacity:1;
      color: #00703c;
      color: rgba(0, 112, 60, var(--text-opacity)); }

.image-viewer-wrap {
  --bg-opacity:1;
  background-color: #0b0c0c;
  background-color: rgba(11, 12, 12, var(--bg-opacity));
  padding: 16px;
  top: 0;
  left: 0;
  z-index: 20;
  position: fixed;
  width: 100%;
  height: 100%; }
  .image-viewer-wrap svg {
    right: 16px;
    position: absolute;
    height: 1.5rem;
    width: 1.5rem; }
  .image-viewer-wrap img {
    margin-top: 40%;
    max-width: 100%;
    height: auto; }

@media (min-width: 780px) {
  .image-viewer-wrap {
    display: -webkit-box;
    display: -ms-flexbox;
    display: flex;
    position: fixed;
    top: 0;
    left: 0;
    width: 100%;
    height: 100%;
    z-index: 20;
    --bg-opacity:1;
    background-color: #0b0c0c;
    background-color: rgba(11, 12, 12, var(--bg-opacity));
    padding: 16px; }
    .image-viewer-wrap svg {
      right: 16px;
      position: absolute;
      height: 1.5rem;
      width: 1.5rem; }
    .image-viewer-wrap img {
      width: auto;
      height: auto;
      max-width: 640px;
      margin: auto; } }

.action-bar-wrap {
  -webkit-box-shadow: rgba(0, 0, 0, 0.16) 0 -2px 8px;
  box-shadow: 0 -2px 8px rgba(0, 0, 0, 0.16);
  max-width: 480px;
  position: fixed;
  bottom: 0;
  width: 100%;
  --bg-opacity:1;
  background-color: #fff;
  background-color: rgba(255, 255, 255, var(--bg-opacity));
  padding: 8px;
  text-align: right; }
  .action-bar-wrap div {
    width: 100%; }

@media (min-width: 780px) {
  .action-bar-wrap {
    -webkit-box-shadow: rgba(0, 0, 0, 0.16) 0 -2px 8px;
    box-shadow: 0 -2px 8px rgba(0, 0, 0, 0.16);
    left: 64px;
    width: calc(100% - 64px);
    max-width: none;
    z-index: 20;
    position: fixed;
    bottom: 0;
    --bg-opacity:1;
    background-color: #fff;
    background-color: rgba(255, 255, 255, var(--bg-opacity));
    padding-top: 8px;
    padding-bottom: 8px;
    padding-right: 24px;
    text-align: right; }
    .action-bar-wrap div {
      width: calc(100% - 16px); }
    .action-bar-wrap .menu-wrap {
      bottom: 48px;
      -webkit-box-shadow: rgba(0, 0, 0, 0.14) 0 8px 10px 1px, rgba(0, 0, 0, 0.12) 0 3px 14px 2px, rgba(0, 0, 0, 0.2) 0 5px 5px -3px;
      box-shadow: 0 8px 10px 1px rgba(0, 0, 0, 0.14), 0 3px 14px 2px rgba(0, 0, 0, 0.12), 0 5px 5px -3px rgba(0, 0, 0, 0.2);
      position: absolute;
      --bg-opacity:1;
      background-color: #fff;
      background-color: rgba(255, 255, 255, var(--bg-opacity));
      text-align: left;
      margin-bottom: 4px;
      z-index: 30;
      width: 240px;
      right: 24px; }
      .action-bar-wrap .menu-wrap div {
        height: 3rem;
        padding-left: 8px;
        padding-top: 16px;
        padding-bottom: 16px;
        font-size: 16px;
        line-height: 24px;
        --text-opacity:1;
        color: #0b0c0c;
        color: rgba(11, 12, 12, var(--text-opacity)); }
        .action-bar-wrap .menu-wrap div:hover {
          --bg-opacity:1;
          background-color: #eee;
          background-color: rgba(238, 238, 238, var(--bg-opacity)); } }

.table {
  --bg-opacity:1;
  background-color: #fff;
  background-color: rgba(255, 255, 255, var(--bg-opacity));
  width: 100%; }
  .table thead th {
    padding: 20px 18px;
    font-weight: 700;
    vertical-align: middle;
    text-align: left; }
  .table tbody {
    border: none;
    padding: 0;
    margin: 0; }
    .table tbody td {
      border-top-width: 1px;
      --border-opacity:1;
      border-color: #d6d5d4;
      border-color: rgba(214, 213, 212, var(--border-opacity));
      text-align: left;
      vertical-align: middle;
      padding: "20px 18px"; }

.popup-wrap {
  background: rgba(0, 0, 0, 0.7);
  display: -webkit-box;
  display: -ms-flexbox;
  display: flex;
  z-index: 30;
  position: fixed;
  width: 100%;
  height: 100%;
  overflow: auto;
  top: 0;
  left: 0;
  min-height: 100vh; }

@media (min-width: 780px) {
  .popup-wrap {
    background: rgba(0, 0, 0, 0.7);
    min-height: 100vh; } }

.upload-wrap {
  display: -webkit-box;
  display: -ms-flexbox;
  display: flex;
  width: 100%;
  height: 10rem;
  --bg-opacity:1;
  background-color: #fafafa;
  background-color: rgba(250, 250, 250, var(--bg-opacity));
  position: relative;
  margin-bottom: 24px;
  padding-left: 8px;
  padding-right: 8px;
  --border-opacity:1;
  border: 1px dashed #d6d5d4;
  border-color: rgba(214, 213, 212, var(--border-opacity)); }
  .upload-wrap img, .upload-wrap svg {
    display: block;
    margin-top: 58px;
    margin-left: calc(50% - 23px);
    height: 42px;
    width: 46px; }
  .upload-wrap input, .upload-wrap .checkbox-wrap .input-emp, .checkbox-wrap .upload-wrap .input-emp {
    position: absolute;
    width: 100%;
    height: 100%;
    opacity: 0;
    top: 0; }

.multi-upload-wrap {
  display: -webkit-box;
  display: -ms-flexbox;
  display: flex;
  margin-bottom: 24px; }
  .multi-upload-wrap div {
    display: block;
    position: relative;
    background-color: #fafafa;
    width: calc(33.33333% - 5.33333px);
    margin-right: 8px; }
    .multi-upload-wrap div .delete {
      position: absolute;
      height: 24px;
      width: 24px;
      border-radius: 100%;
      top: 2px;
      right: 2px; }
  .multi-upload-wrap .upload-img-container {
    border: 1px dashed #d6d5d4;
    margin: 0 !important; }
    .multi-upload-wrap .upload-img-container img {
      margin-left: auto;
      margin-right: auto;
      padding-top: calc(33% - 21px); }
    .multi-upload-wrap .upload-img-container svg {
      display: -webkit-box;
      display: -ms-flexbox;
      display: flex;
      margin: calc(33% - 21px) auto auto;
      margin-left: auto;
      margin-right: auto;
      top: calc(50% - 21px);
      position: relative; }
    .multi-upload-wrap .upload-img-container input, .multi-upload-wrap .upload-img-container .checkbox-wrap .input-emp, .checkbox-wrap .multi-upload-wrap .upload-img-container .input-emp {
      position: absolute;
      width: 100%;
      height: 100%;
      opacity: 0;
      top: 0; }

.upload-file {
  height: 56px;
  position: relative;
  border-width: 2px;
  --border-opacity:1;
  border-color: #0b0c0c;
  border-color: rgba(11, 12, 12, var(--border-opacity));
  width: 100%; }
  .upload-file div {
    display: -webkit-box;
    display: -ms-flexbox;
    display: flex;
    -webkit-box-orient: horizontal;
    -webkit-box-direction: normal;
    -ms-flex-direction: row;
    flex-direction: row;
    height: 100%;
    -webkit-box-align: center;
    -ms-flex-align: center;
    align-items: center;
    padding-left: 16px; }
    .upload-file div .file-upload-status {
      font-size: 16px;
      line-height: 24px;
      margin-left: 8px; }
  .upload-file input, .upload-file .checkbox-wrap .input-emp, .checkbox-wrap .upload-file .input-emp {
    position: absolute;
    top: 0;
    left: 0;
    opacity: 0;
    height: 100%;
    width: 33.333333%; }

.toast-success {
  width: 480px;
  bottom: 64px;
  left: calc(50% - 240px);
  grid-gap: 16px;
  gap: 16px;
  border-radius: 4px;
  position: fixed;
  display: -webkit-box;
  display: -ms-flexbox;
  display: flex;
  --bg-opacity:1;
  background-color: #00703c;
  background-color: rgba(0, 112, 60, var(--bg-opacity));
  height: 3rem;
  z-index: 20;
  -webkit-box-align: center;
  -ms-flex-align: center;
  align-items: center;
  padding-left: 16px;
  padding-right: 8px; }
  .toast-success svg {
    height: 20px;
    width: 20px; }
  .toast-success .toast-close-btn {
    margin-left: auto; }
  .toast-success h2 {
    font-size: 16px;
    line-height: 24px;
    --text-opacity:1;
    color: #fff;
    color: rgba(255, 255, 255, var(--text-opacity)); }

.details-container {
  display: -webkit-box;
  display: -ms-flexbox;
  display: flex;
  -webkit-box-orient: vertical;
  -webkit-box-direction: normal;
  -ms-flex-direction: column;
  flex-direction: column;
  margin: 8px;
  padding: 16px 8px;
  --bg-opacity:1;
  background-color: #fff;
  background-color: rgba(255, 255, 255, var(--bg-opacity)); }
  .details-container .detail {
    display: -webkit-box;
    display: -ms-flexbox;
    display: flex;
    -webkit-box-orient: horizontal;
    -webkit-box-direction: normal;
    -ms-flex-direction: row;
    flex-direction: row;
    -webkit-box-align: baseline;
    -ms-flex-align: baseline;
    align-items: baseline; }
    .details-container .detail .label {
      width: 138px;
      font-weight: 700;
      font-size: 16px;
      line-height: 24px;
      --text-opacity:1;
      color: #0b0c0c;
      color: rgba(11, 12, 12, var(--text-opacity));
      margin-bottom: 16px; }
    .details-container .detail .name {
      padding-top: 16px; }

.telephone {
  display: -webkit-box;
  display: -ms-flexbox;
  display: flex;
  -webkit-box-align: baseline;
  -ms-flex-align: baseline;
  align-items: baseline; }
  .telephone img, .telephone svg {
    height: 22px;
    width: 20px;
    color: #f47738;
    color: rgba(244, 119, 56, var(--text-opacity));
    margin-left: 8px;
    -webkit-box-align: center;
    -ms-flex-align: center;
    align-items: center; }
  .telephone img, .telephone p, .telephone svg {
    --text-opacity:1; }
  .telephone p {
    color: #0b0c0c;
    color: rgba(11, 12, 12, var(--text-opacity));
    font-size: 16px;
    line-height: 24px;
    padding-left: 8px; }

.call {
  display: -webkit-box;
  display: -ms-flexbox;
  display: flex;
  font-size: 16px;
  line-height: 24px; }

.call, .grey {
  --text-opacity:1;
  color: #505a5f;
  color: rgba(80, 90, 95, var(--text-opacity)); }

.action-link {
  --text-opacity:1;
  color: #f47738;
  color: rgba(244, 119, 56, var(--text-opacity));
  font-size: 16px;
  line-height: 24px;
  margin-right: 24px; }

.sect-dropdown-wrap {
  margin-bottom: 24px;
  position: relative; }
  .sect-dropdown-wrap .sect-dropdown-input-wrap {
    display: block;
    width: 100%;
    height: 2.5rem;
    --border-opacity:1;
    border: 2px solid #0b0c0c;
    border-color: rgba(11, 12, 12, var(--border-opacity)); }
    .sect-dropdown-wrap .sect-dropdown-input-wrap input[type=text], .sect-dropdown-wrap .sect-dropdown-input-wrap .checkbox-wrap .input-emp[type=text], .checkbox-wrap .sect-dropdown-wrap .sect-dropdown-input-wrap .input-emp[type=text] {
      width: calc(100% - 32px);
      height: 100%;
      outline: 2px solid transparent;
      outline-offset: 2px;
      padding-left: 8px; }
    .sect-dropdown-wrap .sect-dropdown-input-wrap input[type=text], .sect-dropdown-wrap .sect-dropdown-input-wrap .checkbox-wrap .input-emp[type=text], .checkbox-wrap .sect-dropdown-wrap .sect-dropdown-input-wrap .input-emp[type=text], .sect-dropdown-wrap .sect-dropdown-input-wrap p {
      --text-opacity:1;
      color: #0b0c0c;
      color: rgba(11, 12, 12, var(--text-opacity));
      font-size: 16x;
      line-height: 20px; }
    .sect-dropdown-wrap .sect-dropdown-input-wrap p {
      padding-top: 9px;
      float: left;
      margin-left: 8px; }
    .sect-dropdown-wrap .sect-dropdown-input-wrap img, .sect-dropdown-wrap .sect-dropdown-input-wrap svg {
      float: right;
      height: 1.5rem;
      width: 1.5rem;
      margin-top: 8px;
      margin-right: 8px; }
  .sect-dropdown-wrap .sect-dropdown-card {
    width: 100% !important;
    -webkit-box-shadow: 0 8px 10px 1px rgba(0, 0, 0, 0.14), 0 3px 14px 2px rgba(0, 0, 0, 0.12), 0 5px 5px -3px rgba(0, 0, 0, 0.2);
    box-shadow: 0 8px 10px 1px rgba(0, 0, 0, 0.14), 0 3px 14px 2px rgba(0, 0, 0, 0.12), 0 5px 5px -3px rgba(0, 0, 0, 0.2);
    position: absolute;
    z-index: 10;
    margin-top: 4px;
    padding-bottom: 8px;
    --bg-opacity:1;
    background-color: #fff;
    background-color: rgba(255, 255, 255, var(--bg-opacity)); }
    .sect-dropdown-wrap .sect-dropdown-card h1 {
      padding-left: 8px;
      padding-top: 16px;
      color: #0b0c0c;
      color: rgba(11, 12, 12, var(--text-opacity)); }
    .sect-dropdown-wrap .sect-dropdown-card h1, .sect-dropdown-wrap .sect-dropdown-card p {
      --text-opacity:1;
      font-size: 16x;
      line-height: 20px; }
    .sect-dropdown-wrap .sect-dropdown-card p {
      padding-left: 21px;
      width: 100%;
      padding-top: 8px;
      color: #505a5f;
      color: rgba(80, 90, 95, var(--text-opacity)); }
      .sect-dropdown-wrap .sect-dropdown-card p:hover {
        --bg-opacity:1;
        background-color: #eee;
        background-color: rgba(238, 238, 238, var(--bg-opacity)); }

.details-card {
  --bg-opacity:1;
  background-color: #fff;
  background-color: rgba(255, 255, 255, var(--bg-opacity));
  margin: 8px;
  padding: 8px 8px 24px;
  -webkit-box-shadow: 0 1px 2px 0 rgba(0, 0, 0, 0.16);
  box-shadow: 0 1px 2px 0 rgba(0, 0, 0, 0.16); }
  .details-card .card-label {
    font-weight: 700;
    font-size: 19px;
    line-height: 23px;
    --text-opacity:1;
    color: #0b0c0c;
    color: rgba(11, 12, 12, var(--text-opacity));
    margin-bottom: 16px; }

.searchBox {
  display: -webkit-box;
  display: -ms-flexbox;
  display: flex;
  -webkit-box-pack: justify;
  -ms-flex-pack: justify;
  justify-content: space-between;
  margin: 8px; }
  .searchBox .searchAction {
    display: -webkit-box;
    display: -ms-flexbox;
    display: flex;
    -webkit-box-orient: horizontal;
    -webkit-box-direction: normal;
    -ms-flex-direction: row;
    flex-direction: row;
    --text-opacity:1;
    color: #f47738;
    color: rgba(244, 119, 56, var(--text-opacity)); }
    .searchBox .searchAction .searchText {
      margin-left: 8px; }

.tag-container {
  display: -webkit-box;
  display: -ms-flexbox;
  display: flex;
  -ms-flex-wrap: wrap;
  flex-wrap: wrap;
  margin-bottom: 16px; }
  .tag-container .tag {
    --bg-opacity:1;
    background-color: #eee;
    background-color: rgba(238, 238, 238, var(--bg-opacity));
    border-radius: 1rem;
    padding-top: 8px;
    padding-bottom: 8px;
    margin-top: 4px;
    display: -webkit-box;
    display: -ms-flexbox;
    display: flex;
    -webkit-box-pack: justify;
    -ms-flex-pack: justify;
    justify-content: space-between;
    -webkit-box-align: center;
    -ms-flex-align: center;
    align-items: center;
    padding-left: 12px;
    padding-right: 12px;
    font-size: 14px;
    margin-left: 2px; }
    .tag-container .tag .text {
      padding-right: 5px; }

<<<<<<< HEAD
.topbar {
  position: fixed;
  top: 0;
  width: 100%;
  padding: 16px 24px;
  background: #fff;
  -webkit-box-shadow: rgba(0, 0, 0, 0.24) 0 1px 4px;
  box-shadow: 0 1px 4px rgba(0, 0, 0, 0.24);
  z-index: 20; }
  .topbar img {
    display: inline; }
    .topbar img.city {
      margin-right: 8px;
      height: 48px;
      width: 48px; }
    .topbar img.state {
      margin-left: 40px;
      height: 20px;
      max-height: 20px;
      width: auto; }
  .topbar .ulb {
    font-weight: 700; }
  .topbar .right {
    float: right;
    margin-top: 12px;
    position: relative; }
    .topbar .right svg {
      display: inline; }
    .topbar .right .user-img-txt {
      background: #f47738;
      padding: 10px 15px;
      border-radius: 50%;
      color: #fff;
      font-weight: 700; }
=======
.language-selector {
  display: -webkit-box;
  display: -ms-flexbox;
  display: flex; }

.language-selector div:not(:first-child) {
  margin-left: 10px; }

.customBtn, .customBtn-selected {
  background-color: #fff;
  background-color: rgba(255, 255, 255, var(--bg-opacity));
  color: #000;
  color: rgba(0, 0, 0, var(--text-opacity));
  -webkit-box-sizing: border-box;
  box-sizing: border-box;
  display: inline-block;
  outline: 2px solid transparent;
  outline-offset: 2px;
  padding-left: 8px;
  padding-right: 8px;
  --border-opacity:1;
  border: 1px solid #f47738;
  border-color: rgba(244, 119, 56, var(--border-opacity));
  margin: 0 4.65% 0 0;
  height: 30px;
  line-height: 30px; }

.customBtn, .customBtn-selected, .customBtn-selected {
  --bg-opacity:1;
  --text-opacity:1; }

.customBtn-selected {
  background-color: #f47738;
  background-color: rgba(244, 119, 56, var(--bg-opacity));
  color: #fff;
  color: rgba(255, 255, 255, var(--text-opacity));
  font-weight: 500; }
>>>>>>> cd99dae7

.employee .card-home {
  font-size: 16px;
  padding: 0 0 16px;
  width: 270px;
  display: inline-block;
  margin-right: 16px;
  margin-bottom: 16px; }

.employee .topbar {
  position: fixed;
  top: 0;
  width: 100%;
  padding: 16px 24px;
  background: #fff;
  -webkit-box-shadow: rgba(0, 0, 0, 0.24) 0 1px 4px;
  box-shadow: 0 1px 4px rgba(0, 0, 0, 0.24);
  z-index: 20; }
  .employee .topbar img {
    display: inline; }
    .employee .topbar img.city {
      margin-right: 8px;
      height: 48px;
      width: 48px; }
    .employee .topbar img.state {
      margin-left: 40px;
      height: 20px;
      max-height: 20px;
      width: auto; }
  .employee .topbar .ulb {
    font-weight: 700; }
  .employee .topbar .right {
    float: right;
    margin-top: 12px; }
    .employee .topbar .right .user-img-txt {
      background: #f47738;
      padding: 10px 15px;
      border-radius: 50%;
      color: #fff;
      font-weight: 700; }

.employee .sidebar {
  position: fixed;
  left: 0;
  padding: 20px 0;
  background: #22394d;
  height: 100%;
  color: #fff;
  margin-top: 80px;
  z-index: 9999; }
  .employee .sidebar .actions {
    cursor: pointer;
    padding: 0 20px;
    margin-bottom: 32px; }
    .employee .sidebar .actions.active {
      border-right: 4px solid #f47738;
      padding-right: 16px; }

.employee .main {
  padding-top: 88px; }

.citizen .main {
  padding-top: 72px; }

.link {
  --text-opacity:1;
  color: #1d70b8;
  color: rgba(29, 112, 184, var(--text-opacity)); }

@media (min-width: 640px) {
  .employee .main {
    padding-top: 80px;
    margin-left: 88px; } }

.popup-module {
  width: 480px;
  margin: 0 auto;
  --bg-opacity:1;
  background-color: #fff;
  background-color: rgba(255, 255, 255, var(--bg-opacity)); }
  .popup-module .popup-module-main {
    padding-left: 24px;
    padding-right: 24px;
    padding-bottom: 24px; }
  .popup-module .popup-module-action-bar {
    grid-gap: 16px;
    gap: 16px;
    display: -webkit-box;
    display: -ms-flexbox;
    display: flex;
    -webkit-box-orient: horizontal;
    -webkit-box-direction: normal;
    -ms-flex-direction: row;
    flex-direction: row;
    -webkit-box-pack: end;
    -ms-flex-pack: end;
    justify-content: flex-end; }

@media (min-width: 780px) {
  .popup-module {
    width: 480px;
    margin: auto;
    --bg-opacity:1;
    background-color: #fff;
    background-color: rgba(255, 255, 255, var(--bg-opacity)); }
    .popup-module .popup-module-main {
      padding-left: 24px;
      padding-right: 24px;
      padding-bottom: 24px;
      width: 100%;
      padding: 8px;
      height: 100%; }
    .popup-module .popup-module-action-bar {
      grid-gap: 16px;
      gap: 16px;
      display: -webkit-box;
      display: -ms-flexbox;
      display: flex;
      -webkit-box-orient: horizontal;
      -webkit-box-direction: normal;
      -ms-flex-direction: row;
      flex-direction: row;
      -webkit-box-pack: end;
      -ms-flex-pack: end;
      justify-content: flex-end; } }

.icon-bg-secondary {
  display: -webkit-box;
  display: -ms-flexbox;
  display: flex;
  --bg-opacity:1;
  background-color: #22394d;
  background-color: rgba(34, 57, 77, var(--bg-opacity));
  width: 3rem;
  height: 3rem; }
  .icon-bg-secondary svg {
    margin: auto;
    width: 1.5rem;
    height: 1.5rem; }

.heading-m {
  font-weight: 700;
  --text-opacity:1;
  color: #0b0c0c;
  color: rgba(11, 12, 12, var(--text-opacity));
  font-size: 18px;
  line-height: 28px;
  margin-left: 16px;
  padding-top: 8px; }

.break-line {
  display: block;
  height: 0;
  width: 100%;
  border-width: 1px;
  --border-opacity:1;
  border-color: #d6d5d4;
  border-color: rgba(214, 213, 212, var(--border-opacity));
  margin-top: 24px;
  margin-bottom: 24px; }

@media (min-width: 780px) {
  .ground-container {
    margin-bottom: 56px;
    padding: 16px; }
  .heading-m {
    font-size: 24px;
    line-height: 32px; }
  .break-line {
    margin-top: 40px;
    margin-bottom: 40px; } }

.complaint-links-container {
  --bg-opacity:1;
  background-color: #fff;
  background-color: rgba(255, 255, 255, var(--bg-opacity)); }
  .complaint-links-container .header {
    display: -webkit-box;
    display: -ms-flexbox;
    display: flex;
    -webkit-box-align: center;
    -ms-flex-align: center;
    align-items: center;
    border-bottom-width: 1px;
    --border-opacity:1;
    border-color: #d6d5d4;
    border-color: rgba(214, 213, 212, var(--border-opacity)); }
    .complaint-links-container .header .logo {
      --bg-opacity:1;
      background-color: #f47738;
      background-color: rgba(244, 119, 56, var(--bg-opacity));
      padding: 12px;
      border-radius: 4px; }
    .complaint-links-container .header .text {
      padding-left: 16px;
      font-weight: 700; }
  .complaint-links-container .body {
    padding: 10px;
    display: -webkit-box;
    display: -ms-flexbox;
    display: flex;
    -webkit-box-align: start;
    -ms-flex-align: start;
    align-items: flex-start;
    -webkit-box-orient: vertical;
    -webkit-box-direction: normal;
    -ms-flex-direction: column;
    flex-direction: column;
    margin-left: 46px; }
    .complaint-links-container .body .link {
      padding: 8px;
      --text-opacity:1;
      color: #1d70b8;
      color: rgba(29, 112, 184, var(--text-opacity)); }

.inbox-container {
  -webkit-box-pack: center;
  -ms-flex-pack: center;
  justify-content: center; }
  .inbox-container .filters-container .filter .filter-card {
    padding: 16px;
    --bg-opacity:1;
    background-color: #fff;
    background-color: rgba(255, 255, 255, var(--bg-opacity)); }
    .inbox-container .filters-container .filter .filter-card .heading {
      display: -webkit-box;
      display: -ms-flexbox;
      display: flex;
      -webkit-box-pack: justify;
      -ms-flex-pack: justify;
      justify-content: space-between; }
      .inbox-container .filters-container .filter .filter-card .heading .clearAll {
        display: none; }
    .inbox-container .filters-container .filter .filter-card .filter-label {
      font-weight: 700;
      font-size: 18px;
      line-height: 28px;
      padding-bottom: 6px; }
  .inbox-container .filters-container .search-complaint-container {
    -webkit-box-align: center;
    -ms-flex-align: center;
    align-items: center;
    --bg-opacity:1;
    background-color: #fff;
    background-color: rgba(255, 255, 255, var(--bg-opacity));
    padding: 16px; }
    .inbox-container .filters-container .search-complaint-container .complaint-input-container .complaint-input {
      display: -webkit-box;
      display: -ms-flexbox;
      display: flex;
      -webkit-box-orient: vertical;
      -webkit-box-direction: normal;
      -ms-flex-direction: column;
      flex-direction: column; }
      .inbox-container .filters-container .search-complaint-container .complaint-input-container .complaint-input .clear-search {
        display: none; }
    .inbox-container .filters-container .search-complaint-container .complaint-input-container .mobile-input {
      margin-left: 8px; }
  .inbox-container .status-container {
    margin-bottom: 50px; }

@media (min-width: 780px) {
  .complaint-links-container {
    --bg-opacity:1;
    background-color: #fff;
    background-color: rgba(255, 255, 255, var(--bg-opacity)); }
    .complaint-links-container .header {
      display: -webkit-box;
      display: -ms-flexbox;
      display: flex;
      -webkit-box-align: center;
      -ms-flex-align: center;
      align-items: center;
      border-bottom-width: 1px;
      --border-opacity:1;
      border-color: #d6d5d4;
      border-color: rgba(214, 213, 212, var(--border-opacity)); }
      .complaint-links-container .header .logo {
        --bg-opacity:1;
        background-color: #f47738;
        background-color: rgba(244, 119, 56, var(--bg-opacity));
        padding: 12px;
        border-radius: 4px; }
      .complaint-links-container .header .text {
        padding-left: 16px;
        font-weight: 700; }
    .complaint-links-container .body {
      padding: 10px;
      display: -webkit-box;
      display: -ms-flexbox;
      display: flex;
      -webkit-box-align: start;
      -ms-flex-align: start;
      align-items: flex-start;
      -webkit-box-orient: vertical;
      -webkit-box-direction: normal;
      -ms-flex-direction: column;
      flex-direction: column;
      margin-left: 46px; }
      .complaint-links-container .body .link {
        padding: 8px;
        --text-opacity:1;
        color: #1d70b8;
        color: rgba(29, 112, 184, var(--text-opacity)); }
  .inbox-container {
    display: -webkit-box;
    display: -ms-flexbox;
    display: flex;
    -webkit-box-pack: center;
    -ms-flex-pack: center;
    justify-content: center; }
    .inbox-container .filters-container {
      width: 270px; }
      .inbox-container .filters-container .filter {
        margin-top: 16px; }
        .inbox-container .filters-container .filter .filter-card {
          padding: 16px;
          --bg-opacity:1;
          background-color: #fff;
          background-color: rgba(255, 255, 255, var(--bg-opacity)); }
          .inbox-container .filters-container .filter .filter-card .heading {
            display: -webkit-box;
            display: -ms-flexbox;
            display: flex;
            -webkit-box-pack: justify;
            -ms-flex-pack: justify;
            justify-content: space-between; }
          .inbox-container .filters-container .filter .filter-card .label {
            font-size: 16px;
            line-height: 24px; }
    .inbox-container .search-container {
      width: 874px;
      margin-left: 24px; }
      .inbox-container .search-container .search-complaint-container {
        -webkit-box-align: center;
        -ms-flex-align: center;
        align-items: center;
        --bg-opacity:1;
        background-color: #fff;
        background-color: rgba(255, 255, 255, var(--bg-opacity));
        padding: 16px; }
        .inbox-container .search-container .search-complaint-container .complaint-header {
          -webkit-box-pack: justify;
          -ms-flex-pack: justify;
          justify-content: space-between;
          width: 100%; }
        .inbox-container .search-container .search-complaint-container .complaint-input-container {
          display: -webkit-box !important;
          display: -ms-flexbox !important;
          display: flex !important; }
          .inbox-container .search-container .search-complaint-container .complaint-input-container .complaint-input {
            -webkit-box-orient: vertical;
            -webkit-box-direction: normal;
            -ms-flex-direction: column;
            flex-direction: column; }
            .inbox-container .search-container .search-complaint-container .complaint-input-container .complaint-input .clear-search {
              display: block; }
          .inbox-container .search-container .search-complaint-container .complaint-input-container .mobile-input {
            margin-left: 8px; } }

.home-link {
  margin-left: 16px;
  margin-bottom: 16px; }
  .home-link a {
    color: #1d70b8; }<|MERGE_RESOLUTION|>--- conflicted
+++ resolved
@@ -2102,7 +2102,6 @@
     .tag-container .tag .text {
       padding-right: 5px; }
 
-<<<<<<< HEAD
 .topbar {
   position: fixed;
   top: 0;
@@ -2137,7 +2136,6 @@
       border-radius: 50%;
       color: #fff;
       font-weight: 700; }
-=======
 .language-selector {
   display: -webkit-box;
   display: -ms-flexbox;
@@ -2175,7 +2173,6 @@
   color: #fff;
   color: rgba(255, 255, 255, var(--text-opacity));
   font-weight: 500; }
->>>>>>> cd99dae7
 
 .employee .card-home {
   font-size: 16px;
