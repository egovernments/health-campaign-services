--- conflicted
+++ resolved
@@ -512,7 +512,6 @@
     color: rgba(29, 112, 184, var(--text-opacity));
     margin-top: 16px; }
 
-<<<<<<< HEAD
 .employeeCard {
   --bg-opacity:1;
   background-color: #fff;
@@ -610,7 +609,7 @@
     margin-right: auto; }
   .header-wrap .header-end {
     margin-left: auto; }
-=======
+
 .card-emp {
   padding-right: 0;
   padding-top: 0;
@@ -619,7 +618,6 @@
   background-color: #fff;
   background-color: rgba(255, 255, 255, var(--bg-opacity));
   margin: 8px; }
->>>>>>> 7c984978
 
 .submit-bar {
   height: 2.5rem;
@@ -671,7 +669,6 @@
       line-height: 28px; }
     .card .card-link, .card-emp .card-link {
       text-align: left; }
-<<<<<<< HEAD
   .employeeCard {
     margin-left: auto;
     margin-right: auto;
@@ -706,15 +703,6 @@
       .employeeCard .label-field-pair .field {
         width: 50%;
         margin-right: 20%; }
-=======
-  .card-emp {
-    padding-right: 0;
-    padding-top: 0;
-    padding-left: 0;
-    --bg-opacity:1;
-    background-color: #fff;
-    background-color: rgba(255, 255, 255, var(--bg-opacity)); }
->>>>>>> 7c984978
   .header-wrap {
     display: -webkit-box;
     display: -ms-flexbox;
@@ -834,7 +822,6 @@
     top: 10px;
     left: 10px; }
 
-<<<<<<< HEAD
 .employee-select-wrap {
   margin-bottom: 24px;
   position: relative; }
@@ -845,13 +832,13 @@
     --border-opacity:1;
     border: 2px solid #0b0c0c;
     border-color: rgba(11, 12, 12, var(--border-opacity)); }
-    .employee-select-wrap .select input[type=text] {
+    .employee-select-wrap .select input[type=text], .employee-select-wrap .select .checkbox-wrap .input-emp[type=text], .checkbox-wrap .employee-select-wrap .select .input-emp[type=text] {
       width: calc(100% - 32px);
       height: 100%;
       outline: 2px solid transparent;
       outline-offset: 2px;
       padding-left: 8px; }
-    .employee-select-wrap .select input[type=text], .employee-select-wrap .select p {
+    .employee-select-wrap .select input[type=text], .employee-select-wrap .select .checkbox-wrap .input-emp[type=text], .checkbox-wrap .employee-select-wrap .select .input-emp[type=text], .employee-select-wrap .select p {
       --text-opacity:1;
       color: #0b0c0c;
       color: rgba(11, 12, 12, var(--text-opacity));
@@ -874,13 +861,13 @@
     --border-opacity:1;
     border: 2px solid #f47738;
     border-color: rgba(244, 119, 56, var(--border-opacity)); }
-    .employee-select-wrap .select-active input[type=text] {
+    .employee-select-wrap .select-active input[type=text], .employee-select-wrap .select-active .checkbox-wrap .input-emp[type=text], .checkbox-wrap .employee-select-wrap .select-active .input-emp[type=text] {
       width: calc(100% - 32px);
       height: 100%;
       outline: 2px solid transparent;
       outline-offset: 2px;
       padding-left: 8px; }
-    .employee-select-wrap .select-active input[type=text], .employee-select-wrap .select-active p {
+    .employee-select-wrap .select-active input[type=text], .employee-select-wrap .select-active .checkbox-wrap .input-emp[type=text], .checkbox-wrap .employee-select-wrap .select-active .input-emp[type=text], .employee-select-wrap .select-active p {
       --text-opacity:1;
       color: #0b0c0c;
       color: rgba(11, 12, 12, var(--text-opacity));
@@ -921,10 +908,7 @@
         background-color: #eee;
         background-color: rgba(238, 238, 238, var(--bg-opacity)); }
 
-.select-wrap {
-=======
 .select-wrap, .select-wrap-emp {
->>>>>>> 7c984978
   margin-bottom: 24px;
   position: relative; }
   .select-wrap .select, .select-wrap-emp .select {
@@ -946,19 +930,11 @@
       color: rgba(11, 12, 12, var(--text-opacity));
       font-size: 16x;
       line-height: 20px; }
-<<<<<<< HEAD
-    .select-wrap .select p {
+    .select-wrap .select p, .select-wrap-emp .select p {
       padding-top: 9px;
       float: left;
       margin-left: 8px; }
-    .select-wrap .select img, .select-wrap .select svg {
-=======
-    .select-wrap .select p, .select-wrap-emp .select p {
-      float: left;
-      margin-left: 8px;
-      padding-top: 9px; }
     .select-wrap .select img, .select-wrap-emp .select img, .select-wrap .select svg, .select-wrap-emp .select svg {
->>>>>>> 7c984978
       float: right;
       height: 1.5rem;
       width: 1.5rem;
@@ -1003,12 +979,8 @@
     --bg-opacity:1;
     background-color: #fff;
     background-color: rgba(255, 255, 255, var(--bg-opacity)); }
-<<<<<<< HEAD
-    .select-wrap .options-card p {
+    .select-wrap .options-card p, .select-wrap-emp .options-card p {
       padding-top: 14px;
-=======
-    .select-wrap .options-card p, .select-wrap-emp .options-card p {
->>>>>>> 7c984978
       width: 100%;
       height: 3rem;
       padding-left: 8px;
@@ -1021,11 +993,6 @@
         --bg-opacity:1;
         background-color: #eee;
         background-color: rgba(238, 238, 238, var(--bg-opacity)); }
-<<<<<<< HEAD
-=======
-    .select-wrap .options-card p, .select-wrap-emp .options-card p {
-      padding-top: 14px; }
->>>>>>> 7c984978
 
 .select-wrap-emp {
   margin-bottom: 4px; }
@@ -1113,7 +1080,6 @@
   color: rgba(11, 12, 12, var(--text-opacity)); }
 
 @media (min-width: 780px) {
-<<<<<<< HEAD
   .card-input, .card-input-error {
     width: 480px; }
   .employee-card-input, .employee-card-input-error {
@@ -1121,13 +1087,9 @@
   .card-textarea {
     width: 480px; }
   .employee-card-textarea {
-    width: 100%; } }
-=======
-  .card-input, .card-input-error, .card-textarea {
-    width: 480px; }
+    width: 100%; }
   .card-input-emp {
     width: 240px; } }
->>>>>>> 7c984978
 
 .success-wrap {
   display: block;
@@ -1626,32 +1588,7 @@
   padding: 8px;
   text-align: right; }
   .action-bar-wrap div {
-    width: calc(100% - 16px); }
-  .action-bar-wrap .menu-wrap {
-    bottom: 48px;
-    -webkit-box-shadow: rgba(0, 0, 0, 0.14) 0 8px 10px 1px, rgba(0, 0, 0, 0.12) 0 3px 14px 2px, rgba(0, 0, 0, 0.2) 0 5px 5px -3px;
-    box-shadow: 0 8px 10px 1px rgba(0, 0, 0, 0.14), 0 3px 14px 2px rgba(0, 0, 0, 0.12), 0 5px 5px -3px rgba(0, 0, 0, 0.2);
-    position: absolute;
-    --bg-opacity:1;
-    background-color: #fff;
-    background-color: rgba(255, 255, 255, var(--bg-opacity));
-    text-align: left;
-    margin-bottom: 4px;
-    z-index: 30; }
-    .action-bar-wrap .menu-wrap div {
-      height: 3rem;
-      padding-left: 8px;
-      padding-top: 16px;
-      padding-bottom: 16px;
-      font-size: 16px;
-      line-height: 24px;
-      --text-opacity:1;
-      color: #0b0c0c;
-      color: rgba(11, 12, 12, var(--text-opacity)); }
-      .action-bar-wrap .menu-wrap div:hover {
-        --bg-opacity:1;
-        background-color: #eee;
-        background-color: rgba(238, 238, 238, var(--bg-opacity)); }
+    width: 100%; }
 
 @media (min-width: 780px) {
   .action-bar-wrap {
@@ -1659,17 +1596,18 @@
     box-shadow: 0 -2px 8px rgba(0, 0, 0, 0.16);
     position: fixed;
     bottom: 0;
-    left: 0;
     width: 100%;
     --bg-opacity:1;
     background-color: #fff;
     background-color: rgba(255, 255, 255, var(--bg-opacity));
+    padding-top: 8px;
+    padding-bottom: 8px;
+    padding-right: 24px;
     text-align: right; }
     .action-bar-wrap div {
-      width: 240px; }
+      width: calc(100% - 16px); }
     .action-bar-wrap .menu-wrap {
       bottom: 48px;
-      right: 8px;
       -webkit-box-shadow: rgba(0, 0, 0, 0.14) 0 8px 10px 1px, rgba(0, 0, 0, 0.12) 0 3px 14px 2px, rgba(0, 0, 0, 0.2) 0 5px 5px -3px;
       box-shadow: 0 8px 10px 1px rgba(0, 0, 0, 0.14), 0 3px 14px 2px rgba(0, 0, 0, 0.12), 0 5px 5px -3px rgba(0, 0, 0, 0.2);
       position: absolute;
@@ -1719,22 +1657,16 @@
 
 .popup-wrap {
   background: rgba(0, 0, 0, 0.7);
-<<<<<<< HEAD
   display: -webkit-box;
   display: -ms-flexbox;
   display: flex;
   z-index: 10;
   position: fixed;
   width: 100%;
-=======
-  z-index: 10;
-  position: fixed;
->>>>>>> 7c984978
   height: 100%;
   top: 0;
   left: 0;
   min-height: 100vh; }
-<<<<<<< HEAD
 
 @media (min-width: 780px) {
   .popup-wrap {
@@ -1749,16 +1681,12 @@
     top: 0;
     left: 0;
     min-height: 100vh; } }
-=======
->>>>>>> 7c984978
-
-.popup-wrap, .upload-wrap {
+
+.upload-wrap {
   display: -webkit-box;
   display: -ms-flexbox;
   display: flex;
-  width: 100%; }
-
-.upload-wrap {
+  width: 100%;
   height: 10rem;
   --bg-opacity:1;
   background-color: #fafafa;
@@ -1770,13 +1698,7 @@
   --border-opacity:1;
   border: 1px dashed #d6d5d4;
   border-color: rgba(214, 213, 212, var(--border-opacity)); }
-  .upload-wrap img {
-    display: block;
-    margin-top: 58px;
-    margin-left: calc(50% - 23px);
-    height: 42px;
-    width: 46px; }
-  .upload-wrap svg {
+  .upload-wrap img, .upload-wrap svg {
     display: block;
     margin-top: 58px;
     margin-left: calc(50% - 23px);
@@ -1784,6 +1706,7 @@
     width: 46px; }
   .upload-wrap input, .upload-wrap .checkbox-wrap .input-emp, .checkbox-wrap .upload-wrap .input-emp {
     position: absolute;
+    width: 100%;
     height: 100%;
     opacity: 0;
     top: 0; }
@@ -1971,7 +1894,6 @@
   line-height: 24px;
   margin-right: 24px; }
 
-<<<<<<< HEAD
 .sect-dropdown-wrap {
   margin-bottom: 24px;
   position: relative; }
@@ -1982,13 +1904,13 @@
     --border-opacity:1;
     border: 2px solid #0b0c0c;
     border-color: rgba(11, 12, 12, var(--border-opacity)); }
-    .sect-dropdown-wrap .sect-dropdown-input-wrap input[type=text] {
+    .sect-dropdown-wrap .sect-dropdown-input-wrap input[type=text], .sect-dropdown-wrap .sect-dropdown-input-wrap .checkbox-wrap .input-emp[type=text], .checkbox-wrap .sect-dropdown-wrap .sect-dropdown-input-wrap .input-emp[type=text] {
       width: calc(100% - 32px);
       height: 100%;
       outline: 2px solid transparent;
       outline-offset: 2px;
       padding-left: 8px; }
-    .sect-dropdown-wrap .sect-dropdown-input-wrap input[type=text], .sect-dropdown-wrap .sect-dropdown-input-wrap p {
+    .sect-dropdown-wrap .sect-dropdown-input-wrap input[type=text], .sect-dropdown-wrap .sect-dropdown-input-wrap .checkbox-wrap .input-emp[type=text], .checkbox-wrap .sect-dropdown-wrap .sect-dropdown-input-wrap .input-emp[type=text], .sect-dropdown-wrap .sect-dropdown-input-wrap p {
       --text-opacity:1;
       color: #0b0c0c;
       color: rgba(11, 12, 12, var(--text-opacity));
@@ -2035,10 +1957,6 @@
         background-color: #eee;
         background-color: rgba(238, 238, 238, var(--bg-opacity)); }
 
-.popup-module {
-  width: 480px;
-  margin: auto;
-=======
 .details-card {
   --bg-opacity:1;
   background-color: #fff;
@@ -2110,21 +2028,15 @@
       padding-right: 5px; }
 
 .popup-module {
-  width: 100%;
->>>>>>> 7c984978
+  width: 480px;
+  margin: auto;
   --bg-opacity:1;
   background-color: #fff;
   background-color: rgba(255, 255, 255, var(--bg-opacity)); }
   .popup-module .popup-module-main {
-<<<<<<< HEAD
     padding-left: 24px;
     padding-right: 24px;
     padding-bottom: 24px; }
-=======
-    width: 100%;
-    padding: 8px;
-    height: 100%; }
->>>>>>> 7c984978
   .popup-module .popup-module-action-bar {
     grid-gap: 16px;
     gap: 16px;
@@ -2149,7 +2061,10 @@
     .popup-module .popup-module-main {
       padding-left: 24px;
       padding-right: 24px;
-      padding-bottom: 24px; }
+      padding-bottom: 24px;
+      width: 100%;
+      padding: 8px;
+      height: 100%; }
     .popup-module .popup-module-action-bar {
       grid-gap: 16px;
       gap: 16px;
