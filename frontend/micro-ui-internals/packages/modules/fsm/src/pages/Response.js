import React, { useEffect } from "react";
import { Card, Banner, CardText, SubmitBar, Loader } from "@egovernments/digit-ui-react-components";
import { Link } from "react-router-dom";
import { useTranslation } from "react-i18next";

const GetActionMessage = ({ action }) => {
  const { t } = useTranslation();
  switch (action) {
    case "REOPEN":
      return t(`CS_COMMON_COMPLAINT_REOPENED`);
    case "RATE":
      return t("CS_COMMON_THANK_YOU");
    default:
      return t(`ES_PAYMENT_COLLECTED`);
  }
};

<<<<<<< HEAD
const BannerPicker = () => {
  const { t } = useTranslation();
  return <Banner message={GetActionMessage("SUCCESS")} applicationNumber="FSM-11122020-00789" info={t("ES_RECEIPT_NO")} successful={true} />;
=======
const BannerPicker = (props) => {
  return <Banner message={GetActionMessage("SUCCESS")} complaintNumber={props.data?.fsm[0].applicationNo} successful={props.isSuccess} />;
>>>>>>> 49a38e02
};

const Response = (props) => {
  const { t } = useTranslation();
  const mutation = Digit.Hooks.fsm.useDesludging("pb.amritsar");
  useEffect(() => {
    const { state } = props.location;
    mutation.mutate(state);
  }, []);

  return mutation.isLoading || mutation.isIdle ? (
    <Loader />
  ) : (
    <Card>
      <BannerPicker data={mutation.data} isSuccess={mutation.isSuccess} isLoading={mutation.isIdle || mutation.isLoading} />
      <CardText>{t("CS_COMMON_TRACK_COMPLAINT_TEXT")}</CardText>
      <Link to={`/digit-ui/employee`}>
        <SubmitBar label={t("CORE_COMMON_GO_TO_HOME")} />
      </Link>
    </Card>
  );
};

export default Response;<|MERGE_RESOLUTION|>--- conflicted
+++ resolved
@@ -15,14 +15,16 @@
   }
 };
 
-<<<<<<< HEAD
-const BannerPicker = () => {
+const BannerPicker = (props) => {
   const { t } = useTranslation();
-  return <Banner message={GetActionMessage("SUCCESS")} applicationNumber="FSM-11122020-00789" info={t("ES_RECEIPT_NO")} successful={true} />;
-=======
-const BannerPicker = (props) => {
-  return <Banner message={GetActionMessage("SUCCESS")} complaintNumber={props.data?.fsm[0].applicationNo} successful={props.isSuccess} />;
->>>>>>> 49a38e02
+  return (
+    <Banner
+      message={GetActionMessage("SUCCESS")}
+      complaintNumber={props.data?.fsm[0].applicationNo}
+      info={t("ES_RECEIPT_NO")}
+      successful={props.isSuccess}
+    />
+  );
 };
 
 const Response = (props) => {
