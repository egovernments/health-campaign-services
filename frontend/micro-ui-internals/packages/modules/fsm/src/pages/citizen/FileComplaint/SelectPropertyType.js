--- conflicted
+++ resolved
@@ -10,17 +10,12 @@
   });
 
   const [menu, setMenu] = useState(() => {
-<<<<<<< HEAD
-    const uniqMenu = [...new Set(data.PropertyType.filter((item) => item.propertyType !== undefined).map((item) => item.propertyType))];
-    return uniqMenu.map((type) => ({ i18nKey: `CS_PROPERTY_TYPE_${type}` }));
-=======
     return Object.values(
       data.PropertyType.reduce((acc, item) => {
-        if (item.propertyType === undefined) return acc;
-        return Object.assign(acc, { [item.propertyType]: { key: item.propertyType, name: item.propertyType } });
+        if (item.propertyType !== undefined) return acc;
+        return Object.assign(acc, { [item.code]: { key: item.code, name: item.code } });
       }, {})
     );
->>>>>>> ec198479
   });
 
   const goNext = () => {
@@ -35,7 +30,7 @@
     <TypeSelectCard
       {...config.texts}
       {...{ menu: menu }}
-      {...{ optionsKey: "i18nKey" }}
+      {...{ optionsKey: "key" }}
       {...{ selected: selectedValue }}
       {...{ selectedOption: propertyType }}
       {...{ onSave: goNext }}
