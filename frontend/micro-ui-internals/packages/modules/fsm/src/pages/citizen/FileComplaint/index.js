import React, { useEffect, useMemo, useState } from "react";
import { useTranslation } from "react-i18next";
import { Redirect, Route, BrowserRouter as Router, Switch, useHistory, useRouteMatch, useLocation } from "react-router-dom";
import { TypeSelectCard } from "@egovernments/digit-ui-react-components";
import { config } from "./defaultConfig";
import SelectPropertyType from "./SelectPropertyType";
import SelectPropertySubtype from "./SelectPropertySubtype";
import CheckPage from "./CheckPage";
import Response from "./Response";

const FileComplaint = ({ parentRoute }) => {
  const match = useRouteMatch();
  const { t } = useTranslation();
  const { pathname } = useLocation();
  const history = useHistory();
<<<<<<< HEAD
  const [params, setParams] = Digit.Hooks.useSessionStorage("FSM_CITIZEN_FILE_PROPERTY", {});
=======
  const [params, setParams, clearParams] = Digit.Hooks.useSessionStorage("FSM_CITIZEN_FILE_PROPERTY", {});
>>>>>>> d4ec2b73

  const goNext = () => {
    const currentPath = pathname.split("/").pop();
    const { nextStep } = config.routes[currentPath];
    if (nextStep === null) return submitComplaint();
    history.push(`${match.path}/${nextStep}`);
  };

  const submitComplaint = async () => {
    await Digit.FileDesludging.create("pb.amritsar");
    history.push(`${parentRoute}/new-application/check`);
  };

<<<<<<< HEAD
  function log(data) {
    console.log("data", data);
=======
  useEffect(() => {
    console.log("params----->", params);
  }, [params]);

  function saveParams(data) {
>>>>>>> d4ec2b73
    setParams({ ...params, ...data });
    goNext();
  }

  const handleSkip = () => {};

  return (
    <Switch>
      {Object.keys(config.routes).map((route, index) => {
        const { component, texts, inputs } = config.routes[route];
        const Component = typeof component === "string" ? registry.getComponent(component) : component;
        return (
          <Route path={`${match.path}/${route}`} key={index}>
            <Component config={{ texts, inputs }} onSelect={saveParams} onSkip={handleSkip} value={params} t={t} />
          </Route>
        );
      })}
      <Route path={`${match.path}/check`}>
        <CheckPage />
      </Route>
      <Route path={`${match.path}/response`}>
        <Response />
      </Route>
      <Route>
        <Redirect to={`${match.path}/${config.indexRoute}`} />
      </Route>
    </Switch>
  );
};

export default FileComplaint;<|MERGE_RESOLUTION|>--- conflicted
+++ resolved
@@ -13,11 +13,7 @@
   const { t } = useTranslation();
   const { pathname } = useLocation();
   const history = useHistory();
-<<<<<<< HEAD
-  const [params, setParams] = Digit.Hooks.useSessionStorage("FSM_CITIZEN_FILE_PROPERTY", {});
-=======
   const [params, setParams, clearParams] = Digit.Hooks.useSessionStorage("FSM_CITIZEN_FILE_PROPERTY", {});
->>>>>>> d4ec2b73
 
   const goNext = () => {
     const currentPath = pathname.split("/").pop();
@@ -31,16 +27,8 @@
     history.push(`${parentRoute}/new-application/check`);
   };
 
-<<<<<<< HEAD
-  function log(data) {
+  function handleSelect(data) {
     console.log("data", data);
-=======
-  useEffect(() => {
-    console.log("params----->", params);
-  }, [params]);
-
-  function saveParams(data) {
->>>>>>> d4ec2b73
     setParams({ ...params, ...data });
     goNext();
   }
@@ -54,7 +42,7 @@
         const Component = typeof component === "string" ? registry.getComponent(component) : component;
         return (
           <Route path={`${match.path}/${route}`} key={index}>
-            <Component config={{ texts, inputs }} onSelect={saveParams} onSkip={handleSkip} value={params} t={t} />
+            <Component config={{ texts, inputs }} onSelect={handleSelect} onSkip={handleSkip} value={params} t={t} />
           </Route>
         );
       })}
