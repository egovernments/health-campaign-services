import React, { Fragment } from "react";
import { useTranslation } from "react-i18next";
import { Header, Card, KeyNote, SubmitBar, LinkButton, Loader } from "@egovernments/digit-ui-react-components";
import { Link, useHistory, useParams } from "react-router-dom";

const capitalize = (text) => text.substr(0, 1).toUpperCase() + text.substr(1);
const ulbCamel = (ulb) => ulb.toLowerCase().split(" ").map(capitalize).join(" ");
const getPDFData = (application, tenantInfo, t) => ({
  // TODO: change to tenantInfo.logoId,
  logo:
    "data:image/jpeg;base64,/9j/4AAQSkZJRgABAQAAAQABAAD/2wCEAAkGBxISEhUTExIWFhUXGCAbFxgVGBkaGxYeHx0aHh8fHxkdHyghHh0mGxYZJTEiJikrLi4uIB8zODUtNygtLisBCgoKDg0OGxAQGy0lICYrNTctLS4tKy8tLzUtNS0rLy0tLy4tNS0tKy0tKystLy0uLy8rLS8tLS0tLS0vKy0tLf/AABEIAHwAewMBIgACEQEDEQH/xAAcAAABBAMBAAAAAAAAAAAAAAAHAAQFBgIDCAH/xABCEAACAQMBBQYDBQQIBgMAAAABAgMABBEhBQYSMUEHEyJRYXEUgZEjMkKhsTNSwdFyc4KSorPC8BYkQ1Wy4TRiY//EABkBAAIDAQAAAAAAAAAAAAAAAAMEAAECBf/EADERAAEEAQIEBAQFBQAAAAAAAAEAAgMREgQhMUGB8BNRoeEiscHxI2FxkdEUJDJCUv/aAAwDAQACEQMRAD8AONKlSqKJUqVV3erfC3sRhjxSkaRrz+fkK01pcaCokAWVYSagtrb4WVvkSTLxD8KeJvoKE20d6b7aUohV+ANosanhB9CevzqpsCDg6Ec6fj0P/Z6BLun8gi9e9rNupxHC7+rEL+WtMT2uHOlp/jz+i1AbLs3NtB8Nbxy95xidnUNwEcssfuADUHrTfdxXFvMLcp8SJFGpXJjzrwk9M5zjpRBBCAdvVZ8R/mrbB2uJ+O1I/ouD+oqe2b2j2EuAXMZ//QYH1FUCO2gfaWSIzHHCXm4QGTjVCW0GhHF0FMt6rGLjt0iVe9k1JiUqjK5HBgHrzziqOnhcQKI2V+I8bo6210kihkYMp5FTkVuoE3mz7jZ3FLb3DYRwkgwVw+OWDo6+tW/dTtNSQiO7ARuQkH3T7jp+lLP0rgMmbhFbKLo7Ij0qxRwQCDkHkR1rKlEVKlSpVFEqVKq3v1vKLG3LDBlfSMevn7CtMaXHEKiQBZUV2gb8C1BggIM5Gp5iPP8Aq9KGBsJkmhmu42KSSDiL68WSM56jTocVjsu0mnZp45A86Nx8Dau/UsAdG16VJbc2h8YkSQKVkkkLTQ+IkycuLJOi4zp01rrxxiL4W9Sk3OLtz0W3enZ1rbyl4ZVimRg3cgkga5XhbGhK4PD61htG1NyGkFtHaq54nlmY5J68I5hSegBrds6Nfio4gRcXbsFeVtY4sADwjkzADGTpTntG3Qnic3Cs80R58RyYvTH7vtUDgHBpO/me/wBrVkbEgKvrHZRAg3E0ueYhHCp+ecn6VgLuwHK2nPr8QR+i1C15TGHmT3+iFkpxX2e3IXEXqGEn1zin9lbSccclrdRzmIERpJ4WQEEaK2B186qtEfst3SEubqdcoMiMHqSMFvlnShTERtyJ+q2y3GlV7GSSS5ht72SQRhxxLIcY+vn51I7ejY20r3EEULBwLcIADjqNCcpjr51lvETaztaXaGaEaxuf2iKeRVzqccsNnlUdLALZ0uG/5qDB7piTgN0Dg8iD+HrVDeiOnt9VOGynNzt67iwMcdyr/DyDKcQOVB6rnp6UY7eZXUOhDKwyCORFBLfPbEbq0QUvI/BIzcXEkZxqI15rnTIzjSpXsv3naFxZz5CP+yLacJPTXof1pWeDNviAUUWN+JxKLlKlSrnJleMwAJOgFAjeHay320R3jYgD8A15KM9fU9fWip2g7U+HsZWBwzDgX+1ofyzQY2WiohM9m8kb8pEyrL7MAR8q6GjZQL+gS8ztwFI7Q2TIhnnMZtmjK9yI/usc48Lc2ONcite1rxrYMnFm6m1uJOqZ/wCmPI4+8azsDGjSXCySSQ26gxibT7RtFXGT906+1ViWRnYsxJZjk+ZJp1jbO/ffFAJpEXsb2TxSyXJGiDgX3PP8sUWnQEEEAg6EHkagdxNk/DWUSEeIjjf1La/pgVYK5OokzkJTcbcW0hHv/wBn5i4ri1XKc3jHNPVfT0qpbP3SvZ07yO3Yp0JIGfYHnRi2zPPdGW3gVe7UqsrliCdcsqjHQAA+9brrZLyAjAUrhVGSoCg8gAfLGtNM1T2tAdVobogTYQc3X3YluroQMrIFOZcjBUDp7nlR/tLZY0VEACqMADoBVLudqfDTfEOuGBaOdUGrKFLI+PkNfKpndfak8xkWZU8IU5TI+9k8JHmBj60PUufJ8XILUQDdlF9qG73xNt3qDMsOoxzZeo/jQi2LtTuSUcccMmkieY8x5MOhrpAigH2gbv8Awd0wUfZSeKP081+RouikDgY3dFiZtHIJ5saX4O5WI90beXxLMyji4CDgq/MEYxjzqO2zey31w8kZJESZTJ8XAnX1J5/Otezv+YtZIDq8OZYfb8a/oR7GnmytsXZ4Us7ZVUY4giZ7zTXjc6EHy0pqqJdz736oV2K5It7j7c+MtEkJ8Y8L/wBIdfnzqwUJeyu6eC7mtZAFLji4QQQGHt6E0Wq5WojwkIHBNxutqGXbXdkRwRebFvoMD9agtibw2sMIWGV4peHUzq8qZxrwqpCjXzFSHbKT8RbDT7p58vvDn6VHTIvdSfELZcHdtgw8PecWPDjGuaeiA8FoKXeTmVCbYmItYVP3pneaTAxk5KjT21rzcjZXxN5FHjwg8Tey6/risd69GgXytoj/AHkDH8zV+7Gtk8Mctyw1c8Cew5/niiyPwhLu91lrcn0iSBTe/vo4V45G4VzjNbZ5lRSzsFUcyxAA+ZqBu77vXAjYLIpLQniBjuF6rkaZ9OYOtchrbKcJpebo3aGO4cHIFxIxPmNDn6Cp21uVkRZB91hkZ00qkDafcs9xO8Yin+zmjB4XiI0zwnUkcWDjzBp6Lxu6EEc8TwtgCcSKDEnUMM/exoD9aK+OzawHLHalss8V3dnw5jKREcyq65/tMMexp3uVLhCrJN3j/aO8kLRqSQowCdDjFR22NqQzlLSJykIxmVUZlPCfCi6YI4gMnlipm7unCi3WXLhczTEBRGvnjkGI5D51p144n7BUONqfqt7+7vi8tWUD7RPFH7jp8xTzZu14sBeIImgiMrgNKBpxAE5Iz161MUAF0bgVs04UubNg3JhuY2OmH4WHofCR+dTMFoyNcxvcyQ20L6iPJLcTEKAB5jzp92pbA+Gue/QYjlOdOSuOY+eh+ta7kzi+lEPdHiiiLrMyBGBjU/jIBOTXYzDwHDmPl90nVGitWxoUtryznhkLxSseEsOFhg8DAj3bnR1oD7YtrxLm1a6VEHEvdLGU4QvEOSqTgHz60dwaR1m+JtHh5hCrtpi+0tnPLDA/UfwpiN27FrZpYo3Hg0a4JUZx+EAEnWrT2wWHeWYkA/ZuCfY6fqRQxl3rvWAUznCrwjAAIAGMZ58qY0+T4m4nghyUHm1nvHGZGtSoyZII1A8yoCY+oo67vbNFtbRQj8CgH1PU0M+zrZ63fw7MRm0dsg8yG8Sn5NRdpfWScGeSJC3/AGVc32hmkiWOJYG4j4xOcDA5YHXWoXY1ndeGG4FotsAdIWAZD0KnOhzWPaXseCd4TNdpBhSAHGeL2ql/8K2P/dIf7prUTQYxv6FU8nL3V/liZZskJM4UnOFIuEXGc8+GVc8+utQG0NivkTNtGCNZMtGGjA08sDTI5VIbm7Kjg7kQzrOrTM3GgwBhSCPqRWW1V2aGkS9xhJmEQ8WgKqx5erGoDi6h8voVCLG637K+MiK5vI7gSKe7AQBIwOchwPugfU6U6sbQSISzqE1ZVdgGnfXDya8sjRfKteykgeK7Nv8As1g4IueimMk89dW1qq7y7vWsswkkvo4WdEPAwOQOHH8DVABziDt0+gVnYe6kb6w2jMVaVNnuyDCkt93rpg6a0RdnuzRoX4eMqOLhOVz1wfKgp/wpY/8AdIf7posbm2iRWkSJKJVA0deTa9KrUgYij6EK4yb91t3o2Kt5bvC3XVT+6w5Gg/tLaiW20JHeBJiiogDHRWRApI+lG+9uRHG8jHAVSTn0Fc1X9yZZXkPN2LfU5omhBdYPD+fssTmqU4NoLd3cBWIoxlXiJfiz4h0wMD2roCgP2Y2Blv4zjIjBc/IYH5kUeaxrqDg0cgtQcCUz2xYieCSFuTqR8+n54rm29tmikaNhhkJB+VdPUKO1zdrDC8jGjaS46Ho3z5VNDLi7E81J2WLVW3A298HdqzH7N/A/oDyPyNH5WBGRyrlyix2Y75hlW0nbDDSJz+Ifuk+Y6UbWwF3xt6rEElfCU87Y9mGS2jmAz3TeL2bT8sUG8V07e2qSxtG4yrggj0Nc+b2bvSWMxjYEodY36MP5jrV6GUFuBUnZvkiR2bQYjtf6qVz7uyY/JTVV7Uf2zf1zf5aVf9xLfhXH7kEK/PDlv4VQO1H9s39c3+WlYhN6gq3j8NXLstTNs4PIhB/gqg7/AMets5HOLhPurN/MUQOyr/47eyf+FVHtMgwF/wDpPIvyIQj+NXEf7g98lHD8MKhxRFiFUZJOAPPNdJ7BsPh7eKH9xAp9wNaGXZZumzuLuVcIv7IH8R/e9hRD3o3iisoS76sdEQc3Pt5VjWP8RwjarhbiMiqr2ubwCOEWqHxy6vjon/s/pQfp3tbaElxK8spy7HJ9PTHQCnW7GxHvLhIV5E5Y/ur1NOxRiGPfqgPcXuRM7Htj93A9ww1lOF/oj+Zoh1ps7VYkWNBhUAAHkBW6uNLJm8uTrG4ikq1XVssiMjqGVhhgeoNbaVDWkAN9903sZTgEwsfA3+k+oqO2PssSK80kvdRR4y2CWLHkFA66ZrofaNhHPG0UqhkYag/750Ktu7rz7PEndxLc2rkMVcZMZGcE48s8xXUh1WbcTx+fulXxUbHBSWxN9mtWWC6YzRFQ0c6g5Cnlxjn6edXW4gtNoQ4PBNGddDy+Y1BoSbufDyRC2JbjuWLSsn/QRSSFwdCOefcVs2Js95ZpZ7aV7WAErEyZPeMo0GOWoGSazJA2yRsQra81XFGDZmzxDx4P3myPQYAA+WKGHaNsO5llYxwO4MpOVUnTgUZ+opbI3y2p3DTERyxpIIzkYbJOBqOmf1qZg332g3FjZ6twsUOJgPENSADzPtWGRyRPy2PVac5rhSk+zewlhgYSxshPBowxyXBqVvt24JnZplDqWVwpyApUHJPnnyNUWbtBv5FBjt40zKIRkliHPIYOKgt7L68eNy953vAcSRxK6oh98Y05c6ngSOfZNWqzaG1xRC25vvDARBar383JUj+6vuR0HkKoV1ZSTzrJfXHC8pxDIjKyROp1UgcqcX+w1gEVzasIpo0STgZx9sOAMzLk5B1IIPOsHmk2g3cWttG0RUEEpw/DMfvePrr8zRY2NYLb1PNZcSeKY7zQJcT8EULpdcfAyYGJRgfaaaAnmemMUU9yN1lsYcHBlfWRv4D0Fe7pbpx2Y4ie8nYeORufsPIVY6Vn1GQwbw79EVkdHI8UqVKlSqKlSpUqiiVeEV7SqKKpbwbgWtyS6ZhkP4o9Afdf5YqrndzatmyGNhPFGCoRcLkHn4PP150VaVHbqHgUdx+aGYwd0E9kbQls+7intZRHxyGYFT4uIqy4HmpUU2ttowPH9tJJGy3TTDhiZiwIGmQRg6UdCK1m3Q/gX6Cjf1Q44+qz4R80CX2s8gnMcT8b3KzxYUkKR51PJs+9uY5Y4rJofiB9q0jYTXBJRehJA86LaoByAHsKyqnavyaoIvMoebN7Ng7LJezGVlUKFQcIAAwAW5kaelXuxsY4UCRIqKOQUf7zTilS75Xv/wAiiNYG8EqVKlQ1pKlSpVFF/9k=",
  name: `${t(tenantInfo.i18nKey)} ${ulbCamel(t("ULBGRADE_MUNICIPAL_CORPORATION"))}`,
  email: tenantInfo.emailId,
  phoneNumber: tenantInfo.contactNumber,
  heading: "Desludging request - Acknowledgement",
  details: [
    {
      title: "Application Details",
      values: [
        { title: "Application No.", value: application.applicationNo },
        { title: "Application Date", value: Digit.DateUtils.ConvertTimestampToDate(application.auditDetails.createdTime) },
        { title: "Application Channel", value: application.source },
      ],
    },
    {
      title: "Applicant Details",
      values: [
        { title: "Applicant Name", value: application.citizen.name },
        { title: "Mobile No.", value: application.citizen.mobileNumber },
      ],
    },
    {
      title: "Property Details",
      values: [
        { title: "Property Type", value: application.propertyUsage },
        { title: "Property Sub Type", value: application.propertyUsage },
      ],
    },
    {
      title: "Property Location Details",
      values: [
        { title: "Pincode", value: application.address.pincode },
        { title: "City", value: application.address.city },
        { title: "Mohalla", value: application.address.locality.name },
        { title: "Street", value: application.address.street },
        { title: "Building No.", value: application.address.buildingName },
        { title: "Landmark", value: application.address.landmark },
      ],
    },
    {
      title: "Pit/Septic Tank Details",
      values: [
        { title: "Dimension", value: `${application.pitDetail.length}m * ${application.pitDetail.width}m * ${application.pitDetail.height}m` },
        { title: "Distance from Road", value: application.pitDetail.distanceFromRoad },
        { title: "No. of Trips", value: application.noOfTrips },
        { title: "Amount per Trip", value: "₹ NA" },
        { title: "Total Amount Due", value: "₹ NA" },
      ],
    },
  ],
});

const ApplicationDetails = () => {
  const { t } = useTranslation();
  const { id } = useParams();
  const history = useHistory();
  const { isLoading, isError, error, data } = Digit.Hooks.fsm.useSearch("pb.amritsar", id);
  const coreData = Digit.Hooks.useCoreData();

  if (isLoading) {
    return <Loader />;
  }
  console.log("data-coreData", data, coreData);
  const { fsm: applications } = data;
  if (applications.length === 0) {
    console.log("invalid application", id);
    history.goBack();
  }

  const application = applications[0];
  const tenantInfo = coreData.tenants.find((tenant) => tenant.code === application.tenantId);
  console.log("tenantInfo", tenantInfo);

  return (
    <React.Fragment>
      <Header>{t("CS_TITLE_APPLICATION_DETAILS")}</Header>
      <Card style={{ position: "relative" }}>
        <LinkButton
          label={
            <div style={{ display: "flex", alignItems: "center", justifyContent: "center" }}>
              <span>
                <svg xmlns="http://www.w3.org/2000/svg" width="24" height="24" viewBox="0 0 24 24" fill="#f47738">
                  <path d="M19 9h-4V3H9v6H5l7 7 7-7zM5 18v2h14v-2H5z" />
                </svg>
              </span>
              <span style={{ color: "#f47738", marginLeft: "8px" }}>{t("CS_COMMON_DOWNLOAD")}</span>
            </div>
          }
          style={{ position: "absolute", top: 0, right: 20 }}
          onClick={() => Digit.Utils.pdf.generate(getPDFData(application, tenantInfo, t))}
        />
        <KeyNote keyValue={t("CS_SERVICE_CATEGORY")} note={application.serviceCategory || "FSM"} />
        <KeyNote keyValue={t("CS_APPLICATION_TYPE")} note={application.applicationType || "Desludging Request"} />
        <KeyNote keyValue={t("CS_STATUS")} note={application.applicationStatus} />
        <KeyNote keyValue={t("CS_APPLICATION_DATE")} note={Digit.DateUtils.ConvertTimestampToDate(application.auditDetails.createdTime)} />
        <KeyNote keyValue={t("CS_PROPERTY_TYPE")} note={application.propertyUsage} />
        <KeyNote
          keyValue={t("CS_PIT_SIZE")}
          note={`${application.pitDetail.length}m * ${application.pitDetail.width}m * ${application.pitDetail.height}m`}
        />
<<<<<<< HEAD
        <KeyNote keyValue={t("CS_APPLICATION_DETAILS_SERVICE_CATEGORY")} note={application.serviceCategory} />
        <KeyNote keyValue={t("CS_APPLICATION_DETAILS_APPLICATION_TYPE")} note={application.applicationType} />
        <KeyNote keyValue={t("CS_APPLICATION_DETAILS_STATUS")} note={application.status} />
        <KeyNote keyValue={t("CS_APPLICATION_DETAILS_APPLICATION_DATE")} note={application.applicationDate} />
        <KeyNote keyValue={t("CS_APPLICATION_DETAILS_PROPERTY_TYPE")} note={application.propertyType} />
        <KeyNote keyValue={t("CS_APPLICATION_DETAILS_PIT_SIZE")} note={application.pitSize} />
        <KeyNote keyValue={t("CS_APPLICATION_DETAILS_NO_OF_TRIPS")} note={application.noOfTrips} />
        <KeyNote keyValue={t("CS_APPLICATION_DETAILS_DESLUDGING_CHARGES")} note={application.desuldgingCharges} />
=======
        <KeyNote keyValue={t("CS_NO_OF_TRIPS")} note={`${application.noOfTrips}`} />
        <KeyNote keyValue={t("CS_DESLUDGING_CHARGES")} note={"NA"} />
>>>>>>> a794e906
        <Link to={`/digit-ui/citizen/fsm/rate/${application.complaintNo}`}>
          <SubmitBar label={t("CS_APPLICATION_DETAILS_RATE_US")} />
        </Link>
      </Card>
    </React.Fragment>
  );
};

export default ApplicationDetails;<|MERGE_RESOLUTION|>--- conflicted
+++ resolved
@@ -108,7 +108,6 @@
           keyValue={t("CS_PIT_SIZE")}
           note={`${application.pitDetail.length}m * ${application.pitDetail.width}m * ${application.pitDetail.height}m`}
         />
-<<<<<<< HEAD
         <KeyNote keyValue={t("CS_APPLICATION_DETAILS_SERVICE_CATEGORY")} note={application.serviceCategory} />
         <KeyNote keyValue={t("CS_APPLICATION_DETAILS_APPLICATION_TYPE")} note={application.applicationType} />
         <KeyNote keyValue={t("CS_APPLICATION_DETAILS_STATUS")} note={application.status} />
@@ -117,10 +116,6 @@
         <KeyNote keyValue={t("CS_APPLICATION_DETAILS_PIT_SIZE")} note={application.pitSize} />
         <KeyNote keyValue={t("CS_APPLICATION_DETAILS_NO_OF_TRIPS")} note={application.noOfTrips} />
         <KeyNote keyValue={t("CS_APPLICATION_DETAILS_DESLUDGING_CHARGES")} note={application.desuldgingCharges} />
-=======
-        <KeyNote keyValue={t("CS_NO_OF_TRIPS")} note={`${application.noOfTrips}`} />
-        <KeyNote keyValue={t("CS_DESLUDGING_CHARGES")} note={"NA"} />
->>>>>>> a794e906
         <Link to={`/digit-ui/citizen/fsm/rate/${application.complaintNo}`}>
           <SubmitBar label={t("CS_APPLICATION_DETAILS_RATE_US")} />
         </Link>
