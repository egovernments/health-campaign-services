--- conflicted
+++ resolved
@@ -6,19 +6,10 @@
   const [complaintStatus, setComplaintStatus] = useState([]);
 
   useEffect(() => {
-<<<<<<< HEAD
-    let workflowService = null;
-    let userType = Digit.SessionStorage.get("userType");
-    let tenantId = userType == "CITIZEN" ? Digit.SessionStorage.get("Citizen.tenantId") : Digit.SessionStorage.get("Employee.tenantId");
-    (async () => {
-      workflowService = await Digit.workflowService.init(tenantId);
-      let applicationStatus = workflowService.BusinessServices[0].states
-=======
     let WorkflowService = null;
     (async () => {
-      WorkflowService = await Digit.WorkflowService.init();
+      WorkflowService = await Digit.WorkflowService.init("pb.amritsar");
       let applicationStatus = WorkflowService.BusinessServices[0].states
->>>>>>> dc71ba5b
         .filter((state) => state.applicationStatus)
         .map((state) => ({
           name: t(`CS_COMMON_${state.applicationStatus}`),
