--- conflicted
+++ resolved
@@ -1,14 +1,9 @@
 import { useQuery } from "react-query";
 
-<<<<<<< HEAD
-const getEmployeeFilter = async (cityCode, roles, complaintDetails) => {
-  // const _roles = roles.join(",");
-=======
 const useEmployeeFilter = (cityCode, roles, complaintDetails) => {
   const [employeeDetails, setEmployeeDetails] = useState(null);
->>>>>>> dc71ba5b
 
-  const searchResponse = await Digit.PGRService.employeeSearch(cityCode, roles);
+  const searchResponse = (async () => await Digit.PGRService.employeeSearch(cityCode, roles))();
   console.log(searchResponse);
   const serviceDefs = Digit.SessionStorage.get("serviceDefs") || [];
   const serviceCode = complaintDetails.audit.serviceCode;
@@ -17,7 +12,6 @@
     employee.assignments.map((assignment) => assignment.department).includes(department)
   );
 
-<<<<<<< HEAD
   //emplpoyess data sholld only conatin name uuid dept
   return [
     {
@@ -28,27 +22,6 @@
     },
   ];
 };
-=======
-    const serviceDefs = Digit.SessionStorage.get("serviceDefs");
-    const serviceCode = complaintDetails.service.serviceCode;
-    const service = serviceDefs.find((def) => def.serviceCode === serviceCode);
-    const department = service?.department;
-    const employees = searchResponse.Employees.filter((employee) =>
-      employee.assignments.map((assignment) => assignment.department).includes(department)
-    );
-
-    console.log("useEMployeefilter", employees, searchResponse);
-    //emplpoyess data sholld only conatin name uuid dept
-    setEmployeeDetails([
-      {
-        department: department,
-        employees: employees.map((employee) => {
-          return { uuid: employee.user.uuid, name: employee.user.name };
-        }),
-      },
-    ]);
-  }, [cityCode, roles]);
->>>>>>> dc71ba5b
 
 export const useEmployeeFilter = (cityCode, roles, complaintDetails) => {
   const { isLoading, error, isError, data } = useQuery(["employeeFilter", cityCode, roles], async () =>
