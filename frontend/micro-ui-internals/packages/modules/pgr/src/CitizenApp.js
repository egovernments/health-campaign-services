--- conflicted
+++ resolved
@@ -1,7 +1,6 @@
 import React from "react";
-<<<<<<< HEAD
-import { Route, BrowserRouter as Router } from "react-router-dom";
 import { CreateComplaint } from "./pages/citizen/CreateComplaint/index";
+import { ReopenComplaint } from "./pages/citizen/ReopenComplaint/index";
 import ComplaintDetailsPage from "./pages/citizen/ComplaintDetails";
 import ComplaintsPage from "./pages/citizen/Complaints";
 import RatingAndFeedBack from "./pages/citizen/Rating/Rating";
@@ -9,20 +8,8 @@
 import ReasonPage from "./pages/citizen/ReopenComplaint/Reason";
 import UploadPhoto from "./pages/citizen/ReopenComplaint/UploadPhoto";
 import Response from "./pages/citizen/Response";
-import { Citizen } from "./constants/Routes";
-=======
-import { CreateComplaint } from "./pages/CreateComplaint/index";
-import { ReopenComplaint } from "./pages/ReopenComplaint/index";
-import { Route, BrowserRouter as Router, useRouteMatch } from "react-router-dom";
-import ComplaintDetailsPage from "./pages/ComplaintDetails";
-import ComplaintsPage from "./pages/Complaints";
-import RatingAndFeedBack from "./pages/Rating/Rating";
-import AddtionalDetails from "./pages/ReopenComplaint/AddtionalDetails";
-import ReasonPage from "./pages/ReopenComplaint/Reason";
-import UploadPhoto from "./pages/ReopenComplaint/UploadPhoto";
-import Response from "./pages/Response";
 import { PgrRoutes, getRoute } from "./constants/Routes";
->>>>>>> 49a5dcfb
+import { useRouteMatch } from "react-router-dom";
 import { AppContainer, BackButton } from "@egovernments/digit-ui-react-components";
 
 const App = () => {
@@ -34,16 +21,7 @@
         {/* <Route exact path="/" component={Create} /> */}
         <BackButton>Back</BackButton>
         {/* <Route path="/" component={CreateComplaint} /> */}
-<<<<<<< HEAD
-        <Route path={Citizen.ComplaintsPage} component={ComplaintsPage} />
-        <Route exact path={Citizen.RatingAndFeedBack} component={RatingAndFeedBack} />
-        <Route path={Citizen.ComplaintDetailsPage} component={ComplaintDetailsPage} />
-        <Route exact path={Citizen.ReasonPage} component={ReasonPage} />
-        <Route path={Citizen.UploadPhoto} component={UploadPhoto} />
-        <Route path={Citizen.AddtionalDetails} component={AddtionalDetails} />
-        <Route path={Citizen.CreateComplaint} component={CreateComplaint} />
-        <Route path={Citizen.Response} component={Response} />
-=======
+
         {/* <Route path={getRoute(match, PgrRoutes.ComplaintsPage)} component={ComplaintsPage} />
         <Route exact path={getRoute(match, PgrRoutes.RatingAndFeedBack)} component={RatingAndFeedBack} />
         <Route path={getRoute(match, PgrRoutes.ComplaintDetailsPage)} component={ComplaintDetailsPage} />
@@ -55,7 +33,6 @@
         <Route path={getRoute(match, PgrRoutes.CreateComplaint)} component={CreateComplaint} />
         <Route path={getRoute(match, PgrRoutes.ReopenComplaint)} component={ReopenComplaint} />
         <Route exact path={getRoute(match, PgrRoutes.RatingAndFeedBack)} component={() => <RatingAndFeedBack match={match} />} />
->>>>>>> 49a5dcfb
       </AppContainer>
     </Router>
   );
