import React, { useState, useEffect } from "react";
import { useParams } from "react-router-dom";
import {
  BreakLine,
  Card,
  CardLabel,
  CardLabelDesc,
  CardSubHeader,
  ConnectingCheckPoints,
  CheckPoint,
  DisplayPhotos,
  MediaRow,
  LastRow,
  Row,
  StatusTable,
  PopUp,
  HeaderBar,
  ImageViewer,
  TextInput,
  TextArea,
  UploadFile,
  ButtonSelector,
  Toast,
  ActionBar,
  Menu,
  SubmitBar,
  Dropdown,
  Loader,
} from "@egovernments/digit-ui-react-components";

import { Close } from "../../Icons";
import { useTranslation } from "react-i18next";
import Modal from "../../components/Modal";
import useComplaintDetails from "../../hooks/useComplaintDetails";

const MapView = (props) => {
  return (
    <div onClick={props.onClick}>
      {/* <iframe
        width="600"
        height="450"
        frameBorder="0"
        style={{ border: 0 }}
        src="https://www.google.com/maps/embed/v1/place?key=AIzaSyDdKOqX6EPEX9djPm-vL_8zv0HBF8z0Qjg&q=Space+Needle,Seattle+WA"></iframe> */}
      <img src="https://via.placeholder.com/640x280" />
    </div>
  );
};

const Heading = (props) => {
  return <h1 className="heading-m">{props.label}</h1>;
};

const CloseBtn = (props) => {
  return (
    <div className="icon-bg-secondary" onClick={props.onClick}>
      <Close />
    </div>
  );
};

const TLCaption = ({ data }) => {
  const { t } = useTranslation();
  return (
    <div>
      {data.date && <p>{data.date}</p>}
      <p>{data.name}</p>
      <p>{data.mobileNumber}</p>
      {data.source && <p>{t("ES_COMMON_FILED_VIA_" + data.source.toUpperCase())}</p>}
    </div>
  );
};

export const ComplaintDetails = (props) => {
  let { id } = useParams();
  const { t } = useTranslation();
  const [fullscreen, setFullscreen] = useState(false);
  const [imageZoom, setImageZoom] = useState(null);
  // const [actionCalled, setActionCalled] = useState(false);
  const [toast, setToast] = useState(false);
  const tenantId = "pb.amritsar";
  const { isLoading, complaintDetails, revalidate: revalidateComplaintDetails } = useComplaintDetails({ tenantId, id });
  const workflowDetails = Digit.Hooks.useWorkflowDetails({ tenantId, id, role: "EMPLOYEE" });
  const [displayMenu, setDisplayMenu] = useState(false);
  const [popup, setPopup] = useState(false);
  const [selectedAction, setSelectedAction] = useState(null);
  const [assignResponse, setAssignResponse] = useState(null);
  const [rerender, setRerender] = useState(1);
  const [showLoader, setLoader] = useState(false);
  function popupCall(option) {
    console.log("option", option);
    setDisplayMenu(false);
    setPopup(true);
  }
<<<<<<< HEAD

=======
  useEffect(() => {
    (async () => {
      const assignWorkflow = await Digit.WorkflowService.getByBusinessId(tenantId, id);
      console.log("aassign", assignWorkflow);
    })();
  }, [complaintDetails]);
>>>>>>> dc71ba5b
  // useEffect(() => {
  //   setRerender(rerender + 1);
  // }, [complaintDetails]);

  function zoomView() {
    setFullscreen(!fullscreen);
  }

  function close(state) {
    switch (state) {
      case fullscreen:
        setFullscreen(!fullscreen);
        break;
      case popup:
        setPopup(!popup);
        break;
      default:
        console.log(state);
        break;
    }
  }

  function zoomImage(imageSource) {
    setImageZoom(imageSource);
  }

  function onCloseImageZoom() {
    setImageZoom(null);
  }

  function onActionSelect(action) {
    setSelectedAction(action);
    switch (action) {
      case "ASSIGN":
        setPopup(true);
        setDisplayMenu(false);
        break;
      case "REASSIGN":
        setPopup(true);
        setDisplayMenu(false);
        break;
      case "RESOLVE":
        setPopup(true);
        setDisplayMenu(false);
        break;
      case "REJECT":
        setPopup(true);
        setDisplayMenu(false);
        break;
      default:
        console.log("action not known");
        setDisplayMenu(false);
    }
  }

  async function onAssign(selectedEmployee, comments, uploadedFile) {
    setPopup(false);
<<<<<<< HEAD
    const response = await Digit.Complaint.assign(selectedAction, selectedEmployee, comments, uploadedFile);
=======
    const response = await Digit.Complaint.assign(complaintDetails, selectedAction, selectedEmployee, comments, uploadedFile);
    console.log("aasjdas", response);
>>>>>>> dc71ba5b
    setAssignResponse(response);
    setToast(true);
    setLoader(true);
    await revalidateComplaintDetails();
    await workflowDetails.revalidate();
    setLoader(false);
    setTimeout(() => setToast(false), 10000);
  }

  function closeToast() {
    setToast(false);
  }

  useEffect(() => {
    setLoader(isLoading || workflowDetails.isLoading);
  }, [isLoading, workflowDetails.isLoading]);

  if (showLoader) {
    return <Loader />;
  }

  const getTimelineCaptions = (checkpoint) => {
    if (checkpoint.status === "COMPLAINT_FILED" && complaintDetails?.audit) {
      const caption = {
        date: Digit.DateUtils.ConvertTimestampToDate(complaintDetails.audit.details.createdTime),
        name: complaintDetails.audit.citizen.name,
        mobileNumber: complaintDetails.audit.citizen.mobileNumber,
        source: complaintDetails.audit.source,
      };
      return <TLCaption data={caption} />;
    }
    return checkpoint.caption && checkpoint.caption.length !== 0 ? <TLCaption data={checkpoint.caption[0]} /> : null;
  };

  return (
    // <React.Fragment></React.Fragment>
    <React.Fragment>
      <Card>
        <CardSubHeader>{t(`CS_HEADER_COMPLAINT_SUMMARY`)}</CardSubHeader>
        <CardLabel>{t(`CS_COMPLAINT_DETAILS_COMPLAINT_DETAILS`)}</CardLabel>
        {isLoading ? (
          <Loader />
        ) : (
          <StatusTable>
            {complaintDetails &&
              Object.keys(complaintDetails?.details).map((k, i, arr) => (
                <Row
                  key={k}
                  label={t(k)}
                  text={
                    Array.isArray(complaintDetails.details[k]) ? complaintDetails.details[k].map((val) => t(val)) : t(complaintDetails.details[k])
                  }
                  last={arr.length - 1 === i}
                />
              ))}

            {1 === 1 ? null : (
              <MediaRow label="CS_COMPLAINT_DETAILS_GEOLOCATION">
                <MapView onClick={zoomView} />
              </MediaRow>
            )}
          </StatusTable>
        )}
        {complaintDetails?.thumbnails && complaintDetails?.thumbnails.length !== 0 ? (
          <DisplayPhotos srcs={complaintDetails?.thumbnails} onClick={zoomImage} />
        ) : null}
        <BreakLine />
        {workflowDetails.isLoading && <Loader />}
        {!workflowDetails.isLoading && (
          <React.Fragment>
            {workflowDetails.data.timeline && workflowDetails.data.timeline.length === 1 ? (
              <CheckPoint isCompleted={true} label={t("CS_COMMON_" + workflowDetails.data.timeline[0].status)} />
            ) : (
              <ConnectingCheckPoints>
                {workflowDetails.data.timeline &&
                  workflowDetails.data.timeline.map((checkpoint, index, arr) => {
                    return (
                      <CheckPoint
                        key={index}
                        isCompleted={index === 0}
                        label={t("CS_COMMON_" + checkpoint.status)}
                        customChild={getTimelineCaptions(checkpoint)}
                      />
                    );
                  })}
              </ConnectingCheckPoints>
            )}
          </React.Fragment>
        )}
      </Card>
      {fullscreen ? (
        <PopUp>
          <div className="popup-module">
            <HeaderBar main={<Heading label="Complaint Geolocation" />} end={<CloseBtn onClick={() => close(fullscreen)} />} />
            <div className="popup-module-main">
              <img src="https://via.placeholder.com/912x568" />
            </div>
          </div>
        </PopUp>
      ) : null}
      {imageZoom ? <ImageViewer imageSrc={imageZoom} onClose={onCloseImageZoom} /> : null}
      {popup ? (
        <Modal
          complaintDetails={complaintDetails}
          employeeRoles={workflowDetails.data?.nextActions ? workflowDetails.data?.nextActions : null}
          headerBarMain={
            <Heading
              label={
                selectedAction === "ASSIGN" || selectedAction === "REASSIGN"
                  ? t("CS_ACTION_ASSIGN")
                  : selectedAction === "REJECT"
                  ? t("CS_ACTION_REJECT")
                  : t("CS_ACTION_RESOLVE")
              }
            />
          }
          headerBarEnd={<CloseBtn onClick={() => close(popup)} />}
          selectedAction={selectedAction}
          onAssign={onAssign}
          onCancel={() => close(popup)}
        />
      ) : null}
      {toast && <Toast label={t(assignResponse ? `CS_ACTION_${selectedAction}_TEXT` : "CS_ACTION_ASSIGN_FAILED")} onClose={closeToast} />}
      {!workflowDetails.isLoading && workflowDetails.data?.nextActions?.length > 0 && (
        <ActionBar>
          {displayMenu && workflowDetails.data.nextActions ? (
            <Menu options={workflowDetails.data.nextActions.map((action) => action.action)} t={t} onSelect={onActionSelect} />
          ) : null}
          <SubmitBar label={t("WF_TAKE_ACTION")} onSubmit={() => setDisplayMenu(!displayMenu)} />
        </ActionBar>
      )}
    </React.Fragment>
  );
};<|MERGE_RESOLUTION|>--- conflicted
+++ resolved
@@ -32,6 +32,7 @@
 import { useTranslation } from "react-i18next";
 import Modal from "../../components/Modal";
 import useComplaintDetails from "../../hooks/useComplaintDetails";
+import { usePGRService } from "../../Services";
 
 const MapView = (props) => {
   return (
@@ -73,14 +74,15 @@
 
 export const ComplaintDetails = (props) => {
   let { id } = useParams();
+  const pgr = usePGRService();
   const { t } = useTranslation();
   const [fullscreen, setFullscreen] = useState(false);
   const [imageZoom, setImageZoom] = useState(null);
   // const [actionCalled, setActionCalled] = useState(false);
   const [toast, setToast] = useState(false);
   const tenantId = "pb.amritsar";
-  const { isLoading, complaintDetails, revalidate: revalidateComplaintDetails } = useComplaintDetails({ tenantId, id });
-  const workflowDetails = Digit.Hooks.useWorkflowDetails({ tenantId, id, role: "EMPLOYEE" });
+  const { isLoading, data: complaintDetails, revalidate: revalidateComplaintDetails } = pgr.useQuery(pgr.fetchComplaintDetails, [id]);
+  const workflowDetails = pgr.getWorkFlowDetailsById(id, "EMPLOYEE");
   const [displayMenu, setDisplayMenu] = useState(false);
   const [popup, setPopup] = useState(false);
   const [selectedAction, setSelectedAction] = useState(null);
@@ -92,19 +94,6 @@
     setDisplayMenu(false);
     setPopup(true);
   }
-<<<<<<< HEAD
-
-=======
-  useEffect(() => {
-    (async () => {
-      const assignWorkflow = await Digit.WorkflowService.getByBusinessId(tenantId, id);
-      console.log("aassign", assignWorkflow);
-    })();
-  }, [complaintDetails]);
->>>>>>> dc71ba5b
-  // useEffect(() => {
-  //   setRerender(rerender + 1);
-  // }, [complaintDetails]);
 
   function zoomView() {
     setFullscreen(!fullscreen);
@@ -159,12 +148,8 @@
 
   async function onAssign(selectedEmployee, comments, uploadedFile) {
     setPopup(false);
-<<<<<<< HEAD
-    const response = await Digit.Complaint.assign(selectedAction, selectedEmployee, comments, uploadedFile);
-=======
     const response = await Digit.Complaint.assign(complaintDetails, selectedAction, selectedEmployee, comments, uploadedFile);
     console.log("aasjdas", response);
->>>>>>> dc71ba5b
     setAssignResponse(response);
     setToast(true);
     setLoader(true);
