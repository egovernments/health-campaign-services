import React, { useState, useEffect } from "react";
import { useParams } from "react-router-dom";
import {
  BreakLine,
  Card,
  CardLabel,
  CardLabelDesc,
  CardSubHeader,
  ConnectingCheckPoints,
  CheckPoint,
  DisplayPhotos,
  MediaRow,
  LastRow,
  Row,
  StatusTable,
  PopUp,
  HeaderBar,
  ImageViewer,
  TextInput,
  TextArea,
  UploadFile,
  ButtonSelector,
  Toast,
  ActionBar,
  Menu,
  SubmitBar,
  Dropdown,
  Loader,
} from "@egovernments/digit-ui-react-components";

import { Close } from "../../Icons";
import { useTranslation } from "react-i18next";
import Modal from "../../components/Modal";
import useComplaintDetails from "../../hooks/useComplaintDetails";
import { isError } from "react-query";

const MapView = (props) => {
  return (
    <div onClick={props.onClick}>
      {/* <iframe
        width="600"
        height="450"
        frameBorder="0"
        style={{ border: 0 }}
        src="https://www.google.com/maps/embed/v1/place?key=AIzaSyDdKOqX6EPEX9djPm-vL_8zv0HBF8z0Qjg&q=Space+Needle,Seattle+WA"></iframe> */}
      <img src="https://via.placeholder.com/640x280" />
    </div>
  );
};

const Heading = (props) => {
  return <h1 className="heading-m">{props.label}</h1>;
};

const CloseBtn = (props) => {
  return (
    <div className="icon-bg-secondary" onClick={props.onClick}>
      <Close />
    </div>
  );
};

const TLCaption = ({ data }) => {
  const { t } = useTranslation();
  return (
    <div>
      {data.date && <p>{data.date}</p>}
      <p>{data.name}</p>
      <p>{data.mobileNumber}</p>
      {data.source && <p>{t("ES_COMMON_FILED_VIA_" + data.source.toUpperCase())}</p>}
    </div>
  );
};

export const ComplaintDetails = (props) => {
  let { id } = useParams();
  const pgr = usePGRService();
  const { t } = useTranslation();
  const [fullscreen, setFullscreen] = useState(false);
  const [imageZoom, setImageZoom] = useState(null);
  // const [actionCalled, setActionCalled] = useState(false);
  const [toast, setToast] = useState(false);
<<<<<<< HEAD
  const tenantId = window.Digit.SessionStorage.get("Employee.tenantId");
  const { isLoading, data: complaintDetails, revalidate: revalidateComplaintDetails } = useComplaintDetails({ tenantId, id });
  const workflowDetails = pgr.getWorkFlowDetailsById(id, "EMPLOYEE");
=======
  const tenantId = "pb.amritsar";
  const { isLoading, complaintDetails, revalidate: revalidateComplaintDetails } = useComplaintDetails({ tenantId, id });
  const workflowDetails = Digit.Hooks.useWorkflowDetails({ tenantId, id, moduleCode: "PGR", role: "EMPLOYEE" });
>>>>>>> 0a8feab1
  const [displayMenu, setDisplayMenu] = useState(false);
  const [popup, setPopup] = useState(false);
  const [selectedAction, setSelectedAction] = useState(null);
  const [assignResponse, setAssignResponse] = useState(null);
  const [loader, setLoader] = useState(false);
  const [rerender, setRerender] = useState(1);
  const [showLoader, setLoader] = useState(false);

  const complaint = getComplaint();
  function popupCall(option) {
    console.log("option", option);
    setDisplayMenu(false);
    setPopup(true);
  }

  useEffect(() => {
    (async () => {
      const assignWorkflow = await Digit?.WorkflowService?.getByBusinessId(tenantId, id);
      console.log("assign", assignWorkflow);
    })();
  }, [complaintDetails]);
<<<<<<< HEAD
=======

  // useEffect(() => {
  //   console.log("action", props.action);
  //   setActionCalled(props.action);
  // }, [props.action]);
>>>>>>> 0a8feab1

  function zoomView() {
    setFullscreen(!fullscreen);
  }

  function close(state) {
    switch (state) {
      case fullscreen:
        setFullscreen(!fullscreen);
        break;
      case popup:
        setPopup(!popup);
        break;
      default:
        console.log(state);
        break;
    }
  }

  function zoomImage(imageSource) {
    setImageZoom(imageSource);
  }

  function onCloseImageZoom() {
    setImageZoom(null);
  }

  function onActionSelect(action) {
    setSelectedAction(action);
    switch (action) {
      case "ASSIGN":
        setPopup(true);
        setDisplayMenu(false);
        break;
      case "REASSIGN":
        setPopup(true);
        setDisplayMenu(false);
        break;
      case "RESOLVE":
        setPopup(true);
        setDisplayMenu(false);
        break;
      case "REJECT":
        setPopup(true);
        setDisplayMenu(false);
        break;
      case "REOPEN":
        setPopup(true);
        setDisplayMenu(false);
        break;
      default:
        console.log("action not known");
        setDisplayMenu(false);
    }
  }

  async function onAssign(selectedEmployee, comments, uploadedFile) {
    setPopup(false);
    debugger;
    const response = await complaint.assign(complaintDetails, selectedAction, selectedEmployee, comments, uploadedFile);
    console.log("aasjdas", response);
    setAssignResponse(response);
    setToast(true);
    setLoader(true);
<<<<<<< HEAD
    await revalidateComplaintDetails();
    await workflowDetails.revalidate();
    setLoader(false);
=======
    await workflowDetails.revalidate();
    await revalidateComplaintDetails;
    setLoader(false);
    setRerender(rerender + 1);
>>>>>>> 0a8feab1
    setTimeout(() => setToast(false), 10000);
  }

  function closeToast() {
    setToast(false);
  }

<<<<<<< HEAD
  useEffect(() => {
    setLoader(isLoading || workflowDetails.isLoading);
  }, [isLoading, workflowDetails.isLoading]);

  if (showLoader) {
=======
  if (isLoading || workflowDetails.isLoading || loader) {
>>>>>>> 0a8feab1
    return <Loader />;
  }

  if (workflowDetails.isError) return <React.Fragment>{workflowDetails.error}</React.Fragment>;

  const getTimelineCaptions = (checkpoint) => {
<<<<<<< HEAD
=======
    // console.log("tl", checkpoint);
>>>>>>> 0a8feab1
    if (checkpoint.status === "COMPLAINT_FILED" && complaintDetails?.audit) {
      const caption = {
        date: Digit.DateUtils.ConvertTimestampToDate(complaintDetails.audit.details.createdTime),
        name: complaintDetails.audit.citizen.name,
        mobileNumber: complaintDetails.audit.citizen.mobileNumber,
        source: complaintDetails.audit.source,
      };
      return <TLCaption data={caption} />;
    }
    return checkpoint.caption && checkpoint.caption.length !== 0 ? <TLCaption data={checkpoint.caption[0]} /> : null;
  };

  return (
    // <React.Fragment></React.Fragment>
    <React.Fragment>
      <Card>
        <CardSubHeader>{t(`CS_HEADER_COMPLAINT_SUMMARY`)}</CardSubHeader>
        <CardLabel>{t(`CS_COMPLAINT_DETAILS_COMPLAINT_DETAILS`)}</CardLabel>
        {isLoading ? (
          <Loader />
        ) : (
          <StatusTable>
            {complaintDetails &&
              Object.keys(complaintDetails?.details).map((k, i, arr) => (
                <Row
                  key={k}
                  label={t(k)}
                  text={
                    Array.isArray(complaintDetails?.details[k]) ? complaintDetails?.details[k].map((val) => t(val)) : t(complaintDetails?.details[k])
                  }
                  last={arr.length - 1 === i}
                />
              ))}

            {1 === 1 ? null : (
              <MediaRow label="CS_COMPLAINT_DETAILS_GEOLOCATION">
                <MapView onClick={zoomView} />
              </MediaRow>
            )}
          </StatusTable>
        )}
        {complaintDetails?.thumbnails && complaintDetails?.thumbnails?.length !== 0 ? (
          <DisplayPhotos srcs={complaintDetails?.thumbnails} onClick={zoomImage} />
        ) : null}
        <BreakLine />
        {workflowDetails?.isLoading && <Loader />}
        {!workflowDetails?.isLoading && (
          <React.Fragment>
            {workflowDetails?.data?.timeline && workflowDetails?.data?.timeline?.length === 1 ? (
              <CheckPoint isCompleted={true} label={t("CS_COMMON_" + workflowDetails?.data?.timeline[0]?.status)} />
            ) : (
              <ConnectingCheckPoints>
                {workflowDetails?.data?.timeline &&
                  workflowDetails?.data?.timeline.map((checkpoint, index, arr) => {
                    return (
                      <CheckPoint
                        key={index}
                        isCompleted={index === 0}
                        label={t("CS_COMMON_" + checkpoint.status)}
                        customChild={getTimelineCaptions(checkpoint)}
                      />
                    );
                  })}
              </ConnectingCheckPoints>
            )}
          </React.Fragment>
        )}
      </Card>
      {fullscreen ? (
        <PopUp>
          <div className="popup-module">
            <HeaderBar main={<Heading label="Complaint Geolocation" />} end={<CloseBtn onClick={() => close(fullscreen)} />} />
            <div className="popup-module-main">
              <img src="https://via.placeholder.com/912x568" />
            </div>
          </div>
        </PopUp>
      ) : null}
      {imageZoom ? <ImageViewer imageSrc={imageZoom} onClose={onCloseImageZoom} /> : null}
      {popup ? (
        <Modal
          complaintDetails={complaintDetails}
          employeeRoles={workflowDetails?.data?.nextActions ? workflowDetails?.data?.nextActions : null}
          headerBarMain={
            <Heading
              label={
                selectedAction === "ASSIGN" || selectedAction === "REASSIGN"
                  ? t("CS_ACTION_ASSIGN")
                  : selectedAction === "REJECT"
                  ? t("CS_ACTION_REJECT")
                  : t("CS_ACTION_RESOLVE")
              }
            />
          }
          headerBarEnd={<CloseBtn onClick={() => close(popup)} />}
          selectedAction={selectedAction}
          onAssign={onAssign}
          onCancel={() => close(popup)}
        />
      ) : null}
      {toast && <Toast label={t(assignResponse ? `CS_ACTION_${selectedAction}_TEXT` : "CS_ACTION_ASSIGN_FAILED")} onClose={closeToast} />}
      {!workflowDetails?.isLoading && workflowDetails?.data?.nextActions?.length > 0 && (
        <ActionBar>
          {displayMenu && workflowDetails?.data?.nextActions ? (
            <Menu options={workflowDetails?.data?.nextActions.map((action) => action.action)} t={t} onSelect={onActionSelect} />
          ) : null}
          <SubmitBar label={t("WF_TAKE_ACTION")} onSubmit={() => setDisplayMenu(!displayMenu)} />
        </ActionBar>
      )}
    </React.Fragment>
  );
};<|MERGE_RESOLUTION|>--- conflicted
+++ resolved
@@ -74,30 +74,20 @@
 
 export const ComplaintDetails = (props) => {
   let { id } = useParams();
-  const pgr = usePGRService();
   const { t } = useTranslation();
   const [fullscreen, setFullscreen] = useState(false);
   const [imageZoom, setImageZoom] = useState(null);
   // const [actionCalled, setActionCalled] = useState(false);
   const [toast, setToast] = useState(false);
-<<<<<<< HEAD
-  const tenantId = window.Digit.SessionStorage.get("Employee.tenantId");
-  const { isLoading, data: complaintDetails, revalidate: revalidateComplaintDetails } = useComplaintDetails({ tenantId, id });
-  const workflowDetails = pgr.getWorkFlowDetailsById(id, "EMPLOYEE");
-=======
   const tenantId = "pb.amritsar";
   const { isLoading, complaintDetails, revalidate: revalidateComplaintDetails } = useComplaintDetails({ tenantId, id });
   const workflowDetails = Digit.Hooks.useWorkflowDetails({ tenantId, id, moduleCode: "PGR", role: "EMPLOYEE" });
->>>>>>> 0a8feab1
   const [displayMenu, setDisplayMenu] = useState(false);
   const [popup, setPopup] = useState(false);
   const [selectedAction, setSelectedAction] = useState(null);
   const [assignResponse, setAssignResponse] = useState(null);
   const [loader, setLoader] = useState(false);
   const [rerender, setRerender] = useState(1);
-  const [showLoader, setLoader] = useState(false);
-
-  const complaint = getComplaint();
   function popupCall(option) {
     console.log("option", option);
     setDisplayMenu(false);
@@ -110,14 +100,11 @@
       console.log("assign", assignWorkflow);
     })();
   }, [complaintDetails]);
-<<<<<<< HEAD
-=======
 
   // useEffect(() => {
   //   console.log("action", props.action);
   //   setActionCalled(props.action);
   // }, [props.action]);
->>>>>>> 0a8feab1
 
   function zoomView() {
     setFullscreen(!fullscreen);
@@ -176,22 +163,15 @@
 
   async function onAssign(selectedEmployee, comments, uploadedFile) {
     setPopup(false);
-    debugger;
-    const response = await complaint.assign(complaintDetails, selectedAction, selectedEmployee, comments, uploadedFile);
+    const response = await Digit.Complaint.assign(complaintDetails, selectedAction, selectedEmployee, comments, uploadedFile);
     console.log("aasjdas", response);
     setAssignResponse(response);
     setToast(true);
     setLoader(true);
-<<<<<<< HEAD
-    await revalidateComplaintDetails();
-    await workflowDetails.revalidate();
-    setLoader(false);
-=======
     await workflowDetails.revalidate();
     await revalidateComplaintDetails;
     setLoader(false);
     setRerender(rerender + 1);
->>>>>>> 0a8feab1
     setTimeout(() => setToast(false), 10000);
   }
 
@@ -199,25 +179,14 @@
     setToast(false);
   }
 
-<<<<<<< HEAD
-  useEffect(() => {
-    setLoader(isLoading || workflowDetails.isLoading);
-  }, [isLoading, workflowDetails.isLoading]);
-
-  if (showLoader) {
-=======
   if (isLoading || workflowDetails.isLoading || loader) {
->>>>>>> 0a8feab1
     return <Loader />;
   }
 
   if (workflowDetails.isError) return <React.Fragment>{workflowDetails.error}</React.Fragment>;
 
   const getTimelineCaptions = (checkpoint) => {
-<<<<<<< HEAD
-=======
     // console.log("tl", checkpoint);
->>>>>>> 0a8feab1
     if (checkpoint.status === "COMPLAINT_FILED" && complaintDetails?.audit) {
       const caption = {
         date: Digit.DateUtils.ConvertTimestampToDate(complaintDetails.audit.details.createdTime),
@@ -231,7 +200,6 @@
   };
 
   return (
-    // <React.Fragment></React.Fragment>
     <React.Fragment>
       <Card>
         <CardSubHeader>{t(`CS_HEADER_COMPLAINT_SUMMARY`)}</CardSubHeader>
