import React, { useState, useEffect } from "react";
import { useParams } from "react-router-dom";
import {
  BreakLine,
  Card,
  CardLabel,
  CardLabelDesc,
  CardSubHeader,
  ConnectingCheckPoints,
  CheckPoint,
  DisplayPhotos,
  MediaRow,
  LastRow,
  Row,
  StatusTable,
  PopUp,
  HeaderBar,
  ImageViewer,
  TextInput,
  TextArea,
  UploadFile,
  ButtonSelector,
  Toast,
  ActionBar,
  Menu,
  SubmitBar,
  Dropdown,
  Loader,
} from "@egovernments/digit-ui-react-components";

import { Close } from "../../Icons";
import { useTranslation } from "react-i18next";
import Modal from "../../components/Modal";
import useComplaintDetails from "../../hooks/useComplaintDetails";
import useWorkflowDetails from "../../hooks/useWorkflowDetails";

const MapView = (props) => {
  return (
    <div onClick={props.onClick}>
      {/* <iframe
        width="600"
        height="450"
        frameBorder="0"
        style={{ border: 0 }}
        src="https://www.google.com/maps/embed/v1/place?key=AIzaSyDdKOqX6EPEX9djPm-vL_8zv0HBF8z0Qjg&q=Space+Needle,Seattle+WA"></iframe> */}
      <img src="https://via.placeholder.com/640x280" />
    </div>
  );
};

const Heading = (props) => {
  return <h1 className="heading-m">{props.label}</h1>;
};

const CloseBtn = (props) => {
  return (
    <div className="icon-bg-secondary" onClick={props.onClick}>
      <Close />
    </div>
  );
};

const TLCaption = ({ data }) => {
  const { t } = useTranslation();
  return (
    <div>
      {data.date && <p>{data.date}</p>}
      <p>{data.name}</p>
      <p>{data.mobileNumber}</p>
      {data.source && <p>{t("ES_COMMON_FILED_VIA_" + data.source.toUpperCase())}</p>}
    </div>
  );
};

export const ComplaintDetails = (props) => {
  let { id } = useParams();
  const { t } = useTranslation();
  const [fullscreen, setFullscreen] = useState(false);
  const [imageZoom, setImageZoom] = useState(null);
  // const [actionCalled, setActionCalled] = useState(false);
  const [toast, setToast] = useState(false);
  const tenantId = "pb.amritsar";
  const statusTable = useComplaintDetails({ tenantId, id });
  console.log("statusTable", statusTable);
  const workflowDetails = useWorkflowDetails({ tenantId, id, role: "EMPLOYEE" });
  console.log("workflowDetails", workflowDetails);
  const [displayMenu, setDisplayMenu] = useState(false);
  const [popup, setPopup] = useState(false);
  const [selectedAction, setSelectedAction] = useState(null);
  const [assignResponse, setAssignResponse] = useState(null);
  const [rerender, setRerender] = useState(1);
  function popupCall(option) {
    console.log("option", option);
    setDisplayMenu(false);
    setPopup(true);
  }
  useEffect(() => {
    (async () => {
      const assignWorkflow = await Digit.workflowService.getByBusinessId(tenantId, id);
      console.log("aassign", assignWorkflow);
    })();
  }, [statusTable]);
  // useEffect(() => {
  //   console.log("action", props.action);
  //   setActionCalled(props.action);
  // }, [props.action]);

  function zoomView() {
    setFullscreen(!fullscreen);
  }

  function close(state) {
    switch (state) {
      case fullscreen:
        setFullscreen(!fullscreen);
        break;
      case popup:
        setPopup(!popup);
        break;
      default:
        console.log(state);
        break;
    }
  }

  function zoomImage(imageSource) {
    setImageZoom(imageSource);
  }

  function onCloseImageZoom() {
    setImageZoom(null);
  }

  function onActionSelect(action) {
    setSelectedAction(action);
    switch (action) {
      case "ASSIGN":
        setPopup(true);
        setDisplayMenu(false);
        break;
      case "REASSIGN":
        setPopup(true);
        setDisplayMenu(false);
        break;
      case "RESOLVE":
        setPopup(true);
        setDisplayMenu(false);
        break;
      case "REJECT":
        setPopup(true);
        setDisplayMenu(false);
        break;
      default:
        console.log("action not known");
        setDisplayMenu(false);
    }
  }

  async function onAssign(selectedEmployee, comments, uploadedFile) {
    setPopup(false);
    const response = await Digit.Complaint.assign(selectedAction, selectedEmployee, comments, uploadedFile);
    console.log("aasjdas", response);
    setAssignResponse(response);
    setToast(true);
    setRerender(rerender + 1);
    setTimeout(() => setToast(false), 10000);
  }

  function closeToast() {
    setToast(false);
  }

  if (Object.keys(statusTable).length === 0) {
    return <Loader />;
  }

  const filterSstatusTable = ["CS_COMPLAINT_DETAILS_GEOLOCATION", "thumbnails", "workflow", "CS_COMPLAINT_DETAILS_ADDITIONAL_DETAILS", "audit"];
  const getTimelineCaptions = (checkpoint) => {
    console.log("tl", checkpoint);
    if (checkpoint.status === "COMPLAINT_FILED" && statusTable?.audit) {
      const caption = {
        date: Digit.DateUtils.ConvertTimestampToDate(statusTable.audit.details.createdTime),
        name: statusTable.audit.citizen.name,
        mobileNumber: statusTable.audit.citizen.mobileNumber,
        source: statusTable.audit.source,
      };
      return <TLCaption data={caption} />;
    }
    return checkpoint.caption && checkpoint.caption.length !== 0 ? <TLCaption data={checkpoint.caption[0]} /> : null;
  };

  return (
    <React.Fragment>
      <Card>
        <CardSubHeader>Complaint Summary</CardSubHeader>
        <CardLabel>Complaint Details</CardLabel>
        <StatusTable>
          {Object.keys(statusTable)
            .filter((k) => !filterSstatusTable.includes(k))
            .map((k, i, arr) => (
              <Row key={k} label={t(k)} text={statusTable[k]} last={arr.length - 1 === i} />
            ))}
          {1 === 1 ? null : (
            <MediaRow label="CS_COMPLAINT_DETAILS_GEOLOCATION">
              <MapView onClick={zoomView} />
            </MediaRow>
          )}
        </StatusTable>
        {statusTable.thumbnails && statusTable.thumbnails.length !== 0 ? <DisplayPhotos srcs={statusTable.thumbnails} onClick={zoomImage} /> : null}
        <BreakLine />
        {workflowDetails.timeline && workflowDetails.timeline.length === 1 ? (
          <CheckPoint isCompleted={true} label={t("CS_COMMON_" + workflowDetails.timeline[0].status)} />
        ) : (
          <ConnectingCheckPoints>
            {workflowDetails.timeline &&
              workflowDetails.timeline.map((checkpoint, index, arr) => {
<<<<<<< HEAD
                return (
                  <CheckPoint
                    key={index}
                    isCompleted={index === 0}
                    label={t("CS_COMMON_" + checkpoint.status)}
                    customChild={getTimelineCaptions(checkpoint)}
=======
                return arr.length - 1 === index ? (
                  <CheckPoint key={index} isCompleted={false} label={t(checkpoint.status)} />
                ) : (
                  <CheckPoint
                    key={index}
                    isCompleted={true}
                    label={t(checkpoint.status)}
                    customChild={checkpoint.caption && checkpoint.caption.length !== 0 ? <TLCaption data={checkpoint.caption[0]} /> : null}
>>>>>>> 8202c922
                  />
                );
              })}
          </ConnectingCheckPoints>
        )}
      </Card>
      {fullscreen ? (
        <PopUp>
          <div className="popup-module">
            <HeaderBar main={<Heading label="Complaint Geolocation" />} end={<CloseBtn onClick={() => close(fullscreen)} />} />
            <div className="popup-module-main">
              <img src="https://via.placeholder.com/912x568" />
            </div>
          </div>
        </PopUp>
      ) : null}
      {imageZoom ? <ImageViewer imageSrc={imageZoom} onClose={onCloseImageZoom} /> : null}
      {popup ? (
        <Modal
          employeeRoles={workflowDetails.nextActions ? workflowDetails.nextActions : null}
          headerBarMain={
            <Heading
              label={
                selectedAction === "ASSIGN" || selectedAction === "REASSIGN"
                  ? t("CS_ACTION_ASSIGN")
                  : selectedAction === "REJECT"
<<<<<<< HEAD
                  ? "Reject Complaint"
                  : "Resolve Complaint"
=======
                  ? t("CS_ACTION_REJECT")
                  : t("CS_ACTION_RESOLVE")
>>>>>>> 8202c922
              }
            />
          }
          headerBarEnd={<CloseBtn onClick={() => close(popup)} />}
          selectedAction={selectedAction}
          onAssign={onAssign}
          onCancel={() => close(popup)}
        />
      ) : null}
      {toast && <Toast label={assignResponse ? `CS_ACTION_${selectedAction}_TEXT` : "CS_ACTION_ASSIGN_FAILED"} onClose={closeToast} />}
      {workflowDetails.nextActions?.length > 0 && (
        <ActionBar>
          {displayMenu && workflowDetails.nextActions ? (
            <Menu options={workflowDetails.nextActions.map((action) => action.action)} t={t} onSelect={onActionSelect} />
          ) : null}
          <SubmitBar label={t("WF_TAKE_ACTION")} onSubmit={() => setDisplayMenu(!displayMenu)} />
        </ActionBar>
      )}
<<<<<<< HEAD
      {workflowDetails.nextActions?.length > 0 && (
        <ActionBar>
          {displayMenu && workflowDetails.nextActions ? (
            <Menu options={workflowDetails.nextActions.map((action) => action.action)} onSelect={onActionSelect} />
          ) : null}
          <SubmitBar label="Take Action" onSubmit={() => setDisplayMenu(!displayMenu)} />
        </ActionBar>
      )}
=======
>>>>>>> 8202c922
    </React.Fragment>
  );
};<|MERGE_RESOLUTION|>--- conflicted
+++ resolved
@@ -214,23 +214,12 @@
           <ConnectingCheckPoints>
             {workflowDetails.timeline &&
               workflowDetails.timeline.map((checkpoint, index, arr) => {
-<<<<<<< HEAD
                 return (
                   <CheckPoint
                     key={index}
                     isCompleted={index === 0}
                     label={t("CS_COMMON_" + checkpoint.status)}
                     customChild={getTimelineCaptions(checkpoint)}
-=======
-                return arr.length - 1 === index ? (
-                  <CheckPoint key={index} isCompleted={false} label={t(checkpoint.status)} />
-                ) : (
-                  <CheckPoint
-                    key={index}
-                    isCompleted={true}
-                    label={t(checkpoint.status)}
-                    customChild={checkpoint.caption && checkpoint.caption.length !== 0 ? <TLCaption data={checkpoint.caption[0]} /> : null}
->>>>>>> 8202c922
                   />
                 );
               })}
@@ -257,13 +246,8 @@
                 selectedAction === "ASSIGN" || selectedAction === "REASSIGN"
                   ? t("CS_ACTION_ASSIGN")
                   : selectedAction === "REJECT"
-<<<<<<< HEAD
-                  ? "Reject Complaint"
-                  : "Resolve Complaint"
-=======
                   ? t("CS_ACTION_REJECT")
                   : t("CS_ACTION_RESOLVE")
->>>>>>> 8202c922
               }
             />
           }
@@ -282,17 +266,6 @@
           <SubmitBar label={t("WF_TAKE_ACTION")} onSubmit={() => setDisplayMenu(!displayMenu)} />
         </ActionBar>
       )}
-<<<<<<< HEAD
-      {workflowDetails.nextActions?.length > 0 && (
-        <ActionBar>
-          {displayMenu && workflowDetails.nextActions ? (
-            <Menu options={workflowDetails.nextActions.map((action) => action.action)} onSelect={onActionSelect} />
-          ) : null}
-          <SubmitBar label="Take Action" onSubmit={() => setDisplayMenu(!displayMenu)} />
-        </ActionBar>
-      )}
-=======
->>>>>>> 8202c922
     </React.Fragment>
   );
 };