import React, { useCallback, useEffect, useState } from "react";
import { useTranslation } from "react-i18next";
import { Loader } from "@egovernments/digit-ui-react-components";

import DesktopInbox from "../../components/DesktopInbox";
import MobileInbox from "../../components/MobileInbox";

const Inbox = () => {
  const { t } = useTranslation();
  const [searchParams, setSearchParams] = useState({ filters: {}, search: "", sort: {} });

  const handleFilterChange = (filterParam) => {
    console.log("handleFilterChange", { ...searchParams, filters: filterParam });
    setSearchParams({ ...searchParams, filters: filterParam });
  };

  const onSearch = (params = "") => {
    setSearchParams({ ...searchParams, search: params });
  };

  let complaints = Digit.Hooks.pgr.useInboxData(searchParams) || [];

  let isMobile = window.mobileCheck();
<<<<<<< HEAD
  console.log("searchParams:::::>", searchParams);
=======

>>>>>>> b355eead
  if (complaints.length !== null) {
    if (isMobile) {
      return <MobileInbox data={complaints} onFilterChange={handleFilterChange} />;
    } else {
      return <DesktopInbox data={complaints} onFilterChange={handleFilterChange} onSearch={onSearch} />;
    }
  } else {
    return <Loader />;
  }
};

export default Inbox;<|MERGE_RESOLUTION|>--- conflicted
+++ resolved
@@ -21,11 +21,6 @@
   let complaints = Digit.Hooks.pgr.useInboxData(searchParams) || [];
 
   let isMobile = window.mobileCheck();
-<<<<<<< HEAD
-  console.log("searchParams:::::>", searchParams);
-=======
-
->>>>>>> b355eead
   if (complaints.length !== null) {
     if (isMobile) {
       return <MobileInbox data={complaints} onFilterChange={handleFilterChange} />;
