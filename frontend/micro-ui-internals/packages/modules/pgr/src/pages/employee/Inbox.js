import React, { useCallback, useEffect, useState } from "react";
import { useTranslation } from "react-i18next";
import { Loader } from "@egovernments/digit-ui-react-components";

import DesktopInbox from "../../components/DesktopInbox";
import MobileInbox from "../../components/MobileInbox";
import useInboxData from "../../hooks/useInboxData";

const Inbox = () => {
  const { t } = useTranslation();
  const [searchParams, setSearchParams] = useState({ filters: {}, search: "", sort: {} });

  const handleFilterChange = (filterParam) => {
    console.log("handleFilterChange", { ...searchParams, filters: filterParam });
    setSearchParams({ ...searchParams, filters: filterParam });
  };

  const onSearch = (params = "") => {
    console.log("onSubmit--------", params);
    setSearchParams({ ...searchParams, search: params });
  };

  let complaints = useInboxData(searchParams) || [];

  let isMobile = window.mobileCheck();
<<<<<<< HEAD
  console.log("window.mobileCheck:", isMobile);
  console.log("searchParams:::::>", searchParams);
  console.log(complaints);
=======

>>>>>>> 0a8feab1
  if (complaints.length !== null) {
    if (isMobile) {
      return <MobileInbox data={complaints} onFilterChange={handleFilterChange} />;
    } else {
      return <DesktopInbox data={complaints} onFilterChange={handleFilterChange} onSearch={onSearch} />;
    }
  } else {
    return <Loader />;
  }
};

export default Inbox;<|MERGE_RESOLUTION|>--- conflicted
+++ resolved
@@ -23,13 +23,7 @@
   let complaints = useInboxData(searchParams) || [];
 
   let isMobile = window.mobileCheck();
-<<<<<<< HEAD
-  console.log("window.mobileCheck:", isMobile);
-  console.log("searchParams:::::>", searchParams);
-  console.log(complaints);
-=======
 
->>>>>>> 0a8feab1
   if (complaints.length !== null) {
     if (isMobile) {
       return <MobileInbox data={complaints} onFilterChange={handleFilterChange} />;
