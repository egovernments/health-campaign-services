--- conflicted
+++ resolved
@@ -1,12 +1,7 @@
 import React, { useState, useEffect, useMemo } from "react";
 import { useTranslation } from "react-i18next";
 import { useDispatch, useSelector } from "react-redux";
-<<<<<<< HEAD
 import { Card, CardHeader, CardSubHeader, CardLabel, TextInput, Dropdown, FormComposer } from "@egovernments/digit-ui-react-components";
-=======
-import { Card, CardHeader, CardSubHeader, CardLabel, TextInput, Dropdown } from "@egovernments/digit-ui-react-components";
-import { FormComposer } from "@egovernments/digit-ui-react-components";
->>>>>>> dc71ba5b
 import { Switch, Route, useRouteMatch, useHistory } from "react-router-dom";
 
 import useComplaintTypes from "../../../hooks/useComplaintTypes";
@@ -208,16 +203,9 @@
   return (
     <FormComposer
       heading="ES_CREATECOMPLAINT_NEW_COMPLAINT"
-<<<<<<< HEAD
-      label="CS_ADDCOMPLAINT_ADDITIONAL_DETAILS_SUBMIT_COMPLAINT"
-      config={config}
-      onSubmit={onSubmit}
-    ></FormComposer>
-=======
       config={config}
       onSubmit={onSubmit}
       label={t("CS_ADDCOMPLAINT_ADDITIONAL_DETAILS_SUBMIT_COMPLAINT")}
     />
->>>>>>> dc71ba5b
   );
 };