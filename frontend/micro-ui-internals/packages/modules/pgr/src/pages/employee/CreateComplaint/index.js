--- conflicted
+++ resolved
@@ -40,13 +40,8 @@
   // //complaint logic
   async function selectedType(value) {
     setComplaintType(value);
-<<<<<<< HEAD
-    setSubTypeMenu(Digit.GetServiceDefinitions.getSubMenu(value, t));
-    // SessionStorage.set("complaintType", value);
-=======
     setSubTypeMenu(await serviceDefinitions.getSubMenu(tenantId, value, t));
     SessionStorage.set("complaintType", value);
->>>>>>> 1437654b
   }
 
   function selectedSubType(value) {
