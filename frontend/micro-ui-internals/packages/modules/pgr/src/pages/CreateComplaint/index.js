--- conflicted
+++ resolved
@@ -18,7 +18,7 @@
 import ComplaintType from "./ComplaintType";
 import { PgrRoutes } from "../../constants/Routes";
 
-const CreateComplaint = ({ match: { path }, history }) => {
+const CreateComplaint = ({ match, history }) => {
   const SessionStorage = Digit.SessionStorage;
   const dispatch = useDispatch();
   const appState = useSelector((state) => state);
@@ -29,10 +29,6 @@
   const [details, setDetails] = useState("");
   const [complaintType, setComplaintType] = useState(null);
   const [uploadedImageIds, setUploadedImageIds] = useState([]);
-
-  // const citAuth = "c54c09cd-56c5-4193-a59d-76c3867500c8";
-  // SessionStorage.set("citizen.token", citAuth);
-  // window.sessionStorage.setItem("citizen.token", citAuth);
 
   const complaintParams = {
     cityCode: appState.cityCode,
@@ -102,8 +98,8 @@
         path={match.url + "/onboarding"}
         component={(props) => <UserOnboarding />}
       /> */}
-<<<<<<< HEAD
-      <Route exact path={`${path}/`} component={(props) => <ComplaintType save={saveComplaintType} />} />
+
+      {/* <Route exact path={`${path}/`} component={(props) => <ComplaintType save={saveComplaintType} />} />
       <Route path={`${path}/subtype`} component={(props) => <SubType save={saveComplaintType} />} />
       <Route path={`${path}/location`} component={(props) => <LocationSearch skip={true} />} />
       <Route path={`${path}/pincode`} component={(props) => <Pincode save={(val) => savePincode(val)} skip={true} />} />
@@ -112,11 +108,10 @@
       <Route path={`${path}/upload-photos`} component={(props) => <UploadPhotos save={saveImagesUrl} skip={true} />} />
       <Route path={`${path}/details`} component={(props) => <Details submitComplaint={submitComplaint} skip={true} />} />
       <Route path={`${path}/submission`} component={(props) => <Response />} />
-      <Route path={`${path}/dynamic-config`} component={(props) => <DynamicConfig />} />
-=======
+      <Route path={`${path}/dynamic-config`} component={(props) => <DynamicConfig />} /> */}
       <Route
         exact
-        path={match.url + "/"}
+        path={PgrRoutes.CreateComplaint}
         component={(props) => <ComplaintType save={saveComplaintType} />}
         // component={(props) => <ComplaintTypeConfig />}
       />
@@ -127,9 +122,8 @@
       <Route path={PgrRoutes.Landmark} component={(props) => <Landmark save={saveLandmark} />} />
       <Route path={PgrRoutes.UploadPhotos} component={(props) => <UploadPhotos save={saveImagesUrl} skip={true} />} />
       <Route path={PgrRoutes.Details} component={(props) => <Details submitComplaint={submitComplaint} skip={true} />} />
-      <Route path={PgrRoutes.Response} component={(props) => <Response />} />
+      <Route path={PgrRoutes.CreateComplaintResponse} component={(props) => <Response />} />
       <Route path={PgrRoutes.DynamicConfig} component={(props) => <DynamicConfig />} />
->>>>>>> 67c56409
     </React.Fragment>
   );
 };
