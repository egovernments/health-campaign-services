import React, { useEffect, useState } from "react";
<<<<<<< HEAD
import { Card, CardHeader, CardText, SubmitBar, UploadImages, LinkLabel } from "@egovernments/digit-ui-react-components";
=======
import {
  Card,
  CardHeader,
  CardText,
  SubmitBar,
  UploadImages,
  LinkButton,
} from "@egovernments/digit-ui-react-components";
>>>>>>> b01cd2f8
import { Link } from "react-router-dom";
// import {
//   Filestorage,
//   Filefetch,
// } from "@egovernments/digit-utils/services/Filestorage";
import { useTranslation } from "react-i18next";

const UploadPhotos = (props) => {
  // const Filestorage = Digit.UploadServices.Filestorage;
  // const Filefetch = Digit.UploadPhotos.Filefetch;
  const { t } = useTranslation();
  const [image, setImage] = useState(null);
  const [uploadedImagesThumbs, setUploadedImagesThumbs] = useState(null);
  const [uploadedImagesIds, setUploadedImagesIds] = useState(null);
  const [rerender, setRerender] = useState(1);

  useEffect(() => {
    if (image) {
      uploadImage();
    }
  }, [image]);

  useEffect(() => {
    (async () => {
      if (uploadedImagesIds !== null) {
        console.log("uploadedImageids", uploadedImagesIds);
        await submit();
        setRerender(rerender + 1);
      }
    })();
  }, [uploadedImagesIds]);

  function addUploadedImageIds(imageIdData) {
    if (uploadedImagesIds === null) {
      var arr = [];
    } else {
      console.log("uploaded image ids");
      arr = uploadedImagesIds;
    }
    return [...arr, imageIdData.data.files[0].fileStoreId];
  }

  function addImageThumbnails(thumbnailsData) {
    var keys = Object.keys(thumbnailsData.data);
    var index = keys.findIndex((key) => key === "fileStoreIds");
    if (index > -1) {
      keys.splice(index, 1);
    }
    var thumbnails = [];
    if (uploadedImagesThumbs !== null) {
      thumbnails = uploadedImagesThumbs;
    }
    setUploadedImagesThumbs([...thumbnails, { image: thumbnailsData.data[keys[0]].split(",")[2], key: keys[0] }]);
  }

  function getImage(e) {
    if (e.target.files[0] && e.target.files[0].size > 2097152) {
      alert("File is too big!");
    } else {
      console.log("got image");
      setImage(e.target.files[0]);
    }
  }

  async function uploadImage() {
    const response = await Digit.UploadServices.Filestorage(image);
    setUploadedImagesIds(addUploadedImageIds(response));
  }

  async function submit() {
    if (uploadedImagesIds !== null) {
      const res = await Digit.UploadServices.Filefetch([uploadedImagesIds[uploadedImagesIds.length - 1]], "pb.amritsar");
      addImageThumbnails(res);
    }
  }

  function deleteImage(img) {
    var deleteImageKey;
    uploadedImagesThumbs.flatMap((o, index) => {
      if (o.image === img) {
        deleteImageKey = [o.key, index];
      }
    });

    var index = uploadedImagesIds.findIndex((key) => key === deleteImageKey[0]);

    if (index > -1) {
      var arr = uploadedImagesIds;
      arr.splice(index, 1);
      setUploadedImagesIds(arr);
    }

    var thumbs = uploadedImagesThumbs;
    thumbs.splice(deleteImageKey[1], 1);
    setUploadedImagesThumbs(thumbs);
    setRerender(rerender + 1);
  }

  return (
    <Card>
      <CardHeader>{t("CS_ADDCOMPLAINT_UPLOAD_PHOTO")}</CardHeader>

      <CardText>
        {/* Click on the icon below to upload the complaint photos as evidence. You
        can capture photos directly through your camera or upload from your
        Gallery. If you do not have complaint photo, you can skip the continue
        for next step. */}
        {t("CS_ADDCOMPLAINT_UPLOAD_PHOTO_TEXT")}
      </CardText>

      <UploadImages onUpload={getImage} onDelete={deleteImage} thumbnails={uploadedImagesThumbs ? uploadedImagesThumbs.map((o) => o.image) : []} />

      <Link to="/create-complaint/details" onClick={() => props.save(uploadedImagesIds)}>
        <SubmitBar label="Next" />
      </Link>
      {props.skip ? (
        <Link to="/create-complaint/details">
            <LinkButton label={t("CORE_COMMON_SKIP_CONTINUE")}/>
        </Link>
      ) : null}
<<<<<<< HEAD
      <h2 onClick={() => console.log("state", uploadedImagesThumbs, uploadedImagesIds)}>state console</h2>
=======
>>>>>>> b01cd2f8
    </Card>
  );
};

export default UploadPhotos;<|MERGE_RESOLUTION|>--- conflicted
+++ resolved
@@ -1,16 +1,5 @@
 import React, { useEffect, useState } from "react";
-<<<<<<< HEAD
-import { Card, CardHeader, CardText, SubmitBar, UploadImages, LinkLabel } from "@egovernments/digit-ui-react-components";
-=======
-import {
-  Card,
-  CardHeader,
-  CardText,
-  SubmitBar,
-  UploadImages,
-  LinkButton,
-} from "@egovernments/digit-ui-react-components";
->>>>>>> b01cd2f8
+import { Card, CardHeader, CardText, SubmitBar, UploadImages, LinkButton } from "@egovernments/digit-ui-react-components";
 import { Link } from "react-router-dom";
 // import {
 //   Filestorage,
@@ -128,13 +117,9 @@
       </Link>
       {props.skip ? (
         <Link to="/create-complaint/details">
-            <LinkButton label={t("CORE_COMMON_SKIP_CONTINUE")}/>
+          <LinkButton label={t("CORE_COMMON_SKIP_CONTINUE")} />
         </Link>
       ) : null}
-<<<<<<< HEAD
-      <h2 onClick={() => console.log("state", uploadedImagesThumbs, uploadedImagesIds)}>state console</h2>
-=======
->>>>>>> b01cd2f8
     </Card>
   );
 };
