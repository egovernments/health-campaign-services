--- conflicted
+++ resolved
@@ -1,16 +1,5 @@
 import React, { useState } from "react";
-<<<<<<< HEAD
-import { Card, CardHeader, CardText, TextArea, SubmitBar, LinkLabel } from "@egovernments/digit-ui-react-components";
-=======
-import {
-  Card,
-  CardHeader,
-  CardText,
-  TextArea,
-  SubmitBar,
-  LinkButton
-} from "@egovernments/digit-ui-react-components";
->>>>>>> b01cd2f8
+import { Card, CardHeader, CardText, TextArea, SubmitBar, LinkButton } from "@egovernments/digit-ui-react-components";
 import { Link } from "react-router-dom";
 import { useTranslation } from "react-i18next";
 
@@ -41,7 +30,7 @@
       </Link>
       {props.skip ? (
         <Link to="/create-complaint/submission">
-            <LinkButton label={t("CORE_COMMON_SKIP_CONTINUE")}/>
+          <LinkButton label={t("CORE_COMMON_SKIP_CONTINUE")} />
         </Link>
       ) : null}
     </Card>
