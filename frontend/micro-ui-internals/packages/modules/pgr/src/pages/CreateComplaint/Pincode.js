import React, { useState } from "react";
<<<<<<< HEAD
import { Card, CardHeader, CardSubHeader, CardText, CardLabel, TextInput, SubmitBar, LinkLabel } from "@egovernments/digit-ui-react-components";
=======
import {
  Card,
  CardHeader,
  CardSubHeader,
  CardText,
  CardLabel,
  TextInput,
  SubmitBar,
  LinkButton,
} from "@egovernments/digit-ui-react-components";
>>>>>>> b01cd2f8
import { Link } from "react-router-dom";
import { useTranslation } from "react-i18next";

const Pincode = (props) => {
  const [pincode, setPincode] = useState(null);

  const { t } = useTranslation();

  function textInput(e) {
    setPincode(e.target.value);
  }
  return (
    <Card>
      <CardSubHeader>{t("CS_ADDCOMPLAINT_COMPLAINT_LOCATION")}</CardSubHeader>
      <CardHeader>{t("CS_ADDCOMPLAINT_PINCODE")}</CardHeader>
      <CardText>
        {/* If you know the pincode of the complaint address, provide below. It will
        help us identify complaint location easily or you can skip and continue */}
        {t("CS_ADDCOMPLAINT_CHANGE_PINCODE_TEXT")}
      </CardText>
      <CardLabel>{t("CORE_COMMON_PINCODE")}</CardLabel>
      <TextInput onChange={textInput} />
      <Link
        to="/create-complaint/address"
        onClick={() => {
          props.save(pincode);
        }}
      >
        <SubmitBar label={t("PT_COMMONS_NEXT")} />
      </Link>
      {props.skip ? (
        <Link to="/create-complaint/address">
            <LinkButton label={t("CORE_COMMON_SKIP_CONTINUE")}/>
        </Link>
      ) : null}
    </Card>
  );
};

export default Pincode;<|MERGE_RESOLUTION|>--- conflicted
+++ resolved
@@ -1,18 +1,5 @@
 import React, { useState } from "react";
-<<<<<<< HEAD
-import { Card, CardHeader, CardSubHeader, CardText, CardLabel, TextInput, SubmitBar, LinkLabel } from "@egovernments/digit-ui-react-components";
-=======
-import {
-  Card,
-  CardHeader,
-  CardSubHeader,
-  CardText,
-  CardLabel,
-  TextInput,
-  SubmitBar,
-  LinkButton,
-} from "@egovernments/digit-ui-react-components";
->>>>>>> b01cd2f8
+import { Card, CardHeader, CardSubHeader, CardText, CardLabel, TextInput, SubmitBar, LinkButton } from "@egovernments/digit-ui-react-components";
 import { Link } from "react-router-dom";
 import { useTranslation } from "react-i18next";
 
@@ -45,7 +32,7 @@
       </Link>
       {props.skip ? (
         <Link to="/create-complaint/address">
-            <LinkButton label={t("CORE_COMMON_SKIP_CONTINUE")}/>
+          <LinkButton label={t("CORE_COMMON_SKIP_CONTINUE")} />
         </Link>
       ) : null}
     </Card>
