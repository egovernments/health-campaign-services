import React, { useEffect, useState } from "react";
import {
  Card,
  CardHeader,
  CardSubHeader,
  CardText,
  CardLabel,
  TextInput,
  SubmitBar,
  LinkButton,
  CardLabelError,
} from "@egovernments/digit-ui-react-components";
import { useHistory } from "react-router-dom";
import { useTranslation } from "react-i18next";
import { LOCALIZATION_KEY } from "../../constants/Localization";
import { PgrRoutes, getRoute } from "../../constants/Routes";

const Pincode = (props) => {
  const [pincode, setPincode] = useState(props.pincode);
  const [valid, setValid] = useState(true);
  const [possible, setPossible] = useState(true);
  const PincodeMap = Digit.PincodeMap;
  const { t } = useTranslation();
  const history = useHistory();
  function textInput(e) {
    setPincode(e.target.value);
  }

  useEffect(() => {
    if (pincode) {
      if (pincode.toString().length < 6 || pincode.toString().length > 7) {
        if (pincode.toString().length === 5) {
          setTimeout(() => setValid(false), 100);
        } else {
          setTimeout(() => setValid(false), 1000);
        }
      } else {
        setValid(true);
        setPossible(true);
      }
    }
  }, [pincode]);

  function onSave() {
    if (pincode === null || pincode === "" || valid === false) {
      setValid(false);
    } else {
      if (Object.keys(PincodeMap).includes(pincode)) {
        props.save(pincode.toString());
        history.push(getRoute(props.match, PgrRoutes.Address));
      } else {
        setPossible(false);
      }
    }
  }

  function skip() {
    history.push(getRoute(props.match, PgrRoutes.Address));
  }
  return (
    <Card>
      <CardSubHeader>{t(`${LOCALIZATION_KEY.CS_ADDCOMPLAINT}_COMPLAINT_LOCATION`)}</CardSubHeader>
      <CardHeader>{t(`${LOCALIZATION_KEY.CS_ADDCOMPLAINT}_PINCODE`)}</CardHeader>
      <CardText>
        {/* If you know the pincode of the complaint address, provide below. It will
        help us identify complaint location easily or you can skip and continue */}
        {t(`${LOCALIZATION_KEY.CS_ADDCOMPLAINT}_CHANGE_PINCODE_TEXT`)}
      </CardText>
      <CardLabel>{t(`${LOCALIZATION_KEY.CORE_COMMON}_PINCODE`)}</CardLabel>
<<<<<<< HEAD
      {valid ? null : <CardLabelError>{t(`${LOCALIZATION_KEY.CORE_COMMON}_PINCODE_NOT_ENTERED`)}</CardLabelError>}
      <TextInput onChange={textInput} value={pincode} />
=======
      {valid ? null : <CardLabelError>{t(`${LOCALIZATION_KEY.CORE_COMMON}_PINCODE_INVALID`)}</CardLabelError>}
      {possible ? null : <CardLabelError>{t(`${LOCALIZATION_KEY.CORE_COMMON}_PINCODE_NOT_SERVICEABLE`)}</CardLabelError>}
      <TextInput onChange={textInput} />
>>>>>>> a74009f8
      <SubmitBar onSubmit={onSave} label={t(`${LOCALIZATION_KEY.PT_COMMONS}_NEXT`)} />
      {props.skip ? <LinkButton onClick={skip} label={t(`${LOCALIZATION_KEY.CORE_COMMON}_SKIP_CONTINUE`)} /> : null}
    </Card>
  );
};

export default Pincode;<|MERGE_RESOLUTION|>--- conflicted
+++ resolved
@@ -67,14 +67,9 @@
         {t(`${LOCALIZATION_KEY.CS_ADDCOMPLAINT}_CHANGE_PINCODE_TEXT`)}
       </CardText>
       <CardLabel>{t(`${LOCALIZATION_KEY.CORE_COMMON}_PINCODE`)}</CardLabel>
-<<<<<<< HEAD
-      {valid ? null : <CardLabelError>{t(`${LOCALIZATION_KEY.CORE_COMMON}_PINCODE_NOT_ENTERED`)}</CardLabelError>}
-      <TextInput onChange={textInput} value={pincode} />
-=======
       {valid ? null : <CardLabelError>{t(`${LOCALIZATION_KEY.CORE_COMMON}_PINCODE_INVALID`)}</CardLabelError>}
       {possible ? null : <CardLabelError>{t(`${LOCALIZATION_KEY.CORE_COMMON}_PINCODE_NOT_SERVICEABLE`)}</CardLabelError>}
-      <TextInput onChange={textInput} />
->>>>>>> a74009f8
+      <TextInput onChange={textInput} value={pincode} />
       <SubmitBar onSubmit={onSave} label={t(`${LOCALIZATION_KEY.PT_COMMONS}_NEXT`)} />
       {props.skip ? <LinkButton onClick={skip} label={t(`${LOCALIZATION_KEY.CORE_COMMON}_SKIP_CONTINUE`)} /> : null}
     </Card>
