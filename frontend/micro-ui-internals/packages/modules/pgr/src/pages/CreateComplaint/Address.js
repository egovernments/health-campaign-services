import React, { useEffect, useState } from "react";
import {
  Card,
  CardHeader,
  CardSubHeader,
  CardText,
  CardLabel,
  Dropdown,
  SubmitBar,
  CardLabelError,
  // RadioButtons,
} from "@egovernments/digit-ui-react-components";
import { useSelector, useDispatch } from "react-redux";
import { fetchLocalities } from "../../redux/actions";
import { useTranslation } from "react-i18next";
import { LOCALIZATION_KEY } from "../../constants/Localization";
import { PgrRoutes, getRoute } from "../../constants/Routes";
import { useHistory } from "react-router-dom";

const Address = (props) => {
  const SessionStorage = Digit.SessionStorage;
  const [selectedCity, setSelectedCity] = useState(null);
  const [selectedLocality, setSelectedLocality] = useState(null);
  const [rerender, setRerender] = useState(1);
  const appState = useSelector((state) => state);
  const dispatch = useDispatch();
  const { t } = useTranslation();
  const [valid, setValid] = useState(true);

  const cities = [];
  var localities = [];
  const history = useHistory();

  useEffect(() => {
    console.log("list", props.list);
    if (SessionStorage.get("city_complaint")) {
      setSelectedCity(SessionStorage.get("city_complaint"));
    }
  }, []);

  useEffect(() => {
<<<<<<< HEAD
    appState.cities.map((city) => cities.push(city.name));
    if (appState.localities.localityList) {
      appState.localities.localityList.map((locality) => localities.push(t(locality.code)));
=======
    if (Object.keys(props.list).length > 0) {
      cities.push(props.list.city);
      props.list.localities.map((locality) => localities.push(locality.name));
    } else {
      appState.cities.map((city) => cities.push(city.name));
      if (appState.localities.localityList) {
        appState.localities.localityList.map((locality) => localities.push(locality.name));
      }
>>>>>>> a74009f8
    }
    // if (appState.localities.city) {
    //   setSelectedCity(appState.localities.city);
    // }
  }, [localities, cities]);

  async function selectCity(city) {
    setSelectedCity(city);
    const SessionStorage = Digit.SessionStorage;
    SessionStorage.set("city_complaint", city);
    await dispatch(fetchLocalities(city));
  }
  function selectLocalities(locality) {
    let localityDetails = appState.localities.localityList.find((o) => o.name === locality);
    setSelectedLocality(localityDetails);
  }

  function save() {
    if (selectedLocality === null || selectedLocality === "") {
      setValid(false);
    } else {
      props.save(selectedCity, selectedLocality);
      SessionStorage.del("city_complaint");
      history.push(getRoute(props.match, PgrRoutes.Landmark));
    }
  }
  return (
    <Card>
      <CardSubHeader>{t(`${LOCALIZATION_KEY.CS_ADDCOMPLAINT}_COMPLAINT_LOCATION`)}</CardSubHeader>
      <CardHeader>{t(`${LOCALIZATION_KEY.CS_ADDCOMPLAINT}_PROVIDE_COMPLAINT_ADDRESS`)}</CardHeader>
      <CardText>
        {/* Choose the locality/mohalla of the complaint from the list given below. */}
        {t(`${LOCALIZATION_KEY.CS_ADDCOMPLAINT}_CITY_MOHALLA_TEXT`)}
      </CardText>
      {valid ? null : <CardLabelError>{t(`${LOCALIZATION_KEY.CS_ADDCOMPLAINT}_LOCATION_ERROR`)}</CardLabelError>}
      <CardLabel>{t("MYCITY_CODE_LABEL")} *</CardLabel>
      <Dropdown isMandatory selected={selectedCity} option={cities} select={selectCity} />
      <CardLabel>{t(`${LOCALIZATION_KEY.CS_CREATECOMPLAINT}_MOHALLA`)} *</CardLabel>
      {/* <RadioButtons options={["Ajit Nagar", "Patel Nagar"]}/> */}
      {console.log("localitiessdasd", localities)}
      <Dropdown isMandatory option={localities} select={selectLocalities} />
      <SubmitBar label={t(`${LOCALIZATION_KEY.PT_COMMONS}_NEXT`)} onSubmit={save} />
      {/* <p onClick={() =>console.log(selectedCity, selectedLocality)}>state display</p> */}
    </Card>
  );
};

export default Address;<|MERGE_RESOLUTION|>--- conflicted
+++ resolved
@@ -39,20 +39,14 @@
   }, []);
 
   useEffect(() => {
-<<<<<<< HEAD
-    appState.cities.map((city) => cities.push(city.name));
-    if (appState.localities.localityList) {
-      appState.localities.localityList.map((locality) => localities.push(t(locality.code)));
-=======
     if (Object.keys(props.list).length > 0) {
       cities.push(props.list.city);
-      props.list.localities.map((locality) => localities.push(locality.name));
+      props.list.localities.map((locality) => localities.push(t(locality.code)));
     } else {
       appState.cities.map((city) => cities.push(city.name));
       if (appState.localities.localityList) {
-        appState.localities.localityList.map((locality) => localities.push(locality.name));
+        appState.localities.localityList.map((locality) => localities.push(t(locality.code)));
       }
->>>>>>> a74009f8
     }
     // if (appState.localities.city) {
     //   setSelectedCity(appState.localities.city);
