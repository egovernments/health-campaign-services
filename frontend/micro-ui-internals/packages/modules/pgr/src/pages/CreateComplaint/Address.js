--- conflicted
+++ resolved
@@ -32,10 +32,7 @@
   const history = useHistory();
 
   useEffect(() => {
-<<<<<<< HEAD
-=======
     // console.log("list", props.list);
->>>>>>> bd364e8b
     if (SessionStorage.get("city_complaint")) {
       setSelectedCity(SessionStorage.get("city_complaint"));
     }
