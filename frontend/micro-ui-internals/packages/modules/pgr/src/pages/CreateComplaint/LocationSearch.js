import React from "react";
<<<<<<< HEAD
import { Card, CardHeader, CardText, LocationSearch, SubmitBar, LinkLabel } from "@egovernments/digit-ui-react-components";
=======
import {
  Card,
  CardHeader,
  CardText,
  LocationSearch,
  SubmitBar,
  LinkButton,
} from "@egovernments/digit-ui-react-components";
>>>>>>> b01cd2f8
import { Link } from "react-router-dom";
import { useTranslation } from "react-i18next";

const CreateComplaint = (props) => {
  let { t } = useTranslation();
  return (
    <Card>
      <CardHeader>{t("CS_ADDCOMPLAINT_PIN_LOCATION")}</CardHeader>
      <CardText>
        {/* Click and hold to drop the pin to complaint location. If you are not
        able to pin the location you can skip the continue for next step. */}
        {t("CS_ADDCOMPLAINT_PIN_LOCATION_TEXT")}
      </CardText>

      <LocationSearch />

      <Link to="/create-complaint/pincode">
        <SubmitBar label={t("PT_COMMONS_NEXT")} />
        {props.skip ? <LinkButton label={t("CORE_COMMON_SKIP_CONTINUE")}/> : null }
      </Link>
    </Card>
  );
};

export default CreateComplaint;<|MERGE_RESOLUTION|>--- conflicted
+++ resolved
@@ -1,16 +1,5 @@
 import React from "react";
-<<<<<<< HEAD
-import { Card, CardHeader, CardText, LocationSearch, SubmitBar, LinkLabel } from "@egovernments/digit-ui-react-components";
-=======
-import {
-  Card,
-  CardHeader,
-  CardText,
-  LocationSearch,
-  SubmitBar,
-  LinkButton,
-} from "@egovernments/digit-ui-react-components";
->>>>>>> b01cd2f8
+import { Card, CardHeader, CardText, LocationSearch, SubmitBar, LinkButton } from "@egovernments/digit-ui-react-components";
 import { Link } from "react-router-dom";
 import { useTranslation } from "react-i18next";
 
@@ -29,7 +18,7 @@
 
       <Link to="/create-complaint/pincode">
         <SubmitBar label={t("PT_COMMONS_NEXT")} />
-        {props.skip ? <LinkButton label={t("CORE_COMMON_SKIP_CONTINUE")}/> : null }
+        {props.skip ? <LinkButton label={t("CORE_COMMON_SKIP_CONTINUE")} /> : null}
       </Link>
     </Card>
   );
