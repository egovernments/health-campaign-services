--- conflicted
+++ resolved
@@ -34,11 +34,7 @@
   return (
     <React.Fragment>
       <Card>
-<<<<<<< HEAD
         <ImageUploaderHandler header={t(`${LOCALIZATION_KEY.CS_ADDCOMPLAINT}_UPLOAD_PHOTO`)} cardText="" onPhotoChange={handleUpload} />
-=======
-        <ImageUploadHandler header={t("CS_ADDCOMPLAINT_UPLOAD_PHOTO")} cardText="" onPhotoChange={handleUpload} />
->>>>>>> 775f5069
 
         <Link to={`/reopen/addional-details/${id}`}>
           <SubmitBar label="Next" />
