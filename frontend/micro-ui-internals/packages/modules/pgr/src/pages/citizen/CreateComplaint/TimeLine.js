import { Card, CardSubHeader, CheckPoint, ConnectingCheckPoints, GreyOutText, TelePhone } from "@egovernments/digit-ui-react-components";
import React from "react";
import { useTranslation } from "react-i18next";
import { LOCALIZATION_KEY } from "../../../constants/Localization";
import PendingAtLME from "./timelineInstances/pendingAtLme";
import PendingForAssignment from "./timelineInstances/PendingForAssignment";
import PendingForReassignment from "./timelineInstances/PendingForReassignment";
import Reopen from "./timelineInstances/reopen";
import Resolved from "./timelineInstances/resolved";
import StarRated from "./timelineInstances/StarRated";

const TimeLine = ({ data, serviceRequestId, complaintWorkflow, rating }) => {
  const { t } = useTranslation();
  // let GetComplaintInstance = ({}) => {
<<<<<<< HEAD
  let { timeline, nextActions, auditDetails } = data;
=======
  let { timeline } = data;
  console.log("timeline:", timeline);
  console.log(" complaintWorkflow.action:", complaintWorkflow.action);
>>>>>>> 3720261b

  const getCheckPoint = ({ status, caption, auditDetails, timeLineActions }) => {
    switch (status) {
      case "PENDINGFORREASSIGNMENT":
        return <PendingForReassignment text={t(`CS_COMMON_COMPLAINT_PENDINGFORASSINMENT`)} />;

      case "PENDINGFORASSIGNMENT":
        return <PendingForAssignment complaintFiledDate={auditDetails.created} text={t(`CS_COMMON_COMPLAINT_FILED`)} />;

      case "PENDINGATLME":
        let { name, mobileNumber } = caption[0];
        const assignedTo = `${t("CS_COMMON_COMPLAINT_ASSIGNED_TO")}`;
        return <PendingAtLME name={name} mobile={mobileNumber} text={assignedTo} />;

      case "RESOLVED":
<<<<<<< HEAD
        switch (complaintWorkflow.action) {
          case "RESOLVE":
            return !rating ? (
              <Resolved nextActions={nextActions} serviceRequestId={serviceRequestId} text={t(`CS_COMMON_COMPLAINT_RESOLVED`)} />
            ) : null;
=======
        return (
          <Resolved
            action={complaintWorkflow.action}
            nextActions={timeLineActions}
            rating={rating}
            serviceRequestId={serviceRequestId}
            reopenDate={ConvertTimestampToDate(auditDetails.lastModifiedTime)}
          />
        );
>>>>>>> 3720261b

          case "RATE":
            return <StarRated text={t(`CS_ADDCOMPLAINT_YOU_RATED`)} rating={rating} />;

          case "REOPEN":
            return <Reopen text={t(`CS_COMMON_COMPLAINT_REOPENED`)} reopenDate={auditDetails.lastModifiedTime} />;
        }
        break;
      case "CLOSEDAFTERRESOLUTION":
        return <React.Fragment>{t("CS_COMMON_CLOSEDAFTERRESOLUTION")}</React.Fragment>;

      default:
        return <React.Fragment>{status}</React.Fragment>;
    }
  };

  return (
    <React.Fragment>
<<<<<<< HEAD
      <CardSubHeader>{t(`${LOCALIZATION_KEY.CS_COMPLAINT_DETAILS}_COMPLAINT_TIMELINE`)}</CardSubHeader>
      {timeline && timeline.length > 0 && (
        <ConnectingCheckPoints>
          {timeline.map(({ status, caption, auditDetails }, index) => {
            return <CheckPoint key={index} customChild={getCheckPoint({ status, caption, auditDetails })} isCompleted={false} />;
          })}
        </ConnectingCheckPoints>
      )}
=======
      <Card>
        <CardSubHeader>{t(`${LOCALIZATION_KEY.CS_COMPLAINT_DETAILS}_COMPLAINT_TIMELINE`)}</CardSubHeader>
        {console.log("timeline", timeline)}
        {timeline && timeline.length > 0 && (
          <ConnectingCheckPoints>
            {timeline.map(({ status, caption, auditDetails, timeLineActions }, index) => {
              console.log("timeline.length:", status, timeline.length - 1, index);
              {
                return (
                  <CheckPoint
                    isCompleted={index === 0 ? true : false}
                    customChild={getCheckPoint({ status, caption, auditDetails, timeLineActions })}
                  ></CheckPoint>
                );
              }
            })}
          </ConnectingCheckPoints>
        )}
      </Card>
>>>>>>> 3720261b
    </React.Fragment>
  );
};

export default TimeLine;<|MERGE_RESOLUTION|>--- conflicted
+++ resolved
@@ -12,13 +12,7 @@
 const TimeLine = ({ data, serviceRequestId, complaintWorkflow, rating }) => {
   const { t } = useTranslation();
   // let GetComplaintInstance = ({}) => {
-<<<<<<< HEAD
-  let { timeline, nextActions, auditDetails } = data;
-=======
   let { timeline } = data;
-  console.log("timeline:", timeline);
-  console.log(" complaintWorkflow.action:", complaintWorkflow.action);
->>>>>>> 3720261b
 
   const getCheckPoint = ({ status, caption, auditDetails, timeLineActions }) => {
     switch (status) {
@@ -34,31 +28,15 @@
         return <PendingAtLME name={name} mobile={mobileNumber} text={assignedTo} />;
 
       case "RESOLVED":
-<<<<<<< HEAD
-        switch (complaintWorkflow.action) {
-          case "RESOLVE":
-            return !rating ? (
-              <Resolved nextActions={nextActions} serviceRequestId={serviceRequestId} text={t(`CS_COMMON_COMPLAINT_RESOLVED`)} />
-            ) : null;
-=======
         return (
           <Resolved
             action={complaintWorkflow.action}
             nextActions={timeLineActions}
             rating={rating}
             serviceRequestId={serviceRequestId}
-            reopenDate={ConvertTimestampToDate(auditDetails.lastModifiedTime)}
+            reopenDate={Digit.DateUtils.ConvertTimestampToDate(auditDetails.lastModifiedTime)}
           />
         );
->>>>>>> 3720261b
-
-          case "RATE":
-            return <StarRated text={t(`CS_ADDCOMPLAINT_YOU_RATED`)} rating={rating} />;
-
-          case "REOPEN":
-            return <Reopen text={t(`CS_COMMON_COMPLAINT_REOPENED`)} reopenDate={auditDetails.lastModifiedTime} />;
-        }
-        break;
       case "CLOSEDAFTERRESOLUTION":
         return <React.Fragment>{t("CS_COMMON_CLOSEDAFTERRESOLUTION")}</React.Fragment>;
 
@@ -69,36 +47,16 @@
 
   return (
     <React.Fragment>
-<<<<<<< HEAD
       <CardSubHeader>{t(`${LOCALIZATION_KEY.CS_COMPLAINT_DETAILS}_COMPLAINT_TIMELINE`)}</CardSubHeader>
       {timeline && timeline.length > 0 && (
         <ConnectingCheckPoints>
-          {timeline.map(({ status, caption, auditDetails }, index) => {
-            return <CheckPoint key={index} customChild={getCheckPoint({ status, caption, auditDetails })} isCompleted={false} />;
+          {timeline.map(({ status, caption, auditDetails, timeLineActions }, index) => {
+            return (
+              <CheckPoint isCompleted={index === 0 ? true : false} customChild={getCheckPoint({ status, caption, auditDetails, timeLineActions })} />
+            );
           })}
         </ConnectingCheckPoints>
       )}
-=======
-      <Card>
-        <CardSubHeader>{t(`${LOCALIZATION_KEY.CS_COMPLAINT_DETAILS}_COMPLAINT_TIMELINE`)}</CardSubHeader>
-        {console.log("timeline", timeline)}
-        {timeline && timeline.length > 0 && (
-          <ConnectingCheckPoints>
-            {timeline.map(({ status, caption, auditDetails, timeLineActions }, index) => {
-              console.log("timeline.length:", status, timeline.length - 1, index);
-              {
-                return (
-                  <CheckPoint
-                    isCompleted={index === 0 ? true : false}
-                    customChild={getCheckPoint({ status, caption, auditDetails, timeLineActions })}
-                  ></CheckPoint>
-                );
-              }
-            })}
-          </ConnectingCheckPoints>
-        )}
-      </Card>
->>>>>>> 3720261b
     </React.Fragment>
   );
 };
