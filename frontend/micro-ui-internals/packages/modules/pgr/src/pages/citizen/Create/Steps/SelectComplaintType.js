--- conflicted
+++ resolved
@@ -3,7 +3,6 @@
 import { TypeSelectCard } from "@egovernments/digit-ui-react-components";
 
 const SelectComplaintType = ({ t, config, onSelect, value }) => {
-  const menu = useComplaintTypes({ stateCode: "pb.amritsar" });
   const [complaintType, setComplaintType] = useState(() => {
     const { complaintType } = value;
     return complaintType ? complaintType : {};
@@ -13,15 +12,9 @@
     onSelect({ complaintType });
   };
 
-  const __initComplaintType__ = Digit.SessionStorage.get("complaintType");
-  const [complaintType, setComplaintType] = useState(__initComplaintType__ ? __initComplaintType__ : {});
+  const textParams = config.texts;
 
-  const textParams = config.texts;
-<<<<<<< HEAD
-  const SessionStorage = Digit.SessionStorage;
   const menu = Digit.Hooks.pgr.useComplaintTypes({ stateCode: "pb.amritsar" });
-=======
->>>>>>> 6c2d5d13
 
   function selectedValue(value) {
     setComplaintType(value);
