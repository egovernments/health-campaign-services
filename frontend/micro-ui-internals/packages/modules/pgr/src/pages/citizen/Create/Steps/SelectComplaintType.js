--- conflicted
+++ resolved
@@ -13,12 +13,10 @@
   const goNext = () => {
     onSelect({ complaintType });
   };
-<<<<<<< HEAD
 
   const __initComplaintType__ = Digit.SessionStorage.get("complaintType");
   const [complaintType, setComplaintType] = useState(__initComplaintType__ ? __initComplaintType__ : {});
-=======
->>>>>>> faca6db4
+
   const textParams = config.texts;
 
   function selectedValue(value) {
