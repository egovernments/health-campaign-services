--- conflicted
+++ resolved
@@ -6,7 +6,6 @@
 
 import { LOCALIZATION_KEY } from "../../constants/Localization";
 
-<<<<<<< HEAD
 import {
   BackButton,
   Card,
@@ -26,12 +25,6 @@
 import { selectComplaints } from "../../selectors/complaint";
 import { fetchBusinessServiceById, searchComplaints } from "../../redux/actions";
 import useComplaintDetails from "../../hooks/useComplaintDetails";
-=======
-import { Card, Header, CardSubHeader, StatusTable, TextArea, SubmitBar, DisplayPhotos, ImageViewer } from "@egovernments/digit-ui-react-components";
-
-import { selectComplaints } from "../../selectors/complaint";
-import { fetchBusinessServiceById, searchComplaints } from "../../redux/actions";
->>>>>>> 3720261b
 import TimeLine from "./CreateComplaint/TimeLine";
 import useWorkflowDetails from "../../hooks/useWorkflowDetails";
 
@@ -67,28 +60,6 @@
 
   const [imageZoom, setImageZoom] = useState(null);
 
-<<<<<<< HEAD
-=======
-  const GetImageIds = (images) => {
-    let imageIds = [];
-    imageIds = images.map((image) => {
-      return image.id;
-    });
-    return imageIds;
-  };
-
-  useEffect(() => {
-    async function getImages() {
-      if (selectedComplaint.length > 0 && selectedComplaint[0].workflow && selectedComplaint[0].workflow.verificationDocuments) {
-        const imageIds = GetImageIds(selectedComplaint[0].workflow.verificationDocuments);
-        const files = await Digit.UploadServices.Filefetch(imageIds, state.cityCode);
-        setFiles(files);
-      }
-    }
-    getImages();
-  }, [selectedComplaint]);
-
->>>>>>> 3720261b
   let complaintDetails = {};
 
   if (selectedComplaint.length > 0) {
@@ -126,7 +97,6 @@
             ) : null}
             {imageZoom ? <ImageViewer imageSrc={imageZoom} onClose={onCloseImageZoom} /> : null}
           </Card>
-<<<<<<< HEAD
           <Card>
             <TimeLine
               data={timeLineData}
@@ -135,19 +105,6 @@
               rating={selectedComplaint[0].service.rating}
             />
           </Card>
-
-=======
-          {
-            <React.Fragment>
-              <TimeLine
-                data={timeLineData}
-                serviceRequestId={selectedComplaint[0].service.serviceRequestId}
-                complaintWorkflow={selectedComplaint[0].workflow}
-                rating={selectedComplaint[0].service.rating}
-              />
-            </React.Fragment>
-          }
->>>>>>> 3720261b
           <Card>
             <CardSubHeader>{t(`${LOCALIZATION_KEY.CS_COMMON}_COMMENTS`)}</CardSubHeader>
             <TextArea />
