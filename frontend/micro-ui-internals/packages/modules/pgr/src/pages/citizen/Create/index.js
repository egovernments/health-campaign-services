--- conflicted
+++ resolved
@@ -1,25 +1,13 @@
 import React, { useContext, useEffect, useMemo, useState } from "react";
 import { useTranslation } from "react-i18next";
-<<<<<<< HEAD
-import { useForm } from "react-hook-form";
-import merge from "lodash.merge";
-import { useDispatch, useSelector } from "react-redux";
-=======
 import merge from "lodash.merge";
 import { useDispatch } from "react-redux";
->>>>>>> 4ca614b6
 import { createComplaint } from "../../../redux/actions/index";
 
 import { ComponentProvider } from "@egovernments/digit-ui-module-core/src/context";
 
-<<<<<<< HEAD
-import { newComplaintSteps } from "./config";
-import { config as defaultConfig } from "./defaultConfig";
-import { Redirect, Route, BrowserRouter as Router, Switch, useHistory, useRouteMatch, useLocation } from "react-router-dom";
-=======
 import { config as defaultConfig } from "./defaultConfig";
 import { Redirect, Route, Switch, useHistory, useRouteMatch, useLocation } from "react-router-dom";
->>>>>>> 4ca614b6
 
 export const CreateComplaint = () => {
   const { t } = useTranslation();
@@ -39,82 +27,10 @@
     if (nextStep === null) return submitComplaint();
     history.push(`${path}/${nextStep}`);
   };
-<<<<<<< HEAD
-
-  // const selectComplaintType = (complaintType) => {
-  //   // updateParams("complaintType", complaintType);
-  //   history.push(`${path}/sub-type`);
-  // };
-
-  // const selectSubType = (subType) => {
-  //   const { key, name } = subType;
-  //   const complaintType = key;
-  //   setParams({ ...params, complaintType });
-  //   Digit.SessionStorage.set("PGR_CREATE_COMPLAINT_PARAMS", params);
-  //   history.push(`${path}/pincode`);
-  // };
-
-  // const selectPincode = (_pincode) => {
-  //   if (_pincode) {
-  //     const { pincode } = _pincode;
-  //     setParams({ ...params, pincode });
-  //     console.log("index --->", pincode);
-  //     Digit.SessionStorage.set("PGR_CREATE_COMPLAINT_PARAMS", params);
-  //   }
-  //   history.push(`${path}/address`);
-  // };
-
-  // const selectAddress = (address) => {
-  //   const cityCode = address.city.code;
-  //   const city = address.city.name;
-  //   const district = address.city.name;
-  //   const region = address.city.name;
-  //   const state = "Punjab";
-  //   const localityCode = address.locality.code;
-  //   const localityName = address.locality.name;
-  //   setParams({ ...params, cityCode, city, district, region, state, localityCode, localityName });
-  //   Digit.SessionStorage.set("PGR_CREATE_COMPLAINT_PARAMS", params);
-  //   history.push(`${path}/landmark`);
-  // };
-
-  // const saveLandmark = (_landmark) => {
-  //   if (_landmark) {
-  //     const { landmark } = _landmark;
-  //     setParams({ ...params, landmark });
-  //     Digit.SessionStorage.set("PGR_CREATE_COMPLAINT_PARAMS", params);
-  //   }
-  //   history.push(`${path}/upload-photos`);
-  // };
-
-  // const saveImagesUrl = (images) => {
-  //   if (images) {
-  //     const uploadedImages = images?.map((url) => {
-  //       return {
-  //         documentType: "PHOTO",
-  //         fileStore: url,
-  //         documentUid: "",
-  //         additionalDetails: {},
-  //       };
-  //     });
-  //     setParams({ ...params, uploadedImages });
-  //     Digit.SessionStorage.set("PGR_CREATE_COMPLAINT_PARAMS", params);
-  //   }
-  //   history.push(`${path}/additional-details`);
-  // };
-
-  const submitComplaint = async (_details) => {
-    // if (_details) {
-    //   const { details } = _details;
-    //   details && details !== "" ? setParams({ ...params, details }) : null;
-    // }
-    // console.log("index params", params);
-
-=======
 
   const submitComplaint = async () => {
     Digit.SessionStorage.set("PGR_CREATE_COMPLAINT_PARAMS", null);
 
->>>>>>> 4ca614b6
     // submit complaint through actions
     await dispatch(createComplaint(params));
 
@@ -142,38 +58,16 @@
 
   const handleSkip = () => {
     goNext();
-<<<<<<< HEAD
-  };
-
-  const updateParams = (param, value) => {
-    setParams({ ...params, [param]: value });
-=======
->>>>>>> 4ca614b6
   };
 
   return (
     <Switch>
-<<<<<<< HEAD
-      {Object.keys(config.routes).map((route) => {
-        const { component, texts, inputs } = config.routes[route];
-        const Component = typeof component === "string" ? registry.getComponent(component) : component;
-        return (
-          <Route path={`${path}/${route}`}>
-            <Component config={{ texts, inputs }} onSelect={handleSelect} onSkip={handleSkip} t={t} />
-            {/* {React.createElement(component, {
-              config: { texts, inputs },
-              onSelect: handleSelect,
-              onSkip: handleSkip,
-              t: t
-            })} */}
-=======
       {Object.keys(config.routes).map((route, index) => {
         const { component, texts, inputs } = config.routes[route];
         const Component = typeof component === "string" ? registry.getComponent(component) : component;
         return (
           <Route path={`${path}/${route}`} key={index}>
             <Component config={{ texts, inputs }} onSelect={handleSelect} onSkip={handleSkip} t={t} />
->>>>>>> 4ca614b6
           </Route>
         );
       })}
