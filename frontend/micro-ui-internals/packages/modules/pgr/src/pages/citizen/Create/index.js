--- conflicted
+++ resolved
@@ -30,7 +30,6 @@
 
   const submitComplaint = async () => {
     // submit complaint through actions
-<<<<<<< HEAD
     // await dispatch(createComplaint(params));
 
     //submit complaint thru react query
@@ -47,7 +46,6 @@
     // Digit.SessionStorage.set("PGR_CREATE_THUMBNAILS", null);
     // Digit.SessionStorage.set("PGR_CREATE_IMAGES", null);
 
-=======
     const { city_complaint, locality_complaint, uploadedImages, ...values } = params;
     const { code: cityCode, name: city } = city_complaint;
     const { code: localityCode, name: localityName } = locality_complaint;
@@ -72,7 +70,6 @@
 
     await dispatch(createComplaint(data));
     clearParams();
->>>>>>> faca6db4
     history.push(`${path}/response`);
   };
 
@@ -87,32 +84,6 @@
 
   return (
     <Switch>
-<<<<<<< HEAD
-      <Route path={`${path}/complaint-type`}>
-        <SelectComplaintType t={t} config={stepItems[0]} onSelect={selectComplaintType} />
-      </Route>
-      <Route path={`${path}/sub-type`}>
-        <SelectSubType t={t} config={stepItems[1]} onSelect={selectSubType} />
-      </Route>
-      <Route path={`${path}/pincode`}>
-        <SelectPincode t={t} config={stepItems[2]} onSelect={selectPincode} />
-      </Route>
-      <Route path={`${path}/address`}>
-        <SelectAddress t={t} config={stepItems[3]} onSelect={selectAddress} />
-      </Route>
-      <Route path={`${path}/landmark`}>
-        <SelectLandmark t={t} config={stepItems[4]} onSelect={saveLandmark} />
-      </Route>
-      <Route path={`${path}/upload-photos`}>
-        <SelectImages t={t} config={stepItems[5]} onSelect={saveImagesUrl} />
-      </Route>
-      <Route path={`${path}/additional-details`}>
-        <SelectDetails t={t} config={stepItems[6]} onSelect={submitComplaint} />
-      </Route>
-      <Route path={`${path}/response`}>
-        <Response t={t} config={stepItems[7]} onSelect={backToHome} params={params} />
-      </Route>
-=======
       {Object.keys(config.routes).map((route, index) => {
         const { component, texts, inputs } = config.routes[route];
         const Component = typeof component === "string" ? registry.getComponent(component) : component;
@@ -122,7 +93,6 @@
           </Route>
         );
       })}
->>>>>>> faca6db4
       <Route>
         <Redirect to={`${path}/${config.indexRoute}`} />
       </Route>
