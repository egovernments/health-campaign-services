import React, { useCallback, useEffect, useState } from "react";
import {
  Dropdown,
  CardLabel,
  RadioButtons,
  CardCaption,
  CheckBox,
  SubmitBar,
  ActionBar,
  RemoveableTag,
} from "@egovernments/digit-ui-react-components";
import { useSelector } from "react-redux";
import { ApplyFilterBar } from "@egovernments/digit-ui-react-components";
import { useTranslation } from "react-i18next";
import Status from "./Status";

const Filter = (props) => {
  // let userType = Digit.SessionStorage.get("userType");
  let { uuid } = Digit.UserService.getUser().info;

  const { t } = useTranslation();
  const { pgr } = useSelector((state) => state);

  const [selectAssigned, setSelectedAssigned] = useState("");
  const [selectedComplaintType, setSelectedComplaintType] = useState(null);
  const [selectedLocality, setSelectedLocality] = useState(null);
  const [pendingComplaintCount, setPendingComplaintCount] = useState([]);

  const [pgrfilters, setPgrFilters] = useState({
    serviceCode: [],
    locality: [],
    applicationStatus: [],
  });

  const [wfFilters, setWfFilters] = useState({
    assignee: [],
  });

  //TODO change city fetch from user tenantid
  let localities = Digit.Hooks.pgr.useLocalities({ city: "Amritsar" });
  let complaintStatus = Digit.Hooks.pgr.useComplaintStatus();
  let serviceDefs = Digit.Hooks.pgr.useServiceDefs();

  console.log("%c 🏎️: RadioButtons -> selected value ", "font-size:16px;background-color:#c239cc;color:white;", selectAssigned);

  const onRadioChange = (value) => {
    setSelectedAssigned(value);
    uuid = value.code === "ASSIGNED_TO_ME" ? uuid : "";
    setWfFilters({ ...wfFilters, assignee: [{ code: uuid }] });
  };
  let pgrQuery = {};
  let wfQuery = {};
  useEffect(() => {
    for (const property in pgrfilters) {
      if (Array.isArray(pgrfilters[property])) {
        let params = pgrfilters[property].map((prop) => prop.code).join();
        if (params) {
          pgrQuery[property] = params;
        }
      }
    }
    for (const property in wfFilters) {
      if (Array.isArray(wfFilters[property])) {
        let params = wfFilters[property].map((prop) => prop.code).join();
        if (params) {
          wfQuery[property] = params;
        }
      }
    }
    //queryString = queryString.substring(0, queryString.length - 1);
    handleFilterSubmit({ pgrQuery: pgrQuery, wfQuery: wfQuery });
  }, [pgrfilters, wfFilters]);

  const ifExists = (list, key) => {
    return list.filter((object) => object.code === key.code).length;
  };

  function complaintType(_type) {
    const type = { key: t("SERVICEDEFS." + _type.serviceCode.toUpperCase()), code: _type.serviceCode };
    if (!ifExists(pgrfilters.serviceCode, type)) {
      setPgrFilters({ ...pgrfilters, serviceCode: [...pgrfilters.serviceCode, type] });
    }
  }

  function onSelectLocality(value, type) {
    if (!ifExists(pgrfilters.locality, value)) {
      setPgrFilters({ ...pgrfilters, locality: [...pgrfilters.locality, value] });
    }
  }

  useEffect(() => {
    if (pgrfilters.serviceCode.length > 1) {
      setSelectedComplaintType(`${pgrfilters.serviceCode.length} selected`);
    } else {
      setSelectedComplaintType(pgrfilters.serviceCode[0]);
    }
  }, [pgrfilters.serviceCode]);

  useEffect(() => {
    if (pgrfilters.locality.length > 1) {
      setSelectedLocality(`${pgrfilters.locality.length} selected`);
    } else {
      setSelectedLocality(pgrfilters.locality[0]);
    }
  }, [pgrfilters.locality]);

  const onRemove = (index, key) => {
    let afterRemove = pgrfilters[key].filter((value, i) => {
      return i !== index;
    });
    setPgrFilters({ ...pgrfilters, [key]: afterRemove });
  };

  const handleAssignmentChange = (e, type) => {
    if (e.target.checked) {
      setPgrFilters({ ...pgrfilters, applicationStatus: [...pgrfilters.applicationStatus, { code: type.code }] });
    } else {
      const filteredStatus = pgrfilters.applicationStatus.filter((value) => {
        return value.code !== type.code;
      })[0];
      setPgrFilters({ ...pgrfilters, applicationStatus: [{ code: filteredStatus }] });
    }
  };

  function clearAll() {
    setPgrFilters({ serviceCode: [], locality: [], applicationStatus: [] });
    setWfFilters({ assigned: [{ code: [] }] });
    setSelectedAssigned("");
    setSelectedComplaintType(null);
    setSelectedLocality(null);
  }

  const handleFilterSubmit = () => {
    props.onFilterChange({ pgrQuery: pgrQuery, wfQuery: wfQuery });
    //props.onClose();
  };

  const GetSelectOptions = (lable, options, selected, select, optionKey, onRemove, key, displayKey) => (
    <div>
      <div className="filter-label">{lable}</div>
      <Dropdown option={options} selected={selected} select={(value) => select(value, key)} optionKey={optionKey} />
      <div className="tag-container">
        {pgrfilters[key].length > 0 &&
          pgrfilters[key].map((value, index) => {
            return <RemoveableTag key={index} text={value[displayKey]} onClick={() => onRemove(index, key)} />;
          })}
      </div>
    </div>
  );

  return (
    <React.Fragment>
      <div className="filter">
        <div className="filter-card">
          <div className="heading">
            <div className="filter-label">FILTER BY:</div>
            <div className="clearAll" onClick={clearAll}>
              Clear all
            </div>
            {props.type === "desktop" && (
              <span className="clear-search" onClick={clearAll}>
                Clear all
              </span>
            )}
            {props.type === "mobile" && <span onClick={props.onClose}>x</span>}
          </div>
          <div>
            <RadioButtons
              onSelect={onRadioChange}
<<<<<<< HEAD
              selectedoption={selectAssigned}
=======
              selectedOption={selectAssigned}
>>>>>>> 9d40c379
              optionsKey="name"
              options={[
                { code: "ASSIGNED_TO_ME", name: t("ASSIGNED_TO_ME") },
                { code: "ASSIGNED_TO_ALL", name: t("ASSIGNED_TO_ALL") },
              ]}
            />
            <div>
              {GetSelectOptions(t("Complaint Subtype"), serviceDefs, selectedComplaintType, complaintType, "i18nKey", onRemove, "serviceCode", "key")}
            </div>
            <div>{GetSelectOptions(t("Locality"), localities, selectedLocality, onSelectLocality, "name", onRemove, "locality", "name")}</div>
            <Status complaints={props.complaints} onAssignmentChange={handleAssignmentChange} pgrfilters={pgrfilters} />
          </div>
        </div>
      </div>
      <ActionBar>
        {props.type === "mobile" && (
          <ApplyFilterBar labelLink={t("CS_COMMON_CLEAR_ALL")} buttonLink={t("CS_COMMON_FILTER")} onClear={clearAll} onSubmit={props.onClose} />
        )}
      </ActionBar>
      {/* <ActionBar>
        <SubmitBar label="Take Action" />
      </ActionBar> */}
    </React.Fragment>
  );
};

export default Filter;<|MERGE_RESOLUTION|>--- conflicted
+++ resolved
@@ -167,11 +167,7 @@
           <div>
             <RadioButtons
               onSelect={onRadioChange}
-<<<<<<< HEAD
-              selectedoption={selectAssigned}
-=======
               selectedOption={selectAssigned}
->>>>>>> 9d40c379
               optionsKey="name"
               options={[
                 { code: "ASSIGNED_TO_ME", name: t("ASSIGNED_TO_ME") },
