<<<<<<< HEAD
import React, { useCallback, useEffect, useState } from "react";
=======
import React, { useEffect, useState } from "react";
>>>>>>> bd3ae3cd
import { Dropdown, RadioButtons, ActionBar, RemoveableTag } from "@egovernments/digit-ui-react-components";
import { useSelector } from "react-redux";
import { ApplyFilterBar } from "@egovernments/digit-ui-react-components";
import { useTranslation } from "react-i18next";
import Status from "./Status";

const Filter = (props) => {
  // let userType = Digit.SessionStorage.get("userType");
  let { uuid } = Digit.UserService.getUser().info;

  const { t } = useTranslation();

  const [selectAssigned, setSelectedAssigned] = useState(null);
  const [selectedComplaintType, setSelectedComplaintType] = useState(null);
  const [selectedLocality, setSelectedLocality] = useState(null);

  const [pgrfilters, setPgrFilters] = useState({
    serviceCode: [],
    locality: [],
    applicationStatus: [],
  });

  const [wfFilters, setWfFilters] = useState({
    assignee: [],
  });

  //TODO change city fetch from user tenantid
  let localities = Digit.Hooks.pgr.useLocalities({ city: "Amritsar" });
  let serviceDefs = Digit.Hooks.pgr.useServiceDefs();

  console.log("%c 🏎️: RadioButtons -> selected value ", "font-size:16px;background-color:#c239cc;color:white;", selectAssigned);

  const onRadioChange = (value) => {
    setSelectedAssigned(value);
    uuid = value.code === "ASSIGNED_TO_ME" ? uuid : "";
    setWfFilters({ ...wfFilters, assignee: [{ code: uuid }] });
  };
  let pgrQuery = {};
  let wfQuery = {};

  useEffect(() => {
    for (const property in pgrfilters) {
      if (Array.isArray(pgrfilters[property])) {
        let params = pgrfilters[property].map((prop) => prop.code).join();
        if (params) {
          pgrQuery[property] = params;
        }
      }
    }
    for (const property in wfFilters) {
      if (Array.isArray(wfFilters[property])) {
        let params = wfFilters[property].map((prop) => prop.code).join();
        if (params) {
          wfQuery[property] = params;
        }
      }
    }
    //queryString = queryString.substring(0, queryString.length - 1);
    handleFilterSubmit({ pgrQuery: pgrQuery, wfQuery: wfQuery });
  }, [pgrfilters, wfFilters]);

  const ifExists = (list, key) => {
    return list.filter((object) => object.code === key.code).length;
  };

  function complaintType(_type) {
    const type = { key: t("SERVICEDEFS." + _type.serviceCode.toUpperCase()), code: _type.serviceCode };
    if (!ifExists(pgrfilters.serviceCode, type)) {
      setPgrFilters({ ...pgrfilters, serviceCode: [...pgrfilters.serviceCode, type] });
    }
  }

  function onSelectLocality(value, type) {
    if (!ifExists(pgrfilters.locality, value)) {
      setPgrFilters({ ...pgrfilters, locality: [...pgrfilters.locality, value] });
    }
  }

  useEffect(() => {
    if (pgrfilters.serviceCode.length > 1) {
      setSelectedComplaintType(`${pgrfilters.serviceCode.length} selected`);
    } else {
      setSelectedComplaintType(pgrfilters.serviceCode[0]);
    }
  }, [pgrfilters.serviceCode]);

  useEffect(() => {
    if (pgrfilters.locality.length > 1) {
      setSelectedLocality(`${pgrfilters.locality.length} selected`);
    } else {
      setSelectedLocality(pgrfilters.locality[0]);
    }
  }, [pgrfilters.locality]);

  const onRemove = (index, key) => {
    let afterRemove = pgrfilters[key].filter((value, i) => {
      return i !== index;
    });
    setPgrFilters({ ...pgrfilters, [key]: afterRemove });
  };

  const handleAssignmentChange = (e, type) => {
    if (e.target.checked) {
      setPgrFilters({ ...pgrfilters, applicationStatus: [...pgrfilters.applicationStatus, { code: type.code }] });
    } else {
      const filteredStatus = pgrfilters.applicationStatus.filter((value) => {
        return value.code !== type.code;
      })[0];
      setPgrFilters({ ...pgrfilters, applicationStatus: [{ code: filteredStatus }] });
    }
  };

  function clearAll() {
    setPgrFilters({ serviceCode: [], locality: [], applicationStatus: [] });
    setWfFilters({ assigned: [{ code: [] }] });
    setSelectedAssigned("");
    setSelectedComplaintType(null);
    setSelectedLocality(null);
  }

  const handleFilterSubmit = () => {
    props.onFilterChange({ pgrQuery: pgrQuery, wfQuery: wfQuery });
    //props.onClose();
  };

  const GetSelectOptions = (lable, options, selected = null, select, optionKey, onRemove, key, displayKey) => (
    <div>
      <div className="filter-label">{lable}</div>
      {<Dropdown option={options} selected={selected} select={(value) => select(value, key)} optionKey={optionKey} />}

      <div className="tag-container">
        {pgrfilters[key].length > 0 &&
          pgrfilters[key].map((value, index) => {
            return <RemoveableTag key={index} text={value[displayKey]} onClick={() => onRemove(index, key)} />;
          })}
      </div>
    </div>
  );

  return (
    <React.Fragment>
      <div className="filter">
        <div className="filter-card">
          <div className="heading">
            <div className="filter-label">FILTER BY:</div>
            <div className="clearAll" onClick={clearAll}>
              Clear all
            </div>
            {props.type === "desktop" && (
              <span className="clear-search" onClick={clearAll}>
                Clear all
              </span>
            )}
            {props.type === "mobile" && <span onClick={props.onClose}>x</span>}
          </div>
          <div>
            <RadioButtons
              onSelect={onRadioChange}
              selectedOption={selectAssigned}
              optionsKey="name"
              options={[
                { code: "ASSIGNED_TO_ME", name: t("ASSIGNED_TO_ME") },
                { code: "ASSIGNED_TO_ALL", name: t("ASSIGNED_TO_ALL") },
              ]}
            />
            <div>
              {GetSelectOptions(t("Complaint Subtype"), serviceDefs, selectedComplaintType, complaintType, "i18nKey", onRemove, "serviceCode", "key")}
            </div>
            <div>{GetSelectOptions(t("Locality"), localities, selectedLocality, onSelectLocality, "name", onRemove, "locality", "name")}</div>
            {console.log("props.complaints:", props.complaints)}
            {props.complaints && <Status complaints={props.complaints} onAssignmentChange={handleAssignmentChange} pgrfilters={pgrfilters} />}
          </div>
        </div>
      </div>
      <ActionBar>
        {props.type === "mobile" && (
          <ApplyFilterBar labelLink={t("CS_COMMON_CLEAR_ALL")} buttonLink={t("CS_COMMON_FILTER")} onClear={clearAll} onSubmit={props.onClose} />
        )}
      </ActionBar>
      {/* <ActionBar>
        <SubmitBar label="Take Action" />
      </ActionBar> */}
    </React.Fragment>
  );
};

export default Filter;<|MERGE_RESOLUTION|>--- conflicted
+++ resolved
@@ -1,8 +1,4 @@
-<<<<<<< HEAD
-import React, { useCallback, useEffect, useState } from "react";
-=======
 import React, { useEffect, useState } from "react";
->>>>>>> bd3ae3cd
 import { Dropdown, RadioButtons, ActionBar, RemoveableTag } from "@egovernments/digit-ui-react-components";
 import { useSelector } from "react-redux";
 import { ApplyFilterBar } from "@egovernments/digit-ui-react-components";
