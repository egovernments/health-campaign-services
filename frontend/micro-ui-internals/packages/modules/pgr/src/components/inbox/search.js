import React, { useState } from "react";
import { useForm } from "react-hook-form";
const { TextInput, Label, SubmitBar, LinkLabel, ActionBar } = require("@egovernments/digit-ui-react-components");

const SearchComplaint = ({ onSearch, type }) => {
<<<<<<< HEAD
  const { register, handleSubmit } = useForm();
  const [complaintNo, setComplaintNo] = useState("");
  const [mobileNo, setMobileNo] = useState("");
=======
  const { register, handleSubmit, reset } = useForm();
>>>>>>> f1212e2b

  const onSubmitInput = (data) => {
    console.log("data", data);
    if (data.serviceRequestId) {
      onSearch({ serviceRequestId: data.serviceRequestId });
    } else {
      onSearch({ mobileNumber: data.mobileNumber });
    }
  };

  function clearSearch() {
    reset();
    onSearch({});
    setComplaintNo("");
    setMobileNo("");
  }

  const clearAll = () => {
    return (
      <LinkLabel style={{ color: "#F47738", cursor: "pointer" }} onClick={clearSearch}>
        Clear Search
      </LinkLabel>
    );
  };

  function setComplaint(e) {
    setComplaintNo(e.target.value);
  }

  function setMobile(e) {
    setMobileNo(e.target.value);
  }

  return (
    <form onSubmit={handleSubmit(onSubmitInput)}>
      <React.Fragment>
        <div className="search-container">
          <div className="search-complaint-container" style={{ display: "flex", flexDirection: "column", alignItems: "end" }}>
            {type === "mobile" && (
              <div
                className="complaint-header"
                style={{
                  display: "flex",
                  justifyContent: "space-between",
                  width: "100%",
                  marginBottom: "20px",
                }}
              >
                <h2>SEARCH BY:</h2>
                <span onClick={onClose}>x</span>
              </div>
            )}
            <div className="complaint-input-container">
              <span className="complaint-input">
                <Label>Complaint No.</Label>
                <TextInput
                  name="serviceRequestId"
                  value={complaintNo}
                  onChange={setComplaint}
                  inputRef={register}
                  style={{ width: "280px", marginBottom: "8px" }}
                ></TextInput>
              </span>
              <span className="mobile-input">
                <Label>Mobile No.</Label>
                <TextInput name="mobileNumber" value={mobileNo} onChange={setMobile} inputRef={register} style={{ width: "280px" }}></TextInput>
              </span>
              {type === "desktop" && <SubmitBar style={{ marginTop: 32, marginLeft: 8 }} label="Search" submit />}
            </div>
            {type === "desktop" && <span className="clear-search">{clearAll()}</span>}
          </div>
        </div>
        {type === "mobile" && (
          <ActionBar>
            <SubmitBar label="Search" submit />
          </ActionBar>
        )}
      </React.Fragment>
    </form>
  );
};

export default SearchComplaint;<|MERGE_RESOLUTION|>--- conflicted
+++ resolved
@@ -3,13 +3,9 @@
 const { TextInput, Label, SubmitBar, LinkLabel, ActionBar } = require("@egovernments/digit-ui-react-components");
 
 const SearchComplaint = ({ onSearch, type }) => {
-<<<<<<< HEAD
-  const { register, handleSubmit } = useForm();
-  const [complaintNo, setComplaintNo] = useState("");
-  const [mobileNo, setMobileNo] = useState("");
-=======
-  const { register, handleSubmit, reset } = useForm();
->>>>>>> f1212e2b
+const [complaintNo, setComplaintNo] = useState("");
+const [mobileNo, setMobileNo] = useState("");
+const { register, handleSubmit, reset } = useForm();
 
   const onSubmitInput = (data) => {
     console.log("data", data);
