import React, { useState } from "react";
import { useForm } from "react-hook-form";
const { TextInput, Label, SubmitBar, LinkLabel, ActionBar } = require("@egovernments/digit-ui-react-components");
import { useTranslation } from "react-i18next";

const SearchComplaint = ({ onSearch, type, onClose }) => {
  const [complaintNo, setComplaintNo] = useState("");
  const [mobileNo, setMobileNo] = useState("");
<<<<<<< HEAD
  const { register, errors, handleSubmit, reset } = useForm();
=======
  const { register, handleSubmit, reset } = useForm();
  const { t } = useTranslation();
>>>>>>> b5c41515

  const onSubmitInput = (data) => {
    if (!Object.keys(errors).filter((i) => errors[i]).length) {
      if (data.serviceRequestId) {
        onSearch({ serviceRequestId: data.serviceRequestId });
      } else {
        onSearch({ mobileNumber: data.mobileNumber });
      }
      if (type === "mobile") {
        onClose();
      }
    }
  };

  function clearSearch() {
    reset();
    onSearch({});
    setComplaintNo("");
    setMobileNo("");
  }

  const clearAll = () => {
    return (
      <LinkLabel style={{ color: "#F47738", cursor: "pointer" }} onClick={clearSearch}>
        Clear Search
      </LinkLabel>
    );
  };

  function setComplaint(e) {
    setComplaintNo(e.target.value);
  }

  function setMobile(e) {
    setMobileNo(e.target.value);
  }

  return (
    <form onSubmit={handleSubmit(onSubmitInput)}>
      <React.Fragment>
        <div className="search-container" style={{ width: "auto" }}>
          <div className="search-complaint-container" style={{ display: "flex", flexDirection: "column", alignItems: "end" }}>
            {type === "mobile" && (
              <div
                className="complaint-header"
                style={{
                  display: "flex",
                  justifyContent: "space-between",
                  width: "100%",
                  marginBottom: "20px",
                }}
              >
                <h2>SEARCH BY:</h2>
                <span onClick={onClose}>x</span>
              </div>
            )}
            <div className="complaint-input-container" style={{ width: "100%" }}>
              <span className="complaint-input">
                <Label>Complaint No.</Label>
                <TextInput
                  name="serviceRequestId"
                  value={complaintNo}
                  onChange={setComplaint}
                  inputRef={register({
                    pattern: /(?!^$)([^\s])/,
                  })}
                  style={{ width: "280px", marginBottom: "8px" }}
                ></TextInput>
              </span>
              <span className="mobile-input">
                <Label>Mobile No.</Label>
                <TextInput
                  name="mobileNumber"
                  value={mobileNo}
                  onChange={setMobile}
                  inputRef={register({
                    pattern: /^[6-9]\d{9}$/,
                  })}
                  style={{ width: "280px" }}
                ></TextInput>
              </span>
<<<<<<< HEAD
              {type === "desktop" && (
                <SubmitBar
                  style={{ marginTop: 32, marginLeft: 8 }}
                  label="Search"
                  submit={true}
                  disabled={Object.keys(errors).filter((i) => errors[i]).length}
                />
              )}
=======
              {type === "desktop" && <SubmitBar style={{ marginTop: 32, marginLeft: "auto" }} label={t("ES_COMMON_SEARCH")} submit />}
>>>>>>> b5c41515
            </div>
            {type === "desktop" && <span className="clear-search">{clearAll()}</span>}
          </div>
        </div>
        {type === "mobile" && (
          <ActionBar>
            <SubmitBar label="Search" submit={true} />
          </ActionBar>
        )}
      </React.Fragment>
    </form>
  );
};

export default SearchComplaint;<|MERGE_RESOLUTION|>--- conflicted
+++ resolved
@@ -6,12 +6,8 @@
 const SearchComplaint = ({ onSearch, type, onClose }) => {
   const [complaintNo, setComplaintNo] = useState("");
   const [mobileNo, setMobileNo] = useState("");
-<<<<<<< HEAD
   const { register, errors, handleSubmit, reset } = useForm();
-=======
-  const { register, handleSubmit, reset } = useForm();
   const { t } = useTranslation();
->>>>>>> b5c41515
 
   const onSubmitInput = (data) => {
     if (!Object.keys(errors).filter((i) => errors[i]).length) {
@@ -93,18 +89,14 @@
                   style={{ width: "280px" }}
                 ></TextInput>
               </span>
-<<<<<<< HEAD
               {type === "desktop" && (
                 <SubmitBar
-                  style={{ marginTop: 32, marginLeft: 8 }}
-                  label="Search"
+                  style={{ marginTop: 32, marginLeft: "auto" }}
+                  label={t("ES_COMMON_SEARCH")}
                   submit={true}
                   disabled={Object.keys(errors).filter((i) => errors[i]).length}
                 />
               )}
-=======
-              {type === "desktop" && <SubmitBar style={{ marginTop: 32, marginLeft: "auto" }} label={t("ES_COMMON_SEARCH")} submit />}
->>>>>>> b5c41515
             </div>
             {type === "desktop" && <span className="clear-search">{clearAll()}</span>}
           </div>
