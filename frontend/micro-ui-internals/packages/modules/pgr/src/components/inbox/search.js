--- conflicted
+++ resolved
@@ -2,13 +2,8 @@
 import { useForm } from "react-hook-form";
 const { TextInput, Label, SubmitBar, LinkLabel, ActionBar } = require("@egovernments/digit-ui-react-components");
 
-<<<<<<< HEAD
-const SearchComplaint = ({ onClose, onSearch, type }) => {
-  const { register, handleSubmit } = useForm();
-=======
 const SearchComplaint = ({ onSearch, type }) => {
   const { register, handleSubmit, reset } = useForm();
->>>>>>> 53167ffc
 
   const onSubmitInput = (data) => {
     console.log("data", data);
