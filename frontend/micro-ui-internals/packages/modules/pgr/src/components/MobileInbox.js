--- conflicted
+++ resolved
@@ -1,7 +1,4 @@
-<<<<<<< HEAD
-=======
 import { Loader } from "@egovernments/digit-ui-react-components";
->>>>>>> bd3ae3cd
 import React from "react";
 import { useTranslation } from "react-i18next";
 import { ComplaintCard } from "./inbox/ComplaintCard";
