const CREATE_COMPLAINT_PATH = "/create-complaint/";
const REOPEN_COMPLAINT_PATH = "/reopen/";
<<<<<<< HEAD
import { PGR_EMPLOYEE_COMPLAINT_DETAILS, PGR_EMPLOYEE_CREATE_COMPLAINT } from "./Employee";
export const PgrRoutes = {
=======

export const Citizen = {
>>>>>>> 0793db1a
  ComplaintsPage: "/complaints",
  RatingAndFeedBack: "/rate/:id",
  ComplaintDetailsPage: "/complaint/details/:id",
  ReasonPage: `${REOPEN_COMPLAINT_PATH}:id`,
  UploadPhoto: `${REOPEN_COMPLAINT_PATH}upload-photo/:id`,
  AddtionalDetails: `${REOPEN_COMPLAINT_PATH}addional-details/:id`,
  CreateComplaint: "/create-complaint",
  Response: "/response",
  SubType: `${CREATE_COMPLAINT_PATH}subtype`,
  LocationSearch: `${CREATE_COMPLAINT_PATH}location`,
  Pincode: `${CREATE_COMPLAINT_PATH}pincode`,
  Address: `${CREATE_COMPLAINT_PATH}address`,
  Landmark: `${CREATE_COMPLAINT_PATH}landmark`,
  UploadPhotos: `${CREATE_COMPLAINT_PATH}upload-photos`,
  Details: `${CREATE_COMPLAINT_PATH}details`,
  DynamicConfig: `${CREATE_COMPLAINT_PATH}dynamic-config`,
};

<<<<<<< HEAD
export const EmployeeRoutes = {
  ComplaintDetails: PGR_EMPLOYEE_COMPLAINT_DETAILS,
  CreateComplaint: PGR_EMPLOYEE_CREATE_COMPLAINT,
=======
export const Employee = {
  Inbox: "/inbox",
>>>>>>> 0793db1a
};<|MERGE_RESOLUTION|>--- conflicted
+++ resolved
@@ -1,12 +1,8 @@
 const CREATE_COMPLAINT_PATH = "/create-complaint/";
 const REOPEN_COMPLAINT_PATH = "/reopen/";
-<<<<<<< HEAD
 import { PGR_EMPLOYEE_COMPLAINT_DETAILS, PGR_EMPLOYEE_CREATE_COMPLAINT } from "./Employee";
-export const PgrRoutes = {
-=======
 
 export const Citizen = {
->>>>>>> 0793db1a
   ComplaintsPage: "/complaints",
   RatingAndFeedBack: "/rate/:id",
   ComplaintDetailsPage: "/complaint/details/:id",
@@ -25,12 +21,8 @@
   DynamicConfig: `${CREATE_COMPLAINT_PATH}dynamic-config`,
 };
 
-<<<<<<< HEAD
-export const EmployeeRoutes = {
+export const Employee = {
+  Inbox: "/inbox",
   ComplaintDetails: PGR_EMPLOYEE_COMPLAINT_DETAILS,
   CreateComplaint: PGR_EMPLOYEE_CREATE_COMPLAINT,
-=======
-export const Employee = {
-  Inbox: "/inbox",
->>>>>>> 0793db1a
 };