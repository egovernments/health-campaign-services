--- conflicted
+++ resolved
@@ -25,23 +25,11 @@
   console.log("pgr", userType, state, store);
   console.log("pgr i18n keys", Object.keys(getI18n().getDataByLanguage("en_IN").translations).length);
 
-<<<<<<< HEAD
-  return (
-    <React.Fragment>
-      <Route path={`${match.path}/citizen`}>
-        <CitizenApp />
-      </Route>
-      <Route path={`${match.path}/employee`}>
-        <EmployeeApp />
-      </Route>
-    </React.Fragment>
-  );
-=======
   if (userType === "citizen") {
     return <CitizenApp />;
   }
 
-  return <h2>employee: {path}</h2>;
+  return <EmployeeApp />;
 
   // return (
   //   <Route>
@@ -58,7 +46,6 @@
   //     </Switch>
   //   </Route>
   // );
->>>>>>> 0309d5d7
 };
 
 export const PGRLinks = ({ matchPath }) => (
