--- conflicted
+++ resolved
@@ -1,17 +1,10 @@
 import { combineReducers } from "redux";
-<<<<<<< HEAD
 import { Enums } from "@egovernments/digit-ui-libraries";
 //import ConfigActionTypes from "../../@egovernments/digit-utils/enums/ConfigActionTypes";
 import { FETCH_LOCALITIES, CHANGE_LANGUAGE, FETCH_ALL_BUSINESSS_SERVICES, FETCH_BUSINESS_SERVICE_BY_ID } from "../actions/types";
-
 import complaintReducer from "./complaintReducer";
-
 // const { ConfigActionTypes } = Digit.Enums.ConfigActionTypes;
 const { ConfigActionTypes } = Enums;
-=======
-import { FETCH_LOCALITIES, CHANGE_LANGUAGE } from "../actions/types";
-import complaintReducer from "./complaintReducer";
->>>>>>> bf187bdc
 
 const configReducer = (defaultConfig) => (state = defaultConfig, action) => {
   switch (action.type) {
@@ -113,14 +106,10 @@
     languages: languageReducer(defaultStore.languages),
     cityCode: cityCodeReducer(defaultStore.cityCode),
     stateInfo: stateInfoReducer(defaultStore.stateInfo),
-<<<<<<< HEAD
     // businessService: businessServiceReducer(defaultStore.businessServices),
     businessService: businessServiceReducer,
     complaints: complaintReducer,
     // complaints: complaintReducer,
-=======
-    complaints: complaintReducer,
->>>>>>> bf187bdc
   });
 
 export default getRootReducer;