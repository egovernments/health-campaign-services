--- conflicted
+++ resolved
@@ -1,10 +1,6 @@
 {
   "name": "@egovernments/digit-ui-module-core",
-<<<<<<< HEAD
-  "version": "1.0.56",
-=======
   "version": "1.0.57",
->>>>>>> 887583c1
   "license": "MIT",
   "main": "dist/index.js",
   "module": "dist/index.modern.js",
