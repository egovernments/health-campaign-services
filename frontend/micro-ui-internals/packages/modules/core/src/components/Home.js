import React, { useContext } from "react";
import { Link } from "react-router-dom";
import { useTranslation } from "react-i18next";

const CitizenHome = ({ modules }) => {
  const ComponentProvider = Digit.Contexts.ComponentProvider;
  const registry = useContext(ComponentProvider);

  return (
    <React.Fragment>
      {modules.map(({ code }, index) => {
        const Links = registry.getComponent(`${code}Links`);
        return <Links key={index} matchPath={`/digit-ui/citizen/${code.toLowerCase()}`} userType={"citizen"} />;
      })}
    </React.Fragment>
  );
};

<<<<<<< HEAD
const EmployeeHome = () => {
  const { t } = useTranslation();

  return (
    <div className="employee-app-container">
      <div className="ground-container">
        <div className="employeeCard card-home">
          <div className="complaint-links-container">
            <div className="header">
              <span className="logo">
                <svg xmlns="http://www.w3.org/2000/svg" height="24" viewBox="0 0 24 24" width="24">
                  <path d="M0 0h24v24H0z" fill="none"></path>
                  <path
                    d="M20 2H4c-1.1 0-1.99.9-1.99 2L2 22l4-4h14c1.1 0 2-.9 2-2V4c0-1.1-.9-2-2-2zm-7 9h-2V5h2v6zm0 4h-2v-2h2v2z"
                    fill="white"
                  ></path>
                </svg>
              </span>
              <span className="text">Complaints</span>
            </div>
            <div className="body">
              <span className="link">
                <Link to="/digit-ui/employee/pgr/inbox">Inbox</Link>
              </span>
              <span className="link">
                <Link to="/digit-ui/employee/pgr/complaint/create">New Complain</Link>
              </span>
            </div>
=======
const allLinks = [
  { text: "Inbox", link: "/digit-ui/employee/pgr/inbox" },
  { text: "New Complaint", link: "/digit-ui/employee/pgr/complaint/create", accessTo: ["CSR"] },
];

const EmployeeHome = () => (
  <div className="employee-app-container">
    <div className="ground-container">
      <div className="employeeCard card-home">
        <div className="complaint-links-container">
          <div className="header">
            <span className="logo">
              <svg xmlns="http://www.w3.org/2000/svg" height="24" viewBox="0 0 24 24" width="24">
                <path d="M0 0h24v24H0z" fill="none"></path>
                <path d="M20 2H4c-1.1 0-1.99.9-1.99 2L2 22l4-4h14c1.1 0 2-.9 2-2V4c0-1.1-.9-2-2-2zm-7 9h-2V5h2v6zm0 4h-2v-2h2v2z" fill="white"></path>
              </svg>
            </span>
            <span className="text">Complaints</span>
          </div>
          <div className="body">
            {allLinks.map((link, index) => {
              if (!link.accessTo || Digit.UserService.hasAccess(link.accessTo)) {
                return (
                  <span className="link" key={index}>
                    <Link to={link.link}>{link.text}</Link>
                  </span>
                );
              }
            })}
>>>>>>> 783e9fe9
          </div>
        </div>
        <div className="employeeCard card-home">
          <div className="complaint-links-container">
            <div className="header">
              <span className="logo">
                <svg xmlns="http://www.w3.org/2000/svg" height="24" viewBox="0 0 24 24" width="24">
                  <path d="M0 0h24v24H0z" fill="none"></path>
                  <path
                    d="M20 2H4c-1.1 0-1.99.9-1.99 2L2 22l4-4h14c1.1 0 2-.9 2-2V4c0-1.1-.9-2-2-2zm-7 9h-2V5h2v6zm0 4h-2v-2h2v2z"
                    fill="white"
                  ></path>
                </svg>
              </span>
              <span className="text">{t("ES_FAECAL_SLUDGE_MGMT")}</span>
            </div>
            <div className="body">
              <span className="link">
                <Link to={`/digit-ui/employee/fsm/inbox`}>{t("ES_INBOX")}</Link>
              </span>
              <span className="link">
                <Link to={`/digit-ui/employee/fsm/new-application`}>{t("ES_NEW_DESULDGING_APPLICATION")}</Link>
              </span>
              <span className="link">
                <Link to={`/digit-ui/employee/fsm/application-audit`}>{t("ES_APPLICATION_AUDIT")}</Link>
              </span>
            </div>
          </div>
        </div>
      </div>
    </div>
  );
};

export const AppHome = ({ userType, modules }) => {
  if (userType === "citizen") {
    return <CitizenHome modules={modules} />;
  }
  return <EmployeeHome />;
};<|MERGE_RESOLUTION|>--- conflicted
+++ resolved
@@ -16,7 +16,11 @@
   );
 };
 
-<<<<<<< HEAD
+const allLinks = [
+  { text: "Inbox", link: "/digit-ui/employee/pgr/inbox" },
+  { text: "New Complaint", link: "/digit-ui/employee/pgr/complaint/create", accessTo: ["CSR"] },
+];
+
 const EmployeeHome = () => {
   const { t } = useTranslation();
 
@@ -38,70 +42,42 @@
               <span className="text">Complaints</span>
             </div>
             <div className="body">
-              <span className="link">
-                <Link to="/digit-ui/employee/pgr/inbox">Inbox</Link>
-              </span>
-              <span className="link">
-                <Link to="/digit-ui/employee/pgr/complaint/create">New Complain</Link>
-              </span>
+              {allLinks.map((link, index) => {
+                if (!link.accessTo || Digit.UserService.hasAccess(link.accessTo)) {
+                  return (
+                    <span className="link" key={index}>
+                      <Link to={link.link}>{link.text}</Link>
+                    </span>
+                  );
+                }
+              })}
             </div>
-=======
-const allLinks = [
-  { text: "Inbox", link: "/digit-ui/employee/pgr/inbox" },
-  { text: "New Complaint", link: "/digit-ui/employee/pgr/complaint/create", accessTo: ["CSR"] },
-];
-
-const EmployeeHome = () => (
-  <div className="employee-app-container">
-    <div className="ground-container">
-      <div className="employeeCard card-home">
-        <div className="complaint-links-container">
-          <div className="header">
-            <span className="logo">
-              <svg xmlns="http://www.w3.org/2000/svg" height="24" viewBox="0 0 24 24" width="24">
-                <path d="M0 0h24v24H0z" fill="none"></path>
-                <path d="M20 2H4c-1.1 0-1.99.9-1.99 2L2 22l4-4h14c1.1 0 2-.9 2-2V4c0-1.1-.9-2-2-2zm-7 9h-2V5h2v6zm0 4h-2v-2h2v2z" fill="white"></path>
-              </svg>
-            </span>
-            <span className="text">Complaints</span>
           </div>
-          <div className="body">
-            {allLinks.map((link, index) => {
-              if (!link.accessTo || Digit.UserService.hasAccess(link.accessTo)) {
-                return (
-                  <span className="link" key={index}>
-                    <Link to={link.link}>{link.text}</Link>
-                  </span>
-                );
-              }
-            })}
->>>>>>> 783e9fe9
-          </div>
-        </div>
-        <div className="employeeCard card-home">
-          <div className="complaint-links-container">
-            <div className="header">
-              <span className="logo">
-                <svg xmlns="http://www.w3.org/2000/svg" height="24" viewBox="0 0 24 24" width="24">
-                  <path d="M0 0h24v24H0z" fill="none"></path>
-                  <path
-                    d="M20 2H4c-1.1 0-1.99.9-1.99 2L2 22l4-4h14c1.1 0 2-.9 2-2V4c0-1.1-.9-2-2-2zm-7 9h-2V5h2v6zm0 4h-2v-2h2v2z"
-                    fill="white"
-                  ></path>
-                </svg>
-              </span>
-              <span className="text">{t("ES_FAECAL_SLUDGE_MGMT")}</span>
-            </div>
-            <div className="body">
-              <span className="link">
-                <Link to={`/digit-ui/employee/fsm/inbox`}>{t("ES_INBOX")}</Link>
-              </span>
-              <span className="link">
-                <Link to={`/digit-ui/employee/fsm/new-application`}>{t("ES_NEW_DESULDGING_APPLICATION")}</Link>
-              </span>
-              <span className="link">
-                <Link to={`/digit-ui/employee/fsm/application-audit`}>{t("ES_APPLICATION_AUDIT")}</Link>
-              </span>
+          <div className="employeeCard card-home">
+            <div className="complaint-links-container">
+              <div className="header">
+                <span className="logo">
+                  <svg xmlns="http://www.w3.org/2000/svg" height="24" viewBox="0 0 24 24" width="24">
+                    <path d="M0 0h24v24H0z" fill="none"></path>
+                    <path
+                      d="M20 2H4c-1.1 0-1.99.9-1.99 2L2 22l4-4h14c1.1 0 2-.9 2-2V4c0-1.1-.9-2-2-2zm-7 9h-2V5h2v6zm0 4h-2v-2h2v2z"
+                      fill="white"
+                    ></path>
+                  </svg>
+                </span>
+                <span className="text">{t("ES_FAECAL_SLUDGE_MGMT")}</span>
+              </div>
+              <div className="body">
+                <span className="link">
+                  <Link to={`/digit-ui/employee/fsm/inbox`}>{t("ES_INBOX")}</Link>
+                </span>
+                <span className="link">
+                  <Link to={`/digit-ui/employee/fsm/new-application`}>{t("ES_NEW_DESULDGING_APPLICATION")}</Link>
+                </span>
+                <span className="link">
+                  <Link to={`/digit-ui/employee/fsm/application-audit`}>{t("ES_APPLICATION_AUDIT")}</Link>
+                </span>
+              </div>
             </div>
           </div>
         </div>
