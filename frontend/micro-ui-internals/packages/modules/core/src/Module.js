import React from "react";
import { QueryClient, QueryClientProvider } from "react-query";
import { Provider } from "react-redux";
<<<<<<< HEAD
import { Route, BrowserRouter as Router, Switch, useRouteMatch, Redirect, Link } from "react-router-dom";
import { getI18n, useTranslation } from "react-i18next";
import { useWindowSize } from "rooks";
import { PGRModule, PGRLinks, PGRReducers } from "@egovernments/digit-ui-module-pgr/src/Module";
import { FSMModule, FSMLinks } from "@egovernments/digit-ui-module-fsm/src/Module";
import { Body, TopBar, Loader, PrivateRoute } from "@egovernments/digit-ui-react-components";
import { ComponentProvider } from "./context";
=======
import { BrowserRouter as Router } from "react-router-dom";
import { getI18n } from "react-i18next";
import { PGRReducers } from "@egovernments/digit-ui-module-pgr/src/Module";
import { Body, Loader } from "@egovernments/digit-ui-react-components";
>>>>>>> 2da7611b

import { DigitApp } from "./components/App";

import getStore from "./redux/store";

const DigitUIWrapper = ({ stateCode }) => {
  const { isLoading, data: initData } = Digit.Hooks.useInitStore(stateCode);

  if (isLoading) {
    return <Loader page={true} />;
  }

  const i18n = getI18n();
  console.log("common i18n keys", Object.keys(i18n.getDataByLanguage("en_IN").translations).length);

  return (
    <Provider store={getStore(initData, { pgr: PGRReducers(initData) })}>
      <Router>
        <Body>
          <DigitApp stateCode={stateCode} modules={initData?.modules} appTenants={initData.tenants} logoUrl={initData?.stateInfo?.logoUrl} />
        </Body>
      </Router>
    </Provider>
  );
};

<<<<<<< HEAD
export const DigitUI = ({ stateCode, registry }) => {
  const cityCode = "pb.amritsar";
  const userType = Digit.SessionStorage.get("userType") || "citizen";
  const initData = Digit.Services.useInitStore(stateCode);
=======
export const DigitUI = ({ stateCode }) => {
  const userType = Digit.UserService.getType();
>>>>>>> 2da7611b
  const queryClient = new QueryClient();

  return (
    <div className={userType}>
<<<<<<< HEAD
      <Provider store={getStore(initData, { pgr: PGRReducers(initData) })}>
        <QueryClientProvider client={queryClient}>
          <Router>
            <ComponentProvider.Provider value={registry}>
              <Body>
                <DigitUIApp
                  stateCode={stateCode}
                  modules={initData?.modules}
                  appTenants={initData.tenants}
                  logoUrl={initData?.stateInfo?.logoUrl}
                  cityCode={cityCode}
                />
              </Body>
            </ComponentProvider.Provider>
          </Router>
        </QueryClientProvider>
      </Provider>
=======
      <QueryClientProvider client={queryClient}>
        <DigitUIWrapper stateCode={stateCode} />
      </QueryClientProvider>
>>>>>>> 2da7611b
    </div>
  );
};<|MERGE_RESOLUTION|>--- conflicted
+++ resolved
@@ -1,24 +1,15 @@
 import React from "react";
 import { QueryClient, QueryClientProvider } from "react-query";
 import { Provider } from "react-redux";
-<<<<<<< HEAD
-import { Route, BrowserRouter as Router, Switch, useRouteMatch, Redirect, Link } from "react-router-dom";
-import { getI18n, useTranslation } from "react-i18next";
-import { useWindowSize } from "rooks";
-import { PGRModule, PGRLinks, PGRReducers } from "@egovernments/digit-ui-module-pgr/src/Module";
-import { FSMModule, FSMLinks } from "@egovernments/digit-ui-module-fsm/src/Module";
-import { Body, TopBar, Loader, PrivateRoute } from "@egovernments/digit-ui-react-components";
-import { ComponentProvider } from "./context";
-=======
 import { BrowserRouter as Router } from "react-router-dom";
 import { getI18n } from "react-i18next";
 import { PGRReducers } from "@egovernments/digit-ui-module-pgr/src/Module";
 import { Body, Loader } from "@egovernments/digit-ui-react-components";
->>>>>>> 2da7611b
 
 import { DigitApp } from "./components/App";
 
 import getStore from "./redux/store";
+import { ComponentProvider } from "./context";
 
 const DigitUIWrapper = ({ stateCode }) => {
   const { isLoading, data: initData } = Digit.Hooks.useInitStore(stateCode);
@@ -41,42 +32,17 @@
   );
 };
 
-<<<<<<< HEAD
 export const DigitUI = ({ stateCode, registry }) => {
-  const cityCode = "pb.amritsar";
-  const userType = Digit.SessionStorage.get("userType") || "citizen";
-  const initData = Digit.Services.useInitStore(stateCode);
-=======
-export const DigitUI = ({ stateCode }) => {
   const userType = Digit.UserService.getType();
->>>>>>> 2da7611b
   const queryClient = new QueryClient();
 
   return (
     <div className={userType}>
-<<<<<<< HEAD
-      <Provider store={getStore(initData, { pgr: PGRReducers(initData) })}>
-        <QueryClientProvider client={queryClient}>
-          <Router>
-            <ComponentProvider.Provider value={registry}>
-              <Body>
-                <DigitUIApp
-                  stateCode={stateCode}
-                  modules={initData?.modules}
-                  appTenants={initData.tenants}
-                  logoUrl={initData?.stateInfo?.logoUrl}
-                  cityCode={cityCode}
-                />
-              </Body>
-            </ComponentProvider.Provider>
-          </Router>
-        </QueryClientProvider>
-      </Provider>
-=======
       <QueryClientProvider client={queryClient}>
-        <DigitUIWrapper stateCode={stateCode} />
+        <ComponentProvider.Provider value={registry}>
+          <DigitUIWrapper stateCode={stateCode} />
+        </ComponentProvider.Provider>
       </QueryClientProvider>
->>>>>>> 2da7611b
     </div>
   );
 };