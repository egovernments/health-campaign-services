import React from "react";
import { QueryClient, QueryClientProvider } from "react-query";
import { Provider } from "react-redux";
import { BrowserRouter as Router } from "react-router-dom";
import { getI18n } from "react-i18next";
<<<<<<< HEAD
import { PGRModule, PGRLinks, PGRReducers } from "@egovernments/digit-ui-module-pgr/src/Module";
import { FSMModule, FSMLinks } from "@egovernments/digit-ui-module-fsm/src/Module";
import { Body, TopBar, Loader, PrivateRoute } from "@egovernments/digit-ui-react-components";
import CitizenLogin from "./pages/citizen/Login";
import getStore from "./redux/store";

const AppModules = ({ stateCode, userType }) => {
  const { path } = useRouteMatch();
  return (
    <Switch>
      <Route path={`${path}/pgr`}>
        <PGRModule stateCode={stateCode} cityCode="pb.amritsar" moduleCode="PGR" userType={userType} />
      </Route>
      <Route path={`${path}/fsm`}>
        <FSMModule stateCode={stateCode} cityCode="pb.amritsar" moduleCode="FSM" userType={userType} />
      </Route>
      <Route path={`${path}/login`}>
        <AppLogin userType={userType} stateCode={stateCode} cityCode="pb.amritsar" moduleCode="PGR" />
      </Route>
      <Route>
        <AppHome userType={userType} />
      </Route>
    </Switch>
  );
};
=======
import { PGRReducers } from "@egovernments/digit-ui-module-pgr/src/Module";
import { Body, Loader } from "@egovernments/digit-ui-react-components";

import { DigitApp } from "./components/App";

import getStore from "./redux/store";

const DigitUIWrapper = ({ stateCode }) => {
  const { isLoading, data: initData } = Digit.Hooks.useInitStore(stateCode);
>>>>>>> dc71ba5b

  if (isLoading) {
    return <Loader page={true} />;
  }

<<<<<<< HEAD
const AppLogin = ({ stateCode, cityCode, moduleCode, userType }) => {
  // const state = useSelector(state => state);
  // const language = state?.common?.selectedLanguage;
  // const store = Digit.Services.useStore({}, { stateCode, cityCode, moduleCode, language });

  // console.log("pgr i18n keys", Object.keys(getI18n().getDataByLanguage("en_IN").translations).length);

  // if (Object.keys(store).length === 0) {
  //   return <Loader />;
  // }

  if (userType === "citizen") {
    return <CitizenLogin stateCode={stateCode} cityCode={cityCode} />;
  }
  return <h1>Employee login</h1>;
};

const PrivatePage = () => <h2>Private</h2>;
=======
  const i18n = getI18n();
  console.log("common i18n keys", Object.keys(i18n.getDataByLanguage("en_IN").translations).length);
>>>>>>> dc71ba5b

  return (
    <Provider store={getStore(initData, { pgr: PGRReducers(initData) })}>
      <Router>
        <Body>
          <DigitApp stateCode={stateCode} modules={initData?.modules} appTenants={initData.tenants} logoUrl={initData?.stateInfo?.logoUrl} />
        </Body>
      </Router>
    </Provider>
  );
};

export const DigitUI = ({ stateCode }) => {
  const userType = Digit.UserService.getType();
  const queryClient = new QueryClient();

  return (
    <div className={userType}>
      <QueryClientProvider client={queryClient}>
        <DigitUIWrapper stateCode={stateCode} />
      </QueryClientProvider>
    </div>
  );
};<|MERGE_RESOLUTION|>--- conflicted
+++ resolved
@@ -3,33 +3,6 @@
 import { Provider } from "react-redux";
 import { BrowserRouter as Router } from "react-router-dom";
 import { getI18n } from "react-i18next";
-<<<<<<< HEAD
-import { PGRModule, PGRLinks, PGRReducers } from "@egovernments/digit-ui-module-pgr/src/Module";
-import { FSMModule, FSMLinks } from "@egovernments/digit-ui-module-fsm/src/Module";
-import { Body, TopBar, Loader, PrivateRoute } from "@egovernments/digit-ui-react-components";
-import CitizenLogin from "./pages/citizen/Login";
-import getStore from "./redux/store";
-
-const AppModules = ({ stateCode, userType }) => {
-  const { path } = useRouteMatch();
-  return (
-    <Switch>
-      <Route path={`${path}/pgr`}>
-        <PGRModule stateCode={stateCode} cityCode="pb.amritsar" moduleCode="PGR" userType={userType} />
-      </Route>
-      <Route path={`${path}/fsm`}>
-        <FSMModule stateCode={stateCode} cityCode="pb.amritsar" moduleCode="FSM" userType={userType} />
-      </Route>
-      <Route path={`${path}/login`}>
-        <AppLogin userType={userType} stateCode={stateCode} cityCode="pb.amritsar" moduleCode="PGR" />
-      </Route>
-      <Route>
-        <AppHome userType={userType} />
-      </Route>
-    </Switch>
-  );
-};
-=======
 import { PGRReducers } from "@egovernments/digit-ui-module-pgr/src/Module";
 import { Body, Loader } from "@egovernments/digit-ui-react-components";
 
@@ -39,35 +12,13 @@
 
 const DigitUIWrapper = ({ stateCode }) => {
   const { isLoading, data: initData } = Digit.Hooks.useInitStore(stateCode);
->>>>>>> dc71ba5b
 
   if (isLoading) {
     return <Loader page={true} />;
   }
 
-<<<<<<< HEAD
-const AppLogin = ({ stateCode, cityCode, moduleCode, userType }) => {
-  // const state = useSelector(state => state);
-  // const language = state?.common?.selectedLanguage;
-  // const store = Digit.Services.useStore({}, { stateCode, cityCode, moduleCode, language });
-
-  // console.log("pgr i18n keys", Object.keys(getI18n().getDataByLanguage("en_IN").translations).length);
-
-  // if (Object.keys(store).length === 0) {
-  //   return <Loader />;
-  // }
-
-  if (userType === "citizen") {
-    return <CitizenLogin stateCode={stateCode} cityCode={cityCode} />;
-  }
-  return <h1>Employee login</h1>;
-};
-
-const PrivatePage = () => <h2>Private</h2>;
-=======
   const i18n = getI18n();
   console.log("common i18n keys", Object.keys(i18n.getDataByLanguage("en_IN").translations).length);
->>>>>>> dc71ba5b
 
   return (
     <Provider store={getStore(initData, { pgr: PGRReducers(initData) })}>
