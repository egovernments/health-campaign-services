import React, { useEffect, useMemo } from "react";
import { useForm } from "react-hook-form";
import BreakLine from "../atoms/BreakLine";
import Card from "../atoms/Card";
import CardLabel from "../atoms/CardLabel";
import CardSubHeader from "../atoms/CardSubHeader";
import CardSectionHeader from "../atoms/CardSectionHeader";
import TextArea from "../atoms/TextArea";
import TextInput from "../atoms/TextInput";
import ActionBar from "../atoms/ActionBar";
import SubmitBar from "../atoms/SubmitBar";
import LabelFieldPair from "../atoms/LabelFieldPair";

import { useTranslation } from "react-i18next";

export const FormComposer = (props) => {
  const { register, handleSubmit } = useForm();
  const { t } = useTranslation();

  function onSubmit(data) {
    props.onSubmit(data);
  }

  const fieldSelector = (type, populators) => {
    switch (type) {
      case "text":
        return (
          <div
            className="field-container"
            style={{
              display: "flex",
              justifyContent: "center",
              alignItems: "center",
            }}
          >
            {populators.componentInFront ? populators.componentInFront : null}
            <TextInput className="field" {...populators} inputRef={register(populators.validation)} />
          </div>
        );
      case "textarea":
        return <TextArea className="field" {...populators} inputRef={register(populators.validation)} />;
      default:
        return populators.dependency !== false ? populators : null;
    }
  };

  const formFields = useMemo(
    () =>
      props.config?.map((section, index, array) => {
        return (
          <React.Fragment key={index}>
            {section.head && <CardSectionHeader>{section.head}</CardSectionHeader>}
            {section.body.map((field, index) => {
              const FieldPair = () => (
                <React.Fragment>
                  <CardLabel style={props.inline && { marginBottom: "8px" }}>
                    {field.label}
                    {field.isMandatory ? " * " : null}
                  </CardLabel>
                  <div className="field">{fieldSelector(field.type, field.populators)}</div>
                </React.Fragment>
              );

              if (props.inline) return <FieldPair key={index} />;

              return (
                <LabelFieldPair key={index}>
                  <FieldPair />
                </LabelFieldPair>
              );
            })}
            {array.length - 1 === index ? null : <BreakLine />}
          </React.Fragment>
        );
      }),
    [props.config]
  );

  return (
    <form onSubmit={handleSubmit(onSubmit)}>
<<<<<<< HEAD
      <Card>
        {props.beforeSubHeader && props.children}
        <CardSubHeader>{props.heading}</CardSubHeader>
        {formFields}
        {!props.beforeSubHeader && props.children}
        <ActionBar>
          <SubmitBar label={t(props.label)} submit="submit" />
        </ActionBar>
=======
      <Card style={props.noBoxShadow && { boxShadow: "none" }}>
        {props.heading && <CardSubHeader>{props.heading}</CardSubHeader>}
        {formFields}
        {props.children}
        {props.label && (
          <ActionBar>
            <SubmitBar label={t(props.label)} submit="submit" />
          </ActionBar>
        )}
>>>>>>> 701852fd
      </Card>
    </form>
  );
};<|MERGE_RESOLUTION|>--- conflicted
+++ resolved
@@ -78,26 +78,15 @@
 
   return (
     <form onSubmit={handleSubmit(onSubmit)}>
-<<<<<<< HEAD
-      <Card>
-        {props.beforeSubHeader && props.children}
-        <CardSubHeader>{props.heading}</CardSubHeader>
-        {formFields}
-        {!props.beforeSubHeader && props.children}
-        <ActionBar>
-          <SubmitBar label={t(props.label)} submit="submit" />
-        </ActionBar>
-=======
       <Card style={props.noBoxShadow && { boxShadow: "none" }}>
+        {props.children}
         {props.heading && <CardSubHeader>{props.heading}</CardSubHeader>}
         {formFields}
-        {props.children}
         {props.label && (
           <ActionBar>
             <SubmitBar label={t(props.label)} submit="submit" />
           </ActionBar>
         )}
->>>>>>> 701852fd
       </Card>
     </form>
   );
