--- conflicted
+++ resolved
@@ -1,4 +1,3 @@
-<<<<<<< HEAD
 import Body from "./atoms/Body";
 import TopBar from "./atoms/TopBar";
 import AppContainer from "./atoms/AppContainer";
@@ -46,45 +45,7 @@
 import TelePhone from "./atoms/TelePhone";
 import GreyOutText from "./atoms/GreyOutText";
 import HomeLink from "./atoms/HomeLink";
-=======
-import Body from "./Body";
-import TopBar from "./TopBar";
-import AppContainer from "./AppContainer";
-import Header from "./Header";
-import LinkLabel from "./LinkLabel";
-import BackButton from "./BackButton";
-import Card from "./Card";
-import CardCaption from "./CardCaption";
-import CardHeader from "./CardHeader";
-import CardText from "./CardText";
-import CardLabel from "./CardLabel";
-import CardLabelError from "./CardLabelError";
-import CardTextButton from "./CardTextButton";
-import RadioButtons from "./RadioButtons";
-import Dropdown from "./Dropdown";
-import TextInput from "./TextInput";
-import TextArea from "./TextArea";
-import Banner from "./Banner";
-import CardSubHeader from "./CardSubHeader";
-import SubmitBar from "./SubmitBar";
-import LinkButton from "./LinkButton";
-import { StatusTable, Row, LastRow } from "./StatusTable";
-import DisplayPhotos from "./DisplayPhotos";
-import { ConnectingCheckPoints, CheckPoint } from "./ConnectingCheckPoints";
-import Rating from "./Rating";
-import CheckBox from "./CheckBox";
-import OTPInput from "./OTPInput";
-import LocationSearch from "./LocationSearch";
-import UploadImages from "./UploadImages";
-import ImageViewer from "./ImageViewer";
-import { ImageUploadHandler } from "./ImageUploadHandler";
-import DateWrap from "./DateWrap";
-import KeyNote from "./KeyNote";
-import TelePhone from "./TelePhone";
-import GreyOutText from "./GreyOutText";
-import HomeLink from "./HomeLink";
-import ActionLinks from "./ActionLinks";
->>>>>>> 5b895c20
+import ActionLinks from "./atoms/ActionLinks";
 
 import TypeSelectCard from "./molecules/TypeSelectCard";
 import LocationSearchCard from "./molecules/LocationSearchCard";
