import React from "react";
<<<<<<< HEAD
import PropTypes from "prop-types";
=======
import { Link } from "react-router-dom";
>>>>>>> ed443382

const Details = ({ label, name }) => {
  return (
    <div className="detail">
      <span className="label">
        <h2>{label}</h2>
      </span>
      <span className="name">{name}</span>
    </div>
  );
};

const DetailsCard = ({ data, serviceRequestIdKey, linkPrefix }) => {
  return (
    <div>
      {data.map((object, itemIndex) => {
        return (
          <Link key={itemIndex} to={`${linkPrefix}${object[serviceRequestIdKey]}`}>
            <div className="details-container">
              {Object.keys(object).map((name, index) => {
                return <Details label={name} name={object[name]} key={index} />;
              })}
            </div>
          </Link>
        );
      })}
    </div>
  );
};

DetailsCard.propTypes = {
  data: PropTypes.array.isRequired,
};

DetailsCard.defaultProps = {
  data: [],
};

export default DetailsCard;<|MERGE_RESOLUTION|>--- conflicted
+++ resolved
@@ -1,9 +1,6 @@
 import React from "react";
-<<<<<<< HEAD
 import PropTypes from "prop-types";
-=======
 import { Link } from "react-router-dom";
->>>>>>> ed443382
 
 const Details = ({ label, name }) => {
   return (
