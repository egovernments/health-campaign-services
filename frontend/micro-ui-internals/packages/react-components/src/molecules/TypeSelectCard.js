--- conflicted
+++ resolved
@@ -13,19 +13,11 @@
   console.log("cardText", t("ULBGRADE_MUNICIPAL_CORPORATION"), cardText);
   return (
     <Card>
-<<<<<<< HEAD
-      <CardCaption>{headerCaption}</CardCaption>
-      <CardHeader>{header}</CardHeader>
-      <CardText>{cardText}</CardText>
-      {menu ? <RadioButtons selectedOption={selectedOption} options={menu} optionsKey={optionsKey} onSelect={selected} /> : null}
-      <SubmitBar label={submitBarLabel} onSubmit={onSave} />
-=======
       <CardCaption>{t(headerCaption)}</CardCaption>
       <CardHeader>{t(header)}</CardHeader>
       <CardText>{t(cardText)}</CardText>
       {menu ? <RadioButtons selectedoption={selectedOption} options={menu} optionskey={optionsKey} onSelect={selected} /> : null}
       <SubmitBar label={t(submitBarLabel)} onSubmit={onSave} />
->>>>>>> 62996a0d
     </Card>
   );
 };
@@ -40,6 +32,7 @@
   optionsKey: PropTypes.string.isRequired,
   selected: PropTypes.func.isRequired,
   onSave: PropTypes.func.isRequired,
+  t: PropTypes.func.isRequired,
 };
 
 TypeSelectCard.defaultProps = {
@@ -52,6 +45,7 @@
   optionsKey: "",
   selected: undefined,
   onSave: undefined,
+  t: undefined
 };
 
 export default TypeSelectCard;