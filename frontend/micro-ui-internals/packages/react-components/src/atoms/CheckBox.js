import React from "react";
import { CheckSvg } from "./svgindex";
import PropTypes from "prop-types";

<<<<<<< HEAD
const CheckBox = ({ onChange, label, ref, checked, ...props }) => {
  const userType = Digit.SessionStorage.get("userType");
=======
const CheckBox = ({ onChange, label, ref, ...props }) => {
  const userType = props.userType;
>>>>>>> a082407e
  return (
    <div className="checkbox-wrap">
      <input
        type="checkbox"
        className={userType === "employee" ? "input-emp" : ""}
        onChange={onChange}
        value={label}
        {...props}
        ref={ref}
        {...(checked ? (checked = { checked }) : null)}
      />
      <p className="" className={userType === "employee" ? "custom-checkbox-emp" : "custom-checkbox"}>
        {/* <img src={check} alt="" /> */}
        <CheckSvg />
      </p>
      <p className="label">{label}</p>
    </div>
  );
};

CheckBox.propTypes = {
  /**
   * CheckBox content
   */
  label: PropTypes.string.isRequired,
  /**
   * onChange func
   */
  onChange: PropTypes.func,
  /**
   * input ref
   */
  ref: PropTypes.func,
  userType: PropTypes.string,
};

CheckBox.defaultProps = {
  label: "",
  onChange: () => {},
  ref: () => {},
  userType: "citizen",
};

export default CheckBox;<|MERGE_RESOLUTION|>--- conflicted
+++ resolved
@@ -2,13 +2,8 @@
 import { CheckSvg } from "./svgindex";
 import PropTypes from "prop-types";
 
-<<<<<<< HEAD
 const CheckBox = ({ onChange, label, ref, checked, ...props }) => {
   const userType = Digit.SessionStorage.get("userType");
-=======
-const CheckBox = ({ onChange, label, ref, ...props }) => {
-  const userType = props.userType;
->>>>>>> a082407e
   return (
     <div className="checkbox-wrap">
       <input
