--- conflicted
+++ resolved
@@ -17,12 +17,7 @@
 };
 
 const Dropdown = (props) => {
-<<<<<<< HEAD
   const user_type = Digit.SessionStorage.get("user_type");
-
-=======
-  let userType = Digit.SessionStorage.get("userType");
->>>>>>> 7c984978
   const [dropdownStatus, setDropdownStatus] = useState(false);
   const [selectedOption, setSelectedOption] = useState(props.selected ? props.selected : null);
   const [filterVal, setFilterVal] = useState("");
@@ -52,11 +47,8 @@
   }
 
   return (
-<<<<<<< HEAD
     <div className={user_type === "employee" ? "employee-select-wrap" : "select-wrap"} style={{ ...props.style }}>
-=======
-    <div className={userType === "employee" ? "select-wrap-emp" : "select-wrap"} style={{ ...props.style }}>
->>>>>>> 7c984978
+      {/* <div className={userType === "employee" ? "select-wrap-emp" : "select-wrap"} style={{ ...props.style }}> */}
       <div className={dropdownStatus ? "select-active" : "select"}>
         <TextField
           setFilter={setFilter}
