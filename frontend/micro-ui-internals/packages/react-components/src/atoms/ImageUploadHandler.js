import { set } from "lodash";
import React, { useCallback, useEffect, useState } from "react";
import { useTranslation } from "react-i18next";
import CardHeader from "./CardHeader";
import CardText from "./CardHeader";
import UploadImages from "./UploadImages";
// import { Filestorage, Filefetch } from "../@egovernments/digit-utils/services/Filestorage";

export const ImageUploadHandler = (props) => {
  const { t } = useTranslation();
  const __initImageIds = Digit.SessionStorage.get("PGR_CREATE_IMAGES");
  const __initThumbnails = Digit.SessionStorage.get("PGR_CREATE_THUMBNAILS");
  const [image, setImage] = useState(null);
  const [uploadedImagesThumbs, setUploadedImagesThumbs] = useState(__initThumbnails ? __initThumbnails : null);
  const [uploadedImagesIds, setUploadedImagesIds] = useState(__initImageIds ? __initImageIds : null);
  const [rerender, setRerender] = useState(1);
  const [imageFile, setImageFile] = useState(null);

  useEffect(() => {
    if (image) {
      uploadImage();
    }
  }, [image]);

  useEffect(() => {
    (async () => {
      if (uploadedImagesIds !== null) {
        await submit();
        setRerender(rerender + 1);
        props.onPhotoChange(uploadedImagesIds);
      }
    })();
  }, [uploadedImagesIds]);

  useEffect(() => {
<<<<<<< HEAD
    console.log("uploaded image thmbs are ehher", uploadedImagesThumbs);
    Digit.SessionStorage.set("PGR_CREATE_THUMBNAILS", uploadedImagesThumbs);
  }, [uploadedImagesThumbs]);
=======
    if (imageFile && imageFile.size > 2097152) {
      alert("File is too big!");
    } else {
      setImage(imageFile);
    }
  }, [imageFile]);
>>>>>>> 0ab69811

  const addUploadedImageIds = useCallback(
    (imageIdData) => {
      if (uploadedImagesIds === null) {
        var arr = [];
      } else {
        arr = uploadedImagesIds;
      }
      return [...arr, imageIdData.data.files[0].fileStoreId];
    },
    [uploadedImagesIds]
  );

  const uploadImage = useCallback(async () => {
    const response = await Digit.UploadServices.Filestorage(image);
    setUploadedImagesIds(addUploadedImageIds(response));
  }, [addUploadedImageIds, image]);

  function addImageThumbnails(thumbnailsData) {
    var keys = Object.keys(thumbnailsData.data);
    var index = keys.findIndex((key) => key === "fileStoreIds");
    if (index > -1) {
      keys.splice(index, 1);
    }
    var thumbnails = [];
    if (uploadedImagesThumbs !== null) {
      thumbnails = uploadedImagesThumbs;
    }
    setUploadedImagesThumbs([...thumbnails, { image: thumbnailsData.data[keys[0]].split(",")[2], key: keys[0] }]);
  }

  function getImage(e) {
    setImageFile(e.target.files[0]);
  }

  const submit = useCallback(async () => {
    if (uploadedImagesIds !== null) {
      const res = await Digit.UploadServices.Filefetch([uploadedImagesIds[uploadedImagesIds.length - 1]], "pb.amritsar");
      addImageThumbnails(res);
    }
  }, [uploadedImagesIds]);

<<<<<<< HEAD
  // function getImage(e) {
  //   setImage(e.target.files[0]);
  // }

=======
>>>>>>> 0ab69811
  function deleteImage(img) {
    console.log("to delte ", img);
    var deleteImageKey = uploadedImagesThumbs.filter((o, index) => o.image === img);
    console.log("to delte ", deleteImageKey);

    var uploadedthumbs = uploadedImagesThumbs;
    var newThumbsList = uploadedthumbs.filter((thumbs) => thumbs != deleteImageKey[0]);
    // var thumbs = uploadedImagesThumbs.filter((o, index) => o.image !== img);

    var newUploadedImagesIds = uploadedImagesIds.filter((key) => key != deleteImageKey[0].key);
    // setUploadedImagesIds(newUploadedImagesIds)
    setUploadedImagesThumbs(newThumbsList);
    // if (index > -1) {
    //   var arr = uploadedImagesIds;
    //   arr.splice(index, 1);
    //   setUploadedImagesIds(arr);
    // }

    // var thumbs = uploadedImagesThumbs;

    // console.log(deleteImageKey);
    // console.log(thumbs);
    // thumbs.splice(deleteImageKey[1], 1);
    // setUploadedImagesThumbs(thumbs);
    // setRerender(rerender + 1);
  }

  return (
    // <Card>
    <React.Fragment>
      <UploadImages onUpload={getImage} onDelete={deleteImage} thumbnails={uploadedImagesThumbs ? uploadedImagesThumbs.map((o) => o.image) : []} />
    </React.Fragment>
  );
};<|MERGE_RESOLUTION|>--- conflicted
+++ resolved
@@ -33,18 +33,12 @@
   }, [uploadedImagesIds]);
 
   useEffect(() => {
-<<<<<<< HEAD
-    console.log("uploaded image thmbs are ehher", uploadedImagesThumbs);
-    Digit.SessionStorage.set("PGR_CREATE_THUMBNAILS", uploadedImagesThumbs);
-  }, [uploadedImagesThumbs]);
-=======
     if (imageFile && imageFile.size > 2097152) {
       alert("File is too big!");
     } else {
       setImage(imageFile);
     }
   }, [imageFile]);
->>>>>>> 0ab69811
 
   const addUploadedImageIds = useCallback(
     (imageIdData) => {
@@ -87,13 +81,6 @@
     }
   }, [uploadedImagesIds]);
 
-<<<<<<< HEAD
-  // function getImage(e) {
-  //   setImage(e.target.files[0]);
-  // }
-
-=======
->>>>>>> 0ab69811
   function deleteImage(img) {
     console.log("to delte ", img);
     var deleteImageKey = uploadedImagesThumbs.filter((o, index) => o.image === img);
