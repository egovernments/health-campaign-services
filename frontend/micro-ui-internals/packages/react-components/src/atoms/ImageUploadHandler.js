import React, { useCallback, useEffect, useState } from "react";
import { useTranslation } from "react-i18next";
import Toast from "./Toast";
import UploadImages from "./UploadImages";

export const ImageUploadHandler = (props) => {
  // const __initImageIds = Digit.SessionStorage.get("PGR_CREATE_IMAGES");
  // const __initThumbnails = Digit.SessionStorage.get("PGR_CREATE_THUMBNAILS");
  const [image, setImage] = useState(null);
  const [uploadedImagesThumbs, setUploadedImagesThumbs] = useState(null);
  const [uploadedImagesIds, setUploadedImagesIds] = useState(props.uploadedImages);

  const [rerender, setRerender] = useState(1);
  const [imageFile, setImageFile] = useState(null);
  const [isDeleting, setIsDeleting] = useState(false);
  const [error, setError] = useState("");

  useEffect(() => {
    if (image) {
      uploadImage();
    }
  }, [image]);

  useEffect(() => {
    if (!isDeleting) {
      (async () => {
        if (uploadedImagesIds !== null) {
          await submit();
          setRerender(rerender + 1);
          props.onPhotoChange(uploadedImagesIds);
        }
      })();
    } else {
      setIsDeleting(false);
    }
  }, [uploadedImagesIds]);

  useEffect(() => {
    if (imageFile && imageFile.size > 2097152) {
      setError("File is too large");
    } else {
      setImage(imageFile);
    }
  }, [imageFile]);

  // useEffect(() => {
  //   Digit.SessionStorage.set("PGR_CREATE_THUMBNAILS", uploadedImagesThumbs);
  // }, [uploadedImagesThumbs]);

  const addUploadedImageIds = useCallback(
    (imageIdData) => {
      if (uploadedImagesIds === null) {
        var arr = [];
      } else {
        arr = uploadedImagesIds;
      }
      return [...arr, imageIdData.data.files[0].fileStoreId];
    },
    [uploadedImagesIds]
  );

  function getImage(e) {
    setError(null);
    setImageFile(e.target.files[0]);
  }

  const uploadImage = useCallback(async () => {
    const response = await Digit.UploadServices.Filestorage("property-upload", image, props.tenantId);
    setUploadedImagesIds(addUploadedImageIds(response));
  }, [addUploadedImageIds, image]);

  function addImageThumbnails(thumbnailsData) {
    var keys = Object.keys(thumbnailsData.data);
    var index = keys.findIndex((key) => key === "fileStoreIds");
    if (index > -1) {
      keys.splice(index, 1);
    }
    var thumbnails = [];
    if (uploadedImagesThumbs !== null) {
      thumbnails = uploadedImagesThumbs.length > 0 ? uploadedImagesThumbs.filter((thumb) => thumb.key !== keys[0]) : [];
    }

    const newThumbnails = keys.map((key) => {
      return { image: thumbnailsData.data[key].split(",")[2], key };
    });

    setUploadedImagesThumbs([...thumbnails, ...newThumbnails]);
  }

  const submit = useCallback(async () => {
<<<<<<< HEAD
    if (uploadedImagesIds && uploadedImagesIds.length > 0) {
      const res = await Digit.UploadServices.Filefetch(uploadedImagesIds, "pb.amritsar");
=======
    if (uploadedImagesIds !== null && uploadedImagesIds.length > 0) {
      const res = await Digit.UploadServices.Filefetch(uploadedImagesIds, props.tenantId);
>>>>>>> 759cd61d
      addImageThumbnails(res);
    }
  }, [uploadedImagesIds]);

  function deleteImage(img) {
    setIsDeleting(true);
    var deleteImageKey = uploadedImagesThumbs.filter((o, index) => o.image === img);

    var uploadedthumbs = uploadedImagesThumbs;
    var newThumbsList = uploadedthumbs.filter((thumbs) => thumbs != deleteImageKey[0]);

    var newUploadedImagesIds = uploadedImagesIds.filter((key) => key !== deleteImageKey[0].key);
    setUploadedImagesThumbs(newThumbsList);
    setUploadedImagesIds(newUploadedImagesIds);
    Digit.SessionStorage.set("PGR_CREATE_IMAGES", newUploadedImagesIds);
  }

  return (
    <React.Fragment>
      {error && <Toast error={true} label={error} onClose={() => setError(null)} />}
      <UploadImages onUpload={getImage} onDelete={deleteImage} thumbnails={uploadedImagesThumbs ? uploadedImagesThumbs.map((o) => o.image) : []} />
    </React.Fragment>
  );
};<|MERGE_RESOLUTION|>--- conflicted
+++ resolved
@@ -88,13 +88,8 @@
   }
 
   const submit = useCallback(async () => {
-<<<<<<< HEAD
-    if (uploadedImagesIds && uploadedImagesIds.length > 0) {
-      const res = await Digit.UploadServices.Filefetch(uploadedImagesIds, "pb.amritsar");
-=======
     if (uploadedImagesIds !== null && uploadedImagesIds.length > 0) {
       const res = await Digit.UploadServices.Filefetch(uploadedImagesIds, props.tenantId);
->>>>>>> 759cd61d
       addImageThumbnails(res);
     }
   }, [uploadedImagesIds]);
