import React from "react";

const TextInput = (props) => {
  console.log("props:::::ref::::", props);
  return (
    <React.Fragment>
      {props.isMandatory ? (
<<<<<<< HEAD
        <input
          type="text"
          name={props.name}
          className="card-input-error"
          style={{ ...props.style }}
          placeholder={props.placeholder}
          onChange={props.onChange}
          ref={props.inputRef}
        />
      ) : (
        <input
          type="text"
          name={props.name}
          className="card-input"
          style={{ ...props.style }}
          placeholder={props.placeholder}
          onChange={props.onChange}
          ref={props.inputRef}
        />
=======
        <input type="text" value={props.value} className="card-input-error" placeholder={props.placeholder} onChange={props.onChange} />
      ) : (
        <input type="text" value={props.value} className="card-input" placeholder={props.placeholder} onChange={props.onChange} />
>>>>>>> 7eea80ec
      )}
    </React.Fragment>
  );
};

export default TextInput;<|MERGE_RESOLUTION|>--- conflicted
+++ resolved
@@ -5,7 +5,6 @@
   return (
     <React.Fragment>
       {props.isMandatory ? (
-<<<<<<< HEAD
         <input
           type="text"
           name={props.name}
@@ -14,6 +13,7 @@
           placeholder={props.placeholder}
           onChange={props.onChange}
           ref={props.inputRef}
+          value={props.value}
         />
       ) : (
         <input
@@ -24,12 +24,8 @@
           placeholder={props.placeholder}
           onChange={props.onChange}
           ref={props.inputRef}
+          value={props.value}
         />
-=======
-        <input type="text" value={props.value} className="card-input-error" placeholder={props.placeholder} onChange={props.onChange} />
-      ) : (
-        <input type="text" value={props.value} className="card-input" placeholder={props.placeholder} onChange={props.onChange} />
->>>>>>> 7eea80ec
       )}
     </React.Fragment>
   );
