--- conflicted
+++ resolved
@@ -1,11 +1,7 @@
 import React from "react";
 
 const TextInput = (props) => {
-<<<<<<< HEAD
   const user_type = Digit.SessionStorage.get("user_type") === "employee" ? true : false;
-=======
-  //let userType = Digit.SessionStorage.get("userType");
->>>>>>> 7c984978
   return (
     <React.Fragment>
       {props.isMandatory ? (
