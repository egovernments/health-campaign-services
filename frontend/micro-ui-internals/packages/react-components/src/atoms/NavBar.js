--- conflicted
+++ resolved
@@ -46,7 +46,6 @@
             transform: `${open ? "translateX(0)" : "translateX(-310px)"}`,
           }}
         >
-<<<<<<< HEAD
           {menuItems.map((item, index) => (
             <div
               key={index}
@@ -63,20 +62,11 @@
                   color: "rgba(0,0,0,.87)",
                 }}
                 {...item.populators}
-=======
-          {menuItems.map((item, index) => {
-            console.log("item::::::::::::", item);
-            console.log("index::::::::::::", index);
-            return (
-              <div
-                key={index}
-                style={{ marginLeft: "0px", height: "48px", padding: "0px", display: "flex", alignItems: "center", justifyContent: "flexStart" }}
->>>>>>> cd99dae7
               >
                 {item?.type && item.type === "component" ? <div>{item.action}</div> : <div>{item.text}</div>}
-              </div>
-            );
-          })}
+              </span>
+            </div>
+          ))}
         </div>
       </div>
     </React.Fragment>
