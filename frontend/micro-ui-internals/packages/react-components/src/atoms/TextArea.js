--- conflicted
+++ resolved
@@ -16,12 +16,8 @@
 };
 
 TextArea.propTypes = {
-<<<<<<< HEAD
   userType: PropTypes.string,
   name: PropTypes.string.isRequired,
-=======
-  name: PropTypes.string,
->>>>>>> e6e0048d
   ref: PropTypes.func,
   value: PropTypes.string,
   onChange: PropTypes.func,
