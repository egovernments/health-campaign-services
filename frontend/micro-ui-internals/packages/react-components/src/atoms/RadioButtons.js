--- conflicted
+++ resolved
@@ -5,10 +5,6 @@
 const RadioButtons = (props) => {
   var selected = props.selectedOption;
   function selectOption(value) {
-<<<<<<< HEAD
-    // console.log("value,,,,,", value);
-=======
->>>>>>> 7dc920ae
     selected = value;
     props.onSelect(value);
   }
@@ -17,10 +13,6 @@
     <div className="radio-wrap">
       {props.options.map((option, ind) => {
         if (props.optionsKey) {
-<<<<<<< HEAD
-          // console.log("selected option =======>>", props, isEqual(selected, option));
-=======
->>>>>>> 7dc920ae
           return (
             <div key={ind}>
               <span className="radio-btn-wrap">
