import React from "react";
import PropTypes from "prop-types";
import isEqual from "lodash/isEqual";

const RadioButtons = (props) => {
  var selected = props.selectedOption;
  function selectOption(value) {
    console.log("value,,,,,", value);
    selected = value;
    props.onSelect(value);
  }

  return (
    <div className="radio-wrap">
<<<<<<< HEAD
      {props.options.map((option) => {
=======
      {props.options.map((option, ind) => {
        console.log(
          "%c 🏎️: RadioButtonsss -> option ",
          "font-size:16px;background-color:#c239cc;color:white;",
          option,
          "props.optionsKey",
          props.optionsKey
        );
>>>>>>> 97582326
        if (props.optionsKey) {
          console.log("selected option =======>>", props, isEqual(selected, option));
          return (
            <div key={ind}>
              <span className="radio-btn-wrap">
                <input
                  className="radio-btn"
                  type="radio"
                  value={option}
                  checked={isEqual(selected, option) ? 1 : 0}
                  onChange={() => selectOption(option)}
                />
                <span className="radio-btn-checkmark"></span>
              </span>
              <label>{option[props.optionsKey]}</label>
            </div>
          );
        } else {
          return (
            <div key={ind}>
              <span className="radio-btn-wrap">
                <input
                  className="radio-btn"
                  type="radio"
                  value={option}
                  checked={selected === option ? 1 : 0}
                  onChange={() => selectOption(option)}
                />
                <span className="radio-btn-checkmark"></span>
              </span>
              <label>{option}</label>
            </div>
          );
        }
      })}
    </div>
  );
};

RadioButtons.propTypes = {
  selectedOption: PropTypes.any,
  onSelect: PropTypes.func,
  options: PropTypes.any,
  optionsKey: PropTypes.string,
};

RadioButtons.defaultProps = {};

export default RadioButtons;<|MERGE_RESOLUTION|>--- conflicted
+++ resolved
@@ -12,18 +12,7 @@
 
   return (
     <div className="radio-wrap">
-<<<<<<< HEAD
-      {props.options.map((option) => {
-=======
       {props.options.map((option, ind) => {
-        console.log(
-          "%c 🏎️: RadioButtonsss -> option ",
-          "font-size:16px;background-color:#c239cc;color:white;",
-          option,
-          "props.optionsKey",
-          props.optionsKey
-        );
->>>>>>> 97582326
         if (props.optionsKey) {
           console.log("selected option =======>>", props, isEqual(selected, option));
           return (
