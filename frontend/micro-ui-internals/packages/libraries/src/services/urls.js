--- conflicted
+++ resolved
@@ -9,12 +9,10 @@
 
   pgr_search: `/pgr-services/v2/request/_search`,
   pgr_update: `/pgr-services/v2/request/_update`,
-<<<<<<< HEAD
   FileStore: "/filestore/v1/files",
+
   FileFetch: "/filestore/v1/files/url",
-=======
   PGR_Create: `/pgr-services/v2/request/_create`,
->>>>>>> 49a5dcfb
 };
 
 export default Urls;