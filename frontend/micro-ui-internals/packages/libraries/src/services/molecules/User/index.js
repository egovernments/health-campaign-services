--- conflicted
+++ resolved
@@ -24,14 +24,10 @@
   getUser: () => {
     return Digit.SessionStorage.get("User");
   },
-<<<<<<< HEAD
   logout: () => {
     return Digit.SessionStorage.set("User", {});
   },
-  sendOtp: (details, stateCode = "pb") =>
-=======
   sendOtp: (details, stateCode) =>
->>>>>>> 3fac426f
     ServiceRequest({
       serviceName: "sendOtp",
       url: Urls.OTP_Send,
