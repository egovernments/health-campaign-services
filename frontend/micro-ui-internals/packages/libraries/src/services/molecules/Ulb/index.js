import { StoreService } from "../Store/service";
import { UserService } from "../User";

export const ULBService = {
  getCurrentTenantId: () => {
    // TODO: change when setter is done.
    const user = UserService.getUser();
<<<<<<< HEAD
    //TODO: fix tenant id from userinfo
    const tenantId = user?.info.type === "CITIZEN" ? "pb.amritsar" : user?.info?.tenantId;
=======
    const tenantId = user?.info?.tenantId;
    return tenantId;
  },
  getCurrentUlb: () => {
    const initData = StoreService.getInitData();
    const tenantId = ULBService.getCurrentTenantId();
>>>>>>> 1437654b
    return initData.tenants.find((tenant) => tenant.code === tenantId);
  },
};<|MERGE_RESOLUTION|>--- conflicted
+++ resolved
@@ -5,17 +5,13 @@
   getCurrentTenantId: () => {
     // TODO: change when setter is done.
     const user = UserService.getUser();
-<<<<<<< HEAD
     //TODO: fix tenant id from userinfo
     const tenantId = user?.info.type === "CITIZEN" ? "pb.amritsar" : user?.info?.tenantId;
-=======
-    const tenantId = user?.info?.tenantId;
     return tenantId;
   },
   getCurrentUlb: () => {
     const initData = StoreService.getInitData();
     const tenantId = ULBService.getCurrentTenantId();
->>>>>>> 1437654b
     return initData.tenants.find((tenant) => tenant.code === tenantId);
   },
 };