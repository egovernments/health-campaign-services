--- conflicted
+++ resolved
@@ -32,11 +32,6 @@
 
 const userServiceData = () => Storage.get("citizen.userServiceData");
 export const Request = async ({ method = "POST", url, data = {}, useCache = false, params = {}, auth, userService }) => {
-<<<<<<< HEAD
-  // console.log("params received:::::>", params);
-  let key = "";
-=======
->>>>>>> 6983dba8
   if (method.toUpperCase() === "POST") {
     data.RequestInfo = {
       apiId: "Rainmaker",
@@ -49,20 +44,7 @@
     }
   }
 
-<<<<<<< HEAD
-  if (useCache) {
-    key = `${method.toUpperCase()}.${url}.${JSON.stringify(params, null, 0)}.${JSON.stringify(data, null, 0)}`;
-    const value = Storage.get(key);
-    if (value) {
-      return value;
-    }
-  } else {
-    params._ = Date.now();
-  }
-  // console.log("data params", data, params);
-=======
   // let key = "";
->>>>>>> 6983dba8
   // if (useCache) {
   //   key = `${method.toUpperCase()}.${url}.${JSON.stringify(params, null, 0)}.${JSON.stringify(data, null, 0)}`;
   //   const value = Storage.get(key);
