import Axios from "axios";
//import { connectAdvanced } from "react-redux";
import { Storage } from "./Storage";

Axios.interceptors.request.use((req) => {
  document.body.classList.add("loader");
  return req;
});

Axios.interceptors.response.use(
  (res) => {
    document.body.classList.remove("loader");
    return res;
  },
  (err) => {
    document.body.classList.remove("loader");
    return err;
  }
);

const requestInfo = () => ({
  apiId: "Rainmaker",
  action: "",
  did: 1,
  key: "",
  msgId: "20170310130900|en_IN",
  requesterId: "",
  ts: 1513579888683,
  ver: ".01",
  authToken: Storage.get("citizen.token"),
<<<<<<< HEAD
};
=======
});
>>>>>>> 49a5dcfb

const userServiceData = Storage.get("citizen.userServiceData");
export const Request = async ({ method = "POST", url, data = {}, useCache = false, params = {}, auth, userService }) => {
  let key = "";
  if (method.toUpperCase() === "POST") {
    data.RequestInfo = {
      apiId: "Rainmaker",
    };
    if (auth) {
      data.RequestInfo = { ...data.RequestInfo, ...requestInfo() };
    }
    if (userService) {
      data.RequestInfo = { ...data.RequestInfo, ...userServiceData };
    }
  }

<<<<<<< HEAD
  if (useCache) {
    key = `${method.toUpperCase()}.${url}.${JSON.stringify(params, null, 0)}.${JSON.stringify(data, null, 0)}`;
    const value = Storage.get(key);
    if (value) {
      return value;
    }
  } else {
    params._ = Date.now();
  }
  console.log("data params", data, params);
=======
  // if (useCache) {
  //   key = `${method.toUpperCase()}.${url}.${JSON.stringify(params, null, 0)}.${JSON.stringify(data, null, 0)}`;
  //   const value = Storage.get(key);
  //   if (value) {
  //     return value;
  //   }
  // } else {
  //   params._ = Date.now();
  // }
>>>>>>> 49a5dcfb
  const res = await Axios({ method, url, data, params });
  // if (useCache) {
  //   Storage.set(key, res.data);
  // }

  return res.data;
};

export const SortByName = (na, nb) => {
  if (na < nb) {
    return -1;
  }
  if (na > nb) {
    return 1;
  }
  return 0;
};

export const TransformArrayToObj = (traslationList) => {
  return traslationList.reduce(
    // eslint-disable-next-line
    (obj, item) => ((obj[item.code] = item.message), obj),
    {}
  );
  // return trasformedTraslation;
};

export const GetCitiesWithi18nKeys = (MdmsRes, moduleCode) => {
  const cityList = (MdmsRes.tenant.citymodule && MdmsRes.tenant.citymodule.filter((module) => module.code === moduleCode)[0].tenants) || [];
  const citiesMap = cityList.map((city) => city.code);
  const cities = MdmsRes.tenant.tenants
    .filter((city) => citiesMap.includes(city.code))
    .map(({ code, name, logoId, emailId, address, contactNumber }) => ({
      code,
      name,
      logoId,
      emailId,
      address,
      contactNumber,
      i18nKey: "TENANT_TENANTS_" + code.replace(".", "_").toUpperCase(),
    }))
    .sort((cityA, cityB) => {
      const na = cityA.name.toLowerCase(),
        nb = cityB.name.toLowerCase();
      return SortByName(na, nb);
    });
  return cities;
};

export const GetEgovLocations = (MdmsRes) => {
  return MdmsRes["egov-location"].TenantBoundary[0].boundary.children.map((obj) => ({
    name: obj.localname,
    i18nKey: obj.localname,
  }));
};

export const GetServiceDefWithLocalization = (MdmsRes) => {
  const serviceDef = MdmsRes["RAINMAKER-PGR"].ServiceDefs.map((def) =>
    def.active
      ? {
          name: def.serviceCode,
          i18nKey: def.menuPath !== "" ? "SERVICEDEFS." + def.serviceCode.toUpperCase() : "Others",
          ...def,
        }
      : null
  ).filter((o) => o != null);
  Storage.set("ServiceDefs", serviceDef); //TODO: move this to service, session storage key name is too big currently
  return serviceDef;
};<|MERGE_RESOLUTION|>--- conflicted
+++ resolved
@@ -28,11 +28,7 @@
   ts: 1513579888683,
   ver: ".01",
   authToken: Storage.get("citizen.token"),
-<<<<<<< HEAD
-};
-=======
 });
->>>>>>> 49a5dcfb
 
 const userServiceData = Storage.get("citizen.userServiceData");
 export const Request = async ({ method = "POST", url, data = {}, useCache = false, params = {}, auth, userService }) => {
@@ -49,7 +45,6 @@
     }
   }
 
-<<<<<<< HEAD
   if (useCache) {
     key = `${method.toUpperCase()}.${url}.${JSON.stringify(params, null, 0)}.${JSON.stringify(data, null, 0)}`;
     const value = Storage.get(key);
@@ -60,7 +55,6 @@
     params._ = Date.now();
   }
   console.log("data params", data, params);
-=======
   // if (useCache) {
   //   key = `${method.toUpperCase()}.${url}.${JSON.stringify(params, null, 0)}.${JSON.stringify(data, null, 0)}`;
   //   const value = Storage.get(key);
@@ -70,7 +64,6 @@
   // } else {
   //   params._ = Date.now();
   // }
->>>>>>> 49a5dcfb
   const res = await Axios({ method, url, data, params });
   // if (useCache) {
   //   Storage.set(key, res.data);
