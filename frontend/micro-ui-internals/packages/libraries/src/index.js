import i18next from "i18next";
import mergeConfig from "./config/mergeConfig";
import { useStore } from "./services/index";
import { initI18n } from "./translations/index";
import { Storage } from "./services/atoms/Utils/Storage";
import Enums from "./enums/index";
<<<<<<< HEAD
import { LocationService } from "./services/Location";
import { LocalityService } from "./services/Localities";
import { LocalizationService } from "./services/Localization/service";
import { LoginService } from "./services/Login";
import { PGRService } from "./services/PGR";
import * as dateUtils from "./services/Utils/Date";
import { WorkflowService } from "./services/WorkFlow";
import { MdmsService } from "./services/MDMS";
import { UploadServices } from "./services/UploadServices";
import { GetServiceDefinitions } from "./services/ServiceDefinitions";
import { Complaint } from "./services/Complaint";
import { PincodeMap } from "./services/PincodeMap";
import { UserService } from "./services/User";
import { ULBService } from "./services/Ulb";
=======
import { LocationService } from "./services/molecules/Location";
import { LocalityService } from "./services/elements/Localities";
import { LocalizationService } from "./services/molecules/Localization/service";
import { PGRService } from "./services/molecules/PGR";
import * as dateUtils from "./services/atoms/Utils/Date";
import { WorkflowService } from "./services/molecules/WorkFlow";
import { MdmsService } from "./services/molecules/MDMS";
import { UploadServices } from "./services/atoms/UploadServices";
import { GetServiceDefinitions } from "./services/elements/ServiceDefinitions";
import { Complaint } from "./services/elements/Complaint";
import { UserService } from "./services/molecules/User";
import { ULBService } from "./services/molecules/Ulb";
>>>>>>> bc56edf9

import Contexts from "./contexts";
import Hooks from "./hooks";
import Utils from "./utils";

const setupLibraries = (Library, props) => {
  window.Digit = window.Digit || {};
  window.Digit[Library] = window.Digit[Library] || {};
  window.Digit[Library] = { ...window.Digit[Library], ...props };
};

const setupDevice = () => {
  window.mobileCheck = function () {
    let check = false;
    (function (a) {
      if (
        /(android|bb\d+|meego).+mobile|avantgo|bada\/|blackberry|blazer|compal|elaine|fennec|hiptop|iemobile|ip(hone|od)|iris|kindle|lge |maemo|midp|mmp|mobile.+firefox|netfront|opera m(ob|in)i|palm( os)?|phone|p(ixi|re)\/|plucker|pocket|psp|series(4|6)0|symbian|treo|up\.(browser|link)|vodafone|wap|windows ce|xda|xiino/i.test(
          a
        ) ||
        /1207|6310|6590|3gso|4thp|50[1-6]i|770s|802s|a wa|abac|ac(er|oo|s\-)|ai(ko|rn)|al(av|ca|co)|amoi|an(ex|ny|yw)|aptu|ar(ch|go)|as(te|us)|attw|au(di|\-m|r |s )|avan|be(ck|ll|nq)|bi(lb|rd)|bl(ac|az)|br(e|v)w|bumb|bw\-(n|u)|c55\/|capi|ccwa|cdm\-|cell|chtm|cldc|cmd\-|co(mp|nd)|craw|da(it|ll|ng)|dbte|dc\-s|devi|dica|dmob|do(c|p)o|ds(12|\-d)|el(49|ai)|em(l2|ul)|er(ic|k0)|esl8|ez([4-7]0|os|wa|ze)|fetc|fly(\-|_)|g1 u|g560|gene|gf\-5|g\-mo|go(\.w|od)|gr(ad|un)|haie|hcit|hd\-(m|p|t)|hei\-|hi(pt|ta)|hp( i|ip)|hs\-c|ht(c(\-| |_|a|g|p|s|t)|tp)|hu(aw|tc)|i\-(20|go|ma)|i230|iac( |\-|\/)|ibro|idea|ig01|ikom|im1k|inno|ipaq|iris|ja(t|v)a|jbro|jemu|jigs|kddi|keji|kgt( |\/)|klon|kpt |kwc\-|kyo(c|k)|le(no|xi)|lg( g|\/(k|l|u)|50|54|\-[a-w])|libw|lynx|m1\-w|m3ga|m50\/|ma(te|ui|xo)|mc(01|21|ca)|m\-cr|me(rc|ri)|mi(o8|oa|ts)|mmef|mo(01|02|bi|de|do|t(\-| |o|v)|zz)|mt(50|p1|v )|mwbp|mywa|n10[0-2]|n20[2-3]|n30(0|2)|n50(0|2|5)|n7(0(0|1)|10)|ne((c|m)\-|on|tf|wf|wg|wt)|nok(6|i)|nzph|o2im|op(ti|wv)|oran|owg1|p800|pan(a|d|t)|pdxg|pg(13|\-([1-8]|c))|phil|pire|pl(ay|uc)|pn\-2|po(ck|rt|se)|prox|psio|pt\-g|qa\-a|qc(07|12|21|32|60|\-[2-7]|i\-)|qtek|r380|r600|raks|rim9|ro(ve|zo)|s55\/|sa(ge|ma|mm|ms|ny|va)|sc(01|h\-|oo|p\-)|sdk\/|se(c(\-|0|1)|47|mc|nd|ri)|sgh\-|shar|sie(\-|m)|sk\-0|sl(45|id)|sm(al|ar|b3|it|t5)|so(ft|ny)|sp(01|h\-|v\-|v )|sy(01|mb)|t2(18|50)|t6(00|10|18)|ta(gt|lk)|tcl\-|tdg\-|tel(i|m)|tim\-|t\-mo|to(pl|sh)|ts(70|m\-|m3|m5)|tx\-9|up(\.b|g1|si)|utst|v400|v750|veri|vi(rg|te)|vk(40|5[0-3]|\-v)|vm40|voda|vulc|vx(52|53|60|61|70|80|81|83|85|98)|w3c(\-| )|webc|whit|wi(g |nc|nw)|wmlb|wonu|x700|yas\-|your|zeto|zte\-/i.test(
          a.substr(0, 4)
        )
      )
        check = true;
    })(navigator.userAgent || navigator.vendor || window.opera);
    console.log("check", check);
    return check;
  };
};

const initLibraries = () => {
  setupLibraries("SessionStorage", Storage);
  setupLibraries("UserService", UserService);
  setupLibraries("ULBService", ULBService);

  setupLibraries("Config", { mergeConfig });
  setupLibraries("Services", { useStore });
  setupLibraries("Enums", Enums);
  setupLibraries("LocationService", LocationService);
  setupLibraries("LocalityService", LocalityService);
  setupLibraries("LoginService", LoginService);
  setupLibraries("LocalizationService", LocalizationService);
  setupLibraries("PGRService", PGRService);
  setupLibraries("DateUtils", dateUtils);
  setupLibraries("WorkflowService", WorkflowService);
  setupLibraries("MDMSService", MdmsService);
  setupLibraries("UploadServices", UploadServices);
  setupLibraries("GetServiceDefinitions", GetServiceDefinitions);
  setupLibraries("Complaint", Complaint);

  setupLibraries("Contexts", Contexts);
  setupLibraries("Hooks", Hooks);
  setupLibraries("Customizations", {});
  setupLibraries("Utils", Utils);

  setupDevice();
  initI18n();
  window.i18next = i18next;
  // setupLibraries("Translation", { initI18n: init, i18next });
};

export { initLibraries, Enums, Hooks };

// export default initLibraries;<|MERGE_RESOLUTION|>--- conflicted
+++ resolved
@@ -4,25 +4,10 @@
 import { initI18n } from "./translations/index";
 import { Storage } from "./services/atoms/Utils/Storage";
 import Enums from "./enums/index";
-<<<<<<< HEAD
-import { LocationService } from "./services/Location";
-import { LocalityService } from "./services/Localities";
-import { LocalizationService } from "./services/Localization/service";
-import { LoginService } from "./services/Login";
-import { PGRService } from "./services/PGR";
-import * as dateUtils from "./services/Utils/Date";
-import { WorkflowService } from "./services/WorkFlow";
-import { MdmsService } from "./services/MDMS";
-import { UploadServices } from "./services/UploadServices";
-import { GetServiceDefinitions } from "./services/ServiceDefinitions";
-import { Complaint } from "./services/Complaint";
-import { PincodeMap } from "./services/PincodeMap";
-import { UserService } from "./services/User";
-import { ULBService } from "./services/Ulb";
-=======
 import { LocationService } from "./services/molecules/Location";
 import { LocalityService } from "./services/elements/Localities";
 import { LocalizationService } from "./services/molecules/Localization/service";
+import { LoginService } from "./services/Login";
 import { PGRService } from "./services/molecules/PGR";
 import * as dateUtils from "./services/atoms/Utils/Date";
 import { WorkflowService } from "./services/molecules/WorkFlow";
@@ -32,7 +17,6 @@
 import { Complaint } from "./services/elements/Complaint";
 import { UserService } from "./services/molecules/User";
 import { ULBService } from "./services/molecules/Ulb";
->>>>>>> bc56edf9
 
 import Contexts from "./contexts";
 import Hooks from "./hooks";
