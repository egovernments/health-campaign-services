--- conflicted
+++ resolved
@@ -7,12 +7,9 @@
 import { LocalityService } from "./services/Localities";
 import { LocalizationService } from "./services/Localization/service";
 import { PGRService } from "./services/PGR";
-<<<<<<< HEAD
 import * as dateUtils from "./services/Utils/Date";
 import { WorkflowService } from "./services/WorkFlow";
-=======
 import { MdmsService } from "./services/MDMS";
->>>>>>> bf187bdc
 
 const setupLibraries = (Library, props) => {
   window.Digit = window.Digit || {};
@@ -30,12 +27,9 @@
   setupLibraries("LocalityService", LocalityService);
   setupLibraries("LocalizationService", LocalizationService);
   setupLibraries("PGRService", PGRService);
-<<<<<<< HEAD
   setupLibraries("DateUtils", dateUtils);
   setupLibraries("workflowService", WorkflowService);
-=======
   setupLibraries("MDMSService", MdmsService);
->>>>>>> bf187bdc
   initI18n();
 };
 
