import { useInitStore } from "./store";
import useWorkflowDetails from "./workflow";
import useSessionStorage from "./useSessionStorage";
<<<<<<< HEAD
import useClickOutside from "./useClickOutside";
=======
import useCoreData from "./useCoreData";
>>>>>>> 3fac426f

import useComplaintDetails from "./pgr/useComplaintDetails";
import { useComplaintsList, useComplaintsListByMobile } from "./pgr/useComplaintList";
import useComplaintStatus from "./pgr/useComplaintStatus";
import useComplaintTable from "./pgr/useComplaintTable";
import useComplaintTypes from "./pgr/useComplaintTypes";
import useEmployeeFilter from "./pgr/useEmployeeFilter";
import useInboxData from "./pgr/useInboxData";
import useLocalities from "./pgr/useLocalities";
import useServiceDefs from "./pgr/useServiceDefs";
import useTenants from "./pgr/useTenants";
import useComplaintSubType from "./pgr/useComplaintSubType";

import useTenantsFSM from "./fsm/useTenants";
import useDesludging from "./fsm/useDesludging";
import useMDMS from "./fsm/useMDMS";
import useSearch from "./fsm/useSearch";

const pgr = {
  useComplaintDetails,
  useComplaintsList,
  useComplaintsListByMobile,
  useComplaintStatus,
  useComplaintTable,
  useComplaintTypes,
  useEmployeeFilter,
  useInboxData,
  useLocalities,
  useServiceDefs,
  useTenants,
  useComplaintSubType,
};

const fsm = {
  useTenants: useTenantsFSM,
  useDesludging: useDesludging,
  useMDMS: useMDMS,
  useSearch: useSearch,
};

<<<<<<< HEAD
const Hooks = { useSessionStorage, useWorkflowDetails, useInitStore, useClickOutside, pgr, fsm };
=======
const Hooks = { useSessionStorage, useWorkflowDetails, useInitStore, useCoreData, pgr, fsm };
>>>>>>> 3fac426f

export default Hooks;<|MERGE_RESOLUTION|>--- conflicted
+++ resolved
@@ -1,11 +1,8 @@
 import { useInitStore } from "./store";
 import useWorkflowDetails from "./workflow";
 import useSessionStorage from "./useSessionStorage";
-<<<<<<< HEAD
 import useClickOutside from "./useClickOutside";
-=======
 import useCoreData from "./useCoreData";
->>>>>>> 3fac426f
 
 import useComplaintDetails from "./pgr/useComplaintDetails";
 import { useComplaintsList, useComplaintsListByMobile } from "./pgr/useComplaintList";
@@ -46,10 +43,6 @@
   useSearch: useSearch,
 };
 
-<<<<<<< HEAD
-const Hooks = { useSessionStorage, useWorkflowDetails, useInitStore, useClickOutside, pgr, fsm };
-=======
-const Hooks = { useSessionStorage, useWorkflowDetails, useInitStore, useCoreData, pgr, fsm };
->>>>>>> 3fac426f
+const Hooks = { useSessionStorage, useWorkflowDetails, useInitStore, useClickOutside, useCoreData, pgr, fsm };
 
 export default Hooks;