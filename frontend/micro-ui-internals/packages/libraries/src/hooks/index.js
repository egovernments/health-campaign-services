--- conflicted
+++ resolved
@@ -1,6 +1,7 @@
 import { useInitStore } from "./store";
 import useWorkflowDetails from "./workflow";
-<<<<<<< HEAD
+import useSessionStorage from "./useSessionStorage";
+
 import useComplaintDetails from "./pgr/useComplaintDetails";
 import { useComplaintsList, useComplaintsListByMobile } from "./pgr/useComplaintList";
 import useComplaintStatus from "./pgr/useComplaintStatus";
@@ -32,11 +33,6 @@
   useTenantsFSM,
 };
 
-const Hooks = { useWorkflowDetails, useInitStore, pgr, fsm };
-=======
-import useSessionStorage from "./useSessionStorage";
-
-const Hooks = { useSessionStorage, useWorkflowDetails, useInitStore };
->>>>>>> 6c2d5d13
+const Hooks = { useSessionStorage, useWorkflowDetails, useInitStore, pgr, fsm };
 
 export default Hooks;