import { useInitStore } from "./store";
import useWorkflowDetails from "./workflow";
import useSessionStorage from "./useSessionStorage";

<<<<<<< HEAD
const Hooks = { useSessionStorage, useWorkflowDetails };
=======
const Hooks = { useWorkflowDetails, useInitStore };
>>>>>>> 2da7611b

export default Hooks;<|MERGE_RESOLUTION|>--- conflicted
+++ resolved
@@ -2,10 +2,6 @@
 import useWorkflowDetails from "./workflow";
 import useSessionStorage from "./useSessionStorage";
 
-<<<<<<< HEAD
-const Hooks = { useSessionStorage, useWorkflowDetails };
-=======
-const Hooks = { useWorkflowDetails, useInitStore };
->>>>>>> 2da7611b
+const Hooks = { useSessionStorage, useWorkflowDetails, useInitStore };
 
 export default Hooks;