import React, { useState, useEffect } from "react";

const useEmployeeFilter = (tenantId, roles, complaintDetails) => {
  const [employeeDetails, setEmployeeDetails] = useState(null);

  useEffect(async () => {
    // const _roles = roles.join(",");
    const searchResponse = await Digit.PGRService.employeeSearch(tenantId, roles);

<<<<<<< HEAD
    const serviceDefs = await Digit.MDMSService.getServiceDefs(cityCode, "PGR");
=======
    const serviceDefs = await Digit.MDMSService.getServiceDefs(tenantId, "PGR");
>>>>>>> 4770cde7
    const serviceCode = complaintDetails.service.serviceCode;
    const service = serviceDefs?.find((def) => def.serviceCode === serviceCode);
    const department = service?.department;
    const employees = searchResponse.Employees.filter((employee) =>
      employee.assignments.map((assignment) => assignment.department).includes(department)
    );

    console.log("useEMployeefilter", employees, searchResponse);
    //emplpoyess data sholld only conatin name uuid dept
    setEmployeeDetails([
      {
        department: department,
        employees: employees.map((employee) => {
          return { uuid: employee.user.uuid, name: employee.user.name };
        }),
      },
    ]);
  }, [tenantId, roles]);

  return employeeDetails;
};

export default useEmployeeFilter;<|MERGE_RESOLUTION|>--- conflicted
+++ resolved
@@ -7,11 +7,7 @@
     // const _roles = roles.join(",");
     const searchResponse = await Digit.PGRService.employeeSearch(tenantId, roles);
 
-<<<<<<< HEAD
-    const serviceDefs = await Digit.MDMSService.getServiceDefs(cityCode, "PGR");
-=======
     const serviceDefs = await Digit.MDMSService.getServiceDefs(tenantId, "PGR");
->>>>>>> 4770cde7
     const serviceCode = complaintDetails.service.serviceCode;
     const service = serviceDefs?.find((def) => def.serviceCode === serviceCode);
     const department = service?.department;
