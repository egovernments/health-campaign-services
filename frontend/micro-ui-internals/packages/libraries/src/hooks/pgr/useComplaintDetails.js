--- conflicted
+++ resolved
@@ -59,13 +59,8 @@
     const ids = workflow.verificationDocuments
       ? workflow.verificationDocuments.filter((doc) => doc.documentType === "PHOTO").map((photo) => photo.fileStore || photo.id)
       : null;
-<<<<<<< HEAD
-    const thumbnails = ids ? await getThumbnails(ids, tenantId) : null;
+    const thumbnails = ids ? await getThumbnails(ids, service.tenantId) : null;
     const details = transformDetails({ id, service, workflow, thumbnails, complaintType });
-=======
-    const thumbnails = ids ? await getThumbnails(ids, service.tenantId) : null;
-    const details = transformDetails({ id, service, workflow, thumbnails });
->>>>>>> 297a54ef
     return details;
   } else {
     console.log("error fetching complaint details or service defs");
