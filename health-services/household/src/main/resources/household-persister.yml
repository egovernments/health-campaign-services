--- conflicted
+++ resolved
@@ -6,7 +6,7 @@
       fromTopic: save-household-topic
       isTransaction: true
       queryMaps:
-        - query: INSERT INTO public.HOUSEHOLD(id, tenantId, clientReferenceId, householdType, numberOfMembers, addressId, additionalDetails, createdBy, lastModifiedBy, createdTime, lastModifiedTime, rowVersion, isDeleted) VALUES (?, ?, ?, ?, ?, ?, ?, ?, ?, ?, ?, ?, ?);
+        - query: INSERT INTO HOUSEHOLD(id, tenantId, clientReferenceId, householdType, numberOfMembers, addressId, additionalDetails, createdBy, lastModifiedBy, createdTime, lastModifiedTime, rowVersion, isDeleted) VALUES (?, ?, ?, ?, ?, ?, ?, ?, ?, ?, ?, ?, ?);
           basePath: $.*
           jsonMaps:
             - jsonPath: $.*.id
@@ -24,7 +24,7 @@
             - jsonPath: $.*.auditDetails.lastModifiedTime
             - jsonPath: $.*.rowVersion
             - jsonPath: $.*.isDeleted
-        - query: INSERT INTO public.ADDRESS(id, tenantid, doorno, latitude, longitude, locationAccuracy, type, addressline1, addressline2, landmark, city, pincode, buildingName, street, localityCode) VALUES (?, ?, ?, ?, ?, ?, ?, ?, ?, ?, ?, ?, ?, ?, ?);
+        - query: INSERT INTO ADDRESS(id, tenantid, doorno, latitude, longitude, locationAccuracy, type, addressline1, addressline2, landmark, city, pincode, buildingName, street, localityCode) VALUES (?, ?, ?, ?, ?, ?, ?, ?, ?, ?, ?, ?, ?, ?, ?);
           basePath: $.*.address
           jsonMaps:
             - jsonPath: $.*.address.id
@@ -44,54 +44,11 @@
             - jsonPath: $.*.address.locality.code
 
     - version: 1.0
-      description: Persists household.
-      fromTopic: statea-save-household-topic
-      isTransaction: true
-      queryMaps:
-        - query: INSERT INTO statea.HOUSEHOLD(id, tenantId, clientReferenceId, householdType, numberOfMembers, addressId, additionalDetails, createdBy, lastModifiedBy, createdTime, lastModifiedTime, rowVersion, isDeleted) VALUES (?, ?, ?, ?, ?, ?, ?, ?, ?, ?, ?, ?, ?);
-          basePath: $.*
-          jsonMaps:
-            - jsonPath: $.*.id
-            - jsonPath: $.*.tenantId
-            - jsonPath: $.*.clientReferenceId
-            - jsonPath: $.*.householdType
-            - jsonPath: $.*.memberCount
-            - jsonPath: $.*.address.id
-            - jsonPath: $.*.additionalFields
-              type: JSON
-              dbType: JSONB
-            - jsonPath: $.*.auditDetails.createdBy
-            - jsonPath: $.*.auditDetails.lastModifiedBy
-            - jsonPath: $.*.auditDetails.createdTime
-            - jsonPath: $.*.auditDetails.lastModifiedTime
-            - jsonPath: $.*.rowVersion
-            - jsonPath: $.*.isDeleted
-        - query: INSERT INTO statea.ADDRESS(id, tenantid, doorno, latitude, longitude, locationAccuracy, type, addressline1, addressline2, landmark, city, pincode, buildingName, street, localityCode) VALUES (?, ?, ?, ?, ?, ?, ?, ?, ?, ?, ?, ?, ?, ?, ?);
-          basePath: $.*.address
-          jsonMaps:
-            - jsonPath: $.*.address.id
-            - jsonPath: $.*.address.tenantId
-            - jsonPath: $.*.address.doorNo
-            - jsonPath: $.*.address.latitude
-            - jsonPath: $.*.address.longitude
-            - jsonPath: $.*.address.locationAccuracy
-            - jsonPath: $.*.address.type
-            - jsonPath: $.*.address.addressLine1
-            - jsonPath: $.*.address.addressLine2
-            - jsonPath: $.*.address.landmark
-            - jsonPath: $.*.address.city
-            - jsonPath: $.*.address.pincode
-            - jsonPath: $.*.address.buildingName
-            - jsonPath: $.*.address.street
-            - jsonPath: $.*.address.locality.code
-
-
-    - version: 1.0
       description: Updates household.
       fromTopic: update-household-topic
       isTransaction: true
       queryMaps:
-        - query: UPDATE public.HOUSEHOLD SET tenantId = ?, clientReferenceId = ?, numberOfMembers = ?, addressId = ?, additionalDetails = ?, lastModifiedBy = ?, lastModifiedTime = ?, rowVersion = ?, isDeleted = ? WHERE ID = ? AND isDeleted = false;
+        - query: UPDATE HOUSEHOLD SET tenantId = ?, clientReferenceId = ?, numberOfMembers = ?, addressId = ?, additionalDetails = ?, lastModifiedBy = ?, lastModifiedTime = ?, rowVersion = ?, isDeleted = ? WHERE ID = ? AND isDeleted = false;
           basePath: $.*
           jsonMaps:
             - jsonPath: $.*.tenantId
@@ -106,7 +63,7 @@
             - jsonPath: $.*.rowVersion
             - jsonPath: $.*.isDeleted
             - jsonPath: $.*.id
-        - query: INSERT INTO public.ADDRESS(id, tenantid, doorno, latitude, longitude, locationAccuracy, type, addressline1, addressline2, landmark, city, pincode, buildingName, street, localityCode) VALUES (?, ?, ?, ?, ?, ?, ?, ?, ?, ?, ?, ?, ?, ?, ?) ON CONFLICT(id) DO UPDATE SET tenantId = ?, doorno = ?, latitude = ?, longitude = ?, locationAccuracy = ?, type = ?, addressline1 = ?, addressline2 = ?, landmark = ?, city = ?, pincode = ?, buildingName = ?, street = ?, localityCode = ?;
+        - query: INSERT INTO ADDRESS(id, tenantid, doorno, latitude, longitude, locationAccuracy, type, addressline1, addressline2, landmark, city, pincode, buildingName, street, localityCode) VALUES (?, ?, ?, ?, ?, ?, ?, ?, ?, ?, ?, ?, ?, ?, ?) ON CONFLICT(id) DO UPDATE SET tenantId = ?, doorno = ?, latitude = ?, longitude = ?, locationAccuracy = ?, type = ?, addressline1 = ?, addressline2 = ?, landmark = ?, city = ?, pincode = ?, buildingName = ?, street = ?, localityCode = ?;
           basePath: $.*.address
           jsonMaps:
             - jsonPath: $.*.address.id
@@ -140,77 +97,11 @@
             - jsonPath: $.*.address.locality.code
 
     - version: 1.0
-      description: Updates household.
-      fromTopic: statea-update-household-topic
-      isTransaction: true
-      queryMaps:
-        - query: UPDATE statea.HOUSEHOLD SET tenantId = ?, clientReferenceId = ?, numberOfMembers = ?, addressId = ?, additionalDetails = ?, lastModifiedBy = ?, lastModifiedTime = ?, rowVersion = ?, isDeleted = ? WHERE ID = ? AND isDeleted = false;
-          basePath: $.*
-          jsonMaps:
-            - jsonPath: $.*.tenantId
-            - jsonPath: $.*.clientReferenceId
-            - jsonPath: $.*.memberCount
-            - jsonPath: $.*.address.id
-            - jsonPath: $.*.additionalFields
-              type: JSON
-              dbType: JSONB
-            - jsonPath: $.*.auditDetails.lastModifiedBy
-            - jsonPath: $.*.auditDetails.lastModifiedTime
-            - jsonPath: $.*.rowVersion
-            - jsonPath: $.*.isDeleted
-            - jsonPath: $.*.id
-        - query: INSERT INTO statea.ADDRESS(id, tenantid, doorno, latitude, longitude, locationAccuracy, type, addressline1, addressline2, landmark, city, pincode, buildingName, street, localityCode) VALUES (?, ?, ?, ?, ?, ?, ?, ?, ?, ?, ?, ?, ?, ?, ?) ON CONFLICT(id) DO UPDATE SET tenantId = ?, doorno = ?, latitude = ?, longitude = ?, locationAccuracy = ?, type = ?, addressline1 = ?, addressline2 = ?, landmark = ?, city = ?, pincode = ?, buildingName = ?, street = ?, localityCode = ?;
-          basePath: $.*.address
-          jsonMaps:
-            - jsonPath: $.*.address.id
-            - jsonPath: $.*.address.tenantId
-            - jsonPath: $.*.address.doorNo
-            - jsonPath: $.*.address.latitude
-            - jsonPath: $.*.address.longitude
-            - jsonPath: $.*.address.locationAccuracy
-            - jsonPath: $.*.address.type
-            - jsonPath: $.*.address.addressLine1
-            - jsonPath: $.*.address.addressLine2
-            - jsonPath: $.*.address.landmark
-            - jsonPath: $.*.address.city
-            - jsonPath: $.*.address.pincode
-            - jsonPath: $.*.address.buildingName
-            - jsonPath: $.*.address.street
-            - jsonPath: $.*.address.locality.code
-            - jsonPath: $.*.address.tenantId
-            - jsonPath: $.*.address.doorNo
-            - jsonPath: $.*.address.latitude
-            - jsonPath: $.*.address.longitude
-            - jsonPath: $.*.address.locationAccuracy
-            - jsonPath: $.*.address.type
-            - jsonPath: $.*.address.addressLine1
-            - jsonPath: $.*.address.addressLine2
-            - jsonPath: $.*.address.landmark
-            - jsonPath: $.*.address.city
-            - jsonPath: $.*.address.pincode
-            - jsonPath: $.*.address.buildingName
-            - jsonPath: $.*.address.street
-            - jsonPath: $.*.address.locality.code
-
-    - version: 1.0
       description: Deletes household.
       fromTopic: delete-household-topic
       isTransaction: true
       queryMaps:
-        - query: UPDATE public.HOUSEHOLD SET lastModifiedBy = ?, lastModifiedTime = ?, rowVersion = ?, isDeleted = ? WHERE ID = ?;
-          basePath: $.*
-          jsonMaps:
-            - jsonPath: $.*.auditDetails.lastModifiedBy
-            - jsonPath: $.*.auditDetails.lastModifiedTime
-            - jsonPath: $.*.rowVersion
-            - jsonPath: $.*.isDeleted
-            - jsonPath: $.*.id
-    - version: 1.0
-      description: Deletes household.
-      fromTopic: statea-delete-household-topic
-      isTransaction: true
-      queryMaps:
-        - query: UPDATE statea.HOUSEHOLD SET lastModifiedBy = ?, lastModifiedTime = ?, rowVersion = ?, isDeleted = ? WHERE ID = ?;
+        - query: UPDATE HOUSEHOLD SET lastModifiedBy = ?, lastModifiedTime = ?, rowVersion = ?, isDeleted = ? WHERE ID = ?;
           basePath: $.*
           jsonMaps:
             - jsonPath: $.*.auditDetails.lastModifiedBy
@@ -223,17 +114,12 @@
       fromTopic: save-household-member-topic
       isTransaction: true
       queryMaps:
-<<<<<<< HEAD
-        - query: INSERT INTO public.HOUSEHOLD_MEMBER(id, tenantId,  clientReferenceId, individualId, individualClientReferenceId, householdId, householdClientReferenceId, isHeadOfHousehold, additionalDetails, createdBy, lastModifiedBy, createdTime, lastModifiedTime, rowVersion, isDeleted) VALUES (?, ?, ?, ?, ?, ?, ?, ?, ?, ?, ?, ?, ?, ?, ?);
-=======
         - query: INSERT INTO HOUSEHOLD_MEMBER(id, clientReferenceId, tenantId, individualId, individualClientReferenceId, householdId, householdClientReferenceId, isHeadOfHousehold, additionalDetails, createdBy, lastModifiedBy, createdTime, lastModifiedTime, rowVersion, isDeleted) VALUES (?, ?, ?, ?, ?, ?, ?, ?, ?, ?, ?, ?, ?, ?, ?);
->>>>>>> 8fe879d7
           basePath: $.*
           jsonMaps:
             - jsonPath: $.*.id
             - jsonPath: $.*.clientReferenceId
             - jsonPath: $.*.tenantId
-            - jsonPath: $.*.clientReferenceId
             - jsonPath: $.*.individualId
             - jsonPath: $.*.individualClientReferenceId
             - jsonPath: $.*.householdId
@@ -248,8 +134,7 @@
             - jsonPath: $.*.auditDetails.lastModifiedTime
             - jsonPath: $.*.rowVersion
             - jsonPath: $.*.isDeleted
-<<<<<<< HEAD
-        - query: INSERT INTO public.HOUSEHOLD_MEMBER_RELATIONSHIP(id, clientReferenceId, tenantId, selfId, selfClientReferenceId, relativeId, relativeClientReferenceId, relationshipType, createdBy, lastModifiedBy, createdTime, lastModifiedTime, clientCreatedBy, clientLastModifiedBy, clientCreatedTime, clientLastModifiedTime, rowVersion, isDeleted) VALUES (?, ?, ?, ?, ?, ?, ?, ?, ?, ?, ?, ?, ?, ?, ?, ?, ?, ?);
+        - query: INSERT INTO HOUSEHOLD_MEMBER_RELATIONSHIP(id, clientReferenceId, tenantId, selfId, selfClientReferenceId, relativeId, relativeClientReferenceId, relationshipType, createdBy, lastModifiedBy, createdTime, lastModifiedTime, clientCreatedBy, clientLastModifiedBy, clientCreatedTime, clientLastModifiedTime, rowVersion, isDeleted) VALUES (?, ?, ?, ?, ?, ?, ?, ?, ?, ?, ?, ?, ?, ?, ?, ?, ?, ?);
           basePath: $.*.memberRelationships.*
           jsonMaps:
             - jsonPath: $.*.memberRelationships.*.id
@@ -271,78 +156,11 @@
             - jsonPath: $.*.memberRelationships.*.rowVersion
             - jsonPath: $.*.memberRelationships.*.isDeleted
     - version: 1.0
-      description: Persists household member.
-      fromTopic: statea-save-household-member-topic
-      isTransaction: true
-      queryMaps:
-        - query: INSERT INTO statea.HOUSEHOLD_MEMBER(id, tenantId,  clientReferenceId, individualId, individualClientReferenceId, householdId, householdClientReferenceId, isHeadOfHousehold, additionalDetails, createdBy, lastModifiedBy, createdTime, lastModifiedTime, rowVersion, isDeleted) VALUES (?, ?, ?, ?, ?, ?, ?, ?, ?, ?, ?, ?, ?, ?, ?);
-          basePath: $.*
-          jsonMaps:
-            - jsonPath: $.*.id
-            - jsonPath: $.*.tenantId
-            - jsonPath: $.*.clientReferenceId
-            - jsonPath: $.*.individualId
-            - jsonPath: $.*.individualClientReferenceId
-            - jsonPath: $.*.householdId
-            - jsonPath: $.*.householdClientReferenceId
-            - jsonPath: $.*.isHeadOfHousehold
-            - jsonPath: $.*.additionalFields
-              type: JSON
-              dbType: JSONB
-            - jsonPath: $.*.auditDetails.createdBy
-            - jsonPath: $.*.auditDetails.lastModifiedBy
-            - jsonPath: $.*.auditDetails.createdTime
-            - jsonPath: $.*.auditDetails.lastModifiedTime
-            - jsonPath: $.*.rowVersion
-            - jsonPath: $.*.isDeleted
-        - query: INSERT INTO statea.HOUSEHOLD_MEMBER_RELATIONSHIP(id, clientReferenceId, tenantId, selfId, selfClientReferenceId, relativeId, relativeClientReferenceId, relationshipType, createdBy, lastModifiedBy, createdTime, lastModifiedTime, clientCreatedBy, clientLastModifiedBy, clientCreatedTime, clientLastModifiedTime, rowVersion, isDeleted) VALUES (?, ?, ?, ?, ?, ?, ?, ?, ?, ?, ?, ?, ?, ?, ?, ?, ?, ?);
-=======
-        - query: INSERT INTO HOUSEHOLD_MEMBER_RELATIONSHIP(id, clientReferenceId, tenantId, selfId, selfClientReferenceId, relativeId, relativeClientReferenceId, relationshipType, createdBy, lastModifiedBy, createdTime, lastModifiedTime, clientCreatedBy, clientLastModifiedBy, clientCreatedTime, clientLastModifiedTime, rowVersion, isDeleted) VALUES (?, ?, ?, ?, ?, ?, ?, ?, ?, ?, ?, ?, ?, ?, ?, ?, ?, ?);
->>>>>>> 8fe879d7
-          basePath: $.*.memberRelationships.*
-          jsonMaps:
-            - jsonPath: $.*.memberRelationships.*.id
-            - jsonPath: $.*.memberRelationships.*.clientReferenceId
-            - jsonPath: $.*.memberRelationships.*.tenantId
-            - jsonPath: $.*.memberRelationships.*.selfId
-            - jsonPath: $.*.memberRelationships.*.selfClientReferenceId
-            - jsonPath: $.*.memberRelationships.*.relativeId
-            - jsonPath: $.*.memberRelationships.*.relativeClientReferenceId
-            - jsonPath: $.*.memberRelationships.*.relationshipType
-            - jsonPath: $.*.memberRelationships.*.auditDetails.createdBy
-            - jsonPath: $.*.memberRelationships.*.auditDetails.lastModifiedBy
-            - jsonPath: $.*.memberRelationships.*.auditDetails.createdTime
-            - jsonPath: $.*.memberRelationships.*.auditDetails.lastModifiedTime
-            - jsonPath: $.*.memberRelationships.*.clientAuditDetails.createdBy
-            - jsonPath: $.*.memberRelationships.*.clientAuditDetails.lastModifiedBy
-            - jsonPath: $.*.memberRelationships.*.clientAuditDetails.createdTime
-            - jsonPath: $.*.memberRelationships.*.clientAuditDetails.lastModifiedTime
-            - jsonPath: $.*.memberRelationships.*.rowVersion
-            - jsonPath: $.*.memberRelationships.*.isDeleted
-    - version: 1.0
       description: Update household member.
       fromTopic: update-household-member-topic
       isTransaction: true
       queryMaps:
-        - query: UPDATE public.HOUSEHOLD_MEMBER SET isHeadOfHousehold=?, additionalDetails=?, lastModifiedBy=?, lastModifiedTime=?, rowVersion=?, isDeleted=? WHERE individualId=? AND householdId=? AND isDeleted=false;
-          basePath: $.*
-          jsonMaps:
-            - jsonPath: $.*.isHeadOfHousehold
-            - jsonPath: $.*.additionalFields
-              type: JSON
-              dbType: JSONB
-            - jsonPath: $.*.auditDetails.lastModifiedBy
-            - jsonPath: $.*.auditDetails.lastModifiedTime
-            - jsonPath: $.*.rowVersion
-            - jsonPath: $.*.isDeleted
-            - jsonPath: $.*.individualId
-            - jsonPath: $.*.householdId
-    - version: 1.0
-      description: Update household member.
-      fromTopic: statea-update-household-member-topic
-      isTransaction: true
-      queryMaps:
-        - query: UPDATE statea.HOUSEHOLD_MEMBER SET isHeadOfHousehold=?, additionalDetails=?, lastModifiedBy=?, lastModifiedTime=?, rowVersion=?, isDeleted=? WHERE individualId=? AND householdId=? AND isDeleted=false;
+        - query: UPDATE HOUSEHOLD_MEMBER SET isHeadOfHousehold=?, additionalDetails=?, lastModifiedBy=?, lastModifiedTime=?, rowVersion=?, isDeleted=? WHERE individualId=? AND householdId=? AND isDeleted=false;
           basePath: $.*
           jsonMaps:
             - jsonPath: $.*.isHeadOfHousehold
@@ -373,20 +191,7 @@
       fromTopic: delete-household-member-topic
       isTransaction: true
       queryMaps:
-        - query: UPDATE public.HOUSEHOLD_MEMBER SET lastModifiedBy = ?, lastModifiedTime = ?, rowVersion = ?, isDeleted = ? WHERE ID = ?;
-          basePath: $.*
-          jsonMaps:
-            - jsonPath: $.*.auditDetails.lastModifiedBy
-            - jsonPath: $.*.auditDetails.lastModifiedTime
-            - jsonPath: $.*.rowVersion
-            - jsonPath: $.*.isDeleted
-            - jsonPath: $.*.id
-    - version: 1.0
-      description: Deletes household Member.
-      fromTopic: statea-delete-household-member-topic
-      isTransaction: true
-      queryMaps:
-        - query: UPDATE statea.HOUSEHOLD_MEMBER SET lastModifiedBy = ?, lastModifiedTime = ?, rowVersion = ?, isDeleted = ? WHERE ID = ?;
+        - query: UPDATE HOUSEHOLD_MEMBER SET lastModifiedBy = ?, lastModifiedTime = ?, rowVersion = ?, isDeleted = ? WHERE ID = ?;
           basePath: $.*
           jsonMaps:
             - jsonPath: $.*.auditDetails.lastModifiedBy
