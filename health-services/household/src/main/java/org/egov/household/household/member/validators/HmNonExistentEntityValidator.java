--- conflicted
+++ resolved
@@ -76,12 +76,8 @@
             List<String> householdMemberIds = new ArrayList<>(iMap.keySet());
             // Query the repository to find existing household members by IDs
             List<HouseholdMember> existingHouseholdMembers = householdMemberRepository.findById(householdMemberIds,
-<<<<<<< HEAD
-                    getIdFieldName(idMethod), false);
+                    getIdFieldName(idMethod), false).getResponse();
             // Check for non-existent household members
-=======
-                    getIdFieldName(idMethod), false).getResponse();
->>>>>>> 24e2d96d
             List<HouseholdMember> nonExistentIndividuals = checkNonExistentEntities(iMap,
                     existingHouseholdMembers, idMethod);
             // For each non-existent household member, populate error details
