package org.egov.household.service;

import java.util.Collections;
import java.util.List;
import java.util.Map;
import java.util.function.Predicate;
import java.util.stream.Collectors;

import lombok.extern.slf4j.Slf4j;
import org.egov.common.data.query.exception.QueryBuilderException;
import org.egov.common.ds.Tuple;
import org.egov.common.models.ErrorDetails;
import org.egov.common.models.household.Household;
import org.egov.common.models.household.HouseholdBulkRequest;
import org.egov.common.models.household.HouseholdRequest;
import org.egov.common.service.IdGenService;
import org.egov.common.utils.CommonUtils;
import org.egov.common.validator.Validator;
import org.egov.household.config.HouseholdConfiguration;
import org.egov.household.repository.HouseholdRepository;
<<<<<<< HEAD
import org.egov.household.validators.household.HExistentEntityValidator;
=======
import org.egov.household.validators.household.HBoundaryValidator;
>>>>>>> 89c1a9ae
import org.egov.household.validators.household.HIsDeletedValidator;
import org.egov.household.validators.household.HNonExistentEntityValidator;
import org.egov.household.validators.household.HNullIdValidator;
import org.egov.household.validators.household.HRowVersionValidator;
import org.egov.household.validators.household.HUniqueEntityValidator;
import org.egov.common.models.household.HouseholdSearch;
import org.egov.tracer.model.CustomException;
import org.springframework.beans.factory.annotation.Autowired;
import org.springframework.stereotype.Service;
import org.springframework.util.ReflectionUtils;

import static org.egov.common.utils.CommonUtils.getIdFieldName;
import static org.egov.common.utils.CommonUtils.getIdMethod;
import static org.egov.common.utils.CommonUtils.handleErrors;
import static org.egov.common.utils.CommonUtils.havingTenantId;
import static org.egov.common.utils.CommonUtils.includeDeleted;
import static org.egov.common.utils.CommonUtils.isSearchByIdOnly;
import static org.egov.common.utils.CommonUtils.lastChangedSince;
import static org.egov.common.utils.CommonUtils.notHavingErrors;
import static org.egov.common.utils.CommonUtils.populateErrorDetails;
import static org.egov.household.Constants.SET_HOUSEHOLDS;
import static org.egov.household.Constants.VALIDATION_ERROR;

@Service
@Slf4j
public class HouseholdService {

    private final HouseholdRepository householdRepository;

    private final IdGenService idGenService;

    private final HouseholdConfiguration householdConfiguration;

    private final List<Validator<HouseholdBulkRequest, Household>> validators;

    private final HouseholdEnrichmentService enrichmentService;

    private final Predicate<Validator<HouseholdBulkRequest, Household>> isApplicableForCreate = validator ->
<<<<<<< HEAD
            validator.getClass().equals(HExistentEntityValidator.class);
=======
            validator.getClass().equals(HBoundaryValidator.class);

>>>>>>> 89c1a9ae
    private final Predicate<Validator<HouseholdBulkRequest, Household>> isApplicableForUpdate = validator ->
            validator.getClass().equals(HNullIdValidator.class)
                    || validator.getClass().equals(HBoundaryValidator.class)
                    || validator.getClass().equals(HIsDeletedValidator.class)
                    || validator.getClass().equals(HUniqueEntityValidator.class)
                    || validator.getClass().equals(HNonExistentEntityValidator.class)
                    || validator.getClass().equals(HRowVersionValidator.class);

    private final Predicate<Validator<HouseholdBulkRequest, Household>> isApplicableForDelete = validator ->
            validator.getClass().equals(HNullIdValidator.class)
                    || validator.getClass().equals(HNonExistentEntityValidator.class)
                    || validator.getClass().equals(HRowVersionValidator.class);

    @Autowired
    public HouseholdService(HouseholdRepository householdRepository, IdGenService idGenService,
                            HouseholdConfiguration householdConfiguration, List<Validator<HouseholdBulkRequest, Household>> validators, HouseholdEnrichmentService enrichmentService) {
        this.householdRepository = householdRepository;
        this.idGenService = idGenService;
        this.householdConfiguration = householdConfiguration;
        this.validators = validators;
        this.enrichmentService = enrichmentService;
    }

    public Household create(HouseholdRequest request) {
        log.info("received request to create household");
        HouseholdBulkRequest bulkRequest = HouseholdBulkRequest.builder()
                .households(Collections.singletonList(request.getHousehold()))
                .requestInfo(request.getRequestInfo()).build();
        log.info("converted request to bulk request");
        List<Household> createdHouseholds = create(bulkRequest, false);
        log.info("created households");
        return createdHouseholds.get(0);
    }

    public List<Household> create(HouseholdBulkRequest request, boolean isBulk) {
        log.info("received request to create households");
        Tuple<List<Household>, Map<Household, ErrorDetails>> tuple = validate(validators,
<<<<<<< HEAD
                isApplicableForCreate, request,
                isBulk);
        Map<Household, ErrorDetails> errorDetailsMap = tuple.getY();
        List<Household> validEntities = tuple.getX();
=======
                isApplicableForCreate, request, isBulk);
        Map<Household, ErrorDetails> errorDetailsMap = tuple.getY();
        List<Household> validEntities = tuple.getX();

>>>>>>> 89c1a9ae
        try {
            if (!validEntities.isEmpty()) {
                enrichmentService.create(validEntities, request);
                householdRepository.save(validEntities, householdConfiguration.getCreateTopic());
                log.info("successfully created {} households", validEntities.size());
            }
        } catch (Exception exception) {
            log.error("error occurred while creating households", exception);
            populateErrorDetails(request, errorDetailsMap, validEntities, exception, SET_HOUSEHOLDS);
        }

        handleErrors(errorDetailsMap, isBulk, VALIDATION_ERROR);
        return request.getHouseholds();
    }

    public Tuple<Long, List<Household>> search(HouseholdSearch householdSearch, Integer limit, Integer offset, String tenantId,
                                  Long lastChangedSince, Boolean includeDeleted) {

        String idFieldName = getIdFieldName(householdSearch);
        if (isSearchByIdOnly(householdSearch, idFieldName)) {
            List<String> ids = (List<String>) ReflectionUtils.invokeMethod(getIdMethod(Collections
                            .singletonList(householdSearch)),
                    householdSearch);
            Tuple<Long, List<Household>> householdsTuple = householdRepository.findById(ids,
                    idFieldName, includeDeleted);
            List<Household> households = householdsTuple.getY().stream()
                    .filter(lastChangedSince(lastChangedSince))
                    .filter(havingTenantId(tenantId))
                    .filter(includeDeleted(includeDeleted))
                    .collect(Collectors.toList());
            log.info("households found for search by id, size: {}", households.size());
            return new Tuple<>(householdsTuple.getX(), households);
        }
        try {
            new Tuple<>(null, Collections.emptyList());
            Tuple<Long, List<Household>> householdsTuple;
            if(Boolean.TRUE.equals(isProximityBasedSearch(householdSearch))) {
                householdsTuple = householdRepository.findByRadius(householdSearch, limit, offset, tenantId, includeDeleted);
            } else {
                householdsTuple = householdRepository.find(householdSearch, limit, offset, tenantId, lastChangedSince, includeDeleted);
            }
            log.info("households found for search, size: {}", householdsTuple.getY().size());
            return householdsTuple;
        } catch (QueryBuilderException e) {
            log.error("error occurred while searching households", e);
            throw new CustomException("ERROR_IN_QUERY", e.getMessage());
        }
    }

    public Household update(HouseholdRequest request) {
        HouseholdBulkRequest bulkRequest = HouseholdBulkRequest.builder()
                .households(Collections.singletonList(request.getHousehold()))
                .requestInfo(request.getRequestInfo()).build();
        return update(bulkRequest, false).get(0);
    }

    public List<Household> update(HouseholdBulkRequest request, boolean isBulk) {
        Tuple<List<Household>, Map<Household, ErrorDetails>> tuple = validate(validators,
                isApplicableForUpdate, request,
                isBulk);
        Map<Household, ErrorDetails> errorDetailsMap = tuple.getY();
        List<Household> validEntities = tuple.getX();
        try {
            if (!validEntities.isEmpty()) {
                log.info("updating valid entities");
                enrichmentService.update(validEntities, request);
                householdRepository.save(validEntities, householdConfiguration.getUpdateTopic());
                log.info("successfully updated households");
            }
        } catch (Exception exception) {
            log.error("error occurred while updating households: " + exception.getMessage());
            populateErrorDetails(request, errorDetailsMap, validEntities, exception, SET_HOUSEHOLDS);
        }

        handleErrors(errorDetailsMap, isBulk, VALIDATION_ERROR);
        log.info("returning updated households");
        return request.getHouseholds();
    }

    public Household delete(HouseholdRequest request) {
        log.info("deleting Household with id: {}", request.getHousehold().getId());
        HouseholdBulkRequest bulkRequest = HouseholdBulkRequest.builder()
                .households(Collections.singletonList(request.getHousehold()))
                .requestInfo(request.getRequestInfo()).build();
        List<Household> deletedHouseholds = delete(bulkRequest, false);
        log.info("successfully deleted Household with id: {}", request.getHousehold().getId());
        return deletedHouseholds.get(0);
    }

    public List<Household> delete(HouseholdBulkRequest request, boolean isBulk) {
        log.info("deleting households, isBulk={}", isBulk);
        Tuple<List<Household>, Map<Household, ErrorDetails>> tuple = validate(validators,
                isApplicableForDelete, request,
                isBulk);
        Map<Household, ErrorDetails> errorDetailsMap = tuple.getY();
        List<Household> validEntities = tuple.getX();
        try {
            if (!validEntities.isEmpty()) {
                enrichmentService.delete(validEntities, request);
                log.info("households deleted successfully");
                householdRepository.save(validEntities, householdConfiguration.getDeleteTopic());
                log.info("Households saved to delete topic");
            }
        } catch (Exception exception) {
            log.error("error occurred while deleting households: ", exception);
            populateErrorDetails(request, errorDetailsMap, validEntities, exception, SET_HOUSEHOLDS);
        }

        handleErrors(errorDetailsMap, isBulk, VALIDATION_ERROR);
        return request.getHouseholds();
    }

    public Tuple<Long, List<Household>> findById(List<String> houseHoldIds, String columnName, boolean includeDeleted){
        log.info("finding Households by Ids: {} with columnName: {} and includeDeleted: {}",
                houseHoldIds, columnName, includeDeleted);
        log.info("started finding Households by Ids");
        Tuple<Long, List<Household>> householdsTuple = householdRepository.findById(houseHoldIds, columnName, includeDeleted);
        log.info("finished finding Households by Ids. Found {} Households", householdsTuple.getY().size());
        return householdsTuple;
    }

    public void putInCache(List<Household> households) {
        log.info("putting {} households in cache", households.size());
        householdRepository.putInCache(households);
        log.info("successfully put households in cache");
    }

    private Tuple<List<Household>, Map<Household, ErrorDetails>> validate(List<Validator<HouseholdBulkRequest, Household>> validators,
                                                                Predicate<Validator<HouseholdBulkRequest, Household>> applicableValidators,
                                                                          HouseholdBulkRequest request, boolean isBulk) {
        log.info("validating the request for households");
        Map<Household, ErrorDetails> errorDetailsMap = CommonUtils.validate(validators,
                applicableValidators, request,
                SET_HOUSEHOLDS);
        if (!errorDetailsMap.isEmpty() && !isBulk) {
            log.error("validation error occurred. Error details: {}", errorDetailsMap.values().toString());
            throw new CustomException(VALIDATION_ERROR, errorDetailsMap.values().toString());
        }
        List<Household> validHouseholds = request.getHouseholds().stream()
                .filter(notHavingErrors()).collect(Collectors.toList());
        log.info("number of valid households after validation: {}", validHouseholds.size());
        return new Tuple<>(validHouseholds, errorDetailsMap);
    }

    private Boolean isProximityBasedSearch(HouseholdSearch householdSearch) {
        return householdSearch.getLatitude() != null && householdSearch.getLongitude() != null && householdSearch.getSearchRadius() != null;
    }
}<|MERGE_RESOLUTION|>--- conflicted
+++ resolved
@@ -1,10 +1,4 @@
 package org.egov.household.service;
-
-import java.util.Collections;
-import java.util.List;
-import java.util.Map;
-import java.util.function.Predicate;
-import java.util.stream.Collectors;
 
 import lombok.extern.slf4j.Slf4j;
 import org.egov.common.data.query.exception.QueryBuilderException;
@@ -18,11 +12,8 @@
 import org.egov.common.validator.Validator;
 import org.egov.household.config.HouseholdConfiguration;
 import org.egov.household.repository.HouseholdRepository;
-<<<<<<< HEAD
 import org.egov.household.validators.household.HExistentEntityValidator;
-=======
 import org.egov.household.validators.household.HBoundaryValidator;
->>>>>>> 89c1a9ae
 import org.egov.household.validators.household.HIsDeletedValidator;
 import org.egov.household.validators.household.HNonExistentEntityValidator;
 import org.egov.household.validators.household.HNullIdValidator;
@@ -33,6 +24,13 @@
 import org.springframework.beans.factory.annotation.Autowired;
 import org.springframework.stereotype.Service;
 import org.springframework.util.ReflectionUtils;
+
+import java.util.Collections;
+import java.util.HashMap;
+import java.util.List;
+import java.util.Map;
+import java.util.function.Predicate;
+import java.util.stream.Collectors;
 
 import static org.egov.common.utils.CommonUtils.getIdFieldName;
 import static org.egov.common.utils.CommonUtils.getIdMethod;
@@ -61,12 +59,8 @@
     private final HouseholdEnrichmentService enrichmentService;
 
     private final Predicate<Validator<HouseholdBulkRequest, Household>> isApplicableForCreate = validator ->
-<<<<<<< HEAD
-            validator.getClass().equals(HExistentEntityValidator.class);
-=======
             validator.getClass().equals(HBoundaryValidator.class);
 
->>>>>>> 89c1a9ae
     private final Predicate<Validator<HouseholdBulkRequest, Household>> isApplicableForUpdate = validator ->
             validator.getClass().equals(HNullIdValidator.class)
                     || validator.getClass().equals(HBoundaryValidator.class)
@@ -104,17 +98,10 @@
     public List<Household> create(HouseholdBulkRequest request, boolean isBulk) {
         log.info("received request to create households");
         Tuple<List<Household>, Map<Household, ErrorDetails>> tuple = validate(validators,
-<<<<<<< HEAD
                 isApplicableForCreate, request,
                 isBulk);
         Map<Household, ErrorDetails> errorDetailsMap = tuple.getY();
         List<Household> validEntities = tuple.getX();
-=======
-                isApplicableForCreate, request, isBulk);
-        Map<Household, ErrorDetails> errorDetailsMap = tuple.getY();
-        List<Household> validEntities = tuple.getX();
-
->>>>>>> 89c1a9ae
         try {
             if (!validEntities.isEmpty()) {
                 enrichmentService.create(validEntities, request);
