--- conflicted
+++ resolved
@@ -23,12 +23,9 @@
 import static org.egov.common.utils.CommonUtils.getIdMethod;
 import static org.egov.common.utils.CommonUtils.notHavingErrors;
 import static org.egov.common.utils.CommonUtils.populateErrorDetails;
-<<<<<<< HEAD
 import static org.egov.household.Constants.CLIENT_REFERENCE_ID_FIELD;
-=======
 import static org.egov.common.utils.ValidatorUtils.getErrorForInvalidTenantId;
 import static org.egov.household.Constants.*;
->>>>>>> 50b170c3
 import static org.egov.household.Constants.HOUSEHOLD_ALREADY_HAS_HEAD;
 import static org.egov.household.Constants.HOUSEHOLD_ALREADY_HAS_HEAD_MESSAGE;
 import static org.egov.household.Constants.HOUSEHOLD_CLIENT_REFERENCE_ID_FIELD;
@@ -76,57 +73,44 @@
                                          HashMap<HouseholdMember, List<Error>> errorDetailsMap, List<HouseholdMember> requestMembers) {
 
         if(householdMember.getIsHeadOfHousehold()){
-
-            // fetch the tenantId from the householdMember
-            String tenantId = householdMember.getTenantId();
-            log.info("validating if household already has a head");
-<<<<<<< HEAD
-            Method householdMemberidMethod = getIdMethod(requestMembers, ID_FIELD, CLIENT_REFERENCE_ID_FIELD);
-            List<HouseholdMember> householdMembersHeadCheck = householdMemberRepository
-                    .findIndividualByHousehold((String) ReflectionUtils.invokeMethod(IdMethod, householdMember),
-                            columnName).getResponse().stream().filter(HouseholdMember::getIsHeadOfHousehold)
-                    .collect(Collectors.toList());
-
-            boolean isSameAsExistingHead = householdMembersHeadCheck.stream()
-                    .allMatch(existing -> {
-                        String existingHeadMemberId = (String) ReflectionUtils.invokeMethod(householdMemberidMethod, existing);
-                        String currentHeadMemberId = (String) ReflectionUtils.invokeMethod(householdMemberidMethod, householdMember);
-                        return existingHeadMemberId != null && existingHeadMemberId.equals(currentHeadMemberId);
-                    });
-
-            if(!householdMembersHeadCheck.isEmpty() && !isSameAsExistingHead) {
-                HouseholdMember existinghead = householdMembersHeadCheck.get(0);
-                String existingHeadMemberId = (String) ReflectionUtils.invokeMethod(householdMemberidMethod, existinghead);
-                String currentHeadMemberId = (String) ReflectionUtils.invokeMethod(householdMemberidMethod, householdMember);
-                boolean isReassigning = existingHeadMemberId != null && currentHeadMemberId != null
-                        && !existingHeadMemberId.equals(currentHeadMemberId);
-
-                if(!isReassigning) {
-=======
-            // this catches the error if the tenatId is not valid
             try {
-                List<HouseholdMember> householdMembersHeadCheck = householdMembersHeadCheck = householdMemberRepository.findIndividualByHousehold( tenantId, (String) ReflectionUtils.invokeMethod(idMethod, householdMember),
+                // fetch the tenantId from the householdMember
+                String tenantId = householdMember.getTenantId();
+                log.info("validating if household already has a head");
+                Method householdMemberidMethod = getIdMethod(requestMembers, ID_FIELD, CLIENT_REFERENCE_ID_FIELD);
+                List<HouseholdMember> householdMembersHeadCheck = householdMemberRepository
+                        .findIndividualByHousehold((String) ReflectionUtils.invokeMethod(IdMethod, householdMember),
                                 columnName).getResponse().stream().filter(HouseholdMember::getIsHeadOfHousehold)
                         .collect(Collectors.toList());
 
+                boolean isSameAsExistingHead = householdMembersHeadCheck.stream()
+                        .allMatch(existing -> {
+                            String existingHeadMemberId = (String) ReflectionUtils.invokeMethod(householdMemberidMethod, existing);
+                            String currentHeadMemberId = (String) ReflectionUtils.invokeMethod(householdMemberidMethod, householdMember);
+                            return existingHeadMemberId != null && existingHeadMemberId.equals(currentHeadMemberId);
+                        });
 
-                if(!householdMembersHeadCheck.isEmpty()){
->>>>>>> 50b170c3
-                    Error error = Error.builder().errorMessage(HOUSEHOLD_ALREADY_HAS_HEAD_MESSAGE)
-                            .errorCode(HOUSEHOLD_ALREADY_HAS_HEAD)
-                            .type(Error.ErrorType.NON_RECOVERABLE)
-                            .exception(new CustomException(HOUSEHOLD_ALREADY_HAS_HEAD,
-                                    HOUSEHOLD_ALREADY_HAS_HEAD_MESSAGE))
-                            .build();
-                    log.info("household already has a head, error: {}", error);
-                    populateErrorDetails(householdMember, error, errorDetailsMap);
+                if(!householdMembersHeadCheck.isEmpty() && !isSameAsExistingHead) {
+                    HouseholdMember existinghead = householdMembersHeadCheck.get(0);
+                    String existingHeadMemberId = (String) ReflectionUtils.invokeMethod(householdMemberidMethod, existinghead);
+                    String currentHeadMemberId = (String) ReflectionUtils.invokeMethod(householdMemberidMethod, householdMember);
+                    boolean isReassigning = existingHeadMemberId != null && currentHeadMemberId != null
+                            && !existingHeadMemberId.equals(currentHeadMemberId);
+
+                    if(!isReassigning) {
+                        Error error = Error.builder().errorMessage(HOUSEHOLD_ALREADY_HAS_HEAD_MESSAGE)
+                                .errorCode(HOUSEHOLD_ALREADY_HAS_HEAD)
+                                .type(Error.ErrorType.NON_RECOVERABLE)
+                                .exception(new CustomException(HOUSEHOLD_ALREADY_HAS_HEAD,
+                                        HOUSEHOLD_ALREADY_HAS_HEAD_MESSAGE))
+                                .build();
+                        log.info("household already has a head, error: {}", error);
+                        populateErrorDetails(householdMember, error, errorDetailsMap);
+                    }
                 }
-<<<<<<< HEAD
-=======
             } catch (InvalidTenantIdException exception) {
                 Error error = getErrorForInvalidTenantId(tenantId, exception);
                 populateErrorDetails(householdMember, error, errorDetailsMap);
->>>>>>> 50b170c3
             }
         }
     }
