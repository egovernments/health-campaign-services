package org.egov.household.service;

import java.util.Collections;
import java.util.List;
import java.util.Map;
import java.util.function.Predicate;
import java.util.stream.Collectors;

import lombok.extern.slf4j.Slf4j;
<<<<<<< HEAD
=======
import org.apache.commons.lang3.exception.ExceptionUtils;
import org.egov.common.data.query.exception.QueryBuilderException;
>>>>>>> 2eee1905
import org.egov.common.ds.Tuple;
import org.egov.common.http.client.ServiceRequestClient;
import org.egov.common.models.ErrorDetails;
import org.egov.common.models.core.SearchResponse;
import org.egov.common.models.household.HouseholdMember;
import org.egov.common.models.household.HouseholdMemberBulkRequest;
import org.egov.common.models.household.HouseholdMemberRequest;
import org.egov.common.models.household.HouseholdMemberSearch;
import org.egov.common.utils.CommonUtils;
import org.egov.common.validator.Validator;
import org.egov.household.config.HouseholdMemberConfiguration;
import org.egov.household.household.member.validators.HmExistentEntityValidator;
import org.egov.household.household.member.validators.HmHouseholdHeadValidator;
import org.egov.household.household.member.validators.HmHouseholdValidator;
import org.egov.household.household.member.validators.HmIndividualValidator;
import org.egov.household.household.member.validators.HmIsDeletedValidator;
import org.egov.household.household.member.validators.HmNonExistentEntityValidator;
import org.egov.household.household.member.validators.HmNullIdValidator;
import org.egov.household.household.member.validators.HmRowVersionValidator;
import org.egov.household.household.member.validators.HmUniqueEntityValidator;
import org.egov.household.household.member.validators.HmUniqueIndividualValidator;
import org.egov.household.repository.HouseholdMemberRepository;
import org.egov.tracer.model.CustomException;
import org.springframework.beans.factory.annotation.Autowired;
import org.springframework.stereotype.Service;
import org.springframework.util.ReflectionUtils;

import static org.egov.common.utils.CommonUtils.getIdFieldName;
import static org.egov.common.utils.CommonUtils.getIdMethod;
import static org.egov.common.utils.CommonUtils.handleErrors;
import static org.egov.common.utils.CommonUtils.havingTenantId;
import static org.egov.common.utils.CommonUtils.includeDeleted;
import static org.egov.common.utils.CommonUtils.isSearchByIdOnly;
import static org.egov.common.utils.CommonUtils.lastChangedSince;
import static org.egov.common.utils.CommonUtils.notHavingErrors;
import static org.egov.common.utils.CommonUtils.populateErrorDetails;
import static org.egov.household.Constants.SET_HOUSEHOLD_MEMBERS;
import static org.egov.household.Constants.VALIDATION_ERROR;

@Service
@Slf4j
public class HouseholdMemberService {

    private final HouseholdMemberRepository householdMemberRepository;

    private final HouseholdService householdService;

    private final HouseholdMemberConfiguration householdMemberConfiguration;

    private final ServiceRequestClient serviceRequestClient;
    
    private final HouseholdMemberEnrichmentService householdMemberEnrichmentService;

    private final List<Validator<HouseholdMemberBulkRequest, HouseholdMember>> validators;

    private final Predicate<Validator<HouseholdMemberBulkRequest, HouseholdMember>> isApplicableForUpdate = validator ->
            validator.getClass().equals(HmNullIdValidator.class)
                    || validator.getClass().equals(HmNonExistentEntityValidator.class)
                    || validator.getClass().equals(HmIsDeletedValidator.class)
                    || validator.getClass().equals(HmRowVersionValidator.class)
                    || validator.getClass().equals(HmUniqueEntityValidator.class)
                    || validator.getClass().equals(HmHouseholdValidator.class)
                    || validator.getClass().equals(HmIndividualValidator.class)
                    || validator.getClass().equals(HmHouseholdHeadValidator.class);

    private final Predicate<Validator<HouseholdMemberBulkRequest, HouseholdMember>> isApplicableForCreate = validator ->
            validator.getClass().equals(HmHouseholdValidator.class)
                    || validator.getClass().equals(HmExistentEntityValidator.class)
                    || validator.getClass().equals(HmUniqueIndividualValidator.class)
                    || validator.getClass().equals(HmHouseholdHeadValidator.class);

    private final Predicate<Validator<HouseholdMemberBulkRequest, HouseholdMember>> isApplicableForDelete = validator ->
            validator.getClass().equals(HmNullIdValidator.class)
                    || validator.getClass().equals(HmNonExistentEntityValidator.class);

    @Autowired
    public HouseholdMemberService(HouseholdMemberRepository householdMemberRepository,
                                  HouseholdMemberConfiguration householdMemberConfiguration,
                                  ServiceRequestClient serviceRequestClient,
                                  HouseholdService householdService,
                                  HouseholdMemberEnrichmentService householdMemberEnrichmentService,
                                  List<Validator<HouseholdMemberBulkRequest, HouseholdMember>> validators) {
        this.householdMemberRepository = householdMemberRepository;
        this.householdMemberConfiguration = householdMemberConfiguration;
        this.serviceRequestClient = serviceRequestClient;
        this.householdService = householdService;
        this.householdMemberEnrichmentService = householdMemberEnrichmentService;
        this.validators = validators;
    }

    public List<HouseholdMember> create(HouseholdMemberRequest householdMemberRequest) {
        log.info("received request to create household member");
        HouseholdMemberBulkRequest householdMemberBulkRequest = HouseholdMemberBulkRequest.builder()
                .requestInfo(householdMemberRequest.getRequestInfo())
                .householdMembers(Collections.singletonList(householdMemberRequest.getHouseholdMember()))
                .build();
        log.info("creating bulk request for household member creation");
        List<HouseholdMember> householdMembers = create(householdMemberBulkRequest, false);
        log.info("household member created successfully");
        return householdMembers;
    }

    public List<HouseholdMember> create(HouseholdMemberBulkRequest householdMemberBulkRequest, boolean isBulk) {
        Tuple<List<HouseholdMember>, Map<HouseholdMember, ErrorDetails>> tuple = validate(validators,
                isApplicableForCreate, householdMemberBulkRequest, isBulk);
        Map<HouseholdMember, ErrorDetails> errorDetailsMap = tuple.getY();
        List<HouseholdMember> validHouseholdMembers = tuple.getX();

        try {
            if (!validHouseholdMembers.isEmpty()) {
                log.info("enriching valid household members for creation");
                householdMemberEnrichmentService.create(validHouseholdMembers, householdMemberBulkRequest);

                log.info("saving valid household members to the repository");
                householdMemberRepository.save(validHouseholdMembers,
                        householdMemberConfiguration.getCreateTopic());
                log.info("household members data saved successfully");
            }
        } catch (Exception exception) {
            log.error("error occurred while creating household members: {}", ExceptionUtils.getStackTrace(exception));
            populateErrorDetails(householdMemberBulkRequest, errorDetailsMap, validHouseholdMembers,
                    exception, SET_HOUSEHOLD_MEMBERS);
        }
        handleErrors(errorDetailsMap, isBulk, VALIDATION_ERROR);

        return validHouseholdMembers;
    }


    public SearchResponse<HouseholdMember> search(HouseholdMemberSearch householdMemberSearch, Integer limit, Integer offset, String tenantId,
                                                  Long lastChangedSince, Boolean includeDeleted) {

        String idFieldName = getIdFieldName(householdMemberSearch);
        if (isSearchByIdOnly(householdMemberSearch, idFieldName)) {
            List<String> ids = (List<String>) ReflectionUtils.invokeMethod(getIdMethod(Collections
                            .singletonList(householdMemberSearch)),
                    householdMemberSearch);
            SearchResponse<HouseholdMember> searchResponse = householdMemberRepository.findById(ids,
                    idFieldName, includeDeleted);
            List<HouseholdMember> householdMembers = searchResponse.getResponse().stream()
                                .filter(lastChangedSince(lastChangedSince))
                                .filter(havingTenantId(tenantId))
                                .filter(includeDeleted(includeDeleted))
                                .collect(Collectors.toList());
            log.info("found {} household members for search by id", householdMembers.size());

            searchResponse.setResponse(householdMembers);

            return searchResponse;
        }
        try {
            return householdMemberRepository.find(householdMemberSearch, limit, offset,
                    tenantId, lastChangedSince, includeDeleted);
        } catch (Exception e) {
<<<<<<< HEAD
            log.error("error in building query for household member search", e);
=======
            log.error("error in building query for household member search: {}", ExceptionUtils.getStackTrace(e));
>>>>>>> 2eee1905
            throw new CustomException("ERROR_IN_QUERY", e.getMessage());
        }
    }

    public List<HouseholdMember> update(HouseholdMemberRequest householdMemberRequest) {
        log.info("starting update of household member for single request");
        HouseholdMemberBulkRequest householdMemberBulkRequest = HouseholdMemberBulkRequest.builder()
                .requestInfo(householdMemberRequest.getRequestInfo())
                .householdMembers(Collections.singletonList(householdMemberRequest.getHouseholdMember()))
                .build();
        log.info("finished update of household member for single request");
        return update(householdMemberBulkRequest, false);
    }

    public List<HouseholdMember> update(HouseholdMemberBulkRequest householdMemberBulkRequest, boolean isBulk) {
        Tuple<List<HouseholdMember>, Map<HouseholdMember, ErrorDetails>> tuple = validate(validators,
                isApplicableForUpdate, householdMemberBulkRequest, isBulk);
        Map<HouseholdMember, ErrorDetails> errorDetailsMap = tuple.getY();
        List<HouseholdMember> validHouseholdMembers = tuple.getX();

        log.info("number of valid household members to be updated: {}", validHouseholdMembers.size());

        try {
            if (!validHouseholdMembers.isEmpty()) {
                householdMemberEnrichmentService.update(validHouseholdMembers, householdMemberBulkRequest);
                householdMemberRepository.save(validHouseholdMembers,
                        householdMemberConfiguration.getUpdateTopic());
                log.info("household member data updated successfully");
            }
        } catch (Exception exception) {
            log.error("error occurred: {}", ExceptionUtils.getStackTrace(exception));
            populateErrorDetails(householdMemberBulkRequest, errorDetailsMap, validHouseholdMembers,
                    exception, SET_HOUSEHOLD_MEMBERS);
        }
        handleErrors(errorDetailsMap, isBulk, VALIDATION_ERROR);

        return validHouseholdMembers;
    }

    public List<HouseholdMember> delete(HouseholdMemberRequest householdMemberRequest) {
        HouseholdMemberBulkRequest bulkRequest = HouseholdMemberBulkRequest.builder().requestInfo(householdMemberRequest.getRequestInfo())
                .householdMembers(Collections.singletonList(householdMemberRequest.getHouseholdMember())).build();
        log.info("delete household member bulk request: {}", bulkRequest);
        return delete(bulkRequest, false);
    }

    public List<HouseholdMember> delete(HouseholdMemberBulkRequest householdMemberBulkRequest, boolean isBulk) {
        Tuple<List<HouseholdMember>, Map<HouseholdMember, ErrorDetails>> tuple = validate(validators,
                isApplicableForDelete, householdMemberBulkRequest, isBulk);
        Map<HouseholdMember, ErrorDetails> errorDetailsMap = tuple.getY();
        List<HouseholdMember> validHouseholdMembers = tuple.getX();

        log.info("valid Household Members for delete operation: {}", validHouseholdMembers);

        try {
            if (!validHouseholdMembers.isEmpty()) {
                householdMemberEnrichmentService.delete(validHouseholdMembers, householdMemberBulkRequest);
                householdMemberRepository.save(validHouseholdMembers,
                        householdMemberConfiguration.getDeleteTopic());
                log.info("deleted Household Members: {}", validHouseholdMembers);
            }
        } catch (Exception exception) {
            log.error("error occurred while deleting household members: {}", ExceptionUtils.getStackTrace(exception));
            populateErrorDetails(householdMemberBulkRequest, errorDetailsMap, validHouseholdMembers,
                    exception, SET_HOUSEHOLD_MEMBERS);
        }
        handleErrors(errorDetailsMap, isBulk, VALIDATION_ERROR);

        return validHouseholdMembers;
    }

    public void putInCache(List<HouseholdMember> householdMembers) {
        log.info("putting {} household members in cache", householdMembers.size());
        householdMemberRepository.putInCache(householdMembers);
        log.info("successfully put household members in cache");
    }

    private Tuple<List<HouseholdMember>, Map<HouseholdMember, ErrorDetails>> validate(List<Validator<HouseholdMemberBulkRequest,
            HouseholdMember>> validators, Predicate<Validator<HouseholdMemberBulkRequest,
            HouseholdMember>> isApplicable, HouseholdMemberBulkRequest request, boolean isBulk) {
        log.info("validating request for household members");
        Map<HouseholdMember, ErrorDetails> errorDetailsMap = CommonUtils.validate(validators,
                isApplicable, request,
                SET_HOUSEHOLD_MEMBERS);
        if (!errorDetailsMap.isEmpty() && !isBulk) {
            log.info("errors found in the request for household members");
            throw new CustomException(VALIDATION_ERROR, errorDetailsMap.values().toString());
        }
        List<HouseholdMember> householdMembers = request.getHouseholdMembers().stream()
                .filter(notHavingErrors()).collect(Collectors.toList());
        log.info("validating request for household members completed");
        return new Tuple<>(householdMembers, errorDetailsMap);
    }

}<|MERGE_RESOLUTION|>--- conflicted
+++ resolved
@@ -7,11 +7,8 @@
 import java.util.stream.Collectors;
 
 import lombok.extern.slf4j.Slf4j;
-<<<<<<< HEAD
-=======
 import org.apache.commons.lang3.exception.ExceptionUtils;
 import org.egov.common.data.query.exception.QueryBuilderException;
->>>>>>> 2eee1905
 import org.egov.common.ds.Tuple;
 import org.egov.common.http.client.ServiceRequestClient;
 import org.egov.common.models.ErrorDetails;
@@ -166,11 +163,7 @@
             return householdMemberRepository.find(householdMemberSearch, limit, offset,
                     tenantId, lastChangedSince, includeDeleted);
         } catch (Exception e) {
-<<<<<<< HEAD
-            log.error("error in building query for household member search", e);
-=======
             log.error("error in building query for household member search: {}", ExceptionUtils.getStackTrace(e));
->>>>>>> 2eee1905
             throw new CustomException("ERROR_IN_QUERY", e.getMessage());
         }
     }
