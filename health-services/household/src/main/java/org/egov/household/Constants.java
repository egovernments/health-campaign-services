package org.egov.household;

public interface Constants {
    String VALIDATION_ERROR = "VALIDATION_ERROR";

    String GET_ID = "getId";

    String GET_CLIENT_REFERENCE_ID = "getClientReferenceId";

    String ID_FIELD = "id";

    String CLIENT_REFERENCE_ID_FIELD = "clientReferenceId";

    String GET_HOUSEHOLD_CLIENT_REFERENCE_ID = "getHouseholdClientReferenceId";

    String HOUSEHOLD_ID_FIELD = "householdId";

    String HOUSEHOLD_CLIENT_REFERENCE_ID_FIELD = "householdClientReferenceId";

    String GET_INDIVIDUAL_ID = "getIndividualId";

    String GET_INDIVIDUAL_CLIENT_REFERENCE_ID = "getIndividualClientReferenceId";

    String GET_HOUSEHOLD_MEMBERS = "getHouseholdMembers";

    String SET_HOUSEHOLD_MEMBERS = "setHouseholdMembers";

    String INVALID_HOUSEHOLD = "INVALID_HOUSEHOLD";

    String INVALID_HOUSEHOLD_MESSAGE = "invalid household id";

    String INVALID_HOUSEHOLD_TYPE_MESSAGE = "invalid household type";

    String INTERNAL_SERVER_ERROR = "INTERNAL_SERVER_ERROR";

    String INDIVIDUAL_ALREADY_MEMBER_OF_HOUSEHOLD = "INDIVIDUAL_ALREADY_MEMBER_OF_HOUSEHOLD";

    String INDIVIDUAL_ALREADY_MEMBER_OF_HOUSEHOLD_MESSAGE = "individual is already member of household";

    String INDIVIDUAL_NOT_FOUND = "INDIVIDUAL_NOT_FOUND";

    String HOUSEHOLD_ALREADY_HAS_HEAD = "HOUSEHOLD_ALREADY_HAS_HEAD";

    String HOUSEHOLD_ALREADY_HAS_HEAD_MESSAGE = "household already has head";

    String INDIVIDUAL_NOT_FOUND_MESSAGE = "individual id is not found";

    String GET_HOUSEHOLDS = "getHouseholds";

    String SET_HOUSEHOLDS = "setHouseholds";

    String INDIVIDUAL_CANNOT_BE_NULL = "INDIVIDUAL_CANNOT_BE_NULL";

    String INDIVIDUAL_CANNOT_BE_NULL_MESSAGE = "individual id and individual client reference id both cannot be null";

<<<<<<< HEAD
    String TENANT_ID_EXCEPTION = "TENANT_ID_EXCEPTION";

    String TENANT_ID_EXCEPTION_MESSAGE = "tenant id cannot be null or empty";
=======
    String INVALID_HOUSEHOLD_MEMBER_RELATIONSHIP = "INVALID_HOUSEHOLD_MEMBER_RELATIONSHIP";

    String INVALID_HOUSEHOLD_MEMBER_RELATIONSHIP_MESSAGE = "household member relationship type is not valid";

    String HOUSEHOLD_MEMBER_RELATIONSHIP_CONFIG_NOT_FOUND_MESSAGE = "MDMS config HCM.HOUSEHOLD_MEMBER_RELATIONSHIP_TYPES for household member is not found";

    String HOUSEHOLD_MEMBER_RELATIONSHIP_NOT_ALLOWED_MESSAGE = "household member relationship is not allowed";

>>>>>>> 8fe879d7
}<|MERGE_RESOLUTION|>--- conflicted
+++ resolved
@@ -53,11 +53,6 @@
 
     String INDIVIDUAL_CANNOT_BE_NULL_MESSAGE = "individual id and individual client reference id both cannot be null";
 
-<<<<<<< HEAD
-    String TENANT_ID_EXCEPTION = "TENANT_ID_EXCEPTION";
-
-    String TENANT_ID_EXCEPTION_MESSAGE = "tenant id cannot be null or empty";
-=======
     String INVALID_HOUSEHOLD_MEMBER_RELATIONSHIP = "INVALID_HOUSEHOLD_MEMBER_RELATIONSHIP";
 
     String INVALID_HOUSEHOLD_MEMBER_RELATIONSHIP_MESSAGE = "household member relationship type is not valid";
@@ -66,5 +61,7 @@
 
     String HOUSEHOLD_MEMBER_RELATIONSHIP_NOT_ALLOWED_MESSAGE = "household member relationship is not allowed";
 
->>>>>>> 8fe879d7
+    String TENANT_ID_EXCEPTION = "TENANT_ID_EXCEPTION";
+
+    String TENANT_ID_EXCEPTION_MESSAGE = "tenant id cannot be null or empty";
 }