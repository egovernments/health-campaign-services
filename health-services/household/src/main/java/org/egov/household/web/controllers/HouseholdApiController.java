package org.egov.household.web.controllers;


import java.util.List;

import com.fasterxml.jackson.databind.ObjectMapper;
import io.swagger.annotations.ApiParam;
import jakarta.servlet.http.HttpServletRequest;
import jakarta.validation.Valid;
import org.egov.common.contract.response.ResponseInfo;
import org.egov.common.models.core.SearchResponse;
import org.egov.common.models.household.Household;
import org.egov.common.models.household.HouseholdBulkRequest;
import org.egov.common.models.household.HouseholdBulkResponse;
import org.egov.common.models.household.HouseholdMember;
import org.egov.common.models.household.HouseholdMemberBulkRequest;
import org.egov.common.models.household.HouseholdMemberBulkResponse;
import org.egov.common.models.household.HouseholdMemberRequest;
import org.egov.common.models.household.HouseholdMemberResponse;
import org.egov.common.models.household.HouseholdMemberSearchRequest;
import org.egov.common.models.household.HouseholdRequest;
import org.egov.common.models.household.HouseholdResponse;
import org.egov.common.models.household.HouseholdSearchRequest;
import org.egov.common.producer.Producer;
import org.egov.common.utils.ResponseInfoFactory;
import org.egov.household.config.HouseholdConfiguration;
import org.egov.household.config.HouseholdMemberConfiguration;
import org.egov.household.service.HouseholdMemberService;
import org.egov.household.service.HouseholdService;
import org.springframework.beans.factory.annotation.Autowired;
import org.springframework.http.HttpStatus;
import org.springframework.http.ResponseEntity;
import org.springframework.stereotype.Controller;
import org.springframework.validation.annotation.Validated;
import org.springframework.web.bind.annotation.ModelAttribute;
import org.springframework.web.bind.annotation.RequestBody;
import org.springframework.web.bind.annotation.RequestMapping;
import org.springframework.web.bind.annotation.RequestMethod;
import org.springframework.web.bind.annotation.RequestParam;



@Controller
@RequestMapping("")
@Validated
public class HouseholdApiController {

    private final ObjectMapper objectMapper;

    private final HttpServletRequest httpServletRequest;

    private final HouseholdService householdService;

    private final HouseholdMemberService householdMemberService;

    private final Producer producer;

    private final HouseholdMemberConfiguration householdMemberConfiguration;

    private final HouseholdConfiguration householdConfiguration;


    @Autowired
    public HouseholdApiController(ObjectMapper objectMapper, HttpServletRequest request,
                                  HouseholdService householdService,
                                  HouseholdMemberService householdMemberService,
                                  Producer producer,
                                  HouseholdMemberConfiguration householdMemberConfiguration,
                                  HouseholdConfiguration householdConfiguration) {
        this.objectMapper = objectMapper;
        this.httpServletRequest = request;
        this.householdService = householdService;
        this.householdMemberService = householdMemberService;
        this.producer = producer;
        this.householdMemberConfiguration = householdMemberConfiguration;
        this.householdConfiguration = householdConfiguration;
    }

    @RequestMapping(value = "/member/v1/bulk/_create", method = RequestMethod.POST)
    public ResponseEntity<ResponseInfo> householdMemberV1BulkCreatePost(@ApiParam(value = "Capture linkage of Household to Member.", required = true) @Valid @RequestBody HouseholdMemberBulkRequest householdMemberBulkRequest, @ApiParam(value = "Client can specify if the resource in request body needs to be sent back in the response. This is being used to limit amount of data that needs to flow back from the server to the client in low bandwidth scenarios. Server will always send the server generated id for validated requests.", defaultValue = "true") @Valid @RequestParam(value = "echoResource", required = false, defaultValue = "true") Boolean echoResource) {
        householdMemberBulkRequest.getRequestInfo().setApiId(httpServletRequest.getRequestURI());
        householdMemberService.putInCache(householdMemberBulkRequest.getHouseholdMembers());
        producer.push(householdMemberConfiguration.getBulkCreateTopic(), householdMemberBulkRequest);
        return ResponseEntity.status(HttpStatus.ACCEPTED).body(ResponseInfoFactory
                .createResponseInfo(householdMemberBulkRequest.getRequestInfo(), true));
    }

    @RequestMapping(value = "/member/v1/_create", method = RequestMethod.POST)
    public ResponseEntity<HouseholdMemberResponse> householdMemberV1CreatePost(@ApiParam(value = "Capture linkage of Household to Member.", required = true) @Valid @RequestBody HouseholdMemberRequest householdMemberRequest, @ApiParam(value = "Client can specify if the resource in request body needs to be sent back in the response. This is being used to limit amount of data that needs to flow back from the server to the client in low bandwidth scenarios. Server will always send the server generated id for validated requests.", defaultValue = "true") @Valid @RequestParam(value = "echoResource", required = false, defaultValue = "true") Boolean echoResource) {
        List<HouseholdMember> householdMembers = householdMemberService.create(householdMemberRequest);
        HouseholdMemberResponse response = HouseholdMemberResponse.builder().responseInfo(ResponseInfoFactory
                .createResponseInfo(householdMemberRequest.getRequestInfo(), true))
                .householdMember(householdMembers.get(0)).build();

        return ResponseEntity.status(HttpStatus.ACCEPTED).body(response);
    }

    @RequestMapping(value = "/member/v1/_search", method = RequestMethod.POST)
<<<<<<< HEAD
    public ResponseEntity<HouseholdMemberBulkResponse> householdMemberV1SearchPost(@ApiParam(value = "Details for existing household member.", required = true) @Valid @ModelAttribute HouseholdMemberSearchRequest householdMemberSearchRequest) {
        List<HouseholdMember> households = householdMemberService.search(householdMemberSearchRequest.getHouseholdMemberSearch(), householdMemberSearchRequest.getHouseholdMemberSearch().getLimit(), householdMemberSearchRequest.getHouseholdMemberSearch().getOffset(), householdMemberSearchRequest.getHouseholdMemberSearch().getTenantId(), householdMemberSearchRequest.getHouseholdMemberSearch().getLastChangedSince(), householdMemberSearchRequest.getHouseholdMemberSearch().getIncludeDeleted());
=======
    public ResponseEntity<HouseholdMemberBulkResponse> householdMemberV1SearchPost(@ApiParam(value = "Details for existing household member.", required = true) @Valid @RequestBody HouseholdMemberSearchRequest householdMemberSearchRequest, @NotNull
    @Min(0)
    @Max(1000) @ApiParam(value = "Pagination - limit records in response", required = true) @Valid @RequestParam(value = "limit", required = true) Integer limit, @NotNull
                                                                               @Min(0) @ApiParam(value = "Pagination - offset from which records should be returned in response", required = true) @Valid @RequestParam(value = "offset", required = true) Integer offset, @NotNull @ApiParam(value = "Unique id for a tenant.", required = true) @Valid @RequestParam(value = "tenantId", required = true) String tenantId, @ApiParam(value = "epoch of the time since when the changes on the object should be picked up. Search results from this parameter should include both newly created objects since this time as well as any modified objects since this time. This criterion is included to help polling clients to get the changes in system since a last time they synchronized with the platform. ") @Valid @RequestParam(value = "lastChangedSince", required = false) Long lastChangedSince, @ApiParam(value = "Used in search APIs to specify if (soft) deleted records should be included in search results.", defaultValue = "false") @Valid @RequestParam(value = "includeDeleted", required = false, defaultValue = "false") Boolean includeDeleted) {
        SearchResponse<HouseholdMember> searchResponse = householdMemberService.search(householdMemberSearchRequest.getHouseholdMemberSearch(), limit, offset, tenantId, lastChangedSince, includeDeleted);
>>>>>>> 24e2d96d
        HouseholdMemberBulkResponse response = HouseholdMemberBulkResponse.builder().responseInfo(ResponseInfoFactory
                                                .createResponseInfo(householdMemberSearchRequest.getRequestInfo(), true))
                                                .householdMembers(searchResponse.getResponse())
                                                .totalCount(searchResponse.getTotalCount())
                                                .build();

        return ResponseEntity.status(HttpStatus.OK).body(response);
    }

    @RequestMapping(value = "/member/v1/bulk/_update", method = RequestMethod.POST)
    public ResponseEntity<ResponseInfo> householdMemberV1BulkUpdatePost(@ApiParam(value = "Capture linkage of Household to Member.", required = true) @Valid @RequestBody HouseholdMemberBulkRequest householdMemberBulkRequest, @ApiParam(value = "Client can specify if the resource in request body needs to be sent back in the response. This is being used to limit amount of data that needs to flow back from the server to the client in low bandwidth scenarios. Server will always send the server generated id for validated requests.", defaultValue = "true") @Valid @RequestParam(value = "echoResource", required = false, defaultValue = "true") Boolean echoResource) {
        householdMemberBulkRequest.getRequestInfo().setApiId(httpServletRequest.getRequestURI());
        producer.push(householdMemberConfiguration.getBulkUpdateTopic(), householdMemberBulkRequest);
        return ResponseEntity.status(HttpStatus.ACCEPTED).body(ResponseInfoFactory
                .createResponseInfo(householdMemberBulkRequest.getRequestInfo(), true));
    }

    @RequestMapping(value = "/member/v1/_update", method = RequestMethod.POST)
    public ResponseEntity<HouseholdMemberResponse> householdMemberV1UpdatePost(@ApiParam(value = "Linkage details for existing household member.", required = true) @Valid @RequestBody HouseholdMemberRequest householdMemberRequest, @ApiParam(value = "Client can specify if the resource in request body needs to be sent back in the response. This is being used to limit amount of data that needs to flow back from the server to the client in low bandwidth scenarios. Server will always send the server generated id for validated requests.", defaultValue = "true") @Valid @RequestParam(value = "echoResource", required = false, defaultValue = "true") Boolean echoResource) {
        List<HouseholdMember> householdMembers = householdMemberService.update(householdMemberRequest);
        HouseholdMemberResponse response = HouseholdMemberResponse.builder()
                .householdMember(householdMembers.get(0))
                .responseInfo(ResponseInfoFactory
                        .createResponseInfo(householdMemberRequest.getRequestInfo(), true))
                .build();

        return ResponseEntity.status(HttpStatus.ACCEPTED).body(response);
    }

    @RequestMapping(value = "/member/v1/bulk/_delete", method = RequestMethod.POST)
    public ResponseEntity<ResponseInfo> householdMemberV1BulkDeletePost(@ApiParam(value = "Capture linkage of Household to Member.", required = true) @Valid @RequestBody HouseholdMemberBulkRequest householdMemberBulkRequest, @ApiParam(value = "Client can specify if the resource in request body needs to be sent back in the response. This is being used to limit amount of data that needs to flow back from the server to the client in low bandwidth scenarios. Server will always send the server generated id for validated requests.", defaultValue = "true") @Valid @RequestParam(value = "echoResource", required = false, defaultValue = "true") Boolean echoResource) {
        householdMemberBulkRequest.getRequestInfo().setApiId(httpServletRequest.getRequestURI());
        producer.push(householdMemberConfiguration.getBulkDeleteTopic(), householdMemberBulkRequest);
        return ResponseEntity.status(HttpStatus.ACCEPTED).body(ResponseInfoFactory
                .createResponseInfo(householdMemberBulkRequest.getRequestInfo(), true));
    }

    @RequestMapping(value = "/member/v1/_delete", method = RequestMethod.POST)
    public ResponseEntity<HouseholdMemberResponse> householdMemberV1DeletePost(@ApiParam(value = "Linkage details for existing household member.", required = true) @Valid @RequestBody HouseholdMemberRequest householdMemberRequest, @ApiParam(value = "Client can specify if the resource in request body needs to be sent back in the response. This is being used to limit amount of data that needs to flow back from the server to the client in low bandwidth scenarios. Server will always send the server generated id for validated requests.", defaultValue = "true") @Valid @RequestParam(value = "echoResource", required = false, defaultValue = "true") Boolean echoResource) {
        List<HouseholdMember> householdMembers = householdMemberService.delete(householdMemberRequest);
        HouseholdMemberResponse response = HouseholdMemberResponse.builder()
                .householdMember(householdMembers.get(0))
                .responseInfo(ResponseInfoFactory
                        .createResponseInfo(householdMemberRequest.getRequestInfo(), true))
                .build();

        return ResponseEntity.status(HttpStatus.ACCEPTED).body(response);
    }

    @RequestMapping(value = "/v1/_create", method = RequestMethod.POST)
    public ResponseEntity<HouseholdResponse> householdV1CreatePost(@ApiParam(value = "Capture details of Household.", required = true) @Valid @RequestBody HouseholdRequest request,
                                                                   @ApiParam(value = "Client can specify if the resource in request body needs to be sent back in the response. This is being used to limit amount of data that needs to flow back from the server to the client in low bandwidth scenarios. Server will always send the server generated id for validated requests.", defaultValue = "true") @Valid @RequestParam(value = "echoResource", required = false, defaultValue = "true") Boolean echoResource) {


        Household household = householdService.create(request);
        HouseholdResponse response = HouseholdResponse.builder().responseInfo(ResponseInfoFactory
                .createResponseInfo(request.getRequestInfo(), true)).household(household).build();

        return ResponseEntity.status(HttpStatus.ACCEPTED).body(response);
    }

    @RequestMapping(value = "/v1/bulk/_create", method = RequestMethod.POST)
    public ResponseEntity<ResponseInfo> householdV1CreatePost(@ApiParam(value = "Capture details of Household.", required = true) @Valid @RequestBody HouseholdBulkRequest request,
                                                              @ApiParam(value = "Client can specify if the resource in request body needs to be sent back in the response. This is being used to limit amount of data that needs to flow back from the server to the client in low bandwidth scenarios. Server will always send the server generated id for validated requests.", defaultValue = "true") @Valid @RequestParam(value = "echoResource", required = false, defaultValue = "true") Boolean echoResource) {
        request.getRequestInfo().setApiId(httpServletRequest.getRequestURI());
        householdService.putInCache(request.getHouseholds());
        producer.push(householdConfiguration.getConsumerCreateTopic(), request);

        return ResponseEntity.status(HttpStatus.ACCEPTED).body(ResponseInfoFactory
                .createResponseInfo(request.getRequestInfo(), true));
    }

    @RequestMapping(value = "/v1/_delete", method = RequestMethod.POST)
    public ResponseEntity<HouseholdResponse> householdV1DeletePost(@ApiParam(value = "Capture details of Household.", required = true) @Valid @RequestBody HouseholdRequest request,
                                                                   @ApiParam(value = "Client can specify if the resource in request body needs to be sent back in the response. This is being used to limit amount of data that needs to flow back from the server to the client in low bandwidth scenarios. Server will always send the server generated id for validated requests.", defaultValue = "true") @Valid @RequestParam(value = "echoResource", required = false, defaultValue = "true") Boolean echoResource) {


        Household household = householdService.delete(request);
        HouseholdResponse response = HouseholdResponse.builder().responseInfo(ResponseInfoFactory
                .createResponseInfo(request.getRequestInfo(), true)).household(household).build();

        return ResponseEntity.status(HttpStatus.ACCEPTED).body(response);
    }

    @RequestMapping(value = "/v1/bulk/_delete", method = RequestMethod.POST)
    public ResponseEntity<ResponseInfo> householdV1DeletePost(@ApiParam(value = "Capture details of Household.", required = true) @Valid @RequestBody HouseholdBulkRequest request,
                                                              @ApiParam(value = "Client can specify if the resource in request body needs to be sent back in the response. This is being used to limit amount of data that needs to flow back from the server to the client in low bandwidth scenarios. Server will always send the server generated id for validated requests.", defaultValue = "true") @Valid @RequestParam(value = "echoResource", required = false, defaultValue = "true") Boolean echoResource) {
        request.getRequestInfo().setApiId(httpServletRequest.getRequestURI());
        producer.push(householdConfiguration.getConsumerDeleteTopic(), request);

        return ResponseEntity.status(HttpStatus.ACCEPTED).body(ResponseInfoFactory
                .createResponseInfo(request.getRequestInfo(), true));
    }

    @RequestMapping(value = "/v1/_search", method = RequestMethod.POST)
<<<<<<< HEAD
    public ResponseEntity<HouseholdBulkResponse> householdV1SearchPost(@ApiParam(value = "Details for existing household.", required = true) @Valid @RequestBody HouseholdSearchRequest request) {

        Tuple<Long, List<Household>> householdsTuple = householdService.search(request.getHousehold(), request.getHousehold().getLimit(), request.getHousehold().getOffset(), request.getHousehold().getTenantId(), request.getHousehold().getLastChangedSince(), request.getHousehold().getIncludeDeleted());
=======
    public ResponseEntity<HouseholdBulkResponse> householdV1SearchPost(@ApiParam(value = "Details for existing household.", required = true) @Valid @RequestBody HouseholdSearchRequest request,
                                                                       @NotNull @Min(0) @Max(1000) @ApiParam(value = "Pagination - limit records in response", required = true) @Valid @RequestParam(value = "limit", required = true) Integer limit,
                                                                       @NotNull @Min(0) @ApiParam(value = "Pagination - offset from which records should be returned in response", required = true) @Valid @RequestParam(value = "offset", required = true) Integer offset,
                                                                       @NotNull @Size(min = 2, max = 1000) @ApiParam(value = "Unique id for a tenant.", required = true) @Valid @RequestParam(value = "tenantId", required = true) String tenantId,
                                                                       @ApiParam(value = "epoch of the time since when the changes on the object should be picked up. Search results from this parameter should include both newly created objects since this time as well as any modified objects since this time. This criterion is included to help polling clients to get the changes in system since a last time they synchronized with the platform. ") @Valid @RequestParam(value = "lastChangedSince", required = false) Long lastChangedSince,
                                                                       @ApiParam(value = "Used in search APIs to specify if (soft) deleted records should be included in search results.", defaultValue = "false") @Valid @RequestParam(value = "includeDeleted", required = false, defaultValue = "false") Boolean includeDeleted) {

        SearchResponse<Household> searchResponse = householdService.search(request.getHousehold(), limit, offset, tenantId, lastChangedSince, includeDeleted);
>>>>>>> 24e2d96d
        HouseholdBulkResponse response = HouseholdBulkResponse.builder().responseInfo(ResponseInfoFactory
                .createResponseInfo(request.getRequestInfo(), true)).totalCount(searchResponse.getTotalCount()).households(searchResponse.getResponse()).build();

        return ResponseEntity.status(HttpStatus.OK).body(response);
    }

    @RequestMapping(value = "/v1/_update", method = RequestMethod.POST)
    public ResponseEntity<HouseholdResponse> householdV1UpdatePost(@ApiParam(value = "Details for existing household.", required = true) @Valid @RequestBody HouseholdRequest request, @ApiParam(value = "Client can specify if the resource in request body needs to be sent back in the response. This is being used to limit amount of data that needs to flow back from the server to the client in low bandwidth scenarios. Server will always send the server generated id for validated requests.", defaultValue = "true") @Valid @RequestParam(value = "echoResource", required = false, defaultValue = "true") Boolean echoResource) {

        Household household = householdService.update(request);
        HouseholdResponse response = HouseholdResponse.builder()
                .household(household)
                .responseInfo(ResponseInfoFactory
                        .createResponseInfo(request.getRequestInfo(), true))
                .build();

        return ResponseEntity.status(HttpStatus.ACCEPTED).body(response);
    }

    @RequestMapping(value = "/v1/bulk/_update", method = RequestMethod.POST)
    public ResponseEntity<ResponseInfo> householdV1BulkUpdatePost(@ApiParam(value = "Details for existing household.", required = true) @Valid @RequestBody HouseholdBulkRequest request,
                                                                  @ApiParam(value = "Client can specify if the resource in request body needs to be sent back in the response. This is being used to limit amount of data that needs to flow back from the server to the client in low bandwidth scenarios. Server will always send the server generated id for validated requests.", defaultValue = "true") @Valid @RequestParam(value = "echoResource", required = false, defaultValue = "true") Boolean echoResource) {
        request.getRequestInfo().setApiId(httpServletRequest.getRequestURI());
        producer.push(householdConfiguration.getConsumerUpdateTopic(), request);

        return ResponseEntity.status(HttpStatus.ACCEPTED).body(ResponseInfoFactory
                .createResponseInfo(request.getRequestInfo(), true));
    }

}<|MERGE_RESOLUTION|>--- conflicted
+++ resolved
@@ -96,16 +96,13 @@
     }
 
     @RequestMapping(value = "/member/v1/_search", method = RequestMethod.POST)
-<<<<<<< HEAD
     public ResponseEntity<HouseholdMemberBulkResponse> householdMemberV1SearchPost(@ApiParam(value = "Details for existing household member.", required = true) @Valid @ModelAttribute HouseholdMemberSearchRequest householdMemberSearchRequest) {
         List<HouseholdMember> households = householdMemberService.search(householdMemberSearchRequest.getHouseholdMemberSearch(), householdMemberSearchRequest.getHouseholdMemberSearch().getLimit(), householdMemberSearchRequest.getHouseholdMemberSearch().getOffset(), householdMemberSearchRequest.getHouseholdMemberSearch().getTenantId(), householdMemberSearchRequest.getHouseholdMemberSearch().getLastChangedSince(), householdMemberSearchRequest.getHouseholdMemberSearch().getIncludeDeleted());
-=======
     public ResponseEntity<HouseholdMemberBulkResponse> householdMemberV1SearchPost(@ApiParam(value = "Details for existing household member.", required = true) @Valid @RequestBody HouseholdMemberSearchRequest householdMemberSearchRequest, @NotNull
     @Min(0)
     @Max(1000) @ApiParam(value = "Pagination - limit records in response", required = true) @Valid @RequestParam(value = "limit", required = true) Integer limit, @NotNull
                                                                                @Min(0) @ApiParam(value = "Pagination - offset from which records should be returned in response", required = true) @Valid @RequestParam(value = "offset", required = true) Integer offset, @NotNull @ApiParam(value = "Unique id for a tenant.", required = true) @Valid @RequestParam(value = "tenantId", required = true) String tenantId, @ApiParam(value = "epoch of the time since when the changes on the object should be picked up. Search results from this parameter should include both newly created objects since this time as well as any modified objects since this time. This criterion is included to help polling clients to get the changes in system since a last time they synchronized with the platform. ") @Valid @RequestParam(value = "lastChangedSince", required = false) Long lastChangedSince, @ApiParam(value = "Used in search APIs to specify if (soft) deleted records should be included in search results.", defaultValue = "false") @Valid @RequestParam(value = "includeDeleted", required = false, defaultValue = "false") Boolean includeDeleted) {
         SearchResponse<HouseholdMember> searchResponse = householdMemberService.search(householdMemberSearchRequest.getHouseholdMemberSearch(), limit, offset, tenantId, lastChangedSince, includeDeleted);
->>>>>>> 24e2d96d
         HouseholdMemberBulkResponse response = HouseholdMemberBulkResponse.builder().responseInfo(ResponseInfoFactory
                                                 .createResponseInfo(householdMemberSearchRequest.getRequestInfo(), true))
                                                 .householdMembers(searchResponse.getResponse())
@@ -201,11 +198,7 @@
     }
 
     @RequestMapping(value = "/v1/_search", method = RequestMethod.POST)
-<<<<<<< HEAD
     public ResponseEntity<HouseholdBulkResponse> householdV1SearchPost(@ApiParam(value = "Details for existing household.", required = true) @Valid @RequestBody HouseholdSearchRequest request) {
-
-        Tuple<Long, List<Household>> householdsTuple = householdService.search(request.getHousehold(), request.getHousehold().getLimit(), request.getHousehold().getOffset(), request.getHousehold().getTenantId(), request.getHousehold().getLastChangedSince(), request.getHousehold().getIncludeDeleted());
-=======
     public ResponseEntity<HouseholdBulkResponse> householdV1SearchPost(@ApiParam(value = "Details for existing household.", required = true) @Valid @RequestBody HouseholdSearchRequest request,
                                                                        @NotNull @Min(0) @Max(1000) @ApiParam(value = "Pagination - limit records in response", required = true) @Valid @RequestParam(value = "limit", required = true) Integer limit,
                                                                        @NotNull @Min(0) @ApiParam(value = "Pagination - offset from which records should be returned in response", required = true) @Valid @RequestParam(value = "offset", required = true) Integer offset,
@@ -213,8 +206,8 @@
                                                                        @ApiParam(value = "epoch of the time since when the changes on the object should be picked up. Search results from this parameter should include both newly created objects since this time as well as any modified objects since this time. This criterion is included to help polling clients to get the changes in system since a last time they synchronized with the platform. ") @Valid @RequestParam(value = "lastChangedSince", required = false) Long lastChangedSince,
                                                                        @ApiParam(value = "Used in search APIs to specify if (soft) deleted records should be included in search results.", defaultValue = "false") @Valid @RequestParam(value = "includeDeleted", required = false, defaultValue = "false") Boolean includeDeleted) {
 
+        Tuple<Long, List<Household>> householdsTuple = householdService.search(request.getHousehold(), request.getHousehold().getLimit(), request.getHousehold().getOffset(), request.getHousehold().getTenantId(), request.getHousehold().getLastChangedSince(), request.getHousehold().getIncludeDeleted());
         SearchResponse<Household> searchResponse = householdService.search(request.getHousehold(), limit, offset, tenantId, lastChangedSince, includeDeleted);
->>>>>>> 24e2d96d
         HouseholdBulkResponse response = HouseholdBulkResponse.builder().responseInfo(ResponseInfoFactory
                 .createResponseInfo(request.getRequestInfo(), true)).totalCount(searchResponse.getTotalCount()).households(searchResponse.getResponse()).build();
 
