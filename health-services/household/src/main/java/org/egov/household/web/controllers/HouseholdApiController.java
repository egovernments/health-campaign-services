--- conflicted
+++ resolved
@@ -7,11 +7,8 @@
 import org.egov.common.producer.Producer;
 import org.egov.common.utils.CommonUtils;
 import org.egov.common.utils.ResponseInfoFactory;
-<<<<<<< HEAD
+import org.egov.household.config.HouseholdConfiguration;
 import org.egov.household.config.HouseholdMemberConfiguration;
-=======
-import org.egov.household.config.HouseholdConfiguration;
->>>>>>> 32e0f39c
 import org.egov.household.service.HouseholdMemberService;
 import org.egov.household.service.HouseholdService;
 import org.egov.household.web.models.Household;
@@ -62,10 +59,9 @@
 
     private final Producer producer;
 
-<<<<<<< HEAD
     private final HouseholdMemberConfiguration householdMemberConfiguration;
 
-    private final HttpServletRequest httpServletRequest;
+    private final HouseholdConfiguration householdConfiguration;
 
 
     @Autowired
@@ -74,33 +70,22 @@
                                   HouseholdMemberService householdMemberService,
                                   Producer producer,
                                   HouseholdMemberConfiguration householdMemberConfiguration,
-                                  HttpServletRequest httpServletRequest) {
-=======
-    private final HouseholdConfiguration householdConfiguration;
-
-
-    @Autowired
-    public HouseholdApiController(ObjectMapper objectMapper, HttpServletRequest request, HouseholdService householdService, HouseholdMemberService householdMemberService, Producer producer, HouseholdConfiguration householdConfiguration) {
->>>>>>> 32e0f39c
+                                  HouseholdConfiguration householdConfiguration) {
         this.objectMapper = objectMapper;
         this.request = request;
         this.householdService = householdService;
         this.householdMemberService = householdMemberService;
         this.producer = producer;
-<<<<<<< HEAD
         this.householdMemberConfiguration = householdMemberConfiguration;
-        this.httpServletRequest = httpServletRequest;
+        this.householdConfiguration = householdConfiguration;
     }
 
     @RequestMapping(value = "/member/v1/bulk/_create", method = RequestMethod.POST)
     public ResponseEntity<ResponseInfo> householdMemberV1BulkCreatePost(@ApiParam(value = "Capture linkage of Household to Member.", required = true) @Valid @RequestBody HouseholdMemberBulkRequest householdMemberBulkRequest, @ApiParam(value = "Client can specify if the resource in request body needs to be sent back in the response. This is being used to limit amount of data that needs to flow back from the server to the client in low bandwidth scenarios. Server will always send the server generated id for validated requests.", defaultValue = "true") @Valid @RequestParam(value = "echoResource", required = false, defaultValue = "true") Boolean echoResource) throws Exception {
-        householdMemberBulkRequest.getRequestInfo().setApiId(httpServletRequest.getRequestURI());
+        householdMemberBulkRequest.getRequestInfo().setApiId(request.getRequestURI());
         producer.push(householdMemberConfiguration.getBulkCreateTopic(), householdMemberBulkRequest);
         return ResponseEntity.status(HttpStatus.ACCEPTED).body(ResponseInfoFactory
                 .createResponseInfo(householdMemberBulkRequest.getRequestInfo(), true));
-=======
-        this.householdConfiguration = householdConfiguration;
->>>>>>> 32e0f39c
     }
 
     @RequestMapping(value = "/member/v1/_create", method = RequestMethod.POST)
@@ -129,7 +114,7 @@
 
     @RequestMapping(value = "/member/v1/bulk/_update", method = RequestMethod.POST)
     public ResponseEntity<ResponseInfo> householdMemberV1BulkUpdatePost(@ApiParam(value = "Capture linkage of Household to Member.", required = true) @Valid @RequestBody HouseholdMemberBulkRequest householdMemberBulkRequest, @ApiParam(value = "Client can specify if the resource in request body needs to be sent back in the response. This is being used to limit amount of data that needs to flow back from the server to the client in low bandwidth scenarios. Server will always send the server generated id for validated requests.", defaultValue = "true") @Valid @RequestParam(value = "echoResource", required = false, defaultValue = "true") Boolean echoResource) throws Exception {
-        householdMemberBulkRequest.getRequestInfo().setApiId(httpServletRequest.getRequestURI());
+        householdMemberBulkRequest.getRequestInfo().setApiId(request.getRequestURI());
         producer.push(householdMemberConfiguration.getBulkUpdateTopic(), householdMemberBulkRequest);
         return ResponseEntity.status(HttpStatus.ACCEPTED).body(ResponseInfoFactory
                 .createResponseInfo(householdMemberBulkRequest.getRequestInfo(), true));
@@ -149,7 +134,7 @@
 
     @RequestMapping(value = "/member/v1/bulk/_delete", method = RequestMethod.POST)
     public ResponseEntity<ResponseInfo> householdMemberV1BulkDeletePost(@ApiParam(value = "Capture linkage of Household to Member.", required = true) @Valid @RequestBody HouseholdMemberBulkRequest householdMemberBulkRequest, @ApiParam(value = "Client can specify if the resource in request body needs to be sent back in the response. This is being used to limit amount of data that needs to flow back from the server to the client in low bandwidth scenarios. Server will always send the server generated id for validated requests.", defaultValue = "true") @Valid @RequestParam(value = "echoResource", required = false, defaultValue = "true") Boolean echoResource) throws Exception {
-        householdMemberBulkRequest.getRequestInfo().setApiId(httpServletRequest.getRequestURI());
+        householdMemberBulkRequest.getRequestInfo().setApiId(request.getRequestURI());
         producer.push(householdMemberConfiguration.getBulkDeleteTopic(), householdMemberBulkRequest);
         return ResponseEntity.status(HttpStatus.ACCEPTED).body(ResponseInfoFactory
                 .createResponseInfo(householdMemberBulkRequest.getRequestInfo(), true));
