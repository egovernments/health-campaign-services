--- conflicted
+++ resolved
@@ -103,7 +103,6 @@
         // replace the schema placeholder with the actual tenant ID
         query = multiStateInstanceUtil.replaceSchemaPlaceholder(queryBuilder.toString(), tenantId);
         Long totalCount = constructTotalCountCTEAndReturnResult(query, paramsMap, this.namedParameterJdbcTemplate);
-
         // Add pagination to the query
         queryBuilder = new StringBuilder(query).append(" LIMIT :limit OFFSET :offset");
         paramsMap.put("limit", limit);
@@ -115,7 +114,6 @@
         return SearchResponse.<HouseholdMember>builder().totalCount(totalCount).response(householdMembers).build();
     }
 
-<<<<<<< HEAD
     /**
      * This method fetches a list of household members based on their IDs.
      *
@@ -126,28 +124,15 @@
      * @return SearchResponse<HouseholdMember> A response object containing the list of household members and total count.
      */
     public SearchResponse<HouseholdMember> findById(String tenantId, List<String> ids, String columnName, Boolean includeDeleted) throws InvalidTenantIdException {
-        List<HouseholdMember> objFound = findInCache( tenantId, ids).stream()
-                .filter(entity -> entity.getIsDeleted().equals(includeDeleted))
-                .collect(Collectors.toList());
-        // Check if the list of IDs is empty
-        if (!objFound.isEmpty()) {
-            Method idMethod = getIdMethod(objFound, columnName);
-            ids.removeAll(objFound.stream()
-                    .map(obj -> (String) ReflectionUtils.invokeMethod(idMethod, obj))
-                    .toList());
-            if (ids.isEmpty()) {
-                log.info("all objects were found in the cache, returning objects");
-                return SearchResponse.<HouseholdMember>builder().response(objFound).build();
-=======
-    public SearchResponse<HouseholdMember> findById(List<String> ids, String columnName, Boolean includeDeleted) {
         List<HouseholdMember> objFound = new ArrayList<>();;
         try {
-            objFound = findInCache(ids);
+            objFound = findInCache(tenantId, ids);
             if (!includeDeleted) {
                 objFound = objFound.stream()
                         .filter(entity -> !entity.getIsDeleted())
                         .collect(Collectors.toList());
             }
+            // Check if the list of IDs is empty
             if (!objFound.isEmpty()) {
                 Method idMethod = getIdMethod(objFound, columnName);
                 ids.removeAll(objFound.stream()
@@ -157,7 +142,6 @@
                     log.info("all objects were found in the cache, returning objects");
                     return SearchResponse.<HouseholdMember>builder().response(objFound).build();
                 }
->>>>>>> 8fe879d7
             }
         } catch (Exception e) {
             log.info("Error occurred while reading from cache {}", ExceptionUtils.getStackTrace(e));
