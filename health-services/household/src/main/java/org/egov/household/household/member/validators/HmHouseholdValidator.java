--- conflicted
+++ resolved
@@ -31,10 +31,7 @@
 import static org.egov.common.utils.CommonUtils.getIdMethod;
 import static org.egov.common.utils.CommonUtils.getSet;
 import static org.egov.common.utils.CommonUtils.populateErrorDetails;
-<<<<<<< HEAD
 import static org.egov.common.utils.ValidatorUtils.getErrorForInvalidTenantId;
-import static org.egov.household.Constants.*;
-=======
 import static org.egov.household.Constants.CLIENT_REFERENCE_ID_FIELD;
 import static org.egov.household.Constants.GET_CLIENT_REFERENCE_ID;
 import static org.egov.household.Constants.GET_HOUSEHOLD_CLIENT_REFERENCE_ID;
@@ -47,7 +44,6 @@
 import static org.egov.household.Constants.INVALID_HOUSEHOLD_MEMBER_RELATIONSHIP;
 import static org.egov.household.Constants.INVALID_HOUSEHOLD_MESSAGE;
 import static org.egov.household.Constants.INVALID_HOUSEHOLD_TYPE_MESSAGE;
->>>>>>> 8fe879d7
 
 @Slf4j
 @Component
@@ -89,35 +85,62 @@
         log.debug("getting household ids from household members");
         List<String> houseHoldIds = getIdList(householdMembers, idMethod);
 
-<<<<<<< HEAD
-        log.info("finding valid household ids from household service");
+        log.debug("finding valid household ids from household service");
         // Fetching valid household ids from the household service
         // catches the InvalidTenantIdException
         try {
             List<Household> validHouseHoldIds = householdService.findById(tenantId, houseHoldIds, columnName, false).getResponse();
 
-            log.info("getting unique household ids from valid household ids");
-            Set<String> uniqueHoldIds = getSet(validHouseHoldIds, columnName == "id" ? "getId": "getClientReferenceId");
+            Map<String, Household> householdMap = validHouseHoldIds.stream()
+                    .collect(Collectors.toMap(
+                            d -> Objects.equals(columnName, ID_FIELD) ? d.getId() : d.getClientReferenceId(),
+                            household -> household,
+                            (existingHousehold, replacementHousehold) -> existingHousehold
+                    ));
 
-            log.info("getting invalid household ids");
+            log.debug("getting unique household ids from valid household ids");
+            Set<String> uniqueHoldIds = getSet(validHouseHoldIds, Objects.equals(columnName, ID_FIELD) ? GET_ID: GET_CLIENT_REFERENCE_ID);
+
+            log.debug("getting invalid household ids");
             List<String> invalidHouseholds = CommonUtils.getDifference(
                     houseHoldIds,
                     new ArrayList<>(uniqueHoldIds)
             );
 
             householdMembers.stream()
-                    .filter(householdMember -> invalidHouseholds.contains(householdMember.getHouseholdId()))
+                    .filter(householdMember -> invalidHouseholds.contains(getHouseholdId(householdMember, idMethod)))
                     .forEach(householdMember -> {
                         Error error = Error.builder().errorMessage(INVALID_HOUSEHOLD_MESSAGE)
                                 .errorCode(INVALID_HOUSEHOLD)
                                 .type(Error.ErrorType.NON_RECOVERABLE)
                                 .exception(new CustomException(INVALID_HOUSEHOLD, INVALID_HOUSEHOLD_MESSAGE))
                                 .build();
-                        log.info("validation failed for household member: {} with error: {}", householdMember, error);
+                        log.error("validation failed for household member: {} with error: {}", householdMember, error);
                         populateErrorDetails(householdMember, error, errorDetailsMap);
                     });
 
-            log.info("Household member validation completed successfully, total errors: " + errorDetailsMap.size());
+            // Validates if household type is not FAMILY and still adding relationships for household member
+            householdMembers.stream()
+                    .filter(householdMember -> !invalidHouseholds.contains(getHouseholdId(householdMember, idMethod)))
+                    .filter(householdMember -> !CollectionUtils.isEmpty(householdMember.getMemberRelationships()))
+                    .forEach(householdMember -> {
+                        HouseHoldType householdType = null;
+                        String householdId = getHouseholdId(householdMember, idMethod);
+                        if (!ObjectUtils.isEmpty(householdId) && householdMap.containsKey(householdId)) {
+                            householdType = householdMap.get(householdId).getHouseholdType();
+                        }
+                        if (!ObjectUtils.isEmpty(householdType) && !HouseHoldType.FAMILY.equals(householdType)) {
+                            Error error = Error.builder().errorMessage(HOUSEHOLD_MEMBER_RELATIONSHIP_NOT_ALLOWED_MESSAGE)
+                                    .errorCode(INVALID_HOUSEHOLD_MEMBER_RELATIONSHIP)
+                                    .type(Error.ErrorType.NON_RECOVERABLE)
+                                    .exception(new CustomException(INVALID_HOUSEHOLD, INVALID_HOUSEHOLD_TYPE_MESSAGE))
+                                    .build();
+                            log.error("validation failed for household member household: {} with error: {}", householdMember, error);
+                            populateErrorDetails(householdMember, error, errorDetailsMap);
+                        }
+                    });
+
+            log.debug("Household member household validation completed successfully, total errors: {}", errorDetailsMap.size());
         } catch (InvalidTenantIdException exception) {
             householdMembers.stream().forEach(householdMember -> {
                 Error error = getErrorForInvalidTenantId(tenantId, exception);
@@ -125,62 +148,6 @@
             });
         }
 
-=======
-        log.debug("finding valid household ids from household service");
-        List<Household> validHouseHoldIds = householdService.findById(houseHoldIds, columnName, false).getResponse();
-
-        Map<String, Household> householdMap = validHouseHoldIds.stream()
-                .collect(Collectors.toMap(
-                        d -> Objects.equals(columnName, ID_FIELD) ? d.getId() : d.getClientReferenceId(),
-                        household -> household,
-                        (existingHousehold, replacementHousehold) -> existingHousehold
-                ));
-
-
-        log.debug("getting unique household ids from valid household ids");
-        Set<String> uniqueHoldIds = getSet(validHouseHoldIds, Objects.equals(columnName, ID_FIELD) ? GET_ID: GET_CLIENT_REFERENCE_ID);
-
-        log.debug("getting invalid household ids");
-        List<String> invalidHouseholds = CommonUtils.getDifference(
-                houseHoldIds,
-                new ArrayList<>(uniqueHoldIds)
-        );
-
-        householdMembers.stream()
-                .filter(householdMember -> invalidHouseholds.contains(getHouseholdId(householdMember, idMethod)))
-                .forEach(householdMember -> {
-                    Error error = Error.builder().errorMessage(INVALID_HOUSEHOLD_MESSAGE)
-                            .errorCode(INVALID_HOUSEHOLD)
-                            .type(Error.ErrorType.NON_RECOVERABLE)
-                            .exception(new CustomException(INVALID_HOUSEHOLD, INVALID_HOUSEHOLD_MESSAGE))
-                            .build();
-                    log.error("validation failed for household member: {} with error: {}", householdMember, error);
-                    populateErrorDetails(householdMember, error, errorDetailsMap);
-                });
-
-        // Validates if household type is not FAMILY and still adding relationships for household member
-        householdMembers.stream()
-                .filter(householdMember -> !invalidHouseholds.contains(getHouseholdId(householdMember, idMethod)))
-                .filter(householdMember -> !CollectionUtils.isEmpty(householdMember.getMemberRelationships()))
-                .forEach(householdMember -> {
-                    HouseHoldType householdType = null;
-                    String householdId = getHouseholdId(householdMember, idMethod);
-                    if (!ObjectUtils.isEmpty(householdId) && householdMap.containsKey(householdId)) {
-                        householdType = householdMap.get(householdId).getHouseholdType();
-                    }
-                    if (!ObjectUtils.isEmpty(householdType) && !HouseHoldType.FAMILY.equals(householdType)) {
-                        Error error = Error.builder().errorMessage(HOUSEHOLD_MEMBER_RELATIONSHIP_NOT_ALLOWED_MESSAGE)
-                                .errorCode(INVALID_HOUSEHOLD_MEMBER_RELATIONSHIP)
-                                .type(Error.ErrorType.NON_RECOVERABLE)
-                                .exception(new CustomException(INVALID_HOUSEHOLD, INVALID_HOUSEHOLD_TYPE_MESSAGE))
-                                .build();
-                        log.error("validation failed for household member household: {} with error: {}", householdMember, error);
-                        populateErrorDetails(householdMember, error, errorDetailsMap);
-                    }
-                });
-
-        log.debug("Household member household validation completed successfully, total errors: {}", errorDetailsMap.size());
->>>>>>> 8fe879d7
         return errorDetailsMap;
     }
 
