--- conflicted
+++ resolved
@@ -1,6 +1,7 @@
+# Change Logs
+
 All notable changes to this module will be documented in this file.
 
-<<<<<<< HEAD
 ## 1.2.0 - 2025-04-15
 
 - Enabled multi-schema support using dynamic schema replacement in SQL queries.
@@ -9,12 +10,11 @@
 - Modified migration scripts for central instance compatibility.
 - Updated migration script logic for schema support.
 - Updated the persister file to handle multiple schemas.
-=======
+
 ## 1.1.7 - 2025-04-11
 
 - Upgraded health-services-models to 1.0.27
 - Added relationship type support for household members
->>>>>>> 8fe879d7
 
 ## 1.1.6 - 2025-02-28
 
