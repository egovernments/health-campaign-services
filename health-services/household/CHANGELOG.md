All notable changes to this module will be documented in this file.

## 1.1.6 - 2025-02-28

<<<<<<< HEAD
- Upgraded to health commons library version 1.0.21
=======
- Upgraded to health common 1.0.21
>>>>>>> 8ba11b02

## 1.1.5 - 2025-01-28

- Added householdType column in household table
- Upgraded to heath models 1.0.25

## 1.1.4 - 2024-08-29 

- Added `ExistentEntityValidator` fixes

## 1.1.3 - 2024-05-29 

- Integrated Core 2.9 LTS
- Client reference ID validation added
- Upgraded to health models 1.0.20 and health common 1.0.16
- Boundary v2 Integration
- MDMS v2 integration
- Upgraded PostgresSQL Driver version to 42.7.1
- Upgraded Flyway base image version to 10.7.1 for DB Migration
- Upgraded Flyway-Core to 9.22.3

## 1.1.2 - 2024-05-10

- Integrated Boundary v2 functionality

## 1.1.1 - 2023-11-15

- Added total count for household
- Added a field for HouseholdMember-clientReferenceId

## 1.1.1-beta

- Added proximity based search support

## 1.1.0


## 1.0.0

- Base version
<|MERGE_RESOLUTION|>--- conflicted
+++ resolved
@@ -2,11 +2,7 @@
 
 ## 1.1.6 - 2025-02-28
 
-<<<<<<< HEAD
-- Upgraded to health commons library version 1.0.21
-=======
 - Upgraded to health common 1.0.21
->>>>>>> 8ba11b02
 
 ## 1.1.5 - 2025-01-28
 
