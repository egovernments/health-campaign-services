--- conflicted
+++ resolved
@@ -1,7 +1,5 @@
 All notable changes to this module will be documented in this file.
 
-<<<<<<< HEAD
-=======
 ## 1.1.3 - 2024-05-29
 - Integrated Core 2.9LTS
 - Client reference ID validation added
@@ -15,7 +13,6 @@
 ## 1.1.2 - 2024-05-10
 - Integrated Boundary v2 functionality
 - 
->>>>>>> 2eee1905
 ## 1.1.1 - 2023-11-15
 
 - Added total count for household
