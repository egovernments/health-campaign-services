All notable changes to this module will be documented in this file.

## 1.1.3 - 2024-05-29
- Integrated Core 2.9LTS
- Client reference ID validation added
- Upgraded to health models 1.0.20 and health common 1.0.16
- Boundary v2 Integration
- MDMS v2 integration
<<<<<<< HEAD
=======
- Upgraded PostgresSQL Driver version to 42.7.1
- Upgraded Flyway base image version to 10.7.1 for DB Migration
- Upgraded Flyway-Core to 9.22.3
>>>>>>> 2eee1905

## 1.1.2 - 2024-05-10
- Integrated Boundary v2 functionality
- 
## 1.1.1 - 2023-11-15

- Added total count for household
- Added a field for HouseholdMember-clientReferenceId

## 1.1.1-beta

- Added proximity based search support

## 1.1.0


## 1.0.0

- Base version
<|MERGE_RESOLUTION|>--- conflicted
+++ resolved
@@ -6,12 +6,9 @@
 - Upgraded to health models 1.0.20 and health common 1.0.16
 - Boundary v2 Integration
 - MDMS v2 integration
-<<<<<<< HEAD
-=======
 - Upgraded PostgresSQL Driver version to 42.7.1
 - Upgraded Flyway base image version to 10.7.1 for DB Migration
 - Upgraded Flyway-Core to 9.22.3
->>>>>>> 2eee1905
 
 ## 1.1.2 - 2024-05-10
 - Integrated Boundary v2 functionality
