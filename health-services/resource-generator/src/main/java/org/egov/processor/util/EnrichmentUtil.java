package org.egov.processor.util;

import lombok.extern.slf4j.Slf4j;
import org.apache.poi.ss.usermodel.Cell;
import org.apache.poi.ss.usermodel.CellType;
import org.apache.poi.ss.usermodel.Row;
import org.apache.poi.ss.usermodel.Sheet;
import org.egov.common.utils.UUIDEnrichmentUtil;
import org.egov.processor.config.Configuration;
import org.egov.processor.web.PlanResponse;
import org.egov.processor.web.PlanSearchCriteria;
import org.egov.processor.web.PlanSearchRequest;
import org.egov.processor.web.models.*;
import org.egov.processor.web.models.census.Census;
import org.egov.processor.web.models.census.CensusResponse;
import org.egov.processor.web.models.census.CensusSearchCriteria;
import org.egov.processor.web.models.census.CensusSearchRequest;
import org.egov.processor.web.models.mdmsV2.Mdms;
import org.egov.tracer.model.CustomException;
import org.springframework.stereotype.Component;
import org.springframework.util.CollectionUtils;
import org.springframework.util.ObjectUtils;

import java.math.BigDecimal;
import java.util.ArrayList;
import java.util.HashMap;
import java.util.List;
import java.util.Map;
import java.util.stream.Collectors;

import static org.egov.processor.config.ServiceConstants.*;
import static org.egov.processor.config.ErrorConstants.*;

@Component
@Slf4j
public class EnrichmentUtil {

    private MdmsV2Util mdmsV2Util;

    private LocaleUtil localeUtil;

    private ParsingUtil parsingUtil;

    private CensusUtil censusUtil;

    private PlanUtil planUtil;

    private Configuration config;

    public EnrichmentUtil(MdmsV2Util mdmsV2Util, LocaleUtil localeUtil, ParsingUtil parsingUtil, CensusUtil censusUtil, PlanUtil planUtil, Configuration config) {
        this.mdmsV2Util = mdmsV2Util;
        this.localeUtil = localeUtil;
        this.parsingUtil = parsingUtil;
        this.censusUtil = censusUtil;
        this.planUtil = planUtil;
        this.config = config;
    }

    /**
     * Enriches the `PlanConfiguration` with resource mappings based on MDMS data and locale messages.
     *
     * @param request The request containing the configuration to enrich.
     * @param localeResponse The response containing locale messages.
     * @param campaignType The campaign type identifier.
     * @param fileStoreId The associated file store ID.
     */
    public void enrichResourceMapping(PlanConfigurationRequest request, LocaleResponse localeResponse, String campaignType, String fileStoreId)
    {
        String rootTenantId = request.getPlanConfiguration().getTenantId().split("\\.")[0];
        String uniqueIndentifier = BOUNDARY + DOT_SEPARATOR  + MICROPLAN_PREFIX + campaignType;
        List<Mdms> mdmsV2Data = mdmsV2Util.fetchMdmsV2Data(request.getRequestInfo(), rootTenantId, MDMS_ADMIN_CONSOLE_MODULE_NAME + DOT_SEPARATOR + MDMS_SCHEMA_ADMIN_SCHEMA, uniqueIndentifier);
        List<String> columnNameList = parsingUtil.extractPropertyNamesFromAdminSchema(mdmsV2Data.get(0).getData());

        List<ResourceMapping> resourceMappingList = new ArrayList<>();
        for(String columnName : columnNameList) {
            ResourceMapping resourceMapping = ResourceMapping
                    .builder()
                    .filestoreId(fileStoreId)
                    .mappedTo(columnName)
                    .active(Boolean.TRUE)
                    .mappedFrom(localeUtil.localeSearch(localeResponse.getMessages(), columnName))
                    .build();
            UUIDEnrichmentUtil.enrichRandomUuid(resourceMapping, "id");
            resourceMappingList.add(resourceMapping);
        }

        //enrich plan configuration with enriched resource mapping list
        request.getPlanConfiguration().setResourceMapping(resourceMappingList);

    }

    /**
     * Enriches the given Excel sheet with approved census records.
     *
     * @param sheet                               The Excel sheet to be enriched.
     * @param planConfigurationRequest            The request containing plan configuration details.
     * @param fileStoreId                         The identifier of the uploaded file.
     * @param mappedValues                        A mapping between census fields and sheet column names.
     * @param boundaryCodeToCensusAdditionalDetails A map to store boundary code to additional census details.
     * @throws CustomException                    If no census records are found for the given boundary codes.
     */
    public void enrichsheetWithApprovedCensusRecords(Sheet sheet, PlanConfigurationRequest planConfigurationRequest, String fileStoreId, Map<String, String> mappedValues, Map<String, Object> boundaryCodeToCensusAdditionalDetails) {
        List<String> boundaryCodes = getBoundaryCodesFromTheSheet(sheet, planConfigurationRequest, fileStoreId);

        Map<String, Integer> mapOfColumnNameAndIndex = parsingUtil.getAttributeNameIndexFromExcel(sheet);
        Integer indexOfBoundaryCode = parsingUtil.getIndexOfBoundaryCode(0,
                parsingUtil.sortColumnByIndex(mapOfColumnNameAndIndex), mappedValues);

        //Getting census records for the list of boundaryCodes
        List<Census> censusList = getCensusRecordsForEnrichment(planConfigurationRequest, boundaryCodes);

        // Create a map from boundaryCode to Census for quick lookups
        Map<String, Census> censusMap = censusList.stream()
                .collect(Collectors.toMap(Census::getBoundaryCode, census -> census));


        for(Row row: sheet) {
            parsingUtil.printRow(sheet, row);
            // Skip the header row and empty rows
            if (row.getRowNum() == 0 || parsingUtil.isRowEmpty(row)) {
                continue;
            }

            // Get the boundaryCode in the current row
            Cell boundaryCodeCell = row.getCell(indexOfBoundaryCode);
            String boundaryCode = boundaryCodeCell.getStringCellValue();

            Census census = censusMap.get(boundaryCode);

            if (census != null) {
                // For each field in the sheetToCensusMap, update the cell if the field is editable
                for (Map.Entry<String, String> entry : mappedValues.entrySet()) {
                    String censusKey = entry.getKey();
                    String sheetColumn = entry.getValue();

                    if(config.getCensusAdditionalFieldOverrideKeys().contains(censusKey))
                        continue;
                    censusKey = config.getCensusAdditionalPrefixAppendKeys().contains(censusKey) ? CONFIRMED_KEY + censusKey : censusKey;

                    // Get the column index from the mapOfColumnNameAndIndex
                    Integer columnIndex = mapOfColumnNameAndIndex.get(sheetColumn);
                    if (columnIndex != null) {
                        // Get the value for this field in the census, if editable
                        BigDecimal editableValue = getEditableValue(census, censusKey);

                        if(ObjectUtils.isEmpty(editableValue)) continue;

                        Cell cell = row.getCell(columnIndex);
                        if (cell == null) {
                            cell = row.createCell(columnIndex);
                        }
                        cell.setCellValue(editableValue.doubleValue());

                    }
                }

                boundaryCodeToCensusAdditionalDetails.put(boundaryCode, census.getAdditionalDetails());
            }

            log.info("Successfully update file with approved census data.");
        }
    }

    /**
     * Extracts boundary codes from the given Excel sheet based on the plan configuration request.
     *
     * @param sheet                    The Excel sheet to extract boundary codes from.
     * @param planConfigurationRequest  The request containing plan configuration details.
     * @param fileStoreId               The identifier of the uploaded file.
     * @return                           A list of boundary codes extracted from the sheet.
     */
    public List<String> getBoundaryCodesFromTheSheet(Sheet sheet, PlanConfigurationRequest planConfigurationRequest, String fileStoreId) {
        PlanConfiguration planConfig = planConfigurationRequest.getPlanConfiguration();

        Map<String, String> mappedValues = planConfig.getResourceMapping().stream()
                .filter(f -> f.getFilestoreId().equals(fileStoreId))
                .collect(Collectors.toMap(ResourceMapping::getMappedTo, ResourceMapping::getMappedFrom));

        Map<String, Integer> mapOfColumnNameAndIndex = parsingUtil.getAttributeNameIndexFromExcel(sheet);

        Integer indexOfBoundaryCode = parsingUtil.getIndexOfBoundaryCode(0,
                parsingUtil.sortColumnByIndex(mapOfColumnNameAndIndex), mappedValues);

        List<String> boundaryCodes = new ArrayList<>();

        for (Row row : sheet) {
            // Skip the header row and empty rows
            if (row.getRowNum() == 0 || parsingUtil.isRowEmpty(row)) {
                continue;
            }

            // Get the boundary code cell
            Cell boundaryCodeCell = row.getCell(indexOfBoundaryCode);

            // Check if the cell is non-empty and collect its value
            if (boundaryCodeCell != null && boundaryCodeCell.getCellType() == CellType.STRING) {
                String boundaryCode = boundaryCodeCell.getStringCellValue().trim();
                if (!boundaryCode.isEmpty()) {
                    boundaryCodes.add(boundaryCode);
                }
            }
        }

        return boundaryCodes;
    }

    /**
     * Retrieves census records for a given list of boundary codes.
     *
     * @param planConfigurationRequest  The request containing plan configuration details.
     * @param boundaryCodes             A list of boundary codes for which census records are required.
     * @return                          A list of census records matching the given boundary codes.
     * @throws CustomException          If no census records are found for the given boundary codes.
     */
    public List<Census> getCensusRecordsForEnrichment(PlanConfigurationRequest planConfigurationRequest, List<String> boundaryCodes) {
        PlanConfiguration planConfig = planConfigurationRequest.getPlanConfiguration();
        CensusSearchCriteria censusSearchCriteria = CensusSearchCriteria.builder()
                .tenantId(planConfig.getTenantId())
                .areaCodes(boundaryCodes)
                .limit(boundaryCodes.size())
                .source(planConfig.getId()).build();

        CensusSearchRequest censusSearchRequest = CensusSearchRequest.builder()
                .censusSearchCriteria(censusSearchCriteria)
                .requestInfo(planConfigurationRequest.getRequestInfo()).build();

        CensusResponse censusResponse = censusUtil.fetchCensusRecords(censusSearchRequest);

        if(censusResponse.getCensus().isEmpty())
            throw new CustomException(NO_CENSUS_FOUND_FOR_GIVEN_DETAILS_CODE, NO_CENSUS_FOUND_FOR_GIVEN_DETAILS_MESSAGE);

        return censusResponse.getCensus();

    }

    /**
     * Retrieves the editable value of a given field from a census record.
     *
     * @param census  The census record to retrieve the value from.
     * @param key     The key representing the field in the census record.
     * @return BigDecimal The editable value if present, otherwise null.
     */
    private BigDecimal getEditableValue(Census census, String key) {
        return census.getAdditionalFields().stream()
                .filter(field -> field.getEditable() && key.equals(field.getKey()))  // Filter by editability and matching key
                .map(field -> field.getValue())
                .findFirst()
                .orElse(null);
    }

    /**
     * Enriches the given Excel sheet with approved plan estimates.
     *
     * @param sheet                    The Excel sheet to be enriched.
     * @param planConfigurationRequest  The request containing plan configuration details.
     * @param fileStoreId               The identifier of the uploaded file.
     * @param mappedValues              A mapping between plan fields and sheet column names.
     * @throws CustomException          If no plan records are found for the given boundary codes.
     */
    public void enrichsheetWithApprovedPlanEstimates(Sheet sheet, PlanConfigurationRequest planConfigurationRequest, String fileStoreId, Map<String, String> mappedValues) {
        List<String> boundaryCodes = getBoundaryCodesFromTheSheet(sheet, planConfigurationRequest, fileStoreId);

        Map<String, Integer> mapOfColumnNameAndIndex = parsingUtil.getAttributeNameIndexFromExcel(sheet);
        Integer indexOfBoundaryCode = parsingUtil.getIndexOfBoundaryCode(0,
                parsingUtil.sortColumnByIndex(mapOfColumnNameAndIndex), mappedValues);

        //Getting plan records for the list of boundaryCodes
        List<Plan> planList = getPlanRecordsForEnrichment(planConfigurationRequest, boundaryCodes);

        // Create a map from boundaryCode to Plan for quick lookups
        Map<String, Plan> planMap = planList.stream()
                .collect(Collectors.toMap(Plan::getLocality, plan -> plan));

        List<String> outputColumnList = planList.get(0).getResources().stream()
                .map(Resource::getResourceType)
                .toList();


        for(Row row: sheet) {
            // Skip the header row and empty rows
            if (row.getRowNum() == 0 || parsingUtil.isRowEmpty(row)) {
                continue;
            }
            // Get the boundaryCode in the current row
            Cell boundaryCodeCell = row.getCell(indexOfBoundaryCode);
            String boundaryCode = boundaryCodeCell.getStringCellValue();

            Plan planEstimate = planMap.get(boundaryCode);

            if (planEstimate != null) {
                Map<String, BigDecimal> resourceTypeToEstimatedNumberMap = new HashMap<>();

                // If resources are not empty, iterate over each resource and map resourceType with it's estimatedValue.
                if(!CollectionUtils.isEmpty(planEstimate.getResources()))
                    planEstimate.getResources().forEach(resource ->
                            resourceTypeToEstimatedNumberMap.put(resource.getResourceType(), resource.getEstimatedNumber()));


                // Iterate over each output column to update the row cells with resource values
                for (String resourceType : outputColumnList) {
                    BigDecimal estimatedValue = resourceTypeToEstimatedNumberMap.get(resourceType);

                    if (estimatedValue != null) {
                        // Get the index of the column to update
                        Integer columnIndex = mapOfColumnNameAndIndex.get(resourceType);
                        if (columnIndex != null) {
                            // Update the cell with the resource value
                            Cell cell = row.getCell(columnIndex);
                            if (cell == null) {
                                cell = row.createCell(columnIndex);
                            }
                            cell.setCellValue(estimatedValue.doubleValue());
                        }
                    } else {
                        // If estimatedValue is null, set the cell to empty
                        Integer columnIndex = mapOfColumnNameAndIndex.get(resourceType);
                        if (columnIndex != null) {
                            // Ensure the cell is empty
                            Cell cell = row.getCell(columnIndex);
                            if (cell == null) {
                                cell = row.createCell(columnIndex);
                            }
                            cell.setCellValue(NOT_APPLICABLE); // Set as not applicable
                        }
                    }
                }
            }

            log.info("Successfully update file with approved census data.");
        }
    }


    /**
     * Retrieves plan records for a given list of boundary codes.
     *
     * @param planConfigurationRequest  The request containing plan configuration details.
     * @param boundaryCodes             A list of boundary codes for which plan records are required.
     * @return List<Plan>               A list of plan records matching the given boundary codes.
     * @throws CustomException          If no plan records are found for the given boundary codes.
     */
    public List<Plan> getPlanRecordsForEnrichment(PlanConfigurationRequest planConfigurationRequest, List<String> boundaryCodes) {
        PlanConfiguration planConfig = planConfigurationRequest.getPlanConfiguration();
        PlanSearchCriteria planSearchCriteria = PlanSearchCriteria.builder()
                .tenantId(planConfig.getTenantId())
                .locality(boundaryCodes)
                .limit(boundaryCodes.size())
                .planConfigurationId(planConfig.getId()).build();

        PlanSearchRequest planSearchRequest = PlanSearchRequest.builder()
                .planSearchCriteria(planSearchCriteria)
                .requestInfo(planConfigurationRequest.getRequestInfo()).build();

        PlanResponse planResponse = planUtil.search(planSearchRequest);

        if(planResponse.getPlan().isEmpty())
            throw new CustomException(NO_PLAN_FOUND_FOR_GIVEN_DETAILS_CODE, NO_PLAN_FOUND_FOR_GIVEN_DETAILS_MESSAGE);

        return planResponse.getPlan();
    }

<<<<<<< HEAD
    public List<Census> getCensusRecordsInBatches(PlanConfigurationRequest planConfigurationRequest, int batchSize, int offset) {
        PlanConfiguration planConfig = planConfigurationRequest.getPlanConfiguration();
        CensusSearchCriteria censusSearchCriteria = CensusSearchCriteria.builder()
                .tenantId(planConfig.getTenantId())
                .limit(batchSize)
                .source(planConfig.getId())
                .offset(offset)
                .build();

        CensusSearchRequest censusSearchRequest = CensusSearchRequest.builder()
                .censusSearchCriteria(censusSearchCriteria)
                .requestInfo(planConfigurationRequest.getRequestInfo()).build();

        CensusResponse censusResponse = censusUtil.fetchCensusRecords(censusSearchRequest);

        return censusResponse.getCensus();
    }
=======
>>>>>>> dec45d63
}<|MERGE_RESOLUTION|>--- conflicted
+++ resolved
@@ -359,7 +359,14 @@
         return planResponse.getPlan();
     }
 
-<<<<<<< HEAD
+    /**
+     * Retrieves census records in batches based on the given plan configuration request.
+     *
+     * @param planConfigurationRequest The request containing the plan configuration and request info.
+     * @param batchSize                The number of records to fetch in a single batch.
+     * @param offset                   The starting position of records for pagination.
+     * @return A list of Census records retrieved based on the search criteria.
+     */
     public List<Census> getCensusRecordsInBatches(PlanConfigurationRequest planConfigurationRequest, int batchSize, int offset) {
         PlanConfiguration planConfig = planConfigurationRequest.getPlanConfiguration();
         CensusSearchCriteria censusSearchCriteria = CensusSearchCriteria.builder()
@@ -377,6 +384,4 @@
 
         return censusResponse.getCensus();
     }
-=======
->>>>>>> dec45d63
 }