--- conflicted
+++ resolved
@@ -51,13 +51,8 @@
 	 * @param mappedValues The mapped values.
 	 */
 	public void create(PlanConfigurationRequest planConfigurationRequest, JsonNode feature,
-<<<<<<< HEAD
-			Map<String, BigDecimal> resultMap, Map<String, String> mappedValues, Optional<Map<String, String>> boundaryToFacilityId) {
-		PlanRequest planRequest = buildPlanRequest(planConfigurationRequest, feature, resultMap, mappedValues, boundaryToFacilityId.orElse(Collections.emptyMap()));
-=======
 			Map<String, BigDecimal> resultMap, Map<String, String> mappedValues, Map<String, Object> boundaryCodeToCensusAdditionalDetails) {
 		PlanRequest planRequest = buildPlanRequest(planConfigurationRequest, feature, resultMap, mappedValues, boundaryCodeToCensusAdditionalDetails);
->>>>>>> 6468f4d2
 		try {
 			producer.push(config.getResourceMicroplanCreateTopic(), planRequest);
 		} catch (Exception e) {
@@ -76,11 +71,7 @@
 	 * @return The constructed PlanRequest object.
 	 */
 	private PlanRequest buildPlanRequest(PlanConfigurationRequest planConfigurationRequest, JsonNode feature,
-<<<<<<< HEAD
-			Map<String, BigDecimal> resultMap, Map<String, String> mappedValues, Map<String, String> boundaryToFacilityId) {
-=======
 			Map<String, BigDecimal> resultMap, Map<String, String> mappedValues, Map<String, Object> boundaryCodeToCensusAdditionalDetails) {
->>>>>>> 6468f4d2
 
 		PlanConfiguration planConfig = planConfigurationRequest.getPlanConfiguration();
 		String boundaryCodeValue = getBoundaryCodeValue(ServiceConstants.BOUNDARY_CODE, feature, mappedValues);
@@ -102,26 +93,11 @@
 						.targets(new ArrayList())
 						.workflow(Workflow.builder().action(WORKFLOW_ACTION_INITIATE).build())
 						.isRequestFromResourceEstimationConsumer(true)
-<<<<<<< HEAD
-						.additionalDetails(enrichAdditionalDetials(boundaryToFacilityId, boundaryCodeValue))
-=======
 						.additionalDetails(enrichAdditionalDetials(boundaryCodeToCensusAdditionalDetails, boundaryCodeValue))
->>>>>>> 6468f4d2
 						.build())
 				.build();
 	}
 
-<<<<<<< HEAD
-	private Object enrichAdditionalDetials(Map<String, String> boundaryToFacilityId, String boundaryCodeValue) {
-		if(!CollectionUtils.isEmpty(boundaryToFacilityId)) {
-
-			// Iterate over each boundary and add facility id in plan additional details
-			String facilityId = boundaryToFacilityId.get(boundaryCodeValue);
-
-			if(facilityId != null && !facilityId.isEmpty()) {
-				Map<String, Object> fieldsToBeUpdated = new HashMap<>();
-				fieldsToBeUpdated.put(FACILITY_ID, facilityId);
-=======
 	/**
 	 * Creates an additional details object. Extracts the required fields from census additional details for the given boundary.
 	 * The extracted fields are then used to update the additional details object.
@@ -150,7 +126,6 @@
 
 			if(securityDetials != null)
 				fieldsToBeUpdated.put(SECURITY_DETAILS, securityDetials);
->>>>>>> 6468f4d2
 
 			if(!CollectionUtils.isEmpty(fieldsToBeUpdated))
 				return parsingUtil.updateFieldInAdditionalDetails(new Object(), fieldsToBeUpdated);
