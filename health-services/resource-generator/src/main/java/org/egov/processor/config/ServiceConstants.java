--- conflicted
+++ resolved
@@ -132,11 +132,8 @@
     public static final String MICROPLAN_SOURCE_KEY = "microplan";
     public static final String MICROPLAN_ID_KEY = "microplanId";
     public static final String FACILITY_NAME = "facilityName";
-<<<<<<< HEAD
-=======
     public static final String HCM_MICROPLAN_SERVING_FACILITY = "HCM_MICROPLAN_SERVING_FACILITY";
     public static final String FIXED_POST = "fixedPost";
->>>>>>> 1ba656a7
 
     //Census additional field constants
     public static final String UPLOADED_KEY = "UPLOADED_";
