--- conflicted
+++ resolved
@@ -87,12 +87,9 @@
     public static final String BOUNDARY = "boundary";
     public static final String DOT_SEPARATOR = ".";
     public static final String MICROPLAN_PREFIX = "MP-";
-<<<<<<< HEAD
+    public static final Double BRIGHTEN_FACTOR = 1.1;
     public static final String ACCESSIBILITY_DETAILS = "accessibilityDetails";
     public static final String SECURITY_DETAILS = "securityDetails";
-=======
-    public static final Double BRIGHTEN_FACTOR = 1.1;
->>>>>>> 7e898089
 
     //MDMS field Constants
     public static final String DATA = "data";
