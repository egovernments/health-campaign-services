package org.egov.processor.util;

import com.fasterxml.jackson.databind.JsonNode;
import com.fasterxml.jackson.databind.ObjectMapper;
import com.fasterxml.jackson.databind.node.DecimalNode;
import com.fasterxml.jackson.databind.node.NullNode;
import com.fasterxml.jackson.databind.node.ObjectNode;
import lombok.extern.slf4j.Slf4j;
import org.apache.commons.io.FileUtils;
import org.apache.poi.ss.usermodel.*;
import org.egov.processor.config.ServiceConstants;
import org.egov.processor.web.models.Locale;
import org.egov.processor.web.models.*;
import org.egov.tracer.model.CustomException;
import org.springframework.stereotype.Component;
import org.springframework.util.ObjectUtils;

import java.io.ByteArrayInputStream;
import java.io.File;
import java.io.FileOutputStream;
import java.io.IOException;
import java.math.BigDecimal;
import java.nio.charset.StandardCharsets;
import java.nio.file.Files;
import java.util.*;
import java.util.stream.Collectors;
import java.util.zip.ZipEntry;
import java.util.zip.ZipInputStream;

import static org.egov.processor.config.ServiceConstants.*;

@Slf4j
@Component
public class ParsingUtil {

    private FilestoreUtil filestoreUtil;

    private ObjectMapper objectMapper;

<<<<<<< HEAD
    public ParsingUtil(FilestoreUtil filestoreUtil, ObjectMapper objectMapper) {
        this.filestoreUtil = filestoreUtil;
=======
    private MdmsUtil mdmsUtil;

    private ObjectMapper objectMapper;

    public ParsingUtil(PlanConfigurationUtil planConfigurationUtil, FilestoreUtil filestoreUtil, CalculationUtil calculationUtil, MdmsUtil mdmsUtil, ObjectMapper objectMapper) {
        this.planConfigurationUtil = planConfigurationUtil;
        this.filestoreUtil = filestoreUtil;
        this.calculationUtil = calculationUtil;
        this.mdmsUtil = mdmsUtil;
>>>>>>> 1ba656a7
        this.objectMapper = objectMapper;
    }

    public List<String> fetchAttributeNamesFromJson(JsonNode jsonNode)
    {
        if(jsonNode.get("features") == null)
            throw new CustomException("No Features found in geojson", " ");
        List<String> columnNames = new ArrayList<>();       
        JsonNode propertiesNode = jsonNode.get("features").get(0).get("properties");
        Iterator<String> fieldNames = propertiesNode.fieldNames();
        while (fieldNames.hasNext()) {
            String columnName = fieldNames.next();
            columnNames.add(columnName);
        }       
        return columnNames;
    }


    public void validateColumnNames(List<String> columnNamesList, PlanConfiguration planConfig, String fileStoreId ) {
        Set<String> mappedFromSet = planConfig.getResourceMapping().stream()
                .filter(mapping -> Objects.equals(mapping.getFilestoreId(), fileStoreId))
                .map(ResourceMapping::getMappedFrom)
                .collect(Collectors.toSet());

        for (String attributeName : mappedFromSet) {
            if (attributeName.equalsIgnoreCase("the_geom"))
                continue;
            if (!columnNamesList.contains(attributeName)) {
                log.error("Attribute mapping is invalid.");
                log.info("Plan configuration doesn't contain a mapping for attribute -> " + attributeName);
                throw new CustomException("Attribute mapping is invalid.", "Plan configuration doesn't contain a mapping for attribute -> " + attributeName);
            }
        }

        log.info("Attribute mapping is valid.");
    }

    /**
     * Extracts attribute names and their corresponding indices from the first row of an Excel sheet.
     *
     * @param sheet The Excel sheet from which to extract attribute names and indices.
     * @return A sorted map containing attribute names as keys and their corresponding indices as values.
     */
    public Map<String, Integer> getAttributeNameIndexFromExcel(Sheet sheet) {
        Map<String, Integer> columnIndexMap = new HashMap<>();
        Map<String, Integer> sortedMap = new LinkedHashMap<>();
        DataFormatter dataFormatter = new DataFormatter();
        // Assuming the first row contains column headers
        Row headerRow = sheet.getRow(0);
        for (int i = 0; i < headerRow.getLastCellNum(); i++) {
            Cell cell = headerRow.getCell(i);
            String columnHeader = dataFormatter.formatCellValue(cell);
            columnIndexMap.put(columnHeader, i);
        }
        return columnIndexMap;
    }

    /**
     * Retrieves the mapped value from the feature JSON node using the mapped value for the given input,
     * returning it as the appropriate data type.
     *
     * @param input        The input value.
     * @param feature      The feature JSON node.
     * @param mappedValues The mapped values.
     * @return The value of the corresponding data type (Long, String, Boolean, etc.).
     * @throws CustomException if the input value is not found in the feature JSON node or if the value type is unsupported.
     */
    public Object extractMappedValueFromFeatureForAnInput(String input, JsonNode feature, Map<String, String> mappedValues) {
        // Get the value as a JsonNode, not a String
        JsonNode mappedValueNode = feature.get(PROPERTIES).get(mappedValues.get(input));

        // Check if the value exists in the JSON
        if (!ObjectUtils.isEmpty(mappedValueNode)) {

            // Now return the value based on its actual type in the JsonNode
            if (mappedValueNode instanceof DecimalNode) {
                return ((DecimalNode) mappedValueNode).decimalValue(); // Returns BigDecimal
            } else if (mappedValueNode.isBoolean()) {
                return mappedValueNode.asBoolean();
            } else if (mappedValueNode.isTextual()) {
                return mappedValueNode.asText();
            } else {
                return null;
            }
        }
        else {
            return null;
        }
    }

    /**
     * Converts a byte array to a File object.
     *
     * @param byteArray The byte array to convert.
     * @param fileName  The name of the file to create.
     * @return The File object representing the byte array.
     */
    public File convertByteArrayToFile(byte[] byteArray, String fileName) {
        try {
            File file = new File(fileName);
            ByteArrayInputStream bis = new ByteArrayInputStream(byteArray);
            FileUtils.copyInputStreamToFile(bis, file);
            bis.close();
            return file;
        } catch (IOException e) {
            log.error("CANNOT_CONVERT_BYTE_ARRAY_TO_FILE", "Cannot convert byte array from response to File object");
        }
        return null;
    }

    /**
     * Retrieves a file from a byte array.
     *
     * @param planConfig  The plan configuration containing tenant and file information.
     * @param fileStoreId The ID of the file store.
     * @return The File object representing the byte array.
     */
    public File getFileFromByteArray(PlanConfiguration planConfig, String fileStoreId) {
        byte[] byteArray = filestoreUtil.getFile(planConfig.getTenantId(), fileStoreId);
        return convertByteArrayToFile(byteArray, "geojson");
    }

    /**
     * Converts a byte array to a String.
     *
     * @param planConfig  The plan configuration containing tenant and file information.
     * @param fileStoreId The ID of the file store.
     * @return The String representation of the byte array.
     */
    public String convertByteArrayToString(PlanConfiguration planConfig, String fileStoreId) {
        byte[] byteArray = filestoreUtil.getFile(planConfig.getTenantId(), fileStoreId);
        return new String(byteArray, StandardCharsets.UTF_8);
    }

    /**
     * Converts a File object containing JSON data to a String.
     *
     * @param geojsonFile The File object containing JSON data.
     * @return The String representation of the JSON data.
     */
    public String convertFileToJsonString(File geojsonFile) {
        String geoJSONString = null;
        try {
            geoJSONString = new String(Files.readAllBytes(geojsonFile.toPath()));
        } catch (IOException e) {
            throw new CustomException(e.getMessage(), "");
        }

        return geoJSONString;
    }

    /**
     * Writes a JsonNode to a file.
     *
     * @param jsonNode     The JsonNode to write.
     * @param objectMapper The ObjectMapper used for writing the JsonNode.
     * @return The File object representing the written JSON data.
     */
    public File writeToFile(JsonNode jsonNode, ObjectMapper objectMapper) {
        String outputFileName = "processed.geojson";
        File outputFile;
        try {
            String processedGeoJSON = objectMapper.writeValueAsString(jsonNode);
            Object jsonObject = objectMapper.readValue(processedGeoJSON, Object.class);
            outputFile = new File(outputFileName);
            objectMapper.writeValue(outputFile, jsonObject);
            return outputFile;
        } catch (IOException e) {
            throw new CustomException("NOT_ABLE_TO_WRITE_TO_FILE", "Not able to write processed geojson to file");
        }
    }

    /**
     * Parses a JSON string into a JsonNode.
     *
     * @param geoJSON      The JSON string to parse.
     * @param objectMapper The ObjectMapper used for parsing the JSON string.
     * @return The parsed JsonNode.
     */
    public JsonNode parseJson(String geoJSON, ObjectMapper objectMapper) {
        try {
            return objectMapper.readTree(geoJSON);
        } catch (Exception e) {
            log.error(e.getMessage());
            throw new CustomException("JSON_PARSE_ERROR", "Error parsing JSON: " + e.getMessage());
        }
    }

    /**
     * Extracts shapefiles from a zip file and returns the .shp file.
     *
     * @param planConfig  The plan configuration containing tenant and file information.
     * @param fileStoreId The ID of the file store.
     * @param fileName    The name of the file to extract.
     * @return The extracted .shp File object.
     * @throws IOException If an I/O error occurs while extracting the shapefiles.
     */
    public File extractShapeFilesFromZip(PlanConfiguration planConfig, String fileStoreId, String fileName) throws IOException {
        File shpFile = null;
        byte[] zipFileBytes = filestoreUtil.getFile(planConfig.getTenantId(), fileStoreId);

        try (ByteArrayInputStream bais = new ByteArrayInputStream(zipFileBytes); ZipInputStream zis = new ZipInputStream(bais)) {
            ZipEntry entry;
            while ((entry = zis.getNextEntry()) != null) {
                if (entry.getName().endsWith(".dbf")) {
                    String fileBaseName = entry.getName().substring(0, entry.getName().length() - 4); // Remove the .shp extension

                    File tempDir = new File(System.getProperty("java.io.tmpdir") + File.separator + fileBaseName);
                    if (!tempDir.exists()) {
                        tempDir.mkdirs();
                    }

                    String shpFilePath = tempDir.getAbsolutePath() + File.separator + entry.getName();
                    FileOutputStream fos = new FileOutputStream(shpFilePath);
                    byte[] buffer = new byte[4096];
                    int bytesRead;
                    while ((bytesRead = zis.read(buffer)) != -1) {
                        fos.write(buffer, 0, bytesRead);
                    }
                    fos.close();

                    shpFile = new File(shpFilePath);
                    break; // Assuming there is only one .shp file in the zip
                }
            }
        }
        return shpFile;
    }

    /**
     * Extracts the names of properties defined within the "numberProperties" and "stringProperties" arrays from admin schema
     *
     * @param rootNode The root JSON node from which to extract property names.
     * @return A list of property names found in "numberProperties" and "stringProperties".
     */
    public List<String> extractPropertyNamesFromAdminSchema(JsonNode rootNode) {
        List<String> names = new ArrayList<>();

        // Access the "properties" node directly from the root node
        JsonNode propertiesNode = rootNode.path("properties");

        // Extract names from "numberProperties"
        JsonNode numberProperties = propertiesNode.path("numberProperties");
        if (numberProperties.isArray()) {
            for (JsonNode property : numberProperties) {
                String name = property.path("name").asText(null);
                if (name != null) {
                    names.add(name);
                }
            }
        }

        // Extract names from "stringProperties"
        JsonNode stringProperties = propertiesNode.path("stringProperties");
        if (stringProperties.isArray()) {
            for (JsonNode property : stringProperties) {
                String name = property.path("name").asText(null);
                if (name != null) {
                    names.add(name);
                }
            }
        }

        return names;
    }


    /**
     * Checks if a given row is empty.
     *
     * A row is considered empty if it is null or if all of its cells are empty or of type BLANK.
     *
     * @param row the Row to check
     * @return true if the row is empty, false otherwise
     */
    public boolean isRowEmpty(Row row) {
        if (row == null) {
            return true;
        }
        for (Cell cell : row) {
            if (cell != null && cell.getCellType() != CellType.BLANK) {
                return false;
            }
        }
        return true;
    }

    /**
     * Retrieves the index value of the boundary code from the sorted column list based on the mapped values.
     *
     * @param indexValue The initial index value.
     * @param sortedColumnList The sorted list of column names and indices.
     * @param mappedValues The map containing mapped values.
     * @return The index value of the boundary code.
     */
    public Integer getIndexOfBoundaryCode(Integer indexValue, List<Map.Entry<String, Integer>> sortedColumnList,Map<String, String> mappedValues) {
        for (Map.Entry<String, Integer> entry : sortedColumnList) {
            if (entry.getKey().equals(mappedValues.get(ServiceConstants.BOUNDARY_CODE))) {
                indexValue = entry.getValue();
            }
        }
        return indexValue;
    }

    /**
     * Sorts the column names and indices based on the provided map of column names and indices.
     *
     * @param mapOfColumnNameAndIndex The map containing column names and their corresponding indices.
     * @return The sorted list of column names and indices.
     */
    public List<Map.Entry<String, Integer>> sortColumnByIndex(Map<String, Integer> mapOfColumnNameAndIndex) {
        List<Map.Entry<String, Integer>> sortedColumnList = new ArrayList<>(mapOfColumnNameAndIndex.entrySet());
        Collections.sort(sortedColumnList, new Comparator<Map.Entry<String, Integer>>() {
            @Override
            public int compare(Map.Entry<String, Integer> o1, Map.Entry<String, Integer> o2) {
                return o1.getValue().compareTo(o2.getValue());
            }
        });
        return sortedColumnList;
    }

    public void printRow(Sheet sheet, Row row) {
        System.out.print("Row -> ");
        for (Cell cell : row) {
            int columnIndex = cell.getColumnIndex();
            switch (cell.getCellType()) {
                case STRING:
                    System.out.print(cell.getStringCellValue() + "\t");
                    break;
                case NUMERIC:
                    if (DateUtil.isCellDateFormatted(cell)) {
                        System.out.print(cell.getDateCellValue() + "\t");
                    } else {
                        System.out.print(cell.getNumericCellValue() + "\t");
                    }
                    break;
                case BOOLEAN:
                    System.out.print(cell.getBooleanCellValue() + "\t");
                    break;
                case FORMULA:
                    System.out.print(cell.getCellFormula() + "\t");
                    break;
                case BLANK:
                    System.out.print("<blank>\t");
                    break;
                default:
                    System.out.print("<unknown>\t");
                    break;
            }
        }
        System.out.println(); // Move to the next line after printing the row
    }

    /**
<<<<<<< HEAD
     * Adds or updates the value of provided field in the additional details object.
     * @param additionalDetails
     * @param fieldsToBeUpdated
     * @return
     */
    public Map<String, Object> updateFieldInAdditionalDetails(Object additionalDetails, Map<String, Object> fieldsToBeUpdated) {
        try {

            // Get or create the additionalDetails as an ObjectNode
            ObjectNode objectNode = (additionalDetails == null || additionalDetails instanceof NullNode)
                    ? objectMapper.createObjectNode()
                    : objectMapper.convertValue(additionalDetails, ObjectNode.class);

            // Update or add the field in additional details object
            fieldsToBeUpdated.forEach((key, value) -> objectNode.set(key, objectMapper.valueToTree(value)));

            // Convert updated ObjectNode back to a Map
            return objectMapper.convertValue(objectNode, Map.class);

        } catch (Exception e) {
            throw new CustomException(ERROR_WHILE_UPDATING_ADDITIONAL_DETAILS_CODE, ERROR_WHILE_UPDATING_ADDITIONAL_DETAILS_MESSAGE + e);
        }
=======
     * Checks if a sheet is allowed to be processed based on MDMS constants and locale-specific configuration.
     *
     * @param planConfigurationRequest The request containing configuration details including request info and tenant ID.
     * @param sheetName The name of the sheet to be processed.
     * @return true if the sheet is allowed to be processed, false otherwise.
     */
    public boolean isSheetAllowedToProcess(PlanConfigurationRequest planConfigurationRequest, String sheetName, LocaleResponse localeResponse) {
        Map<String, Object> mdmsDataConstants = mdmsUtil.fetchMdmsDataForCommonConstants(
                planConfigurationRequest.getRequestInfo(),
                planConfigurationRequest.getPlanConfiguration().getTenantId());

        for (Locale locale : localeResponse.getMessages()) {
            if ((locale.getCode().equalsIgnoreCase((String) mdmsDataConstants.get(READ_ME_SHEET_NAME)))
                    || locale.getCode().equalsIgnoreCase(HCM_ADMIN_CONSOLE_BOUNDARY_DATA)) {
                if (sheetName.equals(locale.getMessage()))
                    return false;
            }
        }
        return true;

>>>>>>> 1ba656a7
    }

    /**
     * Extracts provided field from the additional details object
     *
     * @param additionalDetails the additionalDetails object from PlanConfigurationRequest
     * @param fieldToExtract    the name of the field to be extracted from the additional details
     * @return the value of the specified field as a string
     * @throws CustomException if the field does not exist
     */
    public Object extractFieldsFromJsonObject(Object additionalDetails, String fieldToExtract) {
        try {
            String jsonString = objectMapper.writeValueAsString(additionalDetails);
            JsonNode rootNode = objectMapper.readTree(jsonString);

            JsonNode node = rootNode.get(fieldToExtract);
            if (node != null && !node.isNull()) {

                // Check for different types of JSON nodes
                if (node.isDouble() || node.isFloat()) {
                    return BigDecimal.valueOf(node.asDouble()); // Convert Double to BigDecimal
                } else if (node.isLong() || node.isInt()) {
                    return BigDecimal.valueOf(node.asLong()); // Convert Long to BigDecimal
                } else if (node.isBoolean()) {
                    return node.asBoolean();
                } else if (node.isTextual()) {
                    return node.asText();
                }
            }
<<<<<<< HEAD
            return null;
        } catch (Exception e) {
            log.error(e.getMessage() + fieldToExtract);
            throw new CustomException("PROVIDED_KEY_IS_NOT_PRESENT_IN_JSON_OBJECT_CODE", "PROVIDED_KEY_IS_NOT_PRESENT_IN_JSON_OBJECT_MESSAGE " + fieldToExtract);
=======
            log.debug("The field to be extracted - " + fieldToExtract + " is not present in additional details.");
            return null;
        } catch (Exception e) {
            log.error(e.getMessage() + fieldToExtract);
            throw new CustomException(PROVIDED_KEY_IS_NOT_PRESENT_IN_JSON_OBJECT_CODE, PROVIDED_KEY_IS_NOT_PRESENT_IN_JSON_OBJECT_MESSAGE + fieldToExtract);
>>>>>>> 1ba656a7
        }
    }
}<|MERGE_RESOLUTION|>--- conflicted
+++ resolved
@@ -35,22 +35,16 @@
 
     private FilestoreUtil filestoreUtil;
 
+    private CalculationUtil calculationUtil;
+
+    private MdmsUtil mdmsUtil;
+
     private ObjectMapper objectMapper;
 
-<<<<<<< HEAD
-    public ParsingUtil(FilestoreUtil filestoreUtil, ObjectMapper objectMapper) {
-        this.filestoreUtil = filestoreUtil;
-=======
-    private MdmsUtil mdmsUtil;
-
-    private ObjectMapper objectMapper;
-
-    public ParsingUtil(PlanConfigurationUtil planConfigurationUtil, FilestoreUtil filestoreUtil, CalculationUtil calculationUtil, MdmsUtil mdmsUtil, ObjectMapper objectMapper) {
-        this.planConfigurationUtil = planConfigurationUtil;
+    public ParsingUtil(FilestoreUtil filestoreUtil, CalculationUtil calculationUtil, MdmsUtil mdmsUtil, ObjectMapper objectMapper) {
         this.filestoreUtil = filestoreUtil;
         this.calculationUtil = calculationUtil;
         this.mdmsUtil = mdmsUtil;
->>>>>>> 1ba656a7
         this.objectMapper = objectMapper;
     }
 
@@ -405,30 +399,6 @@
     }
 
     /**
-<<<<<<< HEAD
-     * Adds or updates the value of provided field in the additional details object.
-     * @param additionalDetails
-     * @param fieldsToBeUpdated
-     * @return
-     */
-    public Map<String, Object> updateFieldInAdditionalDetails(Object additionalDetails, Map<String, Object> fieldsToBeUpdated) {
-        try {
-
-            // Get or create the additionalDetails as an ObjectNode
-            ObjectNode objectNode = (additionalDetails == null || additionalDetails instanceof NullNode)
-                    ? objectMapper.createObjectNode()
-                    : objectMapper.convertValue(additionalDetails, ObjectNode.class);
-
-            // Update or add the field in additional details object
-            fieldsToBeUpdated.forEach((key, value) -> objectNode.set(key, objectMapper.valueToTree(value)));
-
-            // Convert updated ObjectNode back to a Map
-            return objectMapper.convertValue(objectNode, Map.class);
-
-        } catch (Exception e) {
-            throw new CustomException(ERROR_WHILE_UPDATING_ADDITIONAL_DETAILS_CODE, ERROR_WHILE_UPDATING_ADDITIONAL_DETAILS_MESSAGE + e);
-        }
-=======
      * Checks if a sheet is allowed to be processed based on MDMS constants and locale-specific configuration.
      *
      * @param planConfigurationRequest The request containing configuration details including request info and tenant ID.
@@ -449,7 +419,6 @@
         }
         return true;
 
->>>>>>> 1ba656a7
     }
 
     /**
@@ -479,18 +448,36 @@
                     return node.asText();
                 }
             }
-<<<<<<< HEAD
-            return null;
-        } catch (Exception e) {
-            log.error(e.getMessage() + fieldToExtract);
-            throw new CustomException("PROVIDED_KEY_IS_NOT_PRESENT_IN_JSON_OBJECT_CODE", "PROVIDED_KEY_IS_NOT_PRESENT_IN_JSON_OBJECT_MESSAGE " + fieldToExtract);
-=======
             log.debug("The field to be extracted - " + fieldToExtract + " is not present in additional details.");
             return null;
         } catch (Exception e) {
             log.error(e.getMessage() + fieldToExtract);
             throw new CustomException(PROVIDED_KEY_IS_NOT_PRESENT_IN_JSON_OBJECT_CODE, PROVIDED_KEY_IS_NOT_PRESENT_IN_JSON_OBJECT_MESSAGE + fieldToExtract);
->>>>>>> 1ba656a7
+        }
+    }
+
+    /**
+     * Adds or updates the value of provided field in the additional details object.
+     * @param additionalDetails
+     * @param fieldsToBeUpdated
+     * @return
+     */
+    public Map<String, Object> updateFieldInAdditionalDetails(Object additionalDetails, Map<String, Object> fieldsToBeUpdated) {
+        try {
+
+            // Get or create the additionalDetails as an ObjectNode
+            ObjectNode objectNode = (additionalDetails == null || additionalDetails instanceof NullNode)
+                    ? objectMapper.createObjectNode()
+                    : objectMapper.convertValue(additionalDetails, ObjectNode.class);
+
+            // Update or add the field in additional details object
+            fieldsToBeUpdated.forEach((key, value) -> objectNode.set(key, objectMapper.valueToTree(value)));
+
+            // Convert updated ObjectNode back to a Map
+            return objectMapper.convertValue(objectNode, Map.class);
+
+        } catch (Exception e) {
+            throw new CustomException(ERROR_WHILE_UPDATING_ADDITIONAL_DETAILS_CODE, ERROR_WHILE_UPDATING_ADDITIONAL_DETAILS_MESSAGE + e);
         }
     }
 }