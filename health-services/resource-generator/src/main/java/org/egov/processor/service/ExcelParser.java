package org.egov.processor.service;

import com.fasterxml.jackson.core.JsonProcessingException;
import com.fasterxml.jackson.databind.JsonMappingException;
import com.fasterxml.jackson.databind.JsonNode;
import com.fasterxml.jackson.databind.ObjectMapper;
import com.fasterxml.jackson.databind.node.ObjectNode;
import lombok.extern.slf4j.Slf4j;
import org.apache.poi.openxml4j.exceptions.InvalidFormatException;
import org.apache.poi.ss.usermodel.*;
import org.apache.poi.xssf.usermodel.XSSFWorkbook;
import org.egov.processor.config.Configuration;
import org.egov.processor.config.ServiceConstants;
import org.egov.processor.util.*;
import org.egov.processor.web.models.*;
import org.egov.processor.web.models.boundary.BoundarySearchResponse;
import org.egov.processor.web.models.boundary.EnrichedBoundary;
import org.egov.processor.web.models.campaignManager.Boundary;
import org.egov.processor.web.models.campaignManager.CampaignResources;
import org.egov.processor.web.models.campaignManager.CampaignResponse;
import org.egov.processor.web.models.planFacility.PlanFacility;
import org.egov.processor.web.models.planFacility.PlanFacilityResponse;
import org.egov.processor.web.models.planFacility.PlanFacilitySearchCriteria;
import org.egov.processor.web.models.planFacility.PlanFacilitySearchRequest;
import org.egov.tracer.model.CustomException;
import org.springframework.http.HttpStatus;
import org.springframework.stereotype.Service;
import org.springframework.util.CollectionUtils;

import java.io.File;
import java.io.FileNotFoundException;
import java.io.FileOutputStream;
import java.io.IOException;
import java.math.BigDecimal;
import java.util.*;
import java.util.stream.Collectors;

import static org.egov.processor.config.ServiceConstants.*;

@Slf4j
@Service
public class ExcelParser implements FileParser {

	private ObjectMapper objectMapper;

	private ParsingUtil parsingUtil;

	private FilestoreUtil filestoreUtil;

	private CalculationUtil calculationUtil;

	private PlanUtil planUtil;

	private CampaignIntegrationUtil campaignIntegrationUtil;

	private Configuration config;

	private MdmsUtil mdmsUtil;

	private BoundaryUtil boundaryUtil;
	
	private LocaleUtil localeUtil;

	private CensusUtil censusUtil;

	private EnrichmentUtil enrichmentUtil;

	private PlanConfigurationUtil planConfigurationUtil;

	private OutputEstimationGenerationUtil outputEstimationGenerationUtil;

	private PlanFacilityUtil planFacilityUtil;

	public ExcelParser(ObjectMapper objectMapper, ParsingUtil parsingUtil, FilestoreUtil filestoreUtil,
                       CalculationUtil calculationUtil, PlanUtil planUtil, CampaignIntegrationUtil campaignIntegrationUtil,
                       Configuration config, MdmsUtil mdmsUtil, BoundaryUtil boundaryUtil, LocaleUtil localeUtil, CensusUtil censusUtil, EnrichmentUtil enrichmentUtil, PlanConfigurationUtil planConfigurationUtil, OutputEstimationGenerationUtil outputEstimationGenerationUtil, PlanFacilityUtil planFacilityUtil) {
		this.objectMapper = objectMapper;
		this.parsingUtil = parsingUtil;
		this.filestoreUtil = filestoreUtil;
		this.calculationUtil = calculationUtil;
		this.planUtil = planUtil;
		this.campaignIntegrationUtil = campaignIntegrationUtil;
		this.config = config;
		this.mdmsUtil = mdmsUtil;
		this.boundaryUtil = boundaryUtil;
		this.localeUtil = localeUtil;
        this.censusUtil = censusUtil;
        this.enrichmentUtil = enrichmentUtil;
        this.planConfigurationUtil = planConfigurationUtil;
        this.outputEstimationGenerationUtil = outputEstimationGenerationUtil;
        this.planFacilityUtil = planFacilityUtil;
    }

	/**
	 * Parses file data, extracts information from the file, and processes it.
	 *
	 * @param planConfigurationRequest The plan configuration request containing
	 *                                 necessary information for parsing the file.
	 * @param fileStoreId              The ID of the file in the file store.
	 * @param campaignResponse         The response object to be updated with parsed
	 *                                 data.
	 * @return The parsed and processed data.
	 */
	@Override
	public Object parseFileData(PlanConfigurationRequest planConfigurationRequest, String fileStoreId,
								Object campaignResponse) {
		PlanConfiguration planConfig = planConfigurationRequest.getPlanConfiguration();
		byte[] byteArray = filestoreUtil.getFile(planConfig.getTenantId(), fileStoreId);
		File file = parsingUtil.convertByteArrayToFile(byteArray, ServiceConstants.FILE_EXTENSION);
		if (file == null || !file.exists()) {
			log.error("File not found: {} in tenant: {}", fileStoreId, planConfig.getTenantId());
			throw new CustomException("FileNotFound",
					"The file with ID " + fileStoreId + " was not found in the tenant " + planConfig.getTenantId());
		}
		processExcelFile(planConfigurationRequest, file, fileStoreId, campaignResponse);
		return null;
	}

	/**
	 * Processes an Excel file, extracts data, and updates campaign details and
	 * resources.
	 *
	 * @param planConfigurationRequest The plan configuration request containing
	 *                                 necessary information for processing the
	 *                                 file.
	 * @param file                     The Excel file to be processed.
	 * @param fileStoreId              The ID of the file in the file store.
	 * @param campaignResponse         The response object to be updated with
	 *                                 processed data.
	 */
	private void processExcelFile(PlanConfigurationRequest planConfigurationRequest, File file, String fileStoreId,
			Object campaignResponse) {
		try (Workbook workbook = new XSSFWorkbook(file)) {
			List<Boundary> campaignBoundaryList = new ArrayList<>();
			List<CampaignResources> campaignResourcesList = new ArrayList<>();
			DataFormatter dataFormatter = new DataFormatter();
			processSheets(planConfigurationRequest, fileStoreId, campaignResponse, workbook,
					campaignBoundaryList, dataFormatter);
            uploadFileAndIntegrateCampaign(planConfigurationRequest, campaignResponse,
                    workbook, campaignBoundaryList, campaignResourcesList, fileStoreId);
		} catch (FileNotFoundException e) {
			log.error("File not found: {}", e.getMessage());
			throw new CustomException("FileNotFound", "The specified file was not found.");
		} catch (InvalidFormatException e) {
			log.error("Invalid format: {}", e.getMessage());
			throw new CustomException("InvalidFormat", "The file format is not supported.");
		} catch (IOException e) {
			log.error("Error processing Excel file: {}", e);
			throw new CustomException(Integer.toString(HttpStatus.INTERNAL_SERVER_ERROR.value()),
					"Error processing Excel file");
		}
	}

	/**
	 * Uploads a converted file and integrates campaign details if configured to do so.
	 * 
	 * @param planConfigurationRequest The request containing configuration details including tenant ID.
	 * @param campaignResponse The response object containing campaign details.
	 * @param workbook The workbook containing data to be uploaded and integrated.
	 * @param campaignBoundaryList List of boundary objects related to the campaign.
	 * @param campaignResourcesList List of campaign resources to be integrated.
	 */
	private void uploadFileAndIntegrateCampaign(PlanConfigurationRequest planConfigurationRequest,
			Object campaignResponse, Workbook workbook,
			List<Boundary> campaignBoundaryList, List<CampaignResources> campaignResourcesList, String filestoreId) {
		File fileToUpload = null;
		try {
			PlanConfiguration planConfig = planConfigurationRequest.getPlanConfiguration();
			fileToUpload = convertWorkbookToXls(workbook);
			if (planConfig.getStatus().equals(config.getPlanConfigTriggerPlanEstimatesStatus())) {
				String uploadedFileStoreId = uploadConvertedFile(fileToUpload, planConfig.getTenantId());
				planUtil.setFileStoreIdForPopulationTemplate(planConfigurationRequest, uploadedFileStoreId);
				planUtil.update(planConfigurationRequest);
			}
			if (planConfig.getStatus().equals(config.getPlanConfigUpdatePlanEstimatesIntoOutputFileStatus()) && config.isIntegrateWithAdminConsole()) {
				//Upload the processed output file into project factory
				String uploadedFileStoreId = uploadConvertedFile(fileToUpload, planConfig.getTenantId());
				campaignIntegrationUtil.updateResourcesInProjectFactory(planConfigurationRequest, uploadedFileStoreId);

				//process output file for localized header columns and addition of new columns
				outputEstimationGenerationUtil.processOutputFile(workbook, planConfigurationRequest, filestoreId);

				//upload the processed output file and update the same into plan configuration file object
				fileToUpload = convertWorkbookToXls(workbook);
				uploadedFileStoreId = uploadConvertedFile(fileToUpload, planConfig.getTenantId());
				planUtil.setFileStoreIdForPopulationTemplate(planConfigurationRequest, uploadedFileStoreId);
				planUtil.update(planConfigurationRequest);
			}
		} finally {
			try {
			if (fileToUpload != null && !fileToUpload.delete()) {
				log.warn("Failed to delete temporary file: " + fileToUpload.getPath());
			}
			}catch(SecurityException e) {
				 log.error("Security exception when attempting to delete file: " + e.getMessage());
			}
		}
	}

	/**
	 * Processes each sheet in the workbook for plan configuration data.
	 * Validates column names, processes rows, and integrates campaign details.
	 * 
	 * @param request The request containing configuration details including tenant ID.
	 * @param fileStoreId The ID of the uploaded file in the file store.
	 * @param campaignResponse The response object containing campaign details.
	 * @param excelWorkbook The workbook containing sheets to be processed.
	 * @param campaignBoundaryList List of boundary objects related to the campaign.
	 * @param dataFormatter The data formatter for formatting cell values.
	 */
	private void processSheets(PlanConfigurationRequest request, String fileStoreId,
							   Object campaignResponse, Workbook excelWorkbook,
							   List<Boundary> campaignBoundaryList,
							   DataFormatter dataFormatter) {
		CampaignResponse campaign = campaignIntegrationUtil.parseCampaignResponse(campaignResponse);
		LocaleResponse localeResponse = localeUtil.searchLocale(request);
		Object mdmsData = mdmsUtil.fetchMdmsData(request.getRequestInfo(),
				request.getPlanConfiguration().getTenantId());
		planConfigurationUtil.orderPlanConfigurationOperations(request);
		enrichmentUtil.enrichResourceMapping(request, localeResponse, campaign.getCampaign().get(0).getProjectType(), fileStoreId);
		Map<String, Object> attributeNameVsDataTypeMap = prepareAttributeVsIndexMap(request,
				fileStoreId, campaign, request.getPlanConfiguration(), mdmsData);

		List<String> boundaryCodeList = getBoundaryCodeList(request, campaign);
		Map<String, String> mappedValues = request.getPlanConfiguration().getResourceMapping().stream()
				.filter(f -> f.getFilestoreId().equals(fileStoreId))
				.collect(Collectors.toMap(
						ResourceMapping::getMappedTo,
						ResourceMapping::getMappedFrom,
						(existing, replacement) -> existing,
						LinkedHashMap::new
				));
		excelWorkbook.forEach(excelWorkbookSheet -> {
			if (parsingUtil.isSheetAllowedToProcess(request, excelWorkbookSheet.getSheetName(), localeResponse)) {
				if (request.getPlanConfiguration().getStatus().equals(config.getPlanConfigTriggerPlanEstimatesStatus())) {
					enrichmentUtil.enrichsheetWithApprovedCensusRecords(excelWorkbookSheet, request, fileStoreId, mappedValues);
					processRows(request, excelWorkbookSheet, dataFormatter, fileStoreId,
							campaignBoundaryList, attributeNameVsDataTypeMap, boundaryCodeList);
				} else if (request.getPlanConfiguration().getStatus().equals(config.getPlanConfigTriggerCensusRecordsStatus())) {
					processRowsForCensusRecords(request, excelWorkbookSheet,
							fileStoreId, attributeNameVsDataTypeMap, boundaryCodeList, campaign.getCampaign().get(0).getHierarchyType());
				} else if (request.getPlanConfiguration().getStatus().equals(config.getPlanConfigUpdatePlanEstimatesIntoOutputFileStatus())) {

					// Create a Map of Boundary Code to Facility's fixed post detail.
					Map<String, String> boundaryCodeToFixedPostMap = fetchFixedPostDetails(request, excelWorkbook, fileStoreId);

					enrichmentUtil.enrichsheetWithApprovedPlanEstimates(excelWorkbookSheet, request, fileStoreId, mappedValues);
				}
			}
		});
	}

	/**
	 * This method makes plan facility search call and creates a map of boundary code to it's fixed post facility details.
	 *
	 * @param request       the plan configuration request.
	 * @param excelWorkbook the Excel workbook to be processed.
	 * @param fileStoreId   the fileStore id of the file.
	 * @return returns a map of boundary code to it's fixed post facility details.
	 */
	private Map<String, String> fetchFixedPostDetails(PlanConfigurationRequest request, Workbook excelWorkbook, String fileStoreId) {
		PlanConfiguration planConfiguration = request.getPlanConfiguration();

		// Create the map of boundary code to the facility assigned to that boundary.
		Map<String, String> boundaryCodeToFacilityNameMap = outputEstimationGenerationUtil.getBoundaryCodeToFacilityMap(excelWorkbook, request, fileStoreId);

		//Create plan facility search request
		PlanFacilitySearchRequest searchRequest = PlanFacilitySearchRequest.builder()
				.requestInfo(request.getRequestInfo())
				.planFacilitySearchCriteria(PlanFacilitySearchCriteria.builder()
						.tenantId(planConfiguration.getTenantId())
						.planConfigurationId(planConfiguration.getId())
						.build())
				.build();

		PlanFacilityResponse planFacilityResponse = planFacilityUtil.search(searchRequest);

		if (CollectionUtils.isEmpty(planFacilityResponse.getPlanFacility())) {
			throw new CustomException(NO_PLAN_FACILITY_FOUND_FOR_GIVEN_DETAILS_CODE, NO_PLAN_FACILITY_FOUND_FOR_GIVEN_DETAILS_MESSAGE);
		}

		// Create a Boundary Code to Facility's fixed post detail map.
		Map<String, String> boundaryCodeToFixedPostMap = new HashMap<>();

		for (PlanFacility planFacility : planFacilityResponse.getPlanFacility()) {
			// Find the boundary code corresponding to the facility name.
			String boundaryCode = findByValue(boundaryCodeToFacilityNameMap, planFacility.getFacilityName());

			// Extract the 'FIXED_POST' field from additional details.
			String fixedPostValue = (String) parsingUtil.extractFieldsFromJsonObject(planFacility.getAdditionalDetails(), FIXED_POST);

			// Populate the map.
			boundaryCodeToFixedPostMap.put(boundaryCode, fixedPostValue);
		}

		return boundaryCodeToFixedPostMap;
	}

	/**
	 * Processes rows of data in an Excel sheet, performs calculations, updates
	 * campaign boundaries, and creates plans.
	 *
	 * @param planConfigurationRequest The plan configuration request containing
	 *                                 necessary information for processing the
	 *                                 rows.
	 * @param sheet                    The Excel sheet containing the data to be
	 *                                 processed.
	 * @param dataFormatter            The data formatter for formatting cell
	 *                                 values.
	 * @param fileStoreId              The ID of the file in the file store.
	 * @param campaignBoundaryList     The list of campaign boundaries to be
	 *                                 updated.
	 * @param attributeNameVsDataTypeMap Mapping of attribute names to their data types.
	 * @param boundaryCodeList List of boundary codes.
	 * @throws IOException If an I/O error occurs.
	 */
	private void processRows(PlanConfigurationRequest planConfigurationRequest, Sheet sheet, DataFormatter dataFormatter, String fileStoreId, List<Boundary> campaignBoundaryList, Map<String, Object> attributeNameVsDataTypeMap, List<String> boundaryCodeList) {
		PlanConfiguration planConfig = planConfigurationRequest.getPlanConfiguration();
		performRowLevelCalculations(planConfigurationRequest, sheet, dataFormatter, fileStoreId, campaignBoundaryList, planConfig, attributeNameVsDataTypeMap, boundaryCodeList);
	}

	private void processRowsForCensusRecords(PlanConfigurationRequest planConfigurationRequest, Sheet sheet, String fileStoreId, Map<String, Object> attributeNameVsDataTypeMap, List<String> boundaryCodeList, String hierarchyType) {
		PlanConfiguration planConfig = planConfigurationRequest.getPlanConfiguration();

		Map<String, String> mappedValues = planConfig.getResourceMapping().stream()
				.filter(f -> f.getFilestoreId().equals(fileStoreId))
				.collect(Collectors.toMap(
						ResourceMapping::getMappedTo,
						ResourceMapping::getMappedFrom,
						(existing, replacement) -> existing,
						LinkedHashMap::new
				));

		Map<String, Integer> mapOfColumnNameAndIndex = parsingUtil.getAttributeNameIndexFromExcel(sheet);
		Integer indexOfBoundaryCode = parsingUtil.getIndexOfBoundaryCode(0,
				parsingUtil.sortColumnByIndex(mapOfColumnNameAndIndex), mappedValues);
		Row firstRow = null;

		for (Row row : sheet) {
			if (parsingUtil.isRowEmpty(row))
				continue;

			if (row.getRowNum() == 0) {
				firstRow = row;
				continue;
			}

			validateRows(indexOfBoundaryCode, row, firstRow, attributeNameVsDataTypeMap, mappedValues, mapOfColumnNameAndIndex,
					planConfigurationRequest, boundaryCodeList, sheet);
			JsonNode currentRow = createFeatureNodeFromRow(row, mapOfColumnNameAndIndex);

			censusUtil.create(planConfigurationRequest, currentRow, mappedValues, hierarchyType);
		}
	}

	/**
	 * Retrieves a list of boundary codes based on the given plan configuration, campaign details, and request information.
	 *
	 * @param planConfigurationRequest The request containing configuration details including tenant ID.
	 * @param campaign The campaign response object containing campaign details.
	 * @return A list of boundary codes corresponding to the specified hierarchy type and tenant ID.
	 */
	private List<String> getBoundaryCodeList(PlanConfigurationRequest planConfigurationRequest,
			CampaignResponse campaign) {
		BoundarySearchResponse boundarySearchResponse = boundaryUtil.search(planConfigurationRequest.getPlanConfiguration().getTenantId(),
				campaign.getCampaign().get(0).getHierarchyType(), planConfigurationRequest);
		List<String> boundaryList = new ArrayList<>();
		List<String> boundaryCodeList = getAllBoundaryPresentforHierarchyType(
				boundarySearchResponse.getTenantBoundary().get(0).getBoundary(), boundaryList);
		return boundaryCodeList;
	}

	/**
	 * Prepares a mapping of attribute names to their corresponding indices or data types based on configuration and MDMS data.
	 *
	 * @param planConfigurationRequest The request containing configuration details including tenant ID.
	 * @param fileStoreId The ID of the uploaded file in the file store.
	 * @param campaign The campaign response object containing campaign details.
	 * @param planConfig The configuration details specific to the plan.
	 * @return A map of attribute names to their corresponding indices or data types.
	 */
<<<<<<< HEAD
=======

>>>>>>> 1ba656a7
	private Map<String, Object> prepareAttributeVsIndexMap(PlanConfigurationRequest planConfigurationRequest,
			String fileStoreId, CampaignResponse campaign, PlanConfiguration planConfig, Object mdmsData) {
		org.egov.processor.web.models.File file = planConfig.getFiles().stream()
				.filter(f -> f.getFilestoreId().equalsIgnoreCase(fileStoreId)).findFirst().get();
        return mdmsUtil.filterMasterData(mdmsData.toString(), campaign.getCampaign().get(0).getProjectType());
	}


	/**
	 * Performs row-level calculations and processing on each row in the sheet.
	 * Validates rows, maps resource values, converts assumptions, creates feature nodes,
	 * calculates operations results, updates campaign boundaries, and creates plan entities.
	 *
	 * @param planConfigurationRequest The request containing configuration details including tenant ID.
	 * @param sheet The sheet from which rows are processed.
	 * @param dataFormatter The data formatter for formatting cell values.
	 * @param fileStoreId The ID of the uploaded file in the file store.
	 * @param campaignBoundaryList List of boundary objects related to the campaign.
	 * @param planConfig The configuration details specific to the plan.
	 * @param attributeNameVsDataTypeMap Mapping of attribute names to their data types.
	 * @param boundaryCodeList List of boundary codes.
	 */
	private void performRowLevelCalculations(PlanConfigurationRequest planConfigurationRequest, Sheet sheet,
			DataFormatter dataFormatter, String fileStoreId, List<Boundary> campaignBoundaryList,
			PlanConfiguration planConfig, Map<String, Object> attributeNameVsDataTypeMap, List<String> boundaryCodeList)  {
		Row firstRow = null;
		Map<String, String> mappedValues = planConfig.getResourceMapping().stream()
				.filter(f -> f.getFilestoreId().equals(fileStoreId))
				.collect(Collectors.toMap(ResourceMapping::getMappedTo, ResourceMapping::getMappedFrom));
		Map<String, BigDecimal> assumptionValueMap = calculationUtil
				.convertAssumptionsToMap(planConfig.getAssumptions());
		Map<String, Integer> mapOfColumnNameAndIndex = parsingUtil.getAttributeNameIndexFromExcel(sheet);

		Integer indexOfBoundaryCode = parsingUtil.getIndexOfBoundaryCode(0,
				parsingUtil.sortColumnByIndex(mapOfColumnNameAndIndex), mappedValues);

		for (Row row : sheet) {
			if(parsingUtil.isRowEmpty(row))
				continue;

			if (row.getRowNum() == 0) {
				firstRow = row;
				continue;
			}

			Map<String, BigDecimal> resultMap = new HashMap<>();
			validateRows(indexOfBoundaryCode, row, firstRow, attributeNameVsDataTypeMap, mappedValues, mapOfColumnNameAndIndex,
					planConfigurationRequest, boundaryCodeList, sheet);
			JsonNode feature = createFeatureNodeFromRow(row, mapOfColumnNameAndIndex);
			performCalculationsOnOperations(sheet, planConfig, row, resultMap, mappedValues,
					assumptionValueMap, feature);
			if (config.isIntegrateWithAdminConsole())
				campaignIntegrationUtil.updateCampaignBoundary(planConfig, feature, assumptionValueMap, mappedValues,
						mapOfColumnNameAndIndex, campaignBoundaryList, resultMap);
			planUtil.create(planConfigurationRequest, feature, resultMap, mappedValues);

		}
	}


	/**
	 * Performs calculations on operations for a specific row in the sheet.
	 * Calculates results based on plan configuration operations, updates result map, and sets cell values.
	 *
	 * @param sheet The sheet where calculations are performed.
	 * @param planConfig The configuration details for the plan.
	 * @param row The row in the sheet where calculations are applied.
	 * @param resultMap The map to store calculation results.
	 * @param mappedValues Mapping of values needed for calculations.
	 * @param assumptionValueMap Map of assumption values used in calculations.
	 * @param feature JSON node containing additional features or data for calculations.
	 */
	private void performCalculationsOnOperations(Sheet sheet, PlanConfiguration planConfig, Row row,
			Map<String, BigDecimal> resultMap, Map<String, String> mappedValues,
			Map<String, BigDecimal> assumptionValueMap, JsonNode feature) {
		int columnIndex = row.getLastCellNum(); // Get the index of the last cell in the row

		for (Operation operation : planConfig.getOperations()) {
			BigDecimal result = calculationUtil.calculateResult(operation, feature, mappedValues,
					assumptionValueMap, resultMap);
			String output = operation.getOutput();
			resultMap.put(output, result);

			Cell cell = row.createCell(columnIndex++);
			cell.setCellValue(result.doubleValue());

			if (row.getRowNum() == 1) {
				Cell headerCell = sheet.getRow(0).createCell(row.getLastCellNum() - 1);
				headerCell.setCellValue(output);
			}
		}
		
	}

	/**
	 * Uploads the converted XLS file to the file store.
	 *
	 * @param convertedFile The converted XLS file to upload.
	 * @param tenantId      The tenant ID for the file upload.
	 * @return The file store  ID of the uploaded file, or null if an error occurred.
	 */
	private String uploadConvertedFile(File convertedFile, String tenantId) {
		if (convertedFile != null) {
			return filestoreUtil.uploadFile(convertedFile, tenantId);
		}
		return null;
	}

	/**
	 * Creates a temporary file with the specified prefix and suffix.
	 *
	 * @param prefix The prefix for the temporary file.
	 * @param suffix The suffix for the temporary file.
	 * @return The created temporary file.
	 * @throws IOException If an IO error occurs while creating the file.
	 */
	private File createTempFile(String prefix, String suffix) throws IOException {
		return File.createTempFile(prefix, suffix);
	}

	/**
	 * Converts the provided workbook to XLS format.
	 *
	 * @param workbook The workbook to convert.
	 * @return The converted XLS file, or null if an error occurred.
	 */
	private File convertWorkbookToXls(Workbook workbook) {
		try {
			// Create a temporary file for the output XLS file
			File outputFile = File.createTempFile("output", ".xls");

			// Write the XLS file
			try (FileOutputStream fos = new FileOutputStream(outputFile)) {
				workbook.write(fos);
				log.info("XLS file saved successfully.");
				return outputFile;
			} catch (IOException e) {
				log.info("Error saving XLS file: " + e);
				return null;
			}
		} catch (IOException e) {
			log.info("Error converting workbook to XLS: " + e);
			return null;
		}
	}

	/**
	 * Creates a JSON feature node from a row in the Excel sheet.
	 *
	 * @param row            The row in the Excel sheet.
	 * @param columnIndexMap The mapping of column names to column indices.
	 * @return The JSON feature node representing the row.
	 */
	private JsonNode createFeatureNodeFromRow(Row row, Map<String, Integer> columnIndexMap) {
		ObjectNode featureNode = objectMapper.createObjectNode();
		ObjectNode propertiesNode = featureNode.putObject("properties");

		// Iterate over each entry in the columnIndexMap
		for (Map.Entry<String, Integer> entry : columnIndexMap.entrySet()) {
			String columnName = entry.getKey();
			Integer columnIndex = entry.getValue();

			// Get the cell value from the row based on the columnIndex
			Cell cell = row.getCell(columnIndex);
			if (cell == null) {
				// Handle null cells if needed
				propertiesNode.putNull(columnName);
				continue;
			}

			switch (cell.getCellType()) {
				case STRING:
					propertiesNode.put(columnName, cell.getStringCellValue());
					break;
				case NUMERIC:
					if (DateUtil.isCellDateFormatted(cell)) {
						// Handle date values
						propertiesNode.put(columnName, cell.getDateCellValue().toString());
					} else {
						propertiesNode.put(columnName, BigDecimal.valueOf(cell.getNumericCellValue()));
					}
					break;
				case BOOLEAN:
					propertiesNode.put(columnName, cell.getBooleanCellValue());
					break;
				case FORMULA:
					// Attempt to get the cached formula result value directly
					switch (cell.getCachedFormulaResultType()) {
						case NUMERIC:
							propertiesNode.put(columnName, BigDecimal.valueOf(cell.getNumericCellValue()));
							break;
						case STRING:
							propertiesNode.put(columnName, cell.getStringCellValue());
							break;
						case BOOLEAN:
							propertiesNode.put(columnName, cell.getBooleanCellValue());
							break;
						default:
							propertiesNode.putNull(columnName);
							break;
					}
					break;
                default:
					propertiesNode.putNull(columnName);
					break;
			}
		}

		return featureNode;
	}

	/**
	 * Validates the data in a row.
	 * 
	 * @param indexOfBoundaryCode      The index of the "BCode" column in the row.
	 * @param row                      The row containing the data to be validated.
	 * @param columnHeaderRow          The row containing the column headers.
	 * @param attributeNameVsDataTypeMap             Map containing data types from external
	 *                                 source (MDMS).
	 * @param mappedValues             Map containing mapped values.
	 * @param mapOfColumnNameAndIndex  Map containing column names and their
	 *                                 corresponding indices.
	 * @param planConfigurationRequest Object representing the plan configuration
	 *                                 request.
	 * @throws CustomException if the input data is not valid or if a custom
	 *                         exception occurs.
	 */
	public void validateRows(Integer indexOfBoundaryCode, Row row, Row columnHeaderRow, Map<String, Object> attributeNameVsDataTypeMap,
			Map<String, String> mappedValues, Map<String, Integer> mapOfColumnNameAndIndex,
			PlanConfigurationRequest planConfigurationRequest, List<String> boundaryCodeList, Sheet sheet) {

		try {
			validateTillBoundaryCode(indexOfBoundaryCode, row, columnHeaderRow);
			validateAttributes(attributeNameVsDataTypeMap, mappedValues, mapOfColumnNameAndIndex, row, columnHeaderRow, indexOfBoundaryCode,
					boundaryCodeList);
		} catch (JsonProcessingException e) {
			log.info(ServiceConstants.INPUT_IS_NOT_VALID + (row.getRowNum() + 1) + " at sheet - " + sheet);
			planConfigurationRequest.getPlanConfiguration().setStatus("INVALID_DATA");
			planUtil.update(planConfigurationRequest);
			throw new CustomException(Integer.toString(HttpStatus.INTERNAL_SERVER_ERROR.value()),
					ServiceConstants.INPUT_IS_NOT_VALID + row.getRowNum() + " at sheet - " + sheet);
		} catch (CustomException customException) {
			log.info(customException.toString()+ "at sheet - " + sheet.getSheetName());
			planConfigurationRequest.getPlanConfiguration().setStatus("INVALID_DATA");
			planUtil.update(planConfigurationRequest);
			throw new CustomException(Integer.toString(HttpStatus.INTERNAL_SERVER_ERROR.value()),
					customException.getMessage()+ "at sheet - " + sheet.getSheetName());
		}
	}

	/**
	 * Validates the data in columns from "BCode" column.
	 * 
	 * @param attributeNameVsDataTypeMap    Map containing data types from an external
	 *                                		source (MDMS).
	 * @param mappedValues            		Map containing mapped values.
	 * @param mapOfColumnNameAndIndex 		Map containing column names and their
	 *                                		corresponding indices.
	 * @param row                     		The row containing the data to be validated.
	 * @param columnHeaderRow         		The row containing the column headers.
	 * @param indexOfBoundaryCode     		The index of the "BCode" column in the row.
	 * @throws JsonMappingException    		if there's an issue mapping JSON.
	 * @throws JsonProcessingException 		if there's an issue processing JSON.
	 */
	private void validateAttributes(Map<String, Object> attributeNameVsDataTypeMap, Map<String, String> mappedValues,
			Map<String, Integer> mapOfColumnNameAndIndex, Row row, Row columnHeaderRow, Integer indexOfBoundaryCode,
			List<String> boundaryCodeList) throws JsonMappingException, JsonProcessingException {
		for (int j = indexOfBoundaryCode; j < mapOfColumnNameAndIndex.size(); j++) {
			Cell cell = row.getCell(j);
			Cell columnName = columnHeaderRow.getCell(j);
			String name = findByValue(mappedValues, columnName.getStringCellValue());
			if (attributeNameVsDataTypeMap.containsKey(name)) {
				Map<String, Object> mapOfAttributes = (Map<String, Object>) attributeNameVsDataTypeMap.get(name);
				boolean isRequired = (mapOfAttributes.containsKey(ServiceConstants.ATTRIBUTE_IS_REQUIRED)
						? (boolean) mapOfAttributes.get(ServiceConstants.ATTRIBUTE_IS_REQUIRED)
						: false);
				if (cell != null) {
					switch (cell.getCellType()) {
					case STRING:
						String cellValue = cell.getStringCellValue();
						if (j == indexOfBoundaryCode && !boundaryCodeList.contains(cellValue)) {
							log.info("Boundary Code " + cellValue + " is not present in boundary search. Code for row "
									+ (row.getRowNum() + 1) + " and cell/column " + columnName);
							throw new CustomException(Integer.toString(HttpStatus.INTERNAL_SERVER_ERROR.value()),
									"Boundary Code " + cellValue + " is not present in boundary search. Code for row "
											+ (row.getRowNum() + 1) + " and cell/column " + columnName);
						}
						// "^[a-zA-Z0-9 .,()-]+$"
						if (cellValue != null && !cellValue.isEmpty()
								&& cellValue.matches(ServiceConstants.VALIDATE_STRING_REGX)) {
							continue;
						} else {
							log.info(ServiceConstants.INPUT_IS_NOT_VALID + (row.getRowNum() + 1) + " and cell/column "
									+ columnName);
							throw new CustomException(Integer.toString(HttpStatus.INTERNAL_SERVER_ERROR.value()),
									ServiceConstants.INPUT_IS_NOT_VALID + row.getRowNum() + " and cell " + columnName);
						}
					case NUMERIC:
						String numricValue = Double.toString(cell.getNumericCellValue());
						// "^[-+]?[0-9]*\\.?[0-9]+([eE][-+]?[0-9]+)?$"
						if (numricValue != null && !numricValue.isEmpty()
								&& numricValue.matches(ServiceConstants.VALIDATE_NUMBER_REGX)) {
							continue;
						} else {
							log.info(ServiceConstants.INPUT_IS_NOT_VALID + (row.getRowNum() + 1) + " and cell/column "
									+ columnName);
							throw new CustomException(Integer.toString(HttpStatus.INTERNAL_SERVER_ERROR.value()),
									ServiceConstants.INPUT_IS_NOT_VALID + row.getRowNum() + " and cell " + columnName);
						}
					case BOOLEAN:
						Boolean booleanvalue = cell.getBooleanCellValue();
						// "^(?i)(true|false)$"
						if (booleanvalue != null && !booleanvalue.toString().isEmpty()
								&& booleanvalue.toString().matches(ServiceConstants.VALIDATE_BOOLEAN_REGX)) {
							continue;
						} else {
							log.info(ServiceConstants.INPUT_IS_NOT_VALID + (row.getRowNum() + 1) + " and cell/column "
									+ columnName);
							throw new CustomException(Integer.toString(HttpStatus.INTERNAL_SERVER_ERROR.value()),
									ServiceConstants.INPUT_IS_NOT_VALID + row.getRowNum() + " and cell " + columnName);
						}
					case BLANK:
						if (!isRequired) {
							continue;
						}else {
							throw new CustomException(Integer.toString(HttpStatus.INTERNAL_SERVER_ERROR.value()),
									ServiceConstants.INPUT_IS_NOT_VALID + (row.getRowNum() + 1) + " and cell "
											+ columnName);
						}
					default:
						throw new CustomException(Integer.toString(HttpStatus.INTERNAL_SERVER_ERROR.value()),
								ServiceConstants.INPUT_IS_NOT_VALID + (row.getRowNum() + 1) + " and cell "
										+ columnName);
					}
				}else {
					if(isRequired) {
						throw new CustomException(Integer.toString(HttpStatus.INTERNAL_SERVER_ERROR.value()),
								ServiceConstants.INPUT_IS_NOT_VALID + (row.getRowNum() + 1) + " and cell "
										+ columnName);
					}
				}
			}
		}
	}

	/**
	 * Validates the data in columns up to the specified index of the "BCode"
	 * column.
	 * 
	 * @param indexOfBoundaryCode    The index of the "BCode" column in the row.
	 * @param row             The row containing the data to be validated.
	 * @param columnHeaderRow The row containing the column headers.
	 */
	private void validateTillBoundaryCode(Integer indexOfBoundaryCode, Row row, Row columnHeaderRow) {
		for (int j = 0; j <= indexOfBoundaryCode - 1; j++) {
			Cell cell = row.getCell(j);
			if (cell != null && !cell.getCellType().name().equals("BLANK")) {
				String cellValue = cell.getStringCellValue();
				if (!cellValue.isBlank()) {
					if (cellValue != null && !cellValue.isEmpty()
							&& cellValue.matches(ServiceConstants.VALIDATE_STRING_REGX)) {
						continue;
					} else {
						log.info(ServiceConstants.INPUT_IS_NOT_VALID + (row.getRowNum() + 1)
								+ " and cell/column number " + (j + 1));
						throw new CustomException(Integer.toString(HttpStatus.INTERNAL_SERVER_ERROR.value()),
								ServiceConstants.INPUT_IS_NOT_VALID + row.getRowNum() + " and cell "
										+ columnHeaderRow.getCell(j));
					}
				}
			}
		}
	}

	/**
	 * Finds the key associated with a given value in a map.
	 * 
	 * @param map   The map to search.
	 * @param value The value to search for.
	 * @return The key associated with the specified value, or {@code null} if not
	 *         found.
	 */
	public String findByValue(Map<String, String> map, String value) {
		for (Map.Entry<String, String> entry : map.entrySet()) {
			if (entry.getValue().equals(value)) {
				return entry.getKey();
			}
		}
		return null;
	}

	public List<String> getAllBoundaryPresentforHierarchyType(List<EnrichedBoundary> boundaries,
			List<String> boundaryList) {
		for (EnrichedBoundary boundary : boundaries) {
			boundaryList.add(boundary.getCode());
			// Recursively check children if they exist
			if (boundary.getChildren() != null && !boundary.getChildren().isEmpty()) {
				getAllBoundaryPresentforHierarchyType(boundary.getChildren(), boundaryList);
			}
		}
		return boundaryList;
	}
	

}<|MERGE_RESOLUTION|>--- conflicted
+++ resolved
@@ -379,10 +379,7 @@
 	 * @param planConfig The configuration details specific to the plan.
 	 * @return A map of attribute names to their corresponding indices or data types.
 	 */
-<<<<<<< HEAD
-=======
-
->>>>>>> 1ba656a7
+
 	private Map<String, Object> prepareAttributeVsIndexMap(PlanConfigurationRequest planConfigurationRequest,
 			String fileStoreId, CampaignResponse campaign, PlanConfiguration planConfig, Object mdmsData) {
 		org.egov.processor.web.models.File file = planConfig.getFiles().stream()
@@ -785,6 +782,6 @@
 		}
 		return boundaryList;
 	}
-	
+
 
 }