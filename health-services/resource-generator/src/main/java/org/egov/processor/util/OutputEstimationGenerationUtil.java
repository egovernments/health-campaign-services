package org.egov.processor.util;

import org.apache.poi.ss.usermodel.*;
import org.egov.processor.web.models.Locale;
import org.egov.processor.web.models.LocaleResponse;
import org.egov.processor.web.models.PlanConfigurationRequest;
import org.egov.processor.web.models.ResourceMapping;
import org.egov.processor.web.models.census.Census;
import org.egov.tracer.model.CustomException;
import org.springframework.stereotype.Component;
import org.springframework.util.ObjectUtils;

import java.util.ArrayList;
import java.util.LinkedHashMap;
import java.util.List;
import java.util.Map;
import java.util.stream.Collectors;
<<<<<<< HEAD
=======
import org.egov.tracer.model.CustomException;
import org.springframework.util.CollectionUtils;
import org.springframework.util.ObjectUtils;
>>>>>>> ebcf5998

import static org.egov.processor.config.ErrorConstants.*;
import static org.egov.processor.config.ServiceConstants.*;

@Component
public class OutputEstimationGenerationUtil {

    private LocaleUtil localeUtil;

    private ParsingUtil parsingUtil;

    private ExcelStylingUtil excelStylingUtil;

    private EnrichmentUtil enrichmentUtil;

    private MdmsUtil mdmsUtil;

    public OutputEstimationGenerationUtil(LocaleUtil localeUtil, ParsingUtil parsingUtil, EnrichmentUtil enrichmentUtil, ExcelStylingUtil excelStylingUtil, MdmsUtil mdmsUtil) {
        this.localeUtil = localeUtil;
        this.parsingUtil = parsingUtil;
        this.excelStylingUtil = excelStylingUtil;
        this.enrichmentUtil = enrichmentUtil;
        this.mdmsUtil = mdmsUtil;
    }

    /**
     * Processes an output Excel workbook by removing unnecessary sheets, localizing header columns,
     * and adding facility information for each boundary code. The configuration for processing
     * is based on the provided PlanConfigurationRequest.
     *
     * @param workbook   the Excel workbook to process
     * @param request    the PlanConfigurationRequest containing processing configuration
     * @param filestoreId the identifier of the file store for additional processing requirements
     */
    public void processOutputFile(Workbook workbook, PlanConfigurationRequest request, String filestoreId) {
        // 1. Remove readme sheets and localise column headers
        filterAndLocalizeWorkbook(workbook, request);

        // 2. Adding facility information for each boundary code
        for(Sheet sheet: workbook) {
            addAssignedFacility(sheet, request, filestoreId);
        }

    }

    /**
     * Processes an output Excel workbook by removing unnecessary sheets, localizing header columns
     * for each boundary code. The configuration for processing
     * is based on the provided PlanConfigurationRequest.
     *
     * @param workbook   the Excel workbook to process
     * @param request    the PlanConfigurationRequest containing processing configuration
     */
    public void processDraftOutputFile(Workbook workbook, PlanConfigurationRequest request) {
        // Remove readme sheets and localise column headers
        filterAndLocalizeWorkbook(workbook, request);
    }

    private void filterAndLocalizeWorkbook(Workbook workbook, PlanConfigurationRequest request) {
        LocaleResponse localeResponse = localeUtil.searchLocale(request);
        Map<String, Object> mdmsDataForCommonConstants = mdmsUtil.fetchMdmsDataForCommonConstants(
                request.getRequestInfo(),
                request.getPlanConfiguration().getTenantId());

        // 1. Remove unwanted sheets
        for (int i = workbook.getNumberOfSheets() - 1; i >= 0; i--) {
            Sheet sheet = workbook.getSheetAt(i);
            if (!isSheetAllowedToProcess(sheet.getSheetName(), localeResponse, mdmsDataForCommonConstants)) {
                workbook.removeSheetAt(i);
            }
        }

        // 2. Stylize and localize output column headers
        for (Sheet sheet : workbook) {
            processSheetForHeaderLocalization(sheet, localeResponse);
        }
<<<<<<< HEAD
=======

        // 3. Adding facility information for each boundary code
        for(Sheet sheet: workbook) {
            addAssignedFacility(sheet, request, filestoreId);
        }

        for(Sheet sheet: workbook) {
            addNewColumns(sheet, request);
        }
    }

    /**
     * Adds new editable columns to the given sheet based on the additional details in the plan configuration request.
     *
     * @param sheet   The Excel sheet to which new columns will be added.
     * @param request The plan configuration request containing additional details, including new column names.
     */
    private void addNewColumns(Sheet sheet, PlanConfigurationRequest request) {
        List<String> newColumns = parsingUtil.extractFieldsFromJsonObject(request.getPlanConfiguration().getAdditionalDetails(), NEW_COLUMNS_KEY, List.class);

        if(!CollectionUtils.isEmpty(newColumns)) {
            for(String columnName : newColumns) {
                int lastColumnIndex = (int) sheet.getRow(0).getLastCellNum();

                // Create a new cell for the column header.
                Cell newColumnHeader = sheet.getRow(0).createCell(lastColumnIndex, CellType.STRING);

                //stylize cell and set cell value
                excelStylingUtil.styleCell(newColumnHeader);
                newColumnHeader.setCellValue(columnName);
                excelStylingUtil.adjustColumnWidthForCell(newColumnHeader);

                for (Row row : sheet) {
                    if (row.getRowNum() == 0 || parsingUtil.isRowEmpty(row)) {
                        continue;
                    }

                    Cell cell = row.getCell(lastColumnIndex, Row.MissingCellPolicy.CREATE_NULL_AS_BLANK);

                    // Ensure the cell has a style before modifying it
                    CellStyle cellStyle = cell.getCellStyle();
                    if (cellStyle == null || cellStyle.getIndex() == 0) { // If no style exists, create one
                        cellStyle = sheet.getWorkbook().createCellStyle();
                    }

                    cellStyle.setLocked(false); // Ensure the new cell is editable
                    cell.setCellStyle(cellStyle);
                }
            }
        }
>>>>>>> ebcf5998
    }

    /**
     * Localizes the header row in the given sheet using the provided localization map.
     * Applies styling and adjusts column widths for each localized header cell.
     *
     * @param sheet                           the Excel sheet whose header row needs localization
     * @param localeResponse                  localization search call response
     */
    public void processSheetForHeaderLocalization(Sheet sheet, LocaleResponse localeResponse) {
        // create localization code and message map
        Map<String, String> localizationCodeAndMessageMap = localeResponse.getMessages().stream()
                .collect(Collectors.toMap(
                        Locale::getCode,
                        Locale::getMessage,
                        (existingValue, newValue) -> existingValue // Keep the existing value in case of duplicates
                ));

        // Fetch the header row from sheet
        Row row = sheet.getRow(0);
        if (parsingUtil.isRowEmpty(row))
            throw new CustomException(EMPTY_HEADER_ROW_CODE, EMPTY_HEADER_ROW_MESSAGE);


        //Iterate from the end, for every cell localize the header value
        for (int i = row.getLastCellNum() - 1; i >= 0; i--) {
            Cell headerColumn = row.getCell(i);

            if (headerColumn == null || headerColumn.getCellType() != CellType.STRING) {
                continue;
            }
            String headerColumnValue = headerColumn.getStringCellValue();

            // Exit the loop if the header column value is not in the localization map
            if (!localizationCodeAndMessageMap.containsKey(headerColumnValue)) {
                break;
            }

            // Update the cell value with the localized message
            excelStylingUtil.styleCell(headerColumn);
            headerColumn.setCellValue(localizationCodeAndMessageMap.get(headerColumnValue));
            excelStylingUtil.adjustColumnWidthForCell(headerColumn);
        }

    }

    /**
     * This is the main method responsible for adding an assigned facility name column to each sheet in the workbook.
     * It iterates through all the sheets, verifies if they are eligible for processing, retrieves required mappings
     * and boundary codes, and populates the new column with facility names based on these mappings.
     *
     * @param sheet       the sheet to be processed.
     * @param request     the plan configuration request containing the resource mapping and other configurations.
     * @param fileStoreId the associated file store ID used to filter resource mappings.
     */
    public void addAssignedFacility(Sheet sheet, PlanConfigurationRequest request, String fileStoreId) {
        LocaleResponse localeResponse = localeUtil.searchLocale(request);

        // Get the localized column header name for assigned facilities.
        String assignedFacilityColHeader = localeUtil.localeSearch(localeResponse.getMessages(), HCM_MICROPLAN_SERVING_FACILITY);

        // Default to a constant value if no localized value is found.
        assignedFacilityColHeader = assignedFacilityColHeader != null ? assignedFacilityColHeader : HCM_MICROPLAN_SERVING_FACILITY;

        // Creating a map of MappedTo and MappedFrom values from resource mapping
        Map<String, String> mappedValues = request.getPlanConfiguration().getResourceMapping().stream()
                .filter(f -> f.getFilestoreId().equals(fileStoreId))
                .collect(Collectors.toMap(
                        ResourceMapping::getMappedTo,
                        ResourceMapping::getMappedFrom,
                        (existing, replacement) -> existing,
                        LinkedHashMap::new
                ));

        // Create the map of boundary code to the facility assigned to that boundary.
        Map<String, String> boundaryCodeToFacility = getBoundaryCodeToFacilityMap(sheet, request, fileStoreId);

        // Add facility names to the sheet.
        addFacilityNameToSheet(sheet, assignedFacilityColHeader, boundaryCodeToFacility, mappedValues);
    }

    /**
     * Collects boundary codes from all eligible sheets in the workbook, fetches census records for these boundaries,
     * and maps each boundary code to its assigned facility name obtained from the census data.
     *
     * @param sheet       the sheet to be processed.
     * @param request     the plan configuration request with boundary code details.
     * @param fileStoreId the associated file store ID for filtering.
     * @return a map of boundary codes to their assigned facility names.
     */
    public Map<String, String> getBoundaryCodeToFacilityMap(Sheet sheet, PlanConfigurationRequest request, String fileStoreId) {
        List<String> boundaryCodes = new ArrayList<>();

        // Extract boundary codes from the sheet.
        boundaryCodes.addAll(enrichmentUtil.getBoundaryCodesFromTheSheet(sheet, request, fileStoreId));

        // Fetch census records for the extracted boundary codes.
        List<Census> censusList = enrichmentUtil.getCensusRecordsForEnrichment(request, boundaryCodes);
        return censusList.stream()
                .collect(Collectors.toMap(
                        Census::getBoundaryCode,
                        census -> parsingUtil.extractFieldsFromJsonObject(census.getAdditionalDetails(), FACILITY_NAME, String.class)));
    }

    /**
     * Processes a given sheet by adding a new column for assigned facilities and populating
     * each row with the corresponding facility name based on the boundary code.
     *
     * @param sheet                     the sheet being processed.
     * @param assignedFacilityColHeader the header for the new assigned facility column.
     * @param boundaryCodeToFacility    the mapping of boundary codes to assigned facilities.
     * @param mappedValues              a map of 'MappedTo' to 'MappedFrom' values.
     */
    private void addFacilityNameToSheet(Sheet sheet, String assignedFacilityColHeader, Map<String, String> boundaryCodeToFacility, Map<String, String> mappedValues) {
        int indexOfFacility = createAssignedFacilityColumn(sheet, assignedFacilityColHeader);

        // Get column index mappings from the sheet.
        Map<String, Integer> columnNameIndexMap = parsingUtil.getAttributeNameIndexFromExcel(sheet);

        // Get the index of the boundary code column based on the provided mappings.
        int indexOfBoundaryCode = parsingUtil.getIndexOfBoundaryCode(0, parsingUtil.sortColumnByIndex(columnNameIndexMap), mappedValues);

        // Iterate over each row in the sheet and set the facility name for each row.
        for (Row row : sheet) {
            if (row.getRowNum() == 0 || parsingUtil.isRowEmpty(row)) {
                continue;
            }

            String boundaryCode = row.getCell(indexOfBoundaryCode).getStringCellValue();

            // Get or create the facility cell in the row.
            Cell facilityCell = row.getCell(indexOfFacility);
            if (facilityCell == null) {
                facilityCell = row.createCell(indexOfFacility, CellType.STRING);
            }

            // Assign the facility name based on the boundary code.
            facilityCell.setCellValue(boundaryCodeToFacility.getOrDefault(boundaryCode, EMPTY_STRING));
            facilityCell.getCellStyle().setLocked(true); // Locking the cell

        }
    }

    /**
     * Adds a new column for the assigned facility name in the provided sheet, styles the header cell,
     * and returns the index of the newly created column.
     *
     * @param sheet                     the sheet where the column is to be added.
     * @param assignedFacilityColHeader the header for the new column.
     * @return the index of the newly created column.
     */
    private int createAssignedFacilityColumn(Sheet sheet, String assignedFacilityColHeader) {
        int indexOfFacility = (int) sheet.getRow(0).getLastCellNum();

        // Create a new cell for the column header.
        Cell facilityColHeader = sheet.getRow(0).createCell(indexOfFacility, CellType.STRING);

        //stylize cell and set cell value as the localized value
        excelStylingUtil.styleCell(facilityColHeader);
        facilityColHeader.setCellValue(assignedFacilityColHeader);
        excelStylingUtil.adjustColumnWidthForCell(facilityColHeader);
        return indexOfFacility;
    }

    /**
     * Checks if a sheet is allowed to be processed based on MDMS constants and locale-specific configuration.
     *
     * @param sheetName         The name of the sheet to be processed.
     * @param localeResponse    Localisation response for the given tenant id.
     * @param mdmsDataConstants Mdms data for common constants.
     * @return true if the sheet is allowed to be processed, false otherwise.
     */
    public boolean isSheetAllowedToProcess(String sheetName, LocaleResponse localeResponse, Map<String, Object> mdmsDataConstants) {

        String readMeSheetName = (String) mdmsDataConstants.get(READ_ME_SHEET_NAME);
        if(ObjectUtils.isEmpty(readMeSheetName))
            throw new CustomException(README_SHEET_NAME_LOCALISATION_NOT_FOUND_CODE, README_SHEET_NAME_LOCALISATION_NOT_FOUND_MESSAGE);

        for (Locale locale : localeResponse.getMessages()) {
            if ((locale.getCode().equalsIgnoreCase((String) mdmsDataConstants.get(READ_ME_SHEET_NAME)))
                    || locale.getCode().equalsIgnoreCase(HCM_ADMIN_CONSOLE_BOUNDARY_DATA)) {
                if (sheetName.equals(locale.getMessage()))
                    return false;
            }
        }
        return true;

    }
}
<|MERGE_RESOLUTION|>--- conflicted
+++ resolved
@@ -6,21 +6,16 @@
 import org.egov.processor.web.models.PlanConfigurationRequest;
 import org.egov.processor.web.models.ResourceMapping;
 import org.egov.processor.web.models.census.Census;
-import org.egov.tracer.model.CustomException;
 import org.springframework.stereotype.Component;
-import org.springframework.util.ObjectUtils;
 
 import java.util.ArrayList;
 import java.util.LinkedHashMap;
 import java.util.List;
 import java.util.Map;
 import java.util.stream.Collectors;
-<<<<<<< HEAD
-=======
 import org.egov.tracer.model.CustomException;
 import org.springframework.util.CollectionUtils;
 import org.springframework.util.ObjectUtils;
->>>>>>> ebcf5998
 
 import static org.egov.processor.config.ErrorConstants.*;
 import static org.egov.processor.config.ServiceConstants.*;
@@ -64,6 +59,11 @@
             addAssignedFacility(sheet, request, filestoreId);
         }
 
+        // 3. Add new columns to the sheet, if any.
+        for(Sheet sheet: workbook) {
+            addNewColumns(sheet, request);
+        }
+
     }
 
     /**
@@ -77,6 +77,11 @@
     public void processDraftOutputFile(Workbook workbook, PlanConfigurationRequest request) {
         // Remove readme sheets and localise column headers
         filterAndLocalizeWorkbook(workbook, request);
+
+        // Add new columns to the sheet, if any.
+        for(Sheet sheet: workbook) {
+            addNewColumns(sheet, request);
+        }
     }
 
     private void filterAndLocalizeWorkbook(Workbook workbook, PlanConfigurationRequest request) {
@@ -97,17 +102,7 @@
         for (Sheet sheet : workbook) {
             processSheetForHeaderLocalization(sheet, localeResponse);
         }
-<<<<<<< HEAD
-=======
-
-        // 3. Adding facility information for each boundary code
-        for(Sheet sheet: workbook) {
-            addAssignedFacility(sheet, request, filestoreId);
-        }
-
-        for(Sheet sheet: workbook) {
-            addNewColumns(sheet, request);
-        }
+
     }
 
     /**
@@ -149,7 +144,6 @@
                 }
             }
         }
->>>>>>> ebcf5998
     }
 
     /**
