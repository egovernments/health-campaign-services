--- conflicted
+++ resolved
@@ -1,19 +1,12 @@
 package org.egov.processor.util;
 
 import org.apache.poi.ss.usermodel.*;
-import org.apache.poi.xssf.usermodel.*;
 import org.egov.processor.web.models.Locale;
 import org.egov.processor.web.models.LocaleResponse;
 import org.egov.processor.web.models.PlanConfigurationRequest;
-<<<<<<< HEAD
 import org.egov.processor.web.models.ResourceMapping;
 import org.egov.processor.web.models.census.Census;
 import org.springframework.stereotype.Component;
-=======
-import org.egov.tracer.model.CustomException;
-import org.springframework.stereotype.Component;
-import java.awt.Color;
->>>>>>> b53d437a
 
 import java.util.LinkedHashMap;
 import java.util.List;
@@ -21,13 +14,8 @@
 import java.util.stream.Collectors;
 import org.egov.tracer.model.CustomException;
 
-<<<<<<< HEAD
 import static org.egov.processor.config.ServiceConstants.FACILITY_NAME;
 import static org.egov.processor.config.ServiceConstants.HCM_MICROPLAN_SERVING_FACILITY;
-=======
-import static org.egov.processor.config.ServiceConstants.*;
-
->>>>>>> b53d437a
 
 @Component
 public class OutputEstimationGenerationUtil {
@@ -36,21 +24,15 @@
 
     private ParsingUtil parsingUtil;
 
-<<<<<<< HEAD
+    private ExcelStylingUtil excelStylingUtil;
+
     private EnrichmentUtil enrichmentUtil;
 
-    public OutputEstimationGenerationUtil(LocaleUtil localeUtil, ParsingUtil parsingUtil, EnrichmentUtil enrichmentUtil) {
-        this.localeUtil = localeUtil;
-        this.parsingUtil = parsingUtil;
-        this.enrichmentUtil = enrichmentUtil;
-=======
-    private ExcelStylingUtil excelStylingUtil;
-
-    public OutputEstimationGenerationUtil(LocaleUtil localeUtil, ParsingUtil parsingUtil, ExcelStylingUtil excelStylingUtil) {
+    public OutputEstimationGenerationUtil(LocaleUtil localeUtil, ParsingUtil parsingUtil, EnrichmentUtil enrichmentUtil, ExcelStylingUtil excelStylingUtil) {
         this.localeUtil = localeUtil;
         this.parsingUtil = parsingUtil;
         this.excelStylingUtil = excelStylingUtil;
->>>>>>> b53d437a
+        this.enrichmentUtil = enrichmentUtil;
     }
 
     public void processOutputFile(Workbook workbook, PlanConfigurationRequest request) {
@@ -99,9 +81,9 @@
             excelStylingUtil.styleCell(headerColumn);
             headerColumn.setCellValue(localizationCodeAndMessageMap.get(headerColumnValue));
         }
+
     }
 
-<<<<<<< HEAD
     /**
      * For each boundary code in the sheet being processed, adds the name of the facility mapped to that boundary code.
      *
@@ -113,8 +95,17 @@
         LocaleResponse localeResponse = localeUtil.searchLocale(request);
 
         String assignedFacilityColHeader = localeUtil.localeSearch(localeResponse.getMessages(), HCM_MICROPLAN_SERVING_FACILITY);
+        assignedFacilityColHeader = assignedFacilityColHeader != null ? assignedFacilityColHeader : HCM_MICROPLAN_SERVING_FACILITY;
 
-        assignedFacilityColHeader = assignedFacilityColHeader != null ? assignedFacilityColHeader : HCM_MICROPLAN_SERVING_FACILITY;
+        // Creating a map of MappedTo and MappedFrom values from resource mapping
+        Map<String, String> mappedValues = request.getPlanConfiguration().getResourceMapping().stream()
+                .filter(f -> f.getFilestoreId().equals(fileStoreId))
+                .collect(Collectors.toMap(
+                        ResourceMapping::getMappedTo,
+                        ResourceMapping::getMappedFrom,
+                        (existing, replacement) -> existing,
+                        LinkedHashMap::new
+                ));
 
         for (int i = 0; i < workbook.getNumberOfSheets(); i++) {
             Sheet sheet = workbook.getSheetAt(i);
@@ -127,18 +118,10 @@
                 Cell cell = sheet.getRow(0).createCell(indexOfFacility, CellType.STRING);
                 cell.setCellValue(assignedFacilityColHeader);
 
-                // Creating a map of MappedTo and MappedFrom values from resource mapping
-                Map<String, String> mappedValues = request.getPlanConfiguration().getResourceMapping().stream()
-                        .filter(f -> f.getFilestoreId().equals(fileStoreId))
-                        .collect(Collectors.toMap(
-                                ResourceMapping::getMappedTo,
-                                ResourceMapping::getMappedFrom,
-                                (existing, replacement) -> existing,
-                                LinkedHashMap::new
-                        ));
-
-                // Get column index of boundary code in the sheet being processed
-                Integer indexOfBoundaryCode = parsingUtil.getIndexOfBoundaryCode(0, sheet, mappedValues);
+                // Get column index of boundary code in the sheet being processed from map of col name and index
+                Map<String, Integer> mapOfColumnNameAndIndex = parsingUtil.getAttributeNameIndexFromExcel(sheet);
+                Integer indexOfBoundaryCode = parsingUtil.getIndexOfBoundaryCode(0,
+                        parsingUtil.sortColumnByIndex(mapOfColumnNameAndIndex), mappedValues);
 
                 // Get a list of boundary codes
                 List<String> boundaryCodes = enrichmentUtil.getBoundaryCodesFromTheSheet(sheet, request, fileStoreId);
@@ -152,7 +135,6 @@
 
                 // for each boundary code in the sheet add the name of the facility assigned to it.
                 for (Row row : sheet) {
-
                     // Skip the header row and empty rows
                     if (row.getRowNum() == 0 || parsingUtil.isRowEmpty(row)) {
                         continue;
@@ -162,18 +144,17 @@
                     Cell boundaryCodeCell = row.getCell(indexOfBoundaryCode);
                     String boundaryCode = boundaryCodeCell.getStringCellValue();
 
-                    String facility = boundaryCodeToFacility.get(boundaryCode);
-
                     Cell facilityCell = row.getCell(indexOfFacility);
                     if (facilityCell == null) {
                         facilityCell = row.createCell(indexOfFacility, CellType.STRING);
                     }
-                    facilityCell.setCellValue(facility);
+
+                    // Setting facility name for the boundary from boundaryCodeToFacility map
+                    excelStylingUtil.styleCell(facilityCell);
+                    facilityCell.setCellValue(boundaryCodeToFacility.get(boundaryCode));
                 }
             }
         }
 
     }
-=======
->>>>>>> b53d437a
 }