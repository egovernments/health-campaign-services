package org.egov.processor.util;

import org.apache.poi.ss.usermodel.*;
import org.egov.processor.web.models.Locale;
import org.egov.processor.web.models.LocaleResponse;
import org.egov.processor.web.models.PlanConfigurationRequest;
import org.egov.processor.web.models.ResourceMapping;
import org.egov.processor.web.models.census.Census;
import org.springframework.stereotype.Component;

import java.util.ArrayList;
import java.util.LinkedHashMap;
import java.util.List;
import java.util.Map;
import java.util.stream.Collectors;
import org.egov.tracer.model.CustomException;

import static org.egov.processor.config.ServiceConstants.*;

@Component
public class OutputEstimationGenerationUtil {

    private LocaleUtil localeUtil;

    private ParsingUtil parsingUtil;

    private ExcelStylingUtil excelStylingUtil;

    private EnrichmentUtil enrichmentUtil;

    private MdmsUtil mdmsUtil;

    public OutputEstimationGenerationUtil(LocaleUtil localeUtil, ParsingUtil parsingUtil, EnrichmentUtil enrichmentUtil, ExcelStylingUtil excelStylingUtil, MdmsUtil mdmsUtil) {
        this.localeUtil = localeUtil;
        this.parsingUtil = parsingUtil;
        this.excelStylingUtil = excelStylingUtil;
        this.enrichmentUtil = enrichmentUtil;
        this.mdmsUtil = mdmsUtil;
    }

    /**
     * Processes an output Excel workbook by removing unnecessary sheets, localizing header columns,
     * and adding facility information for each boundary code. The configuration for processing
     * is based on the provided PlanConfigurationRequest.
     *
     * @param workbook   the Excel workbook to process
     * @param request    the PlanConfigurationRequest containing processing configuration
     * @param filestoreId the identifier of the file store for additional processing requirements
     */
    public void processOutputFile(Workbook workbook, PlanConfigurationRequest request, String filestoreId) {
        LocaleResponse localeResponse = localeUtil.searchLocale(request);

        // 1. removing readme sheet
        for (int i = workbook.getNumberOfSheets() - 1; i >= 0; i--) {
            Sheet sheet = workbook.getSheetAt(i);
<<<<<<< HEAD
            if (isSheetAllowedToProcess(request, sheet.getSheetName(), localeResponse)) {
=======
            if (!isSheetAllowedToProcess(request, sheet.getSheetName(), localeResponse)) {
>>>>>>> b52e2626
                workbook.removeSheetAt(i);
            }
        }

        // 2. Stylize and localize output column headers
        for(Sheet sheet: workbook) {
            processSheetForHeaderLocalization(sheet, localeResponse);
        }

        // 3. Adding facility information for each boundary code
        for(Sheet sheet: workbook) {
            addAssignedFacility(sheet, request, filestoreId);
        }

    }

    /**
     * Localizes the header row in the given sheet using the provided localization map.
     * Applies styling and adjusts column widths for each localized header cell.
     *
     * @param sheet                           the Excel sheet whose header row needs localization
     * @param localeResponse                  localization search call response
     */
    public void processSheetForHeaderLocalization(Sheet sheet, LocaleResponse localeResponse) {
        // create localization code and message map
        Map<String, String> localizationCodeAndMessageMap = localeResponse.getMessages().stream()
                .collect(Collectors.toMap(
                        Locale::getCode,
                        Locale::getMessage,
                        (existingValue, newValue) -> existingValue // Keep the existing value in case of duplicates
                ));

        // Fetch the header row from sheet
        Row row = sheet.getRow(0);
        if (parsingUtil.isRowEmpty(row))
            throw new CustomException(EMPTY_HEADER_ROW_CODE, EMPTY_HEADER_ROW_MESSAGE);


        //Iterate from the end, for every cell localize the header value
        for (int i = row.getLastCellNum() - 1; i >= 0; i--) {
            Cell headerColumn = row.getCell(i);

            if (headerColumn == null || headerColumn.getCellType() != CellType.STRING) {
                continue;
            }
            String headerColumnValue = headerColumn.getStringCellValue();

            // Exit the loop if the header column value is not in the localization map
            if (!localizationCodeAndMessageMap.containsKey(headerColumnValue)) {
                break;
            }

            // Update the cell value with the localized message
            excelStylingUtil.styleCell(headerColumn);
            headerColumn.setCellValue(localizationCodeAndMessageMap.get(headerColumnValue));
            excelStylingUtil.adjustColumnWidthForCell(headerColumn);
        }

    }

    /**
     * This is the main method responsible for adding an assigned facility name column to each sheet in the workbook.
     * It iterates through all the sheets, verifies if they are eligible for processing, retrieves required mappings
     * and boundary codes, and populates the new column with facility names based on these mappings.
     *
     * @param sheet       the sheet to be processed.
     * @param request     the plan configuration request containing the resource mapping and other configurations.
     * @param fileStoreId the associated file store ID used to filter resource mappings.
     */
    public void addAssignedFacility(Sheet sheet, PlanConfigurationRequest request, String fileStoreId) {
        LocaleResponse localeResponse = localeUtil.searchLocale(request);

        // Get the localized column header name for assigned facilities.
        String assignedFacilityColHeader = localeUtil.localeSearch(localeResponse.getMessages(), HCM_MICROPLAN_SERVING_FACILITY);

        // Default to a constant value if no localized value is found.
        assignedFacilityColHeader = assignedFacilityColHeader != null ? assignedFacilityColHeader : HCM_MICROPLAN_SERVING_FACILITY;

        // Creating a map of MappedTo and MappedFrom values from resource mapping
        Map<String, String> mappedValues = request.getPlanConfiguration().getResourceMapping().stream()
                .filter(f -> f.getFilestoreId().equals(fileStoreId))
                .collect(Collectors.toMap(
                        ResourceMapping::getMappedTo,
                        ResourceMapping::getMappedFrom,
                        (existing, replacement) -> existing,
                        LinkedHashMap::new
                ));

        // Create the map of boundary code to the facility assigned to that boundary.
        Map<String, String> boundaryCodeToFacility = getBoundaryCodeToFacilityMap(sheet, request, fileStoreId);

<<<<<<< HEAD
        if (isSheetAllowedToProcess(request, sheet.getSheetName(), localeResponse)) {
            // Add facility names to the sheet.
            addFacilityNameToSheet(sheet, assignedFacilityColHeader, boundaryCodeToFacility, mappedValues);
=======
            if (isSheetAllowedToProcess(request, sheet.getSheetName(), localeResponse)) {
                // Add facility names to the sheet.
                addFacilityNameToSheet(sheet, assignedFacilityColHeader, boundaryCodeToFacility, mappedValues);
            }
>>>>>>> b52e2626
        }
    }

    /**
     * Collects boundary codes from all eligible sheets in the workbook, fetches census records for these boundaries,
     * and maps each boundary code to its assigned facility name obtained from the census data.
     *
     * @param sheet       the sheet to be processed.
     * @param request     the plan configuration request with boundary code details.
     * @param fileStoreId the associated file store ID for filtering.
     * @return a map of boundary codes to their assigned facility names.
     */
    public Map<String, String> getBoundaryCodeToFacilityMap(Sheet sheet, PlanConfigurationRequest request, String fileStoreId) {
        List<String> boundaryCodes = new ArrayList<>();

<<<<<<< HEAD

        if (isSheetAllowedToProcess(request, sheet.getSheetName(), localeUtil.searchLocale(request))) {
            // Extract boundary codes from the sheet.
            boundaryCodes.addAll(enrichmentUtil.getBoundaryCodesFromTheSheet(sheet, request, fileStoreId));
=======
        // Iterate through all sheets in the workbook.
        for (int i = 0; i < workbook.getNumberOfSheets(); i++) {
            Sheet sheet = workbook.getSheetAt(i);
            if (isSheetAllowedToProcess(request, sheet.getSheetName(), localeUtil.searchLocale(request))) {
                // Extract boundary codes from the sheet.
                boundaryCodes.addAll(enrichmentUtil.getBoundaryCodesFromTheSheet(sheet, request, fileStoreId));
            }
>>>>>>> b52e2626
        }

        // Fetch census records for the extracted boundary codes.
        List<Census> censusList = enrichmentUtil.getCensusRecordsForEnrichment(request, boundaryCodes);
        return censusList.stream()
                .collect(Collectors.toMap(
                        Census::getBoundaryCode,
                        census -> (String) parsingUtil.extractFieldsFromJsonObject(census.getAdditionalDetails(), FACILITY_NAME)));
    }

    /**
     * Processes a given sheet by adding a new column for assigned facilities and populating
     * each row with the corresponding facility name based on the boundary code.
     *
     * @param sheet                     the sheet being processed.
     * @param assignedFacilityColHeader the header for the new assigned facility column.
     * @param boundaryCodeToFacility    the mapping of boundary codes to assigned facilities.
     * @param mappedValues              a map of 'MappedTo' to 'MappedFrom' values.
     */
    private void addFacilityNameToSheet(Sheet sheet, String assignedFacilityColHeader, Map<String, String> boundaryCodeToFacility, Map<String, String> mappedValues) {
        int indexOfFacility = createAssignedFacilityColumn(sheet, assignedFacilityColHeader);

        // Get column index mappings from the sheet.
        Map<String, Integer> columnNameIndexMap = parsingUtil.getAttributeNameIndexFromExcel(sheet);

        // Get the index of the boundary code column based on the provided mappings.
        int indexOfBoundaryCode = parsingUtil.getIndexOfBoundaryCode(0, parsingUtil.sortColumnByIndex(columnNameIndexMap), mappedValues);

        // Iterate over each row in the sheet and set the facility name for each row.
        for (Row row : sheet) {
            if (row.getRowNum() == 0 || parsingUtil.isRowEmpty(row)) {
                continue;
            }

            String boundaryCode = row.getCell(indexOfBoundaryCode).getStringCellValue();

            // Get or create the facility cell in the row.
            Cell facilityCell = row.getCell(indexOfFacility);
            if (facilityCell == null) {
                facilityCell = row.createCell(indexOfFacility, CellType.STRING);
            }

            // Assign the facility name based on the boundary code.
            facilityCell.setCellValue(boundaryCodeToFacility.getOrDefault(boundaryCode, ""));
            facilityCell.getCellStyle().setLocked(false); // Ensure the new cell is editable

        }
    }

    /**
     * Adds a new column for the assigned facility name in the provided sheet, styles the header cell,
     * and returns the index of the newly created column.
     *
     * @param sheet                     the sheet where the column is to be added.
     * @param assignedFacilityColHeader the header for the new column.
     * @return the index of the newly created column.
     */
    private int createAssignedFacilityColumn(Sheet sheet, String assignedFacilityColHeader) {
        int indexOfFacility = (int) sheet.getRow(0).getLastCellNum();

        // Create a new cell for the column header.
        Cell facilityColHeader = sheet.getRow(0).createCell(indexOfFacility, CellType.STRING);

        //stylize cell and set cell value as the localized value
        excelStylingUtil.styleCell(facilityColHeader);
        facilityColHeader.setCellValue(assignedFacilityColHeader);
        excelStylingUtil.adjustColumnWidthForCell(facilityColHeader);
        return indexOfFacility;
    }

    /**
     * Checks if a sheet is allowed to be processed based on MDMS constants and locale-specific configuration.
     *
     * @param planConfigurationRequest The request containing configuration details including request info and tenant ID.
     * @param sheetName The name of the sheet to be processed.
     * @return true if the sheet is allowed to be processed, false otherwise.
     */
    public boolean isSheetAllowedToProcess(PlanConfigurationRequest planConfigurationRequest, String sheetName, LocaleResponse localeResponse) {
        Map<String, Object> mdmsDataConstants = mdmsUtil.fetchMdmsDataForCommonConstants(
                planConfigurationRequest.getRequestInfo(),
                planConfigurationRequest.getPlanConfiguration().getTenantId());

        for (Locale locale : localeResponse.getMessages()) {
            if ((locale.getCode().equalsIgnoreCase((String) mdmsDataConstants.get(READ_ME_SHEET_NAME)))
                    || locale.getCode().equalsIgnoreCase(HCM_ADMIN_CONSOLE_BOUNDARY_DATA)) {
                if (sheetName.equals(locale.getMessage()))
                    return false;
            }
        }
        return true;

    }
}
<|MERGE_RESOLUTION|>--- conflicted
+++ resolved
@@ -53,11 +53,7 @@
         // 1. removing readme sheet
         for (int i = workbook.getNumberOfSheets() - 1; i >= 0; i--) {
             Sheet sheet = workbook.getSheetAt(i);
-<<<<<<< HEAD
-            if (isSheetAllowedToProcess(request, sheet.getSheetName(), localeResponse)) {
-=======
             if (!isSheetAllowedToProcess(request, sheet.getSheetName(), localeResponse)) {
->>>>>>> b52e2626
                 workbook.removeSheetAt(i);
             }
         }
@@ -149,16 +145,9 @@
         // Create the map of boundary code to the facility assigned to that boundary.
         Map<String, String> boundaryCodeToFacility = getBoundaryCodeToFacilityMap(sheet, request, fileStoreId);
 
-<<<<<<< HEAD
         if (isSheetAllowedToProcess(request, sheet.getSheetName(), localeResponse)) {
             // Add facility names to the sheet.
             addFacilityNameToSheet(sheet, assignedFacilityColHeader, boundaryCodeToFacility, mappedValues);
-=======
-            if (isSheetAllowedToProcess(request, sheet.getSheetName(), localeResponse)) {
-                // Add facility names to the sheet.
-                addFacilityNameToSheet(sheet, assignedFacilityColHeader, boundaryCodeToFacility, mappedValues);
-            }
->>>>>>> b52e2626
         }
     }
 
@@ -174,20 +163,10 @@
     public Map<String, String> getBoundaryCodeToFacilityMap(Sheet sheet, PlanConfigurationRequest request, String fileStoreId) {
         List<String> boundaryCodes = new ArrayList<>();
 
-<<<<<<< HEAD
 
         if (isSheetAllowedToProcess(request, sheet.getSheetName(), localeUtil.searchLocale(request))) {
             // Extract boundary codes from the sheet.
             boundaryCodes.addAll(enrichmentUtil.getBoundaryCodesFromTheSheet(sheet, request, fileStoreId));
-=======
-        // Iterate through all sheets in the workbook.
-        for (int i = 0; i < workbook.getNumberOfSheets(); i++) {
-            Sheet sheet = workbook.getSheetAt(i);
-            if (isSheetAllowedToProcess(request, sheet.getSheetName(), localeUtil.searchLocale(request))) {
-                // Extract boundary codes from the sheet.
-                boundaryCodes.addAll(enrichmentUtil.getBoundaryCodesFromTheSheet(sheet, request, fileStoreId));
-            }
->>>>>>> b52e2626
         }
 
         // Fetch census records for the extracted boundary codes.
