package org.egov.processor.util;

import org.apache.poi.ss.usermodel.*;
import org.egov.processor.web.models.Locale;
import org.egov.processor.web.models.LocaleResponse;
import org.egov.processor.web.models.PlanConfigurationRequest;
import org.egov.processor.web.models.ResourceMapping;
import org.egov.processor.web.models.census.Census;
import org.springframework.stereotype.Component;

import java.util.ArrayList;
import java.util.LinkedHashMap;
import java.util.List;
import java.util.Map;
import java.util.stream.Collectors;
import org.egov.tracer.model.CustomException;

import static org.egov.processor.config.ServiceConstants.*;

@Component
public class OutputEstimationGenerationUtil {

    private LocaleUtil localeUtil;

    private ParsingUtil parsingUtil;

    private ExcelStylingUtil excelStylingUtil;

    private EnrichmentUtil enrichmentUtil;

    public OutputEstimationGenerationUtil(LocaleUtil localeUtil, ParsingUtil parsingUtil, EnrichmentUtil enrichmentUtil, ExcelStylingUtil excelStylingUtil) {
        this.localeUtil = localeUtil;
        this.parsingUtil = parsingUtil;
        this.excelStylingUtil = excelStylingUtil;
        this.enrichmentUtil = enrichmentUtil;
    }

    /**
     * Processes an output Excel workbook by removing unnecessary sheets, localizing header columns,
     * and adding facility information for each boundary code. The configuration for processing
     * is based on the provided PlanConfigurationRequest.
     *
     * @param workbook   the Excel workbook to process
     * @param request    the PlanConfigurationRequest containing processing configuration
     * @param filestoreId the identifier of the file store for additional processing requirements
     */
    public void processOutputFile(Workbook workbook, PlanConfigurationRequest request, String filestoreId) {
        LocaleResponse localeResponse = localeUtil.searchLocale(request);

        // 1. removing readme sheet
        for (int i = workbook.getNumberOfSheets() - 1; i >= 0; i--) {
            Sheet sheet = workbook.getSheetAt(i);
            if (!parsingUtil.isSheetAllowedToProcess(request, sheet.getSheetName(), localeResponse)) {
                workbook.removeSheetAt(i);
            }
        }

        // 2. Stylize and localize output column headers
        for(Sheet sheet: workbook) {
            processSheetForHeaderLocalization(sheet, localeResponse);
        }

        // 3. Adding facility information for each boundary code
        addAssignedFacility(workbook, request, filestoreId);

    }

    /**
     * Localizes the header row in the given sheet using the provided localization map.
     * Applies styling and adjusts column widths for each localized header cell.
     *
     * @param sheet                           the Excel sheet whose header row needs localization
     * @param localeResponse                  localization search call response
     */
    public void processSheetForHeaderLocalization(Sheet sheet, LocaleResponse localeResponse) {
        // create localization code and message map
        Map<String, String> localizationCodeAndMessageMap = localeResponse.getMessages().stream()
                .collect(Collectors.toMap(
                        Locale::getCode,
                        Locale::getMessage,
                        (existingValue, newValue) -> existingValue // Keep the existing value in case of duplicates
                ));

        // Fetch the header row from sheet
        Row row = sheet.getRow(0);
        if (parsingUtil.isRowEmpty(row))
            throw new CustomException(EMPTY_HEADER_ROW_CODE, EMPTY_HEADER_ROW_MESSAGE);


        //Iterate from the end, for every cell localize the header value
        for (int i = row.getLastCellNum() - 1; i >= 0; i--) {
            Cell headerColumn = row.getCell(i);

            if (headerColumn == null || headerColumn.getCellType() != CellType.STRING) {
                continue;
            }
            String headerColumnValue = headerColumn.getStringCellValue();

            // Exit the loop if the header column value is not in the localization map
            if (!localizationCodeAndMessageMap.containsKey(headerColumnValue)) {
                break;
            }

            // Update the cell value with the localized message
            excelStylingUtil.styleCell(headerColumn);
            headerColumn.setCellValue(localizationCodeAndMessageMap.get(headerColumnValue));
            excelStylingUtil.adjustColumnWidthForCell(headerColumn);
        }

    }

    /**
     * This is the main method responsible for adding an assigned facility name column to each sheet in the workbook.
     * It iterates through all the sheets, verifies if they are eligible for processing, retrieves required mappings
     * and boundary codes, and populates the new column with facility names based on these mappings.
     *
     * @param workbook    the workbook containing the sheets to be processed.
     * @param request     the plan configuration request containing the resource mapping and other configurations.
     * @param fileStoreId the associated file store ID used to filter resource mappings.
     */
    public void addAssignedFacility(Workbook workbook, PlanConfigurationRequest request, String fileStoreId) {
        LocaleResponse localeResponse = localeUtil.searchLocale(request);

        // Get the localized column header name for assigned facilities.
        String assignedFacilityColHeader = localeUtil.localeSearch(localeResponse.getMessages(), HCM_MICROPLAN_SERVING_FACILITY);

        // Default to a constant value if no localized value is found.
        assignedFacilityColHeader = assignedFacilityColHeader != null ? assignedFacilityColHeader : HCM_MICROPLAN_SERVING_FACILITY;

        // Creating a map of MappedTo and MappedFrom values from resource mapping
        Map<String, String> mappedValues = request.getPlanConfiguration().getResourceMapping().stream()
                .filter(f -> f.getFilestoreId().equals(fileStoreId))
                .collect(Collectors.toMap(
                        ResourceMapping::getMappedTo,
                        ResourceMapping::getMappedFrom,
                        (existing, replacement) -> existing,
                        LinkedHashMap::new
                ));

        // Get the map of boundary code to the facility assigned to that boundary.
        Map<String, String> boundaryCodeToFacility = getBoundaryCodeToFacilityMap(workbook, request, fileStoreId);

        // Iterate through all sheets in the workbook.
        for (int i = 0; i < workbook.getNumberOfSheets(); i++) {
            Sheet sheet = workbook.getSheetAt(i);

            if (parsingUtil.isSheetAllowedToProcess(request, sheet.getSheetName(), localeResponse)) {
                // Add facility names to the sheet.
                addFacilityNameToSheet(sheet, assignedFacilityColHeader, boundaryCodeToFacility, mappedValues);
            }
        }
    }

    /**
     * Collects boundary codes from all eligible sheets in the workbook, fetches census records for these boundaries,
     * and maps each boundary code to its assigned facility name obtained from the census data.
     *
     * @param workbook    the workbook containing the sheets.
     * @param request     the plan configuration request with boundary code details.
     * @param fileStoreId the associated file store ID for filtering.
     * @return a map of boundary codes to their assigned facility names.
     */
    private Map<String, String> getBoundaryCodeToFacilityMap(Workbook workbook, PlanConfigurationRequest request, String fileStoreId) {
        List<String> boundaryCodes = new ArrayList<>();

        // Iterate through all sheets in the workbook.
        for (int i = 0; i < workbook.getNumberOfSheets(); i++) {
            Sheet sheet = workbook.getSheetAt(i);
            if (parsingUtil.isSheetAllowedToProcess(request, sheet.getSheetName(), localeUtil.searchLocale(request))) {
                // Extract boundary codes from the sheet.
                boundaryCodes.addAll(enrichmentUtil.getBoundaryCodesFromTheSheet(sheet, request, fileStoreId));
            }
        }

        // Fetch census records for the extracted boundary codes.
        List<Census> censusList = enrichmentUtil.getCensusRecordsForEnrichment(request, boundaryCodes);
        return censusList.stream()
                .collect(Collectors.toMap(
                        Census::getBoundaryCode,
                        census -> (String) parsingUtil.extractFieldsFromJsonObject(census.getAdditionalDetails(), FACILITY_NAME)));
    }

    /**
     * Processes a given sheet by adding a new column for assigned facilities and populating
     * each row with the corresponding facility name based on the boundary code.
     *
     * @param sheet                     the sheet being processed.
     * @param assignedFacilityColHeader the header for the new assigned facility column.
     * @param boundaryCodeToFacility    the mapping of boundary codes to assigned facilities.
     * @param mappedValues              a map of 'MappedTo' to 'MappedFrom' values.
     */
    private void addFacilityNameToSheet(Sheet sheet, String assignedFacilityColHeader, Map<String, String> boundaryCodeToFacility, Map<String, String> mappedValues) {
        int indexOfFacility = createAssignedFacilityColumn(sheet, assignedFacilityColHeader);

        // Get column index mappings from the sheet.
        Map<String, Integer> columnNameIndexMap = parsingUtil.getAttributeNameIndexFromExcel(sheet);

        // Get the index of the boundary code column based on the provided mappings.
        int indexOfBoundaryCode = parsingUtil.getIndexOfBoundaryCode(0, parsingUtil.sortColumnByIndex(columnNameIndexMap), mappedValues);

        // Iterate over each row in the sheet and set the facility name for each row.
        for (Row row : sheet) {
            if (row.getRowNum() == 0 || parsingUtil.isRowEmpty(row)) {
                continue;
            }

            String boundaryCode = row.getCell(indexOfBoundaryCode).getStringCellValue();

            // Get or create the facility cell in the row.
            Cell facilityCell = row.getCell(indexOfFacility);
            if (facilityCell == null) {
                facilityCell = row.createCell(indexOfFacility, CellType.STRING);
            }

            // Assign the facility name based on the boundary code.
            facilityCell.setCellValue(boundaryCodeToFacility.getOrDefault(boundaryCode, ""));
        }
    }

    /**
     * Adds a new column for the assigned facility name in the provided sheet, styles the header cell,
     * and returns the index of the newly created column.
     *
     * @param sheet                     the sheet where the column is to be added.
     * @param assignedFacilityColHeader the header for the new column.
     * @return the index of the newly created column.
     */
    private int createAssignedFacilityColumn(Sheet sheet, String assignedFacilityColHeader) {
        int indexOfFacility = (int) sheet.getRow(0).getLastCellNum();

        // Create a new cell for the column header.
        Cell facilityColHeader = sheet.getRow(0).createCell(indexOfFacility, CellType.STRING);

<<<<<<< HEAD
        // Apply styling to the header cell, adjust width and set column header for facility.
=======
        //stylize cell and set cell value as the localized value
>>>>>>> 37dbd5c0
        excelStylingUtil.styleCell(facilityColHeader);
        facilityColHeader.setCellValue(assignedFacilityColHeader);
        excelStylingUtil.adjustColumnWidthForCell(facilityColHeader);
        return indexOfFacility;
    }
}
<|MERGE_RESOLUTION|>--- conflicted
+++ resolved
@@ -231,11 +231,7 @@
         // Create a new cell for the column header.
         Cell facilityColHeader = sheet.getRow(0).createCell(indexOfFacility, CellType.STRING);
 
-<<<<<<< HEAD
-        // Apply styling to the header cell, adjust width and set column header for facility.
-=======
         //stylize cell and set cell value as the localized value
->>>>>>> 37dbd5c0
         excelStylingUtil.styleCell(facilityColHeader);
         facilityColHeader.setCellValue(assignedFacilityColHeader);
         excelStylingUtil.adjustColumnWidthForCell(facilityColHeader);
