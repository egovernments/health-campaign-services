--- conflicted
+++ resolved
@@ -11,7 +11,7 @@
 import org.egov.processor.web.models.campaignManager.*;
 import org.egov.tracer.model.CustomException;
 import org.springframework.stereotype.Component;
-import org.springframework.util.ObjectUtils;
+
 
 import java.util.ArrayList;
 import java.util.HashMap;
@@ -41,29 +41,18 @@
 	 * fetches the search result from the service request repository, and returns it.
 	 *
 	 * @param planConfigurationRequest The request object containing configuration details for the campaign search.
-	 * @return The response object containing the result of the campaign search.
+	 * @return The Campaign response object containing the result of the campaign search.
 	 */
-    public Object performCampaignSearch(PlanConfigurationRequest planConfigurationRequest) {
+    public CampaignResponse performCampaignSearch(PlanConfigurationRequest planConfigurationRequest) {
 		try {
 			CampaignSearchRequest campaignRequest = buildCampaignRequestForSearch(planConfigurationRequest);
-			return serviceRequestRepository.fetchResult(new StringBuilder(config.getProjectFactoryHostEndPoint() + config.getCampaignIntegrationSearchEndPoint()),
-					campaignRequest);
+            Object response = serviceRequestRepository.fetchResult(new StringBuilder(
+                    config.getProjectFactoryHostEndPoint() + config.getCampaignIntegrationSearchEndPoint()), campaignRequest);
+            return mapper.convertValue(response, CampaignResponse.class);
 		} catch (Exception e) {
 			log.error(ERROR_FETCHING_CAMPAIGN_DETAILS_MESSAGE + planConfigurationRequest.getPlanConfiguration().getCampaignId(), e);
 			throw new CustomException(ERROR_FETCHING_CAMPAIGN_DETAILS_CODE, ERROR_FETCHING_CAMPAIGN_DETAILS_MESSAGE);
 		}
-	}
-
-	/**
-	 * Parses an object representing campaign response into a CampaignResponse object.
-	 *
-	 * @param campaignResponse The object representing campaign response to be parsed.
-	 * @return CampaignResponse object parsed from the campaignResponse.
-	 */
-	public CampaignResponse parseCampaignResponse(Object campaignResponse) {
-		if(ObjectUtils.isEmpty(campaignResponse))
-			throw new CustomException(NO_CAMPAIGN_FOUND_CODE, NO_CAMPAIGN_FOUND_MESSAGE);
-		return mapper.convertValue(campaignResponse, CampaignResponse.class);
 	}
 
 	/**
@@ -183,24 +172,6 @@
 	}
 
 	/**
-<<<<<<< HEAD
-=======
-	 * Performs a campaign search based on the provided plan configuration request.
-	 * This method builds a campaign search request using the integration utility,
-	 * fetches the search result from the service request repository, and returns it.
-	 *
-	 * @param planConfigurationRequest The request object containing configuration details for the campaign search.
-	 * @return The response object containing the result of the campaign search.
-	 */
-	public CampaignResponse performCampaignSearch(PlanConfigurationRequest planConfigurationRequest) {
-		CampaignSearchRequest campaignRequest = buildCampaignRequestForSearch(planConfigurationRequest);
-		Object response = serviceRequestRepository.fetchResult(new StringBuilder(
-				config.getProjectFactoryHostEndPoint() + config.getCampaignIntegrationSearchEndPoint()), campaignRequest);
-		return mapper.convertValue(response, CampaignResponse.class);
-	}
-
-	/**
->>>>>>> ebcf5998
 	 * Creates a JSON node containing additional details for facility creation.
 	 *
 	 * @param source       The source from which the facility creation request originates.
