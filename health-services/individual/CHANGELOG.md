--- conflicted
+++ resolved
@@ -1,7 +1,5 @@
 All notable changes to this module will be documented in this file.
 
-<<<<<<< HEAD
-=======
 
 ## 1.1.5 - 2024-05-29
 - Integrated Core 2.9LTS
@@ -16,7 +14,6 @@
 ## 1.1.4 - 2024-05-10
 - Integrated Boundary v2 functionality
 - 
->>>>>>> 2eee1905
 ## 1.1.3 
 - Added ability to search by user UUID for individual search.
 
