--- conflicted
+++ resolved
@@ -413,12 +413,6 @@
         return query;
     }
 
-<<<<<<< HEAD
-    private String getIdentifierQuery(String tenantId, Identifier identifier, Map<String, Object> paramMap) throws InvalidTenantIdException {
-        String identifierQuery = String.format("SELECT * FROM %s.individual_identifier", SCHEMA_REPLACE_STRING);
-
-        identifierQuery = multiStateInstanceUtil.replaceSchemaPlaceholder(identifierQuery, tenantId);
-=======
     private String getQueryForMappedIndividualSearch(IndividualMappedSearch searchObject,
             Integer limit,
             Integer offset,
@@ -468,10 +462,12 @@
 
         return queryBuilder.toString();
     }
-
-    private String getIdentifierQuery(Identifier identifier, Map<String, Object> paramMap) {
-        String identifierQuery = "SELECT * FROM individual_identifier";
->>>>>>> ba1e84cb
+  
+  
+    private String getIdentifierQuery(String tenantId, Identifier identifier, Map<String, Object> paramMap) throws InvalidTenantIdException {
+        String identifierQuery = String.format("SELECT * FROM %s.individual_identifier", SCHEMA_REPLACE_STRING);
+
+        identifierQuery = multiStateInstanceUtil.replaceSchemaPlaceholder(identifierQuery, tenantId);
         List<String> identifierWhereFields = GenericQueryBuilder.getFieldsWithCondition(identifier,
                 QueryFieldChecker.isNotNull, paramMap);
         return GenericQueryBuilder.generateQuery(identifierQuery, identifierWhereFields).toString();
