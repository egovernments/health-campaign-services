--- conflicted
+++ resolved
@@ -269,17 +269,14 @@
             query = query + "AND userId=:userId ";
             paramsMap.put("userId", String.valueOf(searchObject.getUserId()));
         }
-<<<<<<< HEAD
-        query = query + "ORDER BY createdtime DESC LIMIT :limit OFFSET :offset";
-=======
-
+      
         if (searchObject.getUserUuid() != null) {
             query = query + "AND userUuid in (:userUuid) ";
             paramsMap.put("userUuid", searchObject.getUserUuid());
         }
-
-        query = query + "ORDER BY id ASC LIMIT :limit OFFSET :offset";
->>>>>>> ab689885
+      
+        query = query + "ORDER BY createdtime DESC LIMIT :limit OFFSET :offset";
+      
         paramsMap.put("tenantId", tenantId);
         paramsMap.put("isDeleted", includeDeleted);
         paramsMap.put("lastModifiedTime", lastChangedSince);
