--- conflicted
+++ resolved
@@ -81,10 +81,6 @@
 
                 if (identifier != null && StringUtils.isNotBlank(identifier.getIdentifierId())) {
                     String beneficiaryId = identifier.getIdentifierId();
-<<<<<<< HEAD
-                    if(IdPoolValidatorForCreate.isMaskedId(beneficiaryId)) {
-                        if (!isValidMaskedId(beneficiaryId, individualProperties.getBeneficiaryIdLength())) {
-=======
 
                     if (beneficiaryId.contains("*")) {
                         // get the last 4 digits
@@ -93,7 +89,6 @@
                         // regex to check if last 4 digits are numbers
                         String regex = "[0-9]+";
                         if (!isValidPattern(last4Digits, regex) || identifier.getIdentifierId().length() != 12) {
->>>>>>> 1a36b3e9
                             updateError(errorDetailsMap, individual, INVALID_BENEFICIARY_ID, "The masked beneficiary id '" + beneficiaryId + "' is invalid.");
                         }
                         continue;
@@ -105,7 +100,6 @@
                     // Ensure that the ID is associated with the requesting user
                     else if (!userId.equals(idRecordMap.get(beneficiaryId).getLastModifiedBy())) {
                         updateError(errorDetailsMap, individual, INVALID_USER_ID, "This beneficiary id '" + beneficiaryId + "' is dispatched to another user");
-<<<<<<< HEAD
                     }
                     // Validate that ID was not used by other individuals in the bulk request
                     else if (usedUniqueBeneficiaryIdSet.contains(beneficiaryId)) {
@@ -113,15 +107,6 @@
                                 INVALID_BENEFICIARY_ID,
                                 "This beneficiary id '" + beneficiaryId + "' is duplicated for multiple individuals");
                     }
-=======
-                    }
-                    // Validate that ID was not used by other individuals in the bulk request
-                    else if (usedUniqueBeneficiaryIdSet.contains(beneficiaryId)) {
-                        updateError(errorDetailsMap, individual,
-                                INVALID_BENEFICIARY_ID,
-                                "This beneficiary id '" + beneficiaryId + "' is duplicated for multiple individuals");
-                    }
->>>>>>> 1a36b3e9
                     usedUniqueBeneficiaryIdSet.add(beneficiaryId);
                 }
             }
