--- conflicted
+++ resolved
@@ -18,13 +18,10 @@
     String INDIVIDUAL_LOCALIZATION_CODES_JSONPATH = "$.messages.*.code";
     String INDIVIDUAL_LOCALIZATION_MSGS_JSONPATH = "$.messages.*.message";
     String ORG_ADMIN_ROLE_CODE = "ORG_ADMIN";
-<<<<<<< HEAD
     String INVALID_TENANT_ID = "INVALID_TENANT_ID";
     String INVALID_TENANT_ID_MSG = "Tenant ID is not valid";
-=======
     String UNIQUE_BENEFICIARY_ID = "UNIQUE_BENEFICIARY_ID";
     String INVALID_BENEFICIARY_ID = "INVALID_BENEFICIARY_ID";
     String INVALID_USER_ID = "INVALID_USER_ID";
     String BENEFICIARY_ID_ALREADY_ASSIGNED = "BENEFICIARY_ID_ALREADY_ASSIGNED";
->>>>>>> 8fe879d7
 }