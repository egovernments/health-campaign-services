--- conflicted
+++ resolved
@@ -9,12 +9,9 @@
 import org.egov.common.models.individual.Individual;
 import org.egov.common.models.individual.IndividualBulkRequest;
 import org.egov.common.models.individual.IndividualRequest;
-<<<<<<< HEAD
-=======
 import org.egov.common.models.project.ApiOperation;
 import org.egov.common.models.user.UserRequest;
 import org.egov.common.service.IdGenService;
->>>>>>> fa010e43
 import org.egov.common.utils.CommonUtils;
 import org.egov.common.validator.Validator;
 import org.egov.individual.config.IndividualProperties;
@@ -100,23 +97,14 @@
                              List<Validator<IndividualBulkRequest, Individual>> validators,
                              IndividualProperties properties,
                              EnrichmentService enrichmentService,
-<<<<<<< HEAD
-                             IndividualEncryptionService individualEncryptionService) {
-=======
-                             EncryptionDecryptionUtil encryptionDecryptionUtil,
+                             IndividualEncryptionService individualEncryptionService,
                              UserIntegrationService userIntegrationService) {
-        this.idGenService = idGenService;
->>>>>>> fa010e43
         this.individualRepository = individualRepository;
         this.validators = validators;
         this.properties = properties;
         this.enrichmentService = enrichmentService;
-<<<<<<< HEAD
         this.individualEncryptionService = individualEncryptionService;
-=======
-        this.encryptionDecryptionUtil = encryptionDecryptionUtil;
         this.userIntegrationService = userIntegrationService;
->>>>>>> fa010e43
     }
 
     public List<Individual> create(IndividualRequest request) {
@@ -138,13 +126,8 @@
                 log.info("processing {} valid entities", validIndividuals.size());
                 enrichmentService.create(validIndividuals, request);
                 //encrypt PII data
-<<<<<<< HEAD
                 encryptedIndividualList = individualEncryptionService
                         .encrypt(request, validIndividuals, "IndividualEncrypt", isBulk);
-=======
-                encryptedIndividualList = (List<Individual>) encryptIndividuals(validIndividuals,
-                        null,"IndividualEncrypt",isBulk);
->>>>>>> fa010e43
                 individualRepository.save(encryptedIndividualList,
                         properties.getSaveIndividualTopic());
                 // integrate with user service create call
