--- conflicted
+++ resolved
@@ -445,11 +445,7 @@
                         List<UserRequest> userRequests = userIntegrationService.createUser(individual,
                                 request.getRequestInfo());
                             individual.setUserId(Long.toString(userRequests.get(0).getId()));
-<<<<<<< HEAD
-                            individualList.get(0).setUserUuid(userRequests.get(0).getUuid());
-=======
                             individual.setUserUuid(userRequests.get(0).getUuid());
->>>>>>> 8fe879d7
                         log.info("successfully created user for {} ",
                                 individual.getName());
                     } else {
