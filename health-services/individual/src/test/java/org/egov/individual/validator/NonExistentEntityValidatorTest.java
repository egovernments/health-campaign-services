package org.egov.individual.validator;

import lombok.extern.slf4j.Slf4j;
import org.egov.common.models.Error;
import org.egov.common.models.core.SearchResponse;
import org.egov.common.models.individual.Address;
import org.egov.common.models.individual.AddressType;
import org.egov.common.models.individual.Identifier;
import org.egov.common.models.individual.Individual;
import org.egov.common.models.individual.IndividualBulkRequest;
import org.egov.common.models.individual.IndividualSearch;
import org.egov.common.models.individual.Skill;
import org.egov.individual.helper.IndividualBulkRequestTestBuilder;
import org.egov.individual.helper.IndividualTestBuilder;
import org.egov.individual.repository.IndividualRepository;
import org.egov.individual.validators.NonExistentEntityValidator;
import org.junit.jupiter.api.Test;
import org.junit.jupiter.api.extension.ExtendWith;
import org.mockito.InjectMocks;
import org.mockito.Mock;
import org.mockito.junit.jupiter.MockitoExtension;

import java.util.ArrayList;
import java.util.Collection;
import java.util.HashMap;
import java.util.List;
import java.util.Map;
import java.util.stream.Collectors;

import static org.junit.jupiter.api.Assertions.assertEquals;
import static org.junit.jupiter.api.Assertions.assertTrue;
import static org.mockito.ArgumentMatchers.any;
import static org.mockito.ArgumentMatchers.anyBoolean;
import static org.mockito.ArgumentMatchers.anyList;
import static org.mockito.ArgumentMatchers.anyString;
import static org.mockito.ArgumentMatchers.eq;
import static org.mockito.Mockito.lenient;
import static org.mockito.Mockito.when;

@ExtendWith(MockitoExtension.class)
@Slf4j
public class NonExistentEntityValidatorTest {

    @InjectMocks
    private NonExistentEntityValidator nonExistentEntityValidator;

    @Mock
    private IndividualRepository individualRepository;

    @Test
    void shouldNotGiveErrorWhenEntityExists() {
        Address address = Address.builder()
                .id("some-Id")
                .city("some-city")
                .tenantId("some-tenant-id")
                .type(AddressType.PERMANENT)
                .isDeleted(false)
                .build();
        Identifier identifier = Identifier.builder()
                .id("some-id")
                .identifierType("SYSTEM_GENERATED")
                .identifierId("some-identifier-id")
                .isDeleted(false)
                .build();
        Skill skill = Skill.builder().id("some-id").type("type").experience("exp").level("lvl").isDeleted(false).build();
        Individual individual = IndividualTestBuilder.builder().withId("some-id").withAddress(address).withIdentifiers(identifier).withSkills(skill).build();
        IndividualBulkRequest individualBulkRequest = IndividualBulkRequestTestBuilder.builder().withIndividuals(individual).build();
        List<Individual> existingIndividuals = new ArrayList<>();
        existingIndividuals.add(individual);
<<<<<<< HEAD
        lenient().when(individualRepository.findById(anyList(), anyString(), eq(false))).thenReturn(SearchResponse.<Individual>builder()
                .totalCount(Long.valueOf(existingIndividuals.size()))
                .response(existingIndividuals)
                .build());
=======
        lenient().when(individualRepository.find(any(), any(), any(), any(), any(), any(Boolean.class)))
                .thenReturn(
                    SearchResponse.<Individual>builder()
                            .totalCount(Long.valueOf(existingIndividuals.size()))
                            .response(existingIndividuals)
                            .build()
                );
>>>>>>> 2eee1905
        assertTrue(nonExistentEntityValidator.validate(individualBulkRequest).isEmpty());

    }

    @Test
    void shouldGiveErrorWhenEntityDoesNotExist() {
        IndividualBulkRequest individualBulkRequest = IndividualBulkRequestTestBuilder.builder()
                .withIndividuals(IndividualTestBuilder.builder()
                        .withId("some-id")
                        .build())
                .build();
<<<<<<< HEAD
        when(individualRepository.findById(anyList(), anyString(), anyBoolean())).thenReturn(SearchResponse.<Individual>builder().build());
=======
        when(individualRepository.find(any(), any(), any(), any(), any(), any(Boolean.class)))
                .thenReturn(SearchResponse.<Individual>builder().build());
>>>>>>> 2eee1905
        Map<Individual, List<Error>> errorDetailsMap = new HashMap<>();
        errorDetailsMap = nonExistentEntityValidator.validate(individualBulkRequest);
        List<Error> errorList = errorDetailsMap.values().stream().flatMap(Collection::stream).collect(Collectors.toList());
        assertEquals("NON_EXISTENT_ENTITY", errorList.get(0).getErrorCode());
    }
}<|MERGE_RESOLUTION|>--- conflicted
+++ resolved
@@ -67,12 +67,6 @@
         IndividualBulkRequest individualBulkRequest = IndividualBulkRequestTestBuilder.builder().withIndividuals(individual).build();
         List<Individual> existingIndividuals = new ArrayList<>();
         existingIndividuals.add(individual);
-<<<<<<< HEAD
-        lenient().when(individualRepository.findById(anyList(), anyString(), eq(false))).thenReturn(SearchResponse.<Individual>builder()
-                .totalCount(Long.valueOf(existingIndividuals.size()))
-                .response(existingIndividuals)
-                .build());
-=======
         lenient().when(individualRepository.find(any(), any(), any(), any(), any(), any(Boolean.class)))
                 .thenReturn(
                     SearchResponse.<Individual>builder()
@@ -80,7 +74,6 @@
                             .response(existingIndividuals)
                             .build()
                 );
->>>>>>> 2eee1905
         assertTrue(nonExistentEntityValidator.validate(individualBulkRequest).isEmpty());
 
     }
@@ -92,12 +85,8 @@
                         .withId("some-id")
                         .build())
                 .build();
-<<<<<<< HEAD
-        when(individualRepository.findById(anyList(), anyString(), anyBoolean())).thenReturn(SearchResponse.<Individual>builder().build());
-=======
         when(individualRepository.find(any(), any(), any(), any(), any(), any(Boolean.class)))
                 .thenReturn(SearchResponse.<Individual>builder().build());
->>>>>>> 2eee1905
         Map<Individual, List<Error>> errorDetailsMap = new HashMap<>();
         errorDetailsMap = nonExistentEntityValidator.validate(individualBulkRequest);
         List<Error> errorList = errorDetailsMap.values().stream().flatMap(Collection::stream).collect(Collectors.toList());
