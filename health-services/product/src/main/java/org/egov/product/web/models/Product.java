package org.egov.product.web.models;

import com.fasterxml.jackson.annotation.JsonProperty;
<<<<<<< HEAD
import com.fasterxml.jackson.annotation.JsonCreator;
import digit.models.coremodels.AuditDetails;
import io.swagger.annotations.ApiModel;
import io.swagger.annotations.ApiModelProperty;
import org.egov.product.web.models.AdditionalFields;
import org.springframework.validation.annotation.Validated;
import javax.validation.Valid;
import javax.validation.constraints.*;
=======
import digit.models.coremodels.AuditDetails;
>>>>>>> 3aae0bf0
import lombok.AllArgsConstructor;
import lombok.Builder;
import lombok.Data;
import lombok.NoArgsConstructor;
import org.springframework.validation.annotation.Validated;

import javax.validation.Valid;
import javax.validation.constraints.NotNull;
import javax.validation.constraints.Size;

/**
* Product
*/
@Validated
@javax.annotation.Generated(value = "org.egov.codegen.SpringBootCodegen", date = "2022-12-02T16:45:24.641+05:30")

@Data
@NoArgsConstructor
@AllArgsConstructor
@Builder
public class Product   {
        @JsonProperty("id")
    


    private String id = null;

        @JsonProperty("tenantId")
    @NotNull


    private String tenantId = null;

        @JsonProperty("type")
      @NotNull
        @Size(min=2,max=200)


        private String type = null;

        @JsonProperty("name")
      @NotNull


    @Size(min=2,max=1000) 

    private String name = null;

        @JsonProperty("manufacturer")
    

    @Size(min=0,max=1000) 

    private String manufacturer = null;

        @JsonProperty("additionalFields")
    
  @Valid


    private AdditionalFields additionalFields = null;

        @JsonProperty("isDeleted")
    


    private Boolean isDeleted = null;

        @JsonProperty("rowVersion")
    


    private Integer rowVersion = null;

        @JsonProperty("auditDetails")
    
  @Valid


    private AuditDetails auditDetails = null;


}
<|MERGE_RESOLUTION|>--- conflicted
+++ resolved
@@ -1,18 +1,7 @@
 package org.egov.product.web.models;
 
 import com.fasterxml.jackson.annotation.JsonProperty;
-<<<<<<< HEAD
-import com.fasterxml.jackson.annotation.JsonCreator;
 import digit.models.coremodels.AuditDetails;
-import io.swagger.annotations.ApiModel;
-import io.swagger.annotations.ApiModelProperty;
-import org.egov.product.web.models.AdditionalFields;
-import org.springframework.validation.annotation.Validated;
-import javax.validation.Valid;
-import javax.validation.constraints.*;
-=======
-import digit.models.coremodels.AuditDetails;
->>>>>>> 3aae0bf0
 import lombok.AllArgsConstructor;
 import lombok.Builder;
 import lombok.Data;
@@ -51,7 +40,7 @@
         @Size(min=2,max=200)
 
 
-        private String type = null;
+    private String type = null;
 
         @JsonProperty("name")
       @NotNull
