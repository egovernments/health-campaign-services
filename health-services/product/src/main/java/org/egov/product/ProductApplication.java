--- conflicted
+++ resolved
@@ -8,11 +8,7 @@
 
 @SpringBootApplication
 @EnableCaching
-<<<<<<< HEAD
-@Import({ TracerConfiguration.class })
-=======
 @Import({TracerConfiguration.class})
->>>>>>> 3aae0bf0
 public class ProductApplication {
     public static void main(String[] args) throws Exception {
         SpringApplication.run(ProductApplication.class, args);
