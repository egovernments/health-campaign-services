--- conflicted
+++ resolved
@@ -17,13 +17,11 @@
     @Value("${transformer.producer.bulk.project.task.index.v1.topic}")
     private String transformerProducerBulkProjectTaskIndexV1Topic;
 
-<<<<<<< HEAD
     @Value("${transformer.producer.bulk.project.staff.index.v1.topic}")
     private String transformerProducerBulkProjectStaffIndexV1Topic;
-=======
+
     @Value("${transformer.producer.bulk.project.index.v1.topic}")
     private String transformerProducerBulkProjectIndexV1Topic;
->>>>>>> dd68568a
 
     @Value("${egov.project.host}")
     private String projectHost;
