package org.egov.transformer.enums;

import com.fasterxml.jackson.annotation.JsonCreator;
import com.fasterxml.jackson.annotation.JsonValue;

public enum Operation {
    TASK("TASK"),
<<<<<<< HEAD
    PROJECT_STAFF("PROJECT_STAFF");
=======

    PROJECT("PROJECT");
>>>>>>> dd68568a

    private String value;

    Operation(String value) {
        this.value = value;
    }

    @Override
    @JsonValue
    public String toString() {
        return String.valueOf(value);
    }

    @JsonCreator
    public static Operation fromValue(String text) {
        for (Operation b : Operation.values()) {
            if (String.valueOf(b.value).equals(text)) {
                return b;
            }
        }
        return null;
    }
}<|MERGE_RESOLUTION|>--- conflicted
+++ resolved
@@ -5,12 +5,8 @@
 
 public enum Operation {
     TASK("TASK"),
-<<<<<<< HEAD
-    PROJECT_STAFF("PROJECT_STAFF");
-=======
-
+    PROJECT_STAFF("PROJECT_STAFF"),
     PROJECT("PROJECT");
->>>>>>> dd68568a
 
     private String value;
 
