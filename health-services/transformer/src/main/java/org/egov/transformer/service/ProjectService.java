--- conflicted
+++ resolved
@@ -123,11 +123,7 @@
         } catch (Exception e) {
             log.error("Exception while searching boundaries for tenantId: {}", tenantId, e);
             // Throw a custom exception if an error occurs during boundary search
-<<<<<<< HEAD
-            throw new CustomException("BOUNDARY_SEARCH_ERROR", e.getMessage());
-=======
             throw new CustomException("BOUNDARY_SERVICE_SEARCH_ERROR","Error in while fetching boundaries from Boundary Service : " + e.getMessage());
->>>>>>> 2eee1905
         }
 
         return boundaries.stream()
