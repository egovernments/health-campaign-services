package org.egov.transformer.utils;

import com.fasterxml.jackson.databind.ObjectMapper;
import lombok.extern.slf4j.Slf4j;
<<<<<<< HEAD
import org.egov.common.models.household.Address;
=======
import org.egov.tracer.model.CustomException;
>>>>>>> a82fd246
import org.egov.transformer.config.TransformerProperties;
import org.springframework.stereotype.Component;

import java.lang.reflect.InvocationTargetException;
import java.lang.reflect.Method;
import java.text.SimpleDateFormat;
import java.time.Duration;
import java.util.ArrayList;
import java.util.Date;
import java.util.List;
<<<<<<< HEAD
=======

>>>>>>> a82fd246

@Slf4j
@Component
public class CommonUtils {

    private final TransformerProperties properties;
    private final ObjectMapper objectMapper;

    public CommonUtils(TransformerProperties properties, ObjectMapper objectMapper) {
        this.properties = properties;
        this.objectMapper = objectMapper;
    }

    public String getTimeStampFromEpoch(long epochTime) {
        String timeStamp = "";
        String timeZone = properties.getTimeZone();
        try {
            Date date = new Date(epochTime);
            SimpleDateFormat dateFormat = new SimpleDateFormat("yyyy-MM-dd'T'HH:mm:ss.SSS'Z'");
            dateFormat.setTimeZone(java.util.TimeZone.getTimeZone(timeZone));
            timeStamp = dateFormat.format(date);
        } catch (Exception e) {
            log.error("EpochTime to be transformed :" + epochTime);
            log.error("Exception while transforming epochTime to timestamp: ", e);
        }
        return timeStamp;
    }

    public List<Double> getGeoPoint(Object address) {
        if (address == null) {
            return null;
        }
        try {
            Class<?> addressClass = address.getClass();
            // get the methods required to read values from address object
            Method getLongitudeMethod = addressClass.getMethod("getLongitude");
            Method getLatitudeMethod = addressClass.getMethod("getLatitude");

            //invoke methods to read values
            Double longitude = (Double) getLongitudeMethod.invoke(address);
            Double latitude = (Double) getLatitudeMethod.invoke(address);

            // Check if either longitude or latitude is null
            if (longitude == null || latitude == null) {
                return null;
            }
            List<Double> geoPoint = new ArrayList<>();
            // set the values and return the same
            geoPoint.add(longitude);
            geoPoint.add(latitude);
            return geoPoint;

        } catch (NoSuchMethodException | IllegalAccessException | InvocationTargetException e) {
            log.error("ERROR_IN_GEO_POINT_EXTRACTION : " + e);
            return null;
        }
    }

    public Integer calculateAgeInMonthsFromDOB(Date dob) {
        Duration difference = Duration.between(dob.toInstant(), new Date().toInstant());
        long totalDays = difference.toDays();
        return (int) (totalDays / 30.42);
    }
}<|MERGE_RESOLUTION|>--- conflicted
+++ resolved
@@ -2,11 +2,7 @@
 
 import com.fasterxml.jackson.databind.ObjectMapper;
 import lombok.extern.slf4j.Slf4j;
-<<<<<<< HEAD
-import org.egov.common.models.household.Address;
-=======
 import org.egov.tracer.model.CustomException;
->>>>>>> a82fd246
 import org.egov.transformer.config.TransformerProperties;
 import org.springframework.stereotype.Component;
 
@@ -17,10 +13,7 @@
 import java.util.ArrayList;
 import java.util.Date;
 import java.util.List;
-<<<<<<< HEAD
-=======
 
->>>>>>> a82fd246
 
 @Slf4j
 @Component
@@ -84,4 +77,5 @@
         long totalDays = difference.toDays();
         return (int) (totalDays / 30.42);
     }
+
 }