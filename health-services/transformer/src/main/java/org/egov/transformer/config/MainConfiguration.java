package org.egov.transformer.config;

import com.fasterxml.jackson.annotation.JsonAutoDetect;
import com.fasterxml.jackson.annotation.JsonTypeInfo;
import com.fasterxml.jackson.annotation.PropertyAccessor;
import com.fasterxml.jackson.databind.DeserializationFeature;
import com.fasterxml.jackson.databind.ObjectMapper;
import com.fasterxml.jackson.databind.jsontype.impl.LaissezFaireSubTypeValidator;
import com.fasterxml.jackson.datatype.jsr310.JavaTimeModule;
import lombok.extern.slf4j.Slf4j;
import org.egov.tracer.config.TracerConfiguration;
import org.egov.transformer.enums.Operation;
<<<<<<< HEAD
import org.egov.transformer.models.upstream.ProjectStaff;
=======
import org.egov.transformer.models.upstream.Project;
>>>>>>> dd68568a
import org.egov.transformer.models.upstream.Task;
import org.egov.transformer.service.TransformationService;
import org.springframework.beans.factory.annotation.Autowired;
import org.springframework.beans.factory.annotation.Qualifier;
import org.springframework.beans.factory.annotation.Value;
import org.springframework.context.annotation.Bean;
import org.springframework.context.annotation.ComponentScan;
import org.springframework.context.annotation.Configuration;
import org.springframework.context.annotation.Import;
import org.springframework.http.converter.json.MappingJackson2HttpMessageConverter;

import javax.annotation.PostConstruct;
import java.util.List;
import java.util.Map;
import java.util.TimeZone;
import java.util.stream.Collectors;

@Import({TracerConfiguration.class})
@Configuration
@ComponentScan(basePackages = {"org.egov"})
@Slf4j
public class MainConfiguration {

    @Value("${app.timezone}")
    private String timeZone;

    @PostConstruct
    public void initialize() {
        TimeZone.setDefault(TimeZone.getTimeZone(timeZone));
    }

    @Bean
    public ObjectMapper objectMapper(){
        ObjectMapper objectMapper = new ObjectMapper();
        objectMapper.disable(DeserializationFeature.FAIL_ON_UNKNOWN_PROPERTIES).setTimeZone(TimeZone.getTimeZone(timeZone));
        objectMapper.registerModule(new JavaTimeModule());
        return objectMapper;
    }

    @Bean
    @Qualifier("redisObjectMapper")
    public ObjectMapper redisObjectMapper() {
        ObjectMapper objectMapper = new ObjectMapper();
        objectMapper.setVisibility(PropertyAccessor.ALL, JsonAutoDetect.Visibility.ANY);
        objectMapper.activateDefaultTyping(LaissezFaireSubTypeValidator.instance,
                ObjectMapper.DefaultTyping.NON_FINAL, JsonTypeInfo.As.WRAPPER_ARRAY);
        objectMapper.registerModule(new JavaTimeModule());
        return objectMapper;
    }

    @Bean
    @Autowired
    public MappingJackson2HttpMessageConverter jacksonConverter(ObjectMapper objectMapper) {
        MappingJackson2HttpMessageConverter converter = new MappingJackson2HttpMessageConverter();
        converter.setObjectMapper(objectMapper);
        return converter;
    }

    @Bean
    @Autowired
    @Qualifier("taskTransformationServiceMap")
    public Map<Operation, List<TransformationService<Task>>> getOperationTransformationServiceMapForTask(
            List<TransformationService<Task>> transformationServices) {
        Map<Operation, List<TransformationService<Task>>> map =  transformationServices
                .stream()
                .collect(Collectors.groupingBy(TransformationService::getOperation));
        log.info(map.toString());
        return map;
    }

    @Bean
    @Autowired
<<<<<<< HEAD
    @Qualifier("projectStaffTransformationServiceMap")
    public Map<Operation, List<TransformationService<ProjectStaff>>> getOperationTransformationServiceMapForProjectStaff(
            List<TransformationService<ProjectStaff>> transformationServices) {
        Map<Operation, List<TransformationService<ProjectStaff>>> map =  transformationServices
=======
    @Qualifier("projectTransformationServiceMap")
    public Map<Operation, List<TransformationService<Project>>> getOperationTransformationServiceMapForProject(
            List<TransformationService<Project>> transformationServices) {
        Map<Operation, List<TransformationService<Project>>> map =  transformationServices
>>>>>>> dd68568a
                .stream()
                .collect(Collectors.groupingBy(TransformationService::getOperation));
        log.info(map.toString());
        return map;
    }
}<|MERGE_RESOLUTION|>--- conflicted
+++ resolved
@@ -10,11 +10,8 @@
 import lombok.extern.slf4j.Slf4j;
 import org.egov.tracer.config.TracerConfiguration;
 import org.egov.transformer.enums.Operation;
-<<<<<<< HEAD
 import org.egov.transformer.models.upstream.ProjectStaff;
-=======
 import org.egov.transformer.models.upstream.Project;
->>>>>>> dd68568a
 import org.egov.transformer.models.upstream.Task;
 import org.egov.transformer.service.TransformationService;
 import org.springframework.beans.factory.annotation.Autowired;
@@ -87,17 +84,22 @@
 
     @Bean
     @Autowired
-<<<<<<< HEAD
     @Qualifier("projectStaffTransformationServiceMap")
     public Map<Operation, List<TransformationService<ProjectStaff>>> getOperationTransformationServiceMapForProjectStaff(
             List<TransformationService<ProjectStaff>> transformationServices) {
         Map<Operation, List<TransformationService<ProjectStaff>>> map =  transformationServices
-=======
+                .stream()
+                .collect(Collectors.groupingBy(TransformationService::getOperation));
+        log.info(map.toString());
+        return map;
+    }
+
+    @Bean
+    @Autowired
     @Qualifier("projectTransformationServiceMap")
     public Map<Operation, List<TransformationService<Project>>> getOperationTransformationServiceMapForProject(
             List<TransformationService<Project>> transformationServices) {
         Map<Operation, List<TransformationService<Project>>> map =  transformationServices
->>>>>>> dd68568a
                 .stream()
                 .collect(Collectors.groupingBy(TransformationService::getOperation));
         log.info(map.toString());
