package org.egov.transformer.service;

import lombok.extern.slf4j.Slf4j;
import org.egov.common.models.facility.Facility;
import org.egov.common.models.stock.Stock;
import org.egov.transformer.config.TransformerProperties;
import org.egov.transformer.enums.Operation;
import org.egov.transformer.models.downstream.StockIndexV1;
import org.egov.transformer.producer.Producer;
import org.egov.transformer.service.transformer.Transformer;
import org.springframework.stereotype.Component;

import java.util.Collection;
import java.util.Collections;
import java.util.List;
import java.util.Map;
import java.util.stream.Collectors;

import static org.egov.transformer.Constants.PROJECT;
import static org.egov.transformer.Constants.WAREHOUSE;

@Slf4j
public abstract class StockTransformationService implements TransformationService<Stock>{
    protected final StockTransformationService.StockIndexV1Transformer transformer;

    protected final Producer producer;

    protected final TransformerProperties properties;

    protected StockTransformationService(StockIndexV1Transformer transformer,
                                         Producer producer,
                                         TransformerProperties properties) {
        this.transformer = transformer;
        this.producer = producer;
        this.properties = properties;
    }

    @Override
    public void transform(List<Stock> payloadList) {
        log.info("transforming for ids {}", payloadList.stream()
                .map(Stock::getId).collect(Collectors.toList()));
        List<StockIndexV1> transformedPayloadList = payloadList.stream()
                .map(transformer::transform)
                .flatMap(Collection::stream)
                .collect(Collectors.toList());
        log.info("transformation successful");
        producer.push(getTopic(),
                transformedPayloadList);
    }

    @Override
    public Operation getOperation() {
        return Operation.STOCK;
    }

    public abstract String getTopic();

    @Component
    static class StockIndexV1Transformer implements
            Transformer<Stock, StockIndexV1> {

        private final ProjectService projectService;

        private final FacilityService facilityService;
        private final TransformerProperties properties;

        StockIndexV1Transformer(ProjectService projectService, FacilityService facilityService,
                                TransformerProperties properties) {
            this.projectService = projectService;
            this.facilityService = facilityService;
            this.properties = properties;

        }

        @Override
        public List<StockIndexV1> transform(Stock stock) {
            Map<String, String> boundaryLabelToNameMap = null;
            Facility facility = facilityService.findFacilityById(stock.getFacilityId(), stock.getTenantId());
            if (facility.getAddress().getLocality() != null && facility.getAddress().getLocality().getCode() != null) {
                boundaryLabelToNameMap = projectService
                        .getBoundaryLabelToNameMap(facility.getAddress().getLocality().getCode(), stock.getTenantId());
            } else {
                if (stock.getReferenceIdType().equals(PROJECT)) {
                    boundaryLabelToNameMap = projectService
                            .getBoundaryLabelToNameMapByProjectId(stock.getReferenceId(), stock.getTenantId());
                }
            }

            String transactingPartyName = null;
<<<<<<< HEAD
            if (stock.getTransactingPartyType().toString()=="WAREHOUSE") {
                Facility transactingFacility = facilityService.findFacilityById((stock.getTransactingPartyId()), stock.getTenantId());
=======
            if (WAREHOUSE.equals(stock.getTransactingPartyType())) {
                Facility transactingFacility = facilityService.findFacilityById(stock.getTransactingPartyId(), stock.getTenantId());
>>>>>>> 1cc41c95
                transactingPartyName = transactingFacility.getName();
            } else {
                transactingPartyName = stock.getTransactingPartyId();
            }

            return Collections.singletonList(StockIndexV1.builder()
                    .id(stock.getId())
                    .productVariant(stock.getProductVariantId())
                    .facilityId(stock.getFacilityId())
                    .facilityName(facility.getName())
                    .transactingFacilityId(stock.getTransactingPartyId())
                    .transactingPartyName(transactingPartyName)
                    .transactingPartyType(stock.getTransactingPartyType())
                    .physicalCount(stock.getQuantity())
                    .eventType(stock.getTransactionType())
                    .reason(stock.getTransactionReason())
                    .eventTimeStamp(stock.getDateOfEntry() != null ?
                            stock.getDateOfEntry() : stock.getAuditDetails().getLastModifiedTime())
                    .createdTime(stock.getAuditDetails().getCreatedTime())
                    .dateOfEntry(stock.getDateOfEntry())
                    .createdBy(stock.getAuditDetails().getCreatedBy())
                    .lastModifiedTime(stock.getAuditDetails().getLastModifiedTime())
                    .lastModifiedBy(stock.getAuditDetails().getLastModifiedBy())
                    .longitude(facility.getAddress() != null ? facility.getAddress().getLongitude() : null )
                    .latitude(facility.getAddress() != null ? facility.getAddress().getLatitude() : null)
                    .province(boundaryLabelToNameMap != null ? boundaryLabelToNameMap.get(properties.getProvince()) : null)
                    .district(boundaryLabelToNameMap != null ? boundaryLabelToNameMap.get(properties.getDistrict()) : null)
                    .administrativeProvince(boundaryLabelToNameMap != null ?
                            boundaryLabelToNameMap.get(properties.getAdministrativeProvince()) : null)
                    .locality(boundaryLabelToNameMap != null ? boundaryLabelToNameMap.get(properties.getLocality()) : null)
                    .village(boundaryLabelToNameMap != null ? boundaryLabelToNameMap.get(properties.getVillage()) : null)
                    .additionalFields(stock.getAdditionalFields())
                    .build());
        }
    }
}<|MERGE_RESOLUTION|>--- conflicted
+++ resolved
@@ -87,13 +87,8 @@
             }
 
             String transactingPartyName = null;
-<<<<<<< HEAD
-            if (stock.getTransactingPartyType().toString()=="WAREHOUSE") {
-                Facility transactingFacility = facilityService.findFacilityById((stock.getTransactingPartyId()), stock.getTenantId());
-=======
             if (WAREHOUSE.equals(stock.getTransactingPartyType())) {
                 Facility transactingFacility = facilityService.findFacilityById(stock.getTransactingPartyId(), stock.getTenantId());
->>>>>>> 1cc41c95
                 transactingPartyName = transactingFacility.getName();
             } else {
                 transactingPartyName = stock.getTransactingPartyId();
