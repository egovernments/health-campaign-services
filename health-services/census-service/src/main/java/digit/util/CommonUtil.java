--- conflicted
+++ resolved
@@ -94,21 +94,6 @@
 
     /**
      * Creates the census search request for the provided details.
-<<<<<<< HEAD
-     *
-     * @param tenantId                      The tenant ID for the census search.
-     * @param planConfigId                  The plan configuration ID associated with the census search.
-     * @param serviceBoundary               The service boundary string that needs to be searched.
-     * @param initiallySetServiceBoundaries A list of initially set service boundaries for the search.
-     * @param requestInfo                   The request information that needs to be passed in the search request.
-     * @return A CensusSearchRequest object containing the search criteria.
-     */
-    public CensusSearchRequest getCensusSearchRequest(String tenantId, String planConfigId, String serviceBoundary, List<String> initiallySetServiceBoundaries, RequestInfo requestInfo) {
-        Set<String> areaCodesForSearch = new HashSet<>();
-
-        areaCodesForSearch.addAll(Arrays.asList(serviceBoundary.split(COMMA_DELIMITER)));
-        areaCodesForSearch.addAll(initiallySetServiceBoundaries);
-=======
      * @param tenantId
      * @param planConfigId
      * @param boundariesToBeSearched
@@ -116,7 +101,6 @@
      * @return
      */
     public CensusSearchRequest getCensusSearchRequest(String tenantId, String planConfigId, Set<String> boundariesToBeSearched, RequestInfo requestInfo) {
->>>>>>> f504fd92
 
         CensusSearchCriteria searchCriteria = CensusSearchCriteria.builder()
                 .tenantId(tenantId)
