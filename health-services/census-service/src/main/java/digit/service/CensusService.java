--- conflicted
+++ resolved
@@ -45,7 +45,6 @@
      * @return The created census reponse.
      */
     public CensusResponse create(CensusRequest request) {
-<<<<<<< HEAD
 
         // Validate census create request
         validator.validateCreate(request);
@@ -56,16 +55,12 @@
         // Enrich timeframe for previous census
         timeframeEnrichment.enrichPreviousTimeframe(request);
 
+        // Call workflow transition API for status update
+        workflow.invokeWorkflowForStatusUpdate(request);
+
         // Delegate creation request to repository
         repository.create(request);
 
-=======
-        validator.validateCreate(request); // Validate census create request
-        enrichment.enrichCreate(request); // Enrich census create request
-        timeframeEnrichment.enrichPreviousTimeframe(request); // Enrich timeframe for previous census
-        workflow.invokeWorkflowForStatusUpdate(request); // Call workflow transition API for status update
-        repository.create(request); // Delegate creation request to repository
->>>>>>> 0b9db4ad
         return CensusResponse.builder()
                 .census(Collections.singletonList(request.getCensus()))
                 .responseInfo(responseInfoFactory.createResponseInfoFromRequestInfo(request.getRequestInfo(), true))
@@ -95,7 +90,7 @@
      * @return The updated census response.
      */
     public CensusResponse update(CensusRequest request) {
-
+        request.getCensus().setPartnerAssignmentValidationEnabled(true);
         // Validate census update request
         validator.validateUpdate(request);
 
