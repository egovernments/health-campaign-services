--- conflicted
+++ resolved
@@ -5,12 +5,7 @@
     <modelVersion>4.0.0</modelVersion>
     <groupId>org.egov.common</groupId>
     <artifactId>health-services-models</artifactId>
-<<<<<<< HEAD
     <version>1.0.11-SNAPSHOT</version>
-=======
-    <version>1.0.10-SNAPSHOT</version>
->>>>>>> 0ea563be
-
     <properties>
         <maven.compiler.source>8</maven.compiler.source>
         <maven.compiler.target>8</maven.compiler.target>
