All notable changes to this module will be documented in this file.

## 1.0.20 - 2024-05-29
- Added EgovModel, EgovSearchModel, EgovOfflineModel, EgovOfflineSearchModel
- Updated Lombok to 1.18.22 for SuperBuilder annotation support.
- Upgraded to 2.9 LTS
<<<<<<< HEAD
=======
- Changed Dockerfile, base image required for Java 17.
>>>>>>> 2eee1905

## 1.0.19 - 2024-02-26
- Updated project staff search to accept a list of staffIds
- Added senderId and receiverId fields to stock information.

## 1.0.18 - 2024-02-13
- Adding user uuid in individual search

## 1.0.11 - 2023-11-15
- Client reference id added for member of household
- revert of household search change

## 1.0.10
- Downsync models added
- Boundarycode changed to localityCode in household search

## 1.0.9
- stock models updated with sender and receiver information fields.

  
## 1.0.0
- Base version<|MERGE_RESOLUTION|>--- conflicted
+++ resolved
@@ -4,10 +4,7 @@
 - Added EgovModel, EgovSearchModel, EgovOfflineModel, EgovOfflineSearchModel
 - Updated Lombok to 1.18.22 for SuperBuilder annotation support.
 - Upgraded to 2.9 LTS
-<<<<<<< HEAD
-=======
 - Changed Dockerfile, base image required for Java 17.
->>>>>>> 2eee1905
 
 ## 1.0.19 - 2024-02-26
 - Updated project staff search to accept a list of staffIds
