All notable changes to this module will be documented in this file.

<<<<<<< HEAD
=======
## 1.0.20 - 2024-05-29
- Added EgovModel, EgovSearchModel, EgovOfflineModel, EgovOfflineSearchModel
- Updated Lombok to 1.18.22 for SuperBuilder annotation support.
- Upgraded to 2.9 LTS
- Changed Dockerfile, base image required for Java 17.

## 1.0.19 - 2024-02-26
- Updated project staff search to accept a list of staffIds
- Added senderId and receiverId fields to stock information.

## 1.0.18 - 2024-02-13
- Adding user uuid in individual search

>>>>>>> 2eee1905
## 1.0.11 - 2023-11-15
- Client reference id added for member of household
- revert of household search change

## 1.0.10
- Downsync models added
- Boundarycode changed to localityCode in household search

## 1.0.9
- stock models updated with sender and receiver information fields.

  
## 1.0.0
- Base version<|MERGE_RESOLUTION|>--- conflicted
+++ resolved
@@ -1,7 +1,5 @@
 All notable changes to this module will be documented in this file.
 
-<<<<<<< HEAD
-=======
 ## 1.0.20 - 2024-05-29
 - Added EgovModel, EgovSearchModel, EgovOfflineModel, EgovOfflineSearchModel
 - Updated Lombok to 1.18.22 for SuperBuilder annotation support.
@@ -15,7 +13,6 @@
 ## 1.0.18 - 2024-02-13
 - Adding user uuid in individual search
 
->>>>>>> 2eee1905
 ## 1.0.11 - 2023-11-15
 - Client reference id added for member of household
 - revert of household search change
