package org.egov.common.models.household;

import com.fasterxml.jackson.annotation.JsonIgnoreProperties;
import com.fasterxml.jackson.annotation.JsonProperty;
import jakarta.validation.constraints.DecimalMax;
import jakarta.validation.constraints.DecimalMin;
import lombok.AllArgsConstructor;
import lombok.Data;
import lombok.NoArgsConstructor;
import lombok.experimental.SuperBuilder;
import org.egov.common.models.core.EgovOfflineSearchModel;
import org.egov.common.models.core.Exclude;
import org.springframework.validation.annotation.Validated;

/**
* A representation of Household.
*/
@Validated
@Data
@NoArgsConstructor
@AllArgsConstructor
<<<<<<< HEAD
@Builder
    @JsonIgnoreProperties(ignoreUnknown = true)
public class HouseholdSearch {

    @JsonProperty("id")
    private List<String> id = null;

    @JsonProperty("clientReferenceId")
    private List<String> clientReferenceId = null;

=======
@SuperBuilder
@JsonIgnoreProperties(ignoreUnknown = true)
public class HouseholdSearch extends EgovOfflineSearchModel {
>>>>>>> 2eee1905
    @JsonProperty("boundaryCode")
    private String localityCode = null;

    @Exclude
    @JsonProperty("latitude")
    @DecimalMin("-90")
    @DecimalMax("90")
    private Double latitude = null;

    @Exclude
    @JsonProperty("longitude")
    @DecimalMin("-180")
    @DecimalMax("180")
    private Double longitude = null;

    /*
     * @value unit of measurement in Kilometer
     * */
    @Exclude
    @JsonProperty("searchRadius")
    @DecimalMin("0")
    private Double searchRadius = null;
}
<|MERGE_RESOLUTION|>--- conflicted
+++ resolved
@@ -19,22 +19,9 @@
 @Data
 @NoArgsConstructor
 @AllArgsConstructor
-<<<<<<< HEAD
-@Builder
-    @JsonIgnoreProperties(ignoreUnknown = true)
-public class HouseholdSearch {
-
-    @JsonProperty("id")
-    private List<String> id = null;
-
-    @JsonProperty("clientReferenceId")
-    private List<String> clientReferenceId = null;
-
-=======
 @SuperBuilder
 @JsonIgnoreProperties(ignoreUnknown = true)
 public class HouseholdSearch extends EgovOfflineSearchModel {
->>>>>>> 2eee1905
     @JsonProperty("boundaryCode")
     private String localityCode = null;
 
