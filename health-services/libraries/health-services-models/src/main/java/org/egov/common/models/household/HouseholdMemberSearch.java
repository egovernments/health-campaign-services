--- conflicted
+++ resolved
@@ -36,11 +36,7 @@
     private List<String> householdClientReferenceId = null;
 
     @JsonProperty("individualId")
-<<<<<<< HEAD
     private List<String> individualId = null;
-=======
-    private String individualId = null;
->>>>>>> 24e2d96d
 
     @JsonProperty("individualClientReferenceId")
     private List<String> individualClientReferenceId = null;
