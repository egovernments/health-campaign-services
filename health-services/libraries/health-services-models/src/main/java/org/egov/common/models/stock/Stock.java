package org.egov.common.models.stock;

import javax.validation.Valid;
import javax.validation.constraints.NotNull;
import javax.validation.constraints.Size;

import org.springframework.validation.annotation.Validated;

import com.fasterxml.jackson.annotation.JsonIgnore;
import com.fasterxml.jackson.annotation.JsonIgnoreProperties;
import com.fasterxml.jackson.annotation.JsonProperty;

import digit.models.coremodels.AuditDetails;
import lombok.AllArgsConstructor;
import lombok.Builder;
import lombok.Builder.Default;
import lombok.Data;
import lombok.NoArgsConstructor;

/**
 * Stock
 */
@Validated
@javax.annotation.Generated(value = "org.egov.codegen.SpringBootCodegen", date = "2023-02-08T11:49:06.320+05:30")

@Data
@NoArgsConstructor
@AllArgsConstructor
@Builder
@JsonIgnoreProperties(ignoreUnknown = true)
public class Stock {
	
    @JsonProperty("id")
    @Size(min=2, max=64)
    private String id;

    @JsonProperty("clientReferenceId")
    @Size(min=2, max=64)
    private String clientReferenceId;

    @JsonProperty("tenantId")
    @NotNull
    @Size(min=2, max=1000)
    private String tenantId;

    /* product fields */
    @JsonProperty("productVariantId")
    @NotNull
    @Size(min=2, max=64)
    private String productVariantId;

    @JsonProperty("quantity")
    @NotNull
    private Integer quantity;

    /* project id in-case of health */ 
    @JsonProperty("referenceId")
    private String referenceId;

    @JsonProperty("referenceIdType")
    @Size(min=2, max=64)
    private String referenceIdType;

    // transaction fields 
    @JsonProperty("transactionType")
    @NotNull
    @Valid
    private TransactionType transactionType;

    @JsonProperty("transactionReason")
    @Valid
    private TransactionReason transactionReason;

    @JsonProperty("senderId")
    @NotNull
    @Size(min=2, max=64)
    private String senderId;

    @JsonProperty("senderType")
    @NotNull
    @Size(min=2, max=64)
    private String senderType;
    
    @JsonProperty("receiverId")
    @NotNull
    @Size(min=2, max=64)
    private String receiverId;

    @JsonProperty("receiverType")
    @NotNull
    @Size(min=2, max=64)
    private String receiverType;

    @JsonProperty("wayBillNumber")
    @Size(min = 2, max = 200)
    private String wayBillNumber;

    @JsonProperty("additionalFields")
    @Valid
    private AdditionalFields additionalFields;

    @JsonProperty("isDeleted")
    @Default
    private Boolean isDeleted = Boolean.FALSE;

    @JsonProperty("rowVersion")
    private Integer rowVersion;

    @JsonIgnore
    @Default
    private Boolean hasErrors = Boolean.FALSE;

    @JsonProperty("auditDetails")
    @Valid
    private AuditDetails auditDetails;

    @JsonProperty("dateOfEntry")
<<<<<<< HEAD
    private Long dateOfEntry = null;

    @JsonProperty("clientAuditDetails")
    @Valid
    private AuditDetails clientAuditDetails = null;
=======
    private Long dateOfEntry;

    @JsonProperty("clientAuditDetails")
    @Valid
    private AuditDetails clientAuditDetails;

>>>>>>> d29b8ac8
}
<|MERGE_RESOLUTION|>--- conflicted
+++ resolved
@@ -115,18 +115,10 @@
     private AuditDetails auditDetails;
 
     @JsonProperty("dateOfEntry")
-<<<<<<< HEAD
     private Long dateOfEntry = null;
-
-    @JsonProperty("clientAuditDetails")
-    @Valid
-    private AuditDetails clientAuditDetails = null;
-=======
-    private Long dateOfEntry;
 
     @JsonProperty("clientAuditDetails")
     @Valid
     private AuditDetails clientAuditDetails;
 
->>>>>>> d29b8ac8
 }
