package org.egov.common.models.individual;

import java.math.BigDecimal;
import java.util.Date;
import java.util.List;

import com.fasterxml.jackson.annotation.JsonFormat;
import com.fasterxml.jackson.annotation.JsonIgnoreProperties;
import com.fasterxml.jackson.annotation.JsonProperty;
import io.swagger.annotations.ApiModel;
import jakarta.validation.Valid;
import jakarta.validation.constraints.DecimalMax;
import jakarta.validation.constraints.DecimalMin;
import jakarta.validation.constraints.Size;
import lombok.AllArgsConstructor;
import lombok.Data;
import lombok.NoArgsConstructor;
import lombok.experimental.SuperBuilder;
import org.egov.common.models.core.EgovOfflineSearchModel;
import org.egov.common.models.core.Exclude;
import org.springframework.validation.annotation.Validated;

/**
* A representation of an Individual.
*/
@ApiModel(description = "A representation of an Individual.")
@Validated
@Data
@NoArgsConstructor
@AllArgsConstructor
@SuperBuilder
@JsonIgnoreProperties(ignoreUnknown = true)
public class IndividualSearch extends EgovOfflineSearchModel {
    @JsonProperty("individualId")
    private List<String> individualId = null;

    @JsonProperty("name")
    @Valid
    private Name name = null;

    @JsonProperty("dateOfBirth")
    @JsonFormat(shape = JsonFormat.Shape.STRING, pattern = "dd/MM/yyyy")
    private Date dateOfBirth = null;

    @JsonProperty("gender")
    @Valid
    private Gender gender = null;

    @JsonProperty("mobileNumber")
    private List<String> mobileNumber = null;

    @JsonProperty("socialCategory")
    private String socialCategory = null;

    @JsonProperty("wardCode")
    private String wardCode = null;

    @JsonProperty("individualName")
    private String individualName = null;

    @JsonProperty("createdFrom")
    private BigDecimal createdFrom = null;

    @JsonProperty("createdTo")
    private BigDecimal createdTo = null;

    @JsonProperty("identifier")
    @Valid
    private Identifier identifier = null;

    @JsonProperty("boundaryCode")
    private String boundaryCode = null;

    @JsonProperty("roleCodes")
    private List<String> roleCodes = null;

    @JsonProperty("username")
    private List<String> username;

    @JsonProperty("userId")
    private List<Long> userId;

    @JsonProperty("userUuid")
    @Size(min = 1)
    private List<String> userUuid;

<<<<<<< HEAD
    @JsonProperty("type")
    private String type;
=======
    @Exclude
    @JsonProperty("latitude")
    @DecimalMin("-90")
    @DecimalMax("90")
    private Double latitude;

    @Exclude
    @JsonProperty("longitude")
    @DecimalMin("-180")
    @DecimalMax("180")
    private Double longitude;

    /*
     * @value unit of measurement in Kilometer
     * */
    @Exclude
    @JsonProperty("searchRadius")
    @DecimalMin("0")
    private Double searchRadius;

>>>>>>> 89e94d40
}
<|MERGE_RESOLUTION|>--- conflicted
+++ resolved
@@ -84,10 +84,6 @@
     @Size(min = 1)
     private List<String> userUuid;
 
-<<<<<<< HEAD
-    @JsonProperty("type")
-    private String type;
-=======
     @Exclude
     @JsonProperty("latitude")
     @DecimalMin("-90")
@@ -108,5 +104,7 @@
     @DecimalMin("0")
     private Double searchRadius;
 
->>>>>>> 89e94d40
+
+    @JsonProperty("type")
+    private String type;
 }
