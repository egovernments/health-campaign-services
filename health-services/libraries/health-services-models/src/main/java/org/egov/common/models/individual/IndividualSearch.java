package org.egov.common.models.individual;

import java.math.BigDecimal;
import java.util.Date;
import java.util.List;

import com.fasterxml.jackson.annotation.JsonFormat;
import com.fasterxml.jackson.annotation.JsonIgnoreProperties;
import com.fasterxml.jackson.annotation.JsonProperty;
import io.swagger.annotations.ApiModel;
import jakarta.validation.Valid;
import jakarta.validation.constraints.DecimalMax;
import jakarta.validation.constraints.DecimalMin;
import jakarta.validation.constraints.Size;
import lombok.AllArgsConstructor;
import lombok.Data;
import lombok.NoArgsConstructor;
import lombok.experimental.SuperBuilder;
import org.egov.common.models.core.EgovOfflineSearchModel;
import org.egov.common.models.core.Exclude;
import org.springframework.validation.annotation.Validated;

<<<<<<< HEAD
import javax.validation.Valid;
import javax.validation.constraints.Size;
import java.math.BigDecimal;
import java.util.Date;
import java.util.List;

=======
>>>>>>> 2eee1905
/**
* A representation of an Individual.
*/
@ApiModel(description = "A representation of an Individual.")
@Validated
@Data
@NoArgsConstructor
@AllArgsConstructor
@SuperBuilder
@JsonIgnoreProperties(ignoreUnknown = true)
public class IndividualSearch extends EgovOfflineSearchModel {
    @JsonProperty("individualId")
    private List<String> individualId = null;

    @JsonProperty("name")
    @Valid
    private Name name = null;

    @JsonProperty("dateOfBirth")
    @JsonFormat(shape = JsonFormat.Shape.STRING, pattern = "dd/MM/yyyy")
    private Date dateOfBirth = null;

    @JsonProperty("gender")
    @Valid
    private Gender gender = null;

    @JsonProperty("mobileNumber")
    private List<String> mobileNumber = null;

    @JsonProperty("socialCategory")
    @Exclude
    private String socialCategory = null;

    @JsonProperty("wardCode")
    @Exclude
    private String wardCode = null;

    //Exclude annotation to exclude the field during dynamic sql query generation
    @JsonProperty("individualName")
    @Exclude
    private String individualName = null;

    @JsonProperty("createdFrom")
    @Exclude
    private BigDecimal createdFrom = null;

    @JsonProperty("createdTo")
    @Exclude
    private BigDecimal createdTo = null;

    @JsonProperty("identifier")
    @Valid
    @Exclude
    private Identifier identifier = null;

    @JsonProperty("boundaryCode")
    @Exclude
    private String boundaryCode = null;

    @JsonProperty("roleCodes")
    @Exclude
    private List<String> roleCodes = null;

    @JsonProperty("username")
    @Exclude
    private List<String> username;

    @JsonProperty("userId")
<<<<<<< HEAD
    private Long userId;

    @JsonProperty("userUuid")
    @Size(min = 1)
    private List<String> userUuid;
=======
    @Exclude
    private List<Long> userId;

    @JsonProperty("userUuid")
    @Size(min = 1)
    @Exclude
    private List<String> userUuid;

    @Exclude
    @JsonProperty("latitude")
    @DecimalMin("-90")
    @DecimalMax("90")
    private Double latitude;

    @Exclude
    @JsonProperty("longitude")
    @DecimalMin("-180")
    @DecimalMax("180")
    private Double longitude;

    /*
     * @value unit of measurement in Kilometer
     * */
    @Exclude
    @JsonProperty("searchRadius")
    @DecimalMin("0")
    private Double searchRadius;


    @JsonProperty("type")
    private String type;
>>>>>>> 2eee1905
}
<|MERGE_RESOLUTION|>--- conflicted
+++ resolved
@@ -20,15 +20,6 @@
 import org.egov.common.models.core.Exclude;
 import org.springframework.validation.annotation.Validated;
 
-<<<<<<< HEAD
-import javax.validation.Valid;
-import javax.validation.constraints.Size;
-import java.math.BigDecimal;
-import java.util.Date;
-import java.util.List;
-
-=======
->>>>>>> 2eee1905
 /**
 * A representation of an Individual.
 */
@@ -97,13 +88,6 @@
     private List<String> username;
 
     @JsonProperty("userId")
-<<<<<<< HEAD
-    private Long userId;
-
-    @JsonProperty("userUuid")
-    @Size(min = 1)
-    private List<String> userUuid;
-=======
     @Exclude
     private List<Long> userId;
 
@@ -135,5 +119,4 @@
 
     @JsonProperty("type")
     private String type;
->>>>>>> 2eee1905
 }
