--- conflicted
+++ resolved
@@ -8,11 +8,7 @@
     <artifactId>health-services-common</artifactId>
     <packaging>jar</packaging>
     <name>health-services-common</name>
-<<<<<<< HEAD
-    <version>1.0.19-SNAPSHOT</version>
-=======
     <version>1.0.20-SNAPSHOT</version>
->>>>>>> 9dbb1d73
     <description>Shared classes among services</description>
 
     <parent>
@@ -119,9 +115,6 @@
         <dependency>
             <groupId>org.egov.common</groupId>
             <artifactId>health-services-models</artifactId>
-<<<<<<< HEAD
-            <version>1.0.22-SNAPSHOT</version>
-=======
             <version>1.0.23-dev-SNAPSHOT</version>
             <scope>compile</scope>
         </dependency>
@@ -129,7 +122,6 @@
             <groupId>org.egov</groupId>
             <artifactId>mdms-client</artifactId>
             <version>2.9.0-SNAPSHOT</version>
->>>>>>> 9dbb1d73
             <scope>compile</scope>
         </dependency>
     </dependencies>
