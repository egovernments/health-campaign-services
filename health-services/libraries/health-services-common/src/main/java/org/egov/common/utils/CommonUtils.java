--- conflicted
+++ resolved
@@ -197,11 +197,7 @@
         String clientReferenceIdMethodName = "get" + clientReferenceIdField.substring(0, 1).toUpperCase()
                 + clientReferenceIdField.substring(1);
         try{
-<<<<<<< HEAD
-            Method getId = getMethod("getId", getObjClass(objList));
-=======
             Method getId = getMethod(idMethodName, getObjClass(objList));
->>>>>>> 37b10a75
             String value = (String) ReflectionUtils.invokeMethod(getId, objList.stream().findAny().get());
             if (value != null) {
                 return getId;
@@ -210,11 +206,7 @@
             log.error(e.getMessage());
         }
 
-<<<<<<< HEAD
-        return getMethod("getClientReferenceId", getObjClass(objList));
-=======
         return getMethod(clientReferenceIdMethodName, getObjClass(objList));
->>>>>>> 37b10a75
     }
 
     public static <T> void enrichId(List<T> objList, List<String> idList) {
