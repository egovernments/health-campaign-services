--- conflicted
+++ resolved
@@ -353,9 +353,6 @@
                 .collect(Collectors.toList());
     }
 
-<<<<<<< HEAD
-    public List<String> validateClientReferenceIdsFromDB(List<String> clientReferenceIds, Boolean isDeletedKeyPresent) {
-=======
     /**
      * Validates exising client reference ids from DB search
      *
@@ -365,7 +362,6 @@
      * @throws InvalidTenantIdException If an error occurs while replacing database schema name
      */
     public List<String> validateClientReferenceIdsFromDB(String tenantId, List<String> clientReferenceIds, Boolean isDeletedKeyPresent) throws InvalidTenantIdException {
->>>>>>> 1ee71228
         List<String> objFound = new ArrayList<>();
 
         String query = null;
