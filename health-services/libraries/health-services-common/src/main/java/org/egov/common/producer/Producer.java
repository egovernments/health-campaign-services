package org.egov.common.producer;

import lombok.extern.slf4j.Slf4j;
<<<<<<< HEAD
import org.egov.common.config.KafkaEnvironmentConfig;
=======
import org.egov.common.utils.CommonUtils;
import org.egov.common.utils.MultiStateInstanceUtil;
>>>>>>> b3ca7905
import org.egov.tracer.kafka.CustomKafkaTemplate;
import org.springframework.beans.factory.annotation.Autowired;
import org.springframework.stereotype.Service;
import org.springframework.util.ObjectUtils;

// NOTE: If tracer is disabled change CustomKafkaTemplate to KafkaTemplate in autowiring

@Service
@Slf4j
public class Producer {

    private final CustomKafkaTemplate<String, Object> kafkaTemplate;
<<<<<<< HEAD
    private final KafkaEnvironmentConfig config;


    public Producer(CustomKafkaTemplate<String, Object> kafkaTemplate,
                    KafkaEnvironmentConfig config) {
        this.kafkaTemplate = kafkaTemplate;
        this.config = config;
=======
    private final MultiStateInstanceUtil multiStateInstanceUtil;

    @Autowired
    public Producer(CustomKafkaTemplate<String, Object> kafkaTemplate, MultiStateInstanceUtil multiStateInstanceUtil) {
        this.kafkaTemplate = kafkaTemplate;
        this.multiStateInstanceUtil = multiStateInstanceUtil;
>>>>>>> b3ca7905
    }

    /**
     * push objects to kafka with modified topic for a specified tenant based on
     * central instance environment configuration
     *
     * @param tenantId tenant id to get the topic for.
     * @param topic    topic name to push changes for.
     * @param value    Object which needs to be pushed.
     */
    public void push(String tenantId, String topic, Object value) {
        String updatedTopic = topic;
        String schemaName = CommonUtils.getSchemaName(tenantId, multiStateInstanceUtil);
        if (!ObjectUtils.isEmpty(schemaName)) {
            updatedTopic = schemaName.concat("-").concat(topic);
        }
        log.info("The Kafka topic for the tenantId : {} is : {}", tenantId, updatedTopic);
        kafkaTemplate.send(updatedTopic, value);
    }

    public void push(String topic, Object value, String tenantId) {
        String updatedTopic = topic;

        if (config.isCentralInstance()) {

            updatedTopic = tenantId + "-" + topic;
            log.info("Central instance detected. Updated topic: {}", updatedTopic);
        }

        log.info("Producing to Kafka topic: {}", updatedTopic);
        kafkaTemplate.send(updatedTopic, value);
    }
}<|MERGE_RESOLUTION|>--- conflicted
+++ resolved
@@ -1,12 +1,8 @@
 package org.egov.common.producer;
 
 import lombok.extern.slf4j.Slf4j;
-<<<<<<< HEAD
-import org.egov.common.config.KafkaEnvironmentConfig;
-=======
 import org.egov.common.utils.CommonUtils;
 import org.egov.common.utils.MultiStateInstanceUtil;
->>>>>>> b3ca7905
 import org.egov.tracer.kafka.CustomKafkaTemplate;
 import org.springframework.beans.factory.annotation.Autowired;
 import org.springframework.stereotype.Service;
@@ -19,22 +15,12 @@
 public class Producer {
 
     private final CustomKafkaTemplate<String, Object> kafkaTemplate;
-<<<<<<< HEAD
-    private final KafkaEnvironmentConfig config;
-
-
-    public Producer(CustomKafkaTemplate<String, Object> kafkaTemplate,
-                    KafkaEnvironmentConfig config) {
-        this.kafkaTemplate = kafkaTemplate;
-        this.config = config;
-=======
     private final MultiStateInstanceUtil multiStateInstanceUtil;
 
     @Autowired
     public Producer(CustomKafkaTemplate<String, Object> kafkaTemplate, MultiStateInstanceUtil multiStateInstanceUtil) {
         this.kafkaTemplate = kafkaTemplate;
         this.multiStateInstanceUtil = multiStateInstanceUtil;
->>>>>>> b3ca7905
     }
 
     /**
@@ -54,17 +40,4 @@
         log.info("The Kafka topic for the tenantId : {} is : {}", tenantId, updatedTopic);
         kafkaTemplate.send(updatedTopic, value);
     }
-
-    public void push(String topic, Object value, String tenantId) {
-        String updatedTopic = topic;
-
-        if (config.isCentralInstance()) {
-
-            updatedTopic = tenantId + "-" + topic;
-            log.info("Central instance detected. Updated topic: {}", updatedTopic);
-        }
-
-        log.info("Producing to Kafka topic: {}", updatedTopic);
-        kafkaTemplate.send(updatedTopic, value);
-    }
 }