--- conflicted
+++ resolved
@@ -88,11 +88,7 @@
         DummyData data = DummyData.builder()
                 .dummyStringList(strings)
                 .build();
-<<<<<<< HEAD
-        String expectedQuery = "SELECT * FROM dummyData ";
-=======
         String expectedQuery = "SELECT * FROM dummyData";
->>>>>>> 2eee1905
         SelectQueryBuilder queryBuilder = new SelectQueryBuilder();
 
         String actualQuery = queryBuilder.build(data);
@@ -106,11 +102,7 @@
         DummyData data = DummyData.builder()
                 .dummyStringList(null)
                 .build();
-<<<<<<< HEAD
-        String expectedQuery = "SELECT * FROM dummyData ";
-=======
         String expectedQuery = "SELECT * FROM dummyData";
->>>>>>> 2eee1905
         SelectQueryBuilder queryBuilder = new SelectQueryBuilder();
 
         String actualQuery = queryBuilder.build(data);
@@ -143,11 +135,7 @@
     void shouldNotUseWhereClauseWhenPropertiesAreSetToNullSelectQuery() throws QueryBuilderException {
         DummyData data = DummyData.builder()
                 .build();
-<<<<<<< HEAD
-        String expectedQuery = "SELECT * FROM dummyData ";
-=======
         String expectedQuery = "SELECT * FROM dummyData";
->>>>>>> 2eee1905
         SelectQueryBuilder queryBuilder = new SelectQueryBuilder();
 
         String actualQuery = queryBuilder.build(data);
