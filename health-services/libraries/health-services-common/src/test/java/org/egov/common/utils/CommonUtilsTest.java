--- conflicted
+++ resolved
@@ -599,8 +599,6 @@
                 entitiesToUpdate.stream().findFirst().get().getId());
     }
 
-<<<<<<< HEAD
-=======
     @Test
     @DisplayName("should be able to get id method based on a field name")
     void shouldBeAbleToGetIdMethodBasedOnAFieldName() {
@@ -625,7 +623,6 @@
                 objList.get(0)));
     }
 
->>>>>>> 37b10a75
     @Data
     @Builder
     public static class SomeRequest {
