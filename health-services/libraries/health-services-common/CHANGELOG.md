--- conflicted
+++ resolved
@@ -1,13 +1,11 @@
 All notable changes to this module will be documented in this file.
 
-<<<<<<< HEAD
 ## 1.0.22 - 2025-06-04
 * Introduced BeneficiaryIdGenService to enable integration conditionally with the Beneficiary ID Generation system.
 * Search/Update for Beneficiary ID records using `/id/id_pool/_search` and `/id/id_pool/_update`.
-=======
+
 ## 1.0.21 - 2025-02-28
 - Fixed populate error details bug in common utils
->>>>>>> 5e54b148
 
 ## 1.0.18 - 2024-08-09
 - Added validateClientReferenceIdsFromDB method to GenericRepository.
