All notable changes to this module will be documented in this file.

<<<<<<< HEAD
# 1.0.23 - 2025-05-07
- Enabled tenant-specific schemas in SQL queries via query builders and placeholder replacements.
- Enhanced Redis caching to use schema-aware keys for multi-tenant isolation.
- Implemented tenant-based Kafka topic routing in message producer logic.
- Refactored repositories to require and validate tenant ID in all operations.
- Added services-common dependency.
- Updated test cases for schema-based queries and added mocks for multi-state utility support.
=======
## 1.0.22 - 2025-06-04

* Introduced BeneficiaryIdGenService to enable integration conditionally with the Beneficiary ID Generation system.
* Search/Update for Beneficiary ID records using `/id/id_pool/_search` and `/id/id_pool/_update`.

## 1.0.21 - 2025-02-28
- Fixed populate error details bug in common utils
>>>>>>> 8fe879d7

## 1.0.18 - 2024-08-09
- Added validateClientReferenceIdsFromDB method to GenericRepository.

## 1.0.16 - 2024-05-29
- Introduced multiple reusable functions to streamline and simplify the codebase.
- Enhanced function modularity for better maintainability and readability.
- Integrated Core 2.9LTS
- Refactored existing code to utilize new reusable functions, reducing redundancy.
- Improved overall code structure for more efficient execution and easier future modifications.
- Changed Dockerfile, base image required for Java 17.

## 1.0.12
- The exception was replaced with CustomException in the service request client.

  
## 1.0.0
- Base version<|MERGE_RESOLUTION|>--- conflicted
+++ resolved
@@ -1,14 +1,15 @@
+# Change Logs
+
 All notable changes to this module will be documented in this file.
 
-<<<<<<< HEAD
-# 1.0.23 - 2025-05-07
+## 1.1.0 - 2025-05-07
 - Enabled tenant-specific schemas in SQL queries via query builders and placeholder replacements.
 - Enhanced Redis caching to use schema-aware keys for multi-tenant isolation.
 - Implemented tenant-based Kafka topic routing in message producer logic.
 - Refactored repositories to require and validate tenant ID in all operations.
 - Added services-common dependency.
 - Updated test cases for schema-based queries and added mocks for multi-state utility support.
-=======
+
 ## 1.0.22 - 2025-06-04
 
 * Introduced BeneficiaryIdGenService to enable integration conditionally with the Beneficiary ID Generation system.
@@ -16,7 +17,6 @@
 
 ## 1.0.21 - 2025-02-28
 - Fixed populate error details bug in common utils
->>>>>>> 8fe879d7
 
 ## 1.0.18 - 2024-08-09
 - Added validateClientReferenceIdsFromDB method to GenericRepository.
