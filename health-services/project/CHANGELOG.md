All notable changes to this module will be documented in this file.


## 1.1.4 - 2024-05-29
- Integrated Core 2.9LTS
- Integrated Boundary v2 functionality
- Upgraded to health models 1.0.20 and health common 1.0.16
- Boundary v2 Integration
- MDMS v2 integration
- Beneficiary Tag null check in update
<<<<<<< HEAD
=======
- Upgraded PostgresSQL Driver version to 42.7.1
- Upgraded Flyway base image version to 10.7.1 for DB Migration
- Upgraded Flyway-Core to 9.22.3
>>>>>>> 2eee1905

## 1.1.2 - 2024-02-26
- Implemented validation for updating project start date and end date.
- Added numberOfSessions field in additional details for attendance registry.

## 1.1.1 - 2023-11-15
- Added tag in project beneficiary 

## 1.1.1-beta 19-10-2023
  - Added support for multi round, Added new validator for project task.

## 1.1.0
  - models library version update

## 1.0.0
  - Base version

<|MERGE_RESOLUTION|>--- conflicted
+++ resolved
@@ -8,12 +8,9 @@
 - Boundary v2 Integration
 - MDMS v2 integration
 - Beneficiary Tag null check in update
-<<<<<<< HEAD
-=======
 - Upgraded PostgresSQL Driver version to 42.7.1
 - Upgraded Flyway base image version to 10.7.1 for DB Migration
 - Upgraded Flyway-Core to 9.22.3
->>>>>>> 2eee1905
 
 ## 1.1.2 - 2024-02-26
 - Implemented validation for updating project start date and end date.
