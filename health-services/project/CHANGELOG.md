All notable changes to this module will be documented in this file.

<<<<<<< HEAD
# 1.2.0 - 2025-05-07
* Implemented tenant-based schema handling across repository and SQL layers.
* Required tenant ID across repository methods with validation logic.
* Made cache usage tenant-aware.
* Upgraded health-services-common to 1.0.23-dev-SNAPSHOT.
* Updated migration script logic for schema support.
=======
## 1.1.8 - 2025-06-16

- Upgraded to health models 1.0.27
>>>>>>> 8fe879d7

## 1.1.7 - 2025-03-04

- Upgraded to health models 1.0.26

## 1.1.6 - 2025-01-27

- Added isAncestorProjectId param for search projects API to support search projects with ancestor project id as well

## 1.1.5 - 2024-08-07

- Added UserAction functionality with support for Location capture.

## 1.1.4 - 2024-05-29

- Integrated Core 2.9LTS
- Integrated Boundary v2 functionality
- Upgraded to health models 1.0.20 and health common 1.0.16
- Boundary v2 Integration
- MDMS v2 integration
- Beneficiary Tag null check in update
- Upgraded PostgresSQL Driver version to 42.7.1
- Upgraded Flyway base image version to 10.7.1 for DB Migration
- Upgraded Flyway-Core to 9.22.3
- Added `ExistentEntityValidator` fixes

## 1.1.2 - 2024-02-26

- Implemented validation for updating project start date and end date.
- Added numberOfSessions field in additional details for attendance registry.

## 1.1.1 - 2023-11-15

- Added tag in project beneficiary

## 1.1.1-beta 19-10-2023

- Added support for multi round, Added new validator for project task.

## 1.1.0

- models library version update

## 1.0.0

- Base version<|MERGE_RESOLUTION|>--- conflicted
+++ resolved
@@ -1,17 +1,17 @@
+# Change Logs
+
 All notable changes to this module will be documented in this file.
 
-<<<<<<< HEAD
-# 1.2.0 - 2025-05-07
+## 1.2.0 - 2025-05-07
 * Implemented tenant-based schema handling across repository and SQL layers.
 * Required tenant ID across repository methods with validation logic.
 * Made cache usage tenant-aware.
 * Upgraded health-services-common to 1.0.23-dev-SNAPSHOT.
 * Updated migration script logic for schema support.
-=======
+
 ## 1.1.8 - 2025-06-16
 
 - Upgraded to health models 1.0.27
->>>>>>> 8fe879d7
 
 ## 1.1.7 - 2025-03-04
 
