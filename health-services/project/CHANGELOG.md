All notable changes to this module will be documented in this file.

<<<<<<< HEAD
=======

## 1.1.4 - 2024-05-29
- Integrated Core 2.9LTS
- Integrated Boundary v2 functionality
- Upgraded to health models 1.0.20 and health common 1.0.16
- Boundary v2 Integration
- MDMS v2 integration
- Beneficiary Tag null check in update
- Upgraded PostgresSQL Driver version to 42.7.1
- Upgraded Flyway base image version to 10.7.1 for DB Migration
- Upgraded Flyway-Core to 9.22.3

## 1.1.2 - 2024-02-26
- Implemented validation for updating project start date and end date.
- Added numberOfSessions field in additional details for attendance registry.

>>>>>>> 2eee1905
## 1.1.1 - 2023-11-15
- Added tag in project beneficiary 

## 1.1.1-beta 19-10-2023
  - Added support for multi round, Added new validator for project task.

## 1.1.0
  - models library version update

## 1.0.0
  - Base version

<|MERGE_RESOLUTION|>--- conflicted
+++ resolved
@@ -1,7 +1,5 @@
 All notable changes to this module will be documented in this file.
 
-<<<<<<< HEAD
-=======
 
 ## 1.1.4 - 2024-05-29
 - Integrated Core 2.9LTS
@@ -18,7 +16,6 @@
 - Implemented validation for updating project start date and end date.
 - Added numberOfSessions field in additional details for attendance registry.
 
->>>>>>> 2eee1905
 ## 1.1.1 - 2023-11-15
 - Added tag in project beneficiary 
 
