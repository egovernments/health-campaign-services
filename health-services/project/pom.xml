--- conflicted
+++ resolved
@@ -45,16 +45,12 @@
         <dependency>
             <groupId>org.egov.common</groupId>
             <artifactId>health-services-common</artifactId>
-            <version>1.0.20-dev-SNAPSHOT</version>
+            <version>1.0.20-SNAPSHOT</version>
         </dependency>
         <dependency>
             <groupId>org.egov.common</groupId>
             <artifactId>health-services-models</artifactId>
-<<<<<<< HEAD
-            <version>1.0.25-dev-SNAPSHOT</version>
-=======
-            <version>1.0.23-dev-SNAPSHOT</version>
->>>>>>> 9dbb1d73
+            <version>1.0.25-SNAPSHOT</version>
             <scope>compile</scope>
         </dependency>
         <dependency>
@@ -118,12 +114,6 @@
             <version>2.13.0</version>
             <scope>test</scope>
         </dependency>
-        <dependency>
-            <groupId>org.egov.services</groupId>
-            <artifactId>digit-models</artifactId>
-            <version>1.0.0-SNAPSHOT</version>
-            <scope>compile</scope>
-        </dependency>
     </dependencies>
     <repositories>
         <repository>
