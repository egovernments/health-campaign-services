--- conflicted
+++ resolved
@@ -5,11 +5,7 @@
     <artifactId>project</artifactId>
     <packaging>jar</packaging>
     <name>project</name>
-<<<<<<< HEAD
     <version>1.2.0</version>
-=======
-    <version>1.1.8</version>
->>>>>>> 8fe879d7
     <properties>
         <java.version>17</java.version>
         <maven.compiler.source>${java.version}</maven.compiler.source>
