--- conflicted
+++ resolved
@@ -71,14 +71,10 @@
     }
 
 
-<<<<<<< HEAD
     /**
     * @param isAncestorProjectId When true, treats the project IDs in the ProjectRequest as ancestor project IDs
     */
-    public List<Project> getProjects(ProjectRequest project, Integer limit, Integer offset, String tenantId, Long lastChangedSince, Boolean includeDeleted, Boolean includeAncestors, Boolean includeDescendants, Long createdFrom, Long createdTo, boolean isAncestorProjectId) throws InvalidTenantIdException {
-=======
-    public List<Project> getProjects(ProjectRequest project, Integer limit, Integer offset, String tenantId, Long lastChangedSince, Boolean includeDeleted, Boolean includeAncestors, Boolean includeDescendants, Boolean includeImmediateChildren ,Long createdFrom, Long createdTo) {
->>>>>>> 27b048bd
+    public List<Project> getProjects(ProjectRequest project, Integer limit, Integer offset, String tenantId, Long lastChangedSince, Boolean includeDeleted, Boolean includeAncestors, Boolean includeDescendants, Boolean includeImmediateChildren, Long createdFrom, Long createdTo, boolean isAncestorProjectId) throws InvalidTenantIdException {
 
         //Fetch Projects based on search criteria
         List<Project> projects = getProjectsBasedOnSearchCriteria(project.getProjects(), limit, offset, tenantId, lastChangedSince, includeDeleted, createdFrom, createdTo, isAncestorProjectId);
@@ -98,25 +94,14 @@
                     projectIds.addAll(ancestorProjectIds);
                 }
             }
-<<<<<<< HEAD
             //Get Project descendants if includeDescendants flag is true
-            if (includeDescendants) {
-                descendants = getProjectDescendants(tenantId, projects);
-                if (descendants != null && !descendants.isEmpty()) {
-                    List<String> descendantsProjectIds = descendants.stream().map(Project :: getId).collect(Collectors.toList());
-                    projectIds.addAll(descendantsProjectIds);
-                }
-            }
-=======
-        }
-        if (includeImmediateChildren) {
-            descendants = getProjectImmediateDescendants(projects);
-        } else if (includeDescendants) {
-            descendants = getProjectDescendants(projects);
-        }
-        List<String> descendantsProjectIds = descendants == null || descendants.isEmpty() ? new ArrayList<>() : descendants.stream().map(Project::getId).collect(Collectors.toList());
-        projectIds.addAll(descendantsProjectIds);
->>>>>>> 27b048bd
+            if (includeImmediateChildren) {
+                descendants = getProjectImmediateDescendants(projects);
+            } else if (includeDescendants) {
+                descendants = getProjectDescendants(projects);
+            }
+            List<String> descendantsProjectIds = descendants == null || descendants.isEmpty() ? new ArrayList<>() : descendants.stream().map(Project::getId).collect(Collectors.toList());
+            projectIds.addAll(descendantsProjectIds);
 
             //Fetch targets based on Project Ids
             targets = getTargetsBasedOnProjectIds(tenantId, projectIds);
