package org.egov.project;

public interface Constants {
    String SET_PROJECT_BENEFICIARIES = "setProjectBeneficiaries";

    String VALIDATION_ERROR = "VALIDATION_ERROR";
    String PROJECT_TYPES = "projectTypes";

    String MDMS_RESPONSE = "MdmsRes";

    String GET_PROJECT_ID = "getProjectId";

    String BENEFICIARY_ID = "beneficiaryId";

    String BENEFICIARY_CLIENT_REFERENCE_ID = "beneficiaryClientReferenceId";

    String GET_ID = "getId";

    String GET_USER_ID = "getUserId";

    String GET_CLIENT_REFERENCE_ID = "getClientReferenceId";

    String GET_PROJECT_BENEFICIARIES = "getProjectBeneficiaries";

    String INTERNAL_SERVER_ERROR = "INTERNAL_SERVER_ERROR";

    String SET_TASKS = "setTasks";

    String GET_TASKS = "getTasks";

    String GET_STAFF = "getProjectStaff";

    String SET_STAFF = "setProjectStaff";

    String SYSTEM_GENERATED = "SYSTEM_GENERATED";

    String GET_ADDRESS = "getAddress";

    String GET_RESOURCES = "getResources";

    String GET_PROJECT_RESOURCE = "getProjectResource";

    String GET_PRODUCT_VARIANT_ID = "getProductVariantId";

    String SET_PROJECT_RESOURCE = "setProjectResource";

    String GET_PROJECT_FACILITIES = "getProjectFacilities";

    String SET_PROJECT_FACILITIES = "setProjectFacilities";

    String GET_FACILITY_ID = "getFacilityId";

    String PIPE = "||";

    String PROJECT_ID = "projectId";

    String TASK_QUANTITY = "taskQuantity";

<<<<<<< HEAD
=======
    String HOUSEHOLD_ID = "HouseholdId";

    String SET_USER_ACTION = "setUserActions";

    String GET_USER_ACTION = "getUserActions";

    String PROJECT_USER_ACTION_ENRICHMENT_ERROR = "PROJECT_USER_ACTION_ENRICHMENT_ERROR";

>>>>>>> 2705fed0
}<|MERGE_RESOLUTION|>--- conflicted
+++ resolved
@@ -56,8 +56,6 @@
 
     String TASK_QUANTITY = "taskQuantity";
 
-<<<<<<< HEAD
-=======
     String HOUSEHOLD_ID = "HouseholdId";
 
     String SET_USER_ACTION = "setUserActions";
@@ -66,5 +64,4 @@
 
     String PROJECT_USER_ACTION_ENRICHMENT_ERROR = "PROJECT_USER_ACTION_ENRICHMENT_ERROR";
 
->>>>>>> 2705fed0
 }