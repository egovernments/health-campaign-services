--- conflicted
+++ resolved
@@ -41,17 +41,15 @@
 
     String GET_RESOURCES = "getResources";
 
-<<<<<<< HEAD
+    String GET_PROJECT_RESOURCE = "getProjectResource";
+
+    String GET_PRODUCT_VARIANT_ID = "getProductVariantId";
+
+    String SET_PROJECT_RESOURCE = "setProjectResource";
+
     String GET_PROJECT_FACILITIES = "getProjectFacilities";
 
     String SET_PROJECT_FACILITIES = "setProjectFacilities";
 
     String GET_FACILITY_ID = "getFacilityId";
-=======
-    String GET_PROJECT_RESOURCE = "getProjectResource";
-
-    String GET_PRODUCT_VARIANT_ID = "getProductVariantId";
-
-    String SET_PROJECT_RESOURCE = "setProjectResource";
->>>>>>> 226742c2
 }