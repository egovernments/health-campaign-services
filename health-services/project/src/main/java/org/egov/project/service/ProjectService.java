package org.egov.project.service;

import com.fasterxml.jackson.databind.ObjectMapper;
import org.egov.common.contract.models.AuditDetails;
import jakarta.validation.Valid;
import java.util.Map;
import lombok.extern.slf4j.Slf4j;
import org.apache.commons.lang3.StringUtils;
import org.egov.common.contract.request.RequestInfo;
import org.egov.common.exception.InvalidTenantIdException;
import org.egov.common.models.core.ProjectSearchURLParams;
import org.egov.common.models.project.Project;
import org.egov.common.models.project.ProjectRequest;
import org.egov.common.models.project.ProjectSearchRequest;
import org.egov.common.producer.Producer;
import org.egov.project.config.ProjectConfiguration;
import org.egov.project.repository.ProjectRepository;
import org.egov.project.service.enrichment.ProjectEnrichment;
import org.egov.project.util.ProjectServiceUtil;
import org.egov.project.validator.project.ProjectValidator;
import org.egov.tracer.model.CustomException;
import org.springframework.beans.factory.annotation.Autowired;
import org.springframework.stereotype.Service;

import java.util.ArrayList;
import java.util.List;
import java.util.stream.Collectors;

import static org.egov.common.utils.CommonUtils.getTenantId;

@Service
@Slf4j
public class ProjectService {


    private final ProjectRepository projectRepository;

    private final ProjectValidator projectValidator;

    private final ProjectEnrichment projectEnrichment;

    private final ProjectConfiguration projectConfiguration;

    private final Producer producer;

    private final ProjectServiceUtil projectServiceUtil;

    private final ObjectMapper objectMapper;

    @Autowired
    public ProjectService(
            ProjectRepository projectRepository,
            ProjectValidator projectValidator, ProjectEnrichment projectEnrichment, ProjectConfiguration projectConfiguration, Producer producer,ProjectServiceUtil projectServiceUtil) {
        this.projectRepository = projectRepository;
        this.projectValidator = projectValidator;
        this.projectEnrichment = projectEnrichment;
        this.projectConfiguration = projectConfiguration;
        this.producer = producer;
        this.projectServiceUtil = projectServiceUtil;
        this.objectMapper = new ObjectMapper();
    }

    public List<String> validateProjectIds(String tenantId, List<String> productIds) throws InvalidTenantIdException {
        return projectRepository.validateIds(tenantId, productIds, "id");
    }

    public List<Project> findByIds(String tenantId, List<String> projectIds) throws InvalidTenantIdException {
        return projectRepository.findById(tenantId, projectIds);
    }

    public ProjectRequest createProject(ProjectRequest projectRequest) throws InvalidTenantIdException {
        projectValidator.validateCreateProjectRequest(projectRequest);
        //Get parent projects if "parent" is present (For enrichment of projectHierarchy)
        List<Project> parentProjects = getParentProjects(projectRequest);
        //Validate Parent in request against projects fetched form database
        if (parentProjects != null)
            projectValidator.validateParentAgainstDB(projectRequest.getProjects(), parentProjects);
        projectEnrichment.enrichProjectOnCreate(projectRequest, parentProjects);
        log.info("Enriched with Project Number, Ids and AuditDetails");
        String tenantId = getTenantId(projectRequest.getProjects());
        producer.push(tenantId, projectConfiguration.getSaveProjectTopic(), projectRequest);
        log.info("Pushed to kafka");
        return projectRequest;
    }

    /**
     * Search for projects based on various criteria
     * @param isAncestorProjectId When true, treats the project IDs in the search criteria as ancestor project IDs
     * and returns all projects (including children) under these ancestors
     */
    public List<Project> searchProject(
            ProjectRequest project,
            Integer limit,
            Integer offset,
            String tenantId,
            Long lastChangedSince,
            Boolean includeDeleted,
            Boolean includeAncestors,
            Boolean includeDescendants,
            Boolean includeImmediateChildren,
            Long createdFrom,
            Long createdTo,
            boolean isAncestorProjectId
    ) throws InvalidTenantIdException {
        projectValidator.validateSearchProjectRequest(project, limit, offset, tenantId, createdFrom, createdTo);
        List<Project> projects = projectRepository.getProjects(
                project,
                limit,
                offset,
                tenantId,
                lastChangedSince,
                includeDeleted,
                includeAncestors,
                includeDescendants,
                includeImmediateChildren,
                createdFrom,
                createdTo,
                isAncestorProjectId
        );
        return projects;
    }

    public List<Project> searchProject(ProjectSearchRequest projectSearchRequest, @Valid ProjectSearchURLParams urlParams) throws InvalidTenantIdException {
        projectValidator.validateSearchV2ProjectRequest(projectSearchRequest, urlParams);
        return projectRepository.getProjects(projectSearchRequest.getProject(), urlParams);
    }

    public ProjectRequest updateProject(ProjectRequest request) throws InvalidTenantIdException {
        /*
         * Validate the update project request
         */
        projectValidator.validateUpdateProjectRequest(request);
        log.info("Update project request validated");

        /*
         * Search for projects based on project IDs provided in the request
         */
        List<Project> projectsFromDB = searchProject(
            getSearchProjectRequest(request.getProjects(), request.getRequestInfo(), false),
            projectConfiguration.getMaxLimit(), projectConfiguration.getDefaultOffset(),
<<<<<<< HEAD
            request.getProjects().get(0).getTenantId(), null, false, false, false, null, null, false
=======
            request.getProjects().get(0).getTenantId(), null, false, false, false, false,null, null
>>>>>>> 27b048bd
        );
        log.info("Fetched projects for update request");

        /*
         * Validate the update project request against the projects fetched from the database
         */
        projectValidator.validateUpdateAgainstDB(request.getProjects(), projectsFromDB);

        /*
         * Process each project in the update request
         */
        for (Project project : request.getProjects()) {
            processProjectUpdate(request, project, projectsFromDB);
        }

        return request;
    }

    private void processProjectUpdate(ProjectRequest request, Project project, List<Project> projectsFromDB) throws InvalidTenantIdException {
        /*
         * Convert project ID to string for comparison
         */
        String projectId = String.valueOf(project.getId());

        /*
         * Find the project from the database that matches the current project ID
         */
        Project projectFromDB = findProjectById(projectId, projectsFromDB);
        boolean isCascadingProjectDateUpdate = request.isCascadingProjectDateUpdate();

        if (projectFromDB != null) {
            /*
             * Merge additional details of the project from the request and project from DB
             */
            projectServiceUtil.mergeAdditionalDetails(project, projectFromDB);

            /*
             * Handle cases where cascading project date update is true
             */
            if (isCascadingProjectDateUpdate) {
                handleUpdateProjectDates(request, project, projectFromDB);
            }
            /*
             * Handle cases for normal update flow
             */
            else {
                handleNormalUpdate(request, project, projectFromDB);
            }
        }
    }

    private Project findProjectById(String projectId, List<Project> projectsFromDB) {
        /*
         * Find and return the project with the matching ID from the list of projects fetched from the database
         */
        return projectsFromDB.stream()
            .filter(p -> projectId.equals(String.valueOf(p.getId())))
            .findFirst()
            .orElse(null);
    }


    private void handleNormalUpdate(ProjectRequest request, Project project, Project projectFromDB) {
        /*
         * Ensure that start and end dates are not being updated when flag is false
         */
        if (!project.getStartDate().equals(projectFromDB.getStartDate()) ||
            !project.getEndDate().equals(projectFromDB.getEndDate())) {
            throw new CustomException("PROJECT_CASCADE_UPDATE_DATE_ERROR",
                "Can't Update Date Range if Cascade Project Date Update  false");
        }

        /*
         * Enrich the project with values other than the start, end dates, and AdditionalDetails,
         * and push the update to the message broker
         */
        projectEnrichment.enrichProjectOnUpdate(request, project, projectFromDB);
        String tenantId = project.getTenantId();
        producer.push(tenantId, projectConfiguration.getUpdateProjectTopic(), request);
    }

    private void handleUpdateProjectDates(ProjectRequest request, Project project, Project projectFromDB) throws InvalidTenantIdException {
        /*
         * Save original values of start date, end date, and additional details
         */
        Long originalStartDate = projectFromDB.getStartDate();
        Long originalEndDate = projectFromDB.getEndDate();
        Object originalAdditionalDetails = projectFromDB.getAdditionalDetails();
        AuditDetails originalAuditDetails = projectFromDB.getAuditDetails();


        /*
         * Update the project with new start date, end date, and additional details
         */
        projectFromDB.setStartDate(project.getStartDate());
        projectFromDB.setEndDate(project.getEndDate());
        projectFromDB.setAdditionalDetails(project.getAdditionalDetails());
        projectFromDB.setAuditDetails(project.getAuditDetails());

        /*
         * Ensure that no other properties are being updated besides the start and end dates
         */
        if (!objectMapper.valueToTree(projectFromDB).equals(objectMapper.valueToTree(project))) {
            throw new CustomException(
                "PROJECT_CASCADE_UPDATE_ERROR",
                "Can only update Project dates and additional details if cascade Project date update true"
            );
        }

        /*
         * Restore original values of start date, end date, and additional details
         */
        projectFromDB.setStartDate(originalStartDate);
        projectFromDB.setEndDate(originalEndDate);
        projectFromDB.setAdditionalDetails(originalAdditionalDetails);
        projectFromDB.setAuditDetails(originalAuditDetails);

        /*
         * Update lastModifiedTime and lastModifiedBy for the project
         */
        projectEnrichment.enrichProjectRequestOnUpdate(project, projectFromDB, request.getRequestInfo());

        /*
         * Check and enrich cascading project dates and push the update to the message broker
         */
        checkAndEnrichCascadingProjectDates(request, project);
        producer.push(project.getTenantId(), projectConfiguration.getUpdateProjectDateTopic(), request);
    }


    /**
     * Checks and enriches cascading project dates.
     *
     * @param request The project request containing projects and request information.
     */
    private void checkAndEnrichCascadingProjectDates(ProjectRequest request, Project project) throws InvalidTenantIdException {
        /*
         * Retrieve tenant ID from the first project in the request
         */
        String tenantId = request.getProjects().get(0).getTenantId();
        String projectId = String.valueOf(project.getId());

        /*
         * Fetch projects from the database with ancestors and descendants
         */
        List<Project> projectsFromDbWithAncestorsAndDescendants = searchProject(
            getSearchProjectRequest(request.getProjects(), request.getRequestInfo(), false),
            projectConfiguration.getMaxLimit(),
            projectConfiguration.getDefaultOffset(),
            tenantId,
            null,
            false,
            true,
            true,
            false,
            null,
            null,
            false
        );

        /*
         * Create a map of projects from the database with ancestors and descendants
         */
        Map<String, Project> projectFromDbWithAncestorsAndDescendantsMap = projectServiceUtil.createProjectMap(projectsFromDbWithAncestorsAndDescendants);
        Project projectFromDbWithAncestorsAndDescendants = projectFromDbWithAncestorsAndDescendantsMap.get(projectId);

        /*
         * Enrich project cascading dates based on the retrieved data
         */
        projectEnrichment.enrichProjectCascadingDatesOnUpdate(project, projectFromDbWithAncestorsAndDescendants);
    }


    /* Search for parent projects based on "parent" field and returns parent projects  */
    private List<Project> getParentProjects(ProjectRequest projectRequest) throws InvalidTenantIdException {
        List<Project> parentProjects = null;
        List<Project> projectsForSearchRequest = projectRequest.getProjects().stream().filter(p -> StringUtils.isNotBlank(p.getParent())).collect(Collectors.toList());
        if (projectsForSearchRequest.size() > 0) {
<<<<<<< HEAD
            parentProjects = searchProject(getSearchProjectRequest(projectsForSearchRequest, projectRequest.getRequestInfo(), true), projectConfiguration.getMaxLimit(), projectConfiguration.getDefaultOffset(), projectRequest.getProjects().get(0).getTenantId(), null, false, false, false, null, null, false);
=======
            parentProjects = searchProject(getSearchProjectRequest(projectsForSearchRequest, projectRequest.getRequestInfo(), true), projectConfiguration.getMaxLimit(), projectConfiguration.getDefaultOffset(), projectRequest.getProjects().get(0).getTenantId(), null, false, false, false, false, null, null);
>>>>>>> 27b048bd
        }
        log.info("Fetched parent projects from DB");
        return parentProjects;
    }

    /* Construct Project Request object for search which contains project id and tenantId */
    private ProjectRequest getSearchProjectRequest(List<Project> projects, RequestInfo requestInfo, Boolean isParentProjectSearch) {
        List<Project> projectList = new ArrayList<>();

        for (Project project: projects) {
            String projectId = isParentProjectSearch ? project.getParent() : project.getId();
            Project newProject = Project.builder()
                    .id(projectId)
                    .tenantId(project.getTenantId())
                    .build();

            projectList.add(newProject);
        }
        return ProjectRequest.builder()
                .requestInfo(requestInfo)
                .projects(projectList)
                .build();
    }

    /**
     * @return Count of List of matching projects
     */
    public Integer countAllProjects(ProjectRequest project, String tenantId, Long lastChangedSince, Boolean includeDeleted, Long createdFrom, Long createdTo, boolean isAncestorProjectId) throws InvalidTenantIdException {
        return projectRepository.getProjectCount(project, tenantId, lastChangedSince, includeDeleted, createdFrom, createdTo, isAncestorProjectId);
    }


    public Integer countAllProjects(ProjectSearchRequest projectSearchRequest, ProjectSearchURLParams urlParams) throws InvalidTenantIdException {
        return projectRepository.getProjectCount(projectSearchRequest.getProject(), urlParams);
    }
}<|MERGE_RESOLUTION|>--- conflicted
+++ resolved
@@ -138,11 +138,7 @@
         List<Project> projectsFromDB = searchProject(
             getSearchProjectRequest(request.getProjects(), request.getRequestInfo(), false),
             projectConfiguration.getMaxLimit(), projectConfiguration.getDefaultOffset(),
-<<<<<<< HEAD
-            request.getProjects().get(0).getTenantId(), null, false, false, false, null, null, false
-=======
-            request.getProjects().get(0).getTenantId(), null, false, false, false, false,null, null
->>>>>>> 27b048bd
+            request.getProjects().get(0).getTenantId(), null, false, false, false, false, null, null, false
         );
         log.info("Fetched projects for update request");
 
@@ -321,11 +317,7 @@
         List<Project> parentProjects = null;
         List<Project> projectsForSearchRequest = projectRequest.getProjects().stream().filter(p -> StringUtils.isNotBlank(p.getParent())).collect(Collectors.toList());
         if (projectsForSearchRequest.size() > 0) {
-<<<<<<< HEAD
-            parentProjects = searchProject(getSearchProjectRequest(projectsForSearchRequest, projectRequest.getRequestInfo(), true), projectConfiguration.getMaxLimit(), projectConfiguration.getDefaultOffset(), projectRequest.getProjects().get(0).getTenantId(), null, false, false, false, null, null, false);
-=======
-            parentProjects = searchProject(getSearchProjectRequest(projectsForSearchRequest, projectRequest.getRequestInfo(), true), projectConfiguration.getMaxLimit(), projectConfiguration.getDefaultOffset(), projectRequest.getProjects().get(0).getTenantId(), null, false, false, false, false, null, null);
->>>>>>> 27b048bd
+            parentProjects = searchProject(getSearchProjectRequest(projectsForSearchRequest, projectRequest.getRequestInfo(), true), projectConfiguration.getMaxLimit(), projectConfiguration.getDefaultOffset(), projectRequest.getProjects().get(0).getTenantId(), null, false, false, false, false, null, null, false);
         }
         log.info("Fetched parent projects from DB");
         return parentProjects;
