package org.egov.project.repository;

import lombok.extern.slf4j.Slf4j;
import org.egov.common.data.query.builder.GenericQueryBuilder;
import org.egov.common.data.query.builder.QueryFieldChecker;
import org.egov.common.data.query.builder.SelectQueryBuilder;
import org.egov.common.data.query.exception.QueryBuilderException;
import org.egov.common.data.repository.GenericRepository;
import org.egov.common.models.core.SearchResponse;
import org.egov.common.models.household.HouseholdMember;
import org.egov.common.models.project.ProjectBeneficiary;
import org.egov.common.producer.Producer;
import org.egov.project.repository.rowmapper.ProjectBeneficiaryRowMapper;
import org.egov.common.models.project.ProjectBeneficiarySearch;
import org.springframework.beans.factory.annotation.Autowired;
import org.springframework.data.redis.core.RedisTemplate;
import org.springframework.jdbc.core.namedparam.NamedParameterJdbcTemplate;
import org.springframework.stereotype.Repository;
import org.springframework.util.ReflectionUtils;

import java.lang.reflect.Method;
import java.util.HashMap;
import java.util.List;
import java.util.Map;
import java.util.Optional;
import java.util.stream.Collectors;

import static org.egov.common.utils.CommonUtils.constructTotalCountCTEAndReturnResult;
import static org.egov.common.utils.CommonUtils.getIdMethod;

@Repository
@Slf4j
public class ProjectBeneficiaryRepository extends GenericRepository<ProjectBeneficiary> {

    @Autowired
    public ProjectBeneficiaryRepository(Producer producer, NamedParameterJdbcTemplate namedParameterJdbcTemplate,
                                        RedisTemplate<String, Object> redisTemplate,
                                        SelectQueryBuilder selectQueryBuilder, ProjectBeneficiaryRowMapper projectBeneficiaryRowMapper) {
        super(producer, namedParameterJdbcTemplate, redisTemplate, selectQueryBuilder,
                projectBeneficiaryRowMapper, Optional.of("project_beneficiary"));
    }

    public SearchResponse<ProjectBeneficiary> find(ProjectBeneficiarySearch householdMemberSearch,
                                                Integer limit,
                                                Integer offset,
                                                String tenantId,
                                                Long lastChangedSince,
                                                Boolean includeDeleted) {

        Map<String, Object> paramsMap = new HashMap<>();
        StringBuilder queryBuilder = new StringBuilder();

        String query = "SELECT * FROM project_beneficiary ";

        List<String> whereFields = GenericQueryBuilder.getFieldsWithCondition(householdMemberSearch, QueryFieldChecker.isNotNull, paramsMap);
        query = GenericQueryBuilder.generateQuery(query, whereFields).toString().trim();

        query = query + " AND tenantId=:tenantId ";

        if (query.contains(this.tableName + " AND")) {
            query = query.replace(this.tableName + " AND", this.tableName + " WHERE");
        }

        queryBuilder.append(query);

        if (Boolean.FALSE.equals(includeDeleted)) {
            queryBuilder.append("AND isDeleted=:isDeleted ");
        }

        if (lastChangedSince != null) {
            queryBuilder.append("AND lastModifiedTime>=:lastModifiedTime ");
        }

        paramsMap.put("tenantId", tenantId);
        paramsMap.put("isDeleted", includeDeleted);
        paramsMap.put("lastModifiedTime", lastChangedSince);

        queryBuilder.append(" ORDER BY id ASC ");

        Long totalCount = constructTotalCountCTEAndReturnResult(queryBuilder.toString(), paramsMap, this.namedParameterJdbcTemplate);

        queryBuilder.append(" LIMIT :limit OFFSET :offset");
        paramsMap.put("limit", limit);
        paramsMap.put("offset", offset);

        List<ProjectBeneficiary> projectBeneficiaries = this.namedParameterJdbcTemplate.query(queryBuilder.toString(), paramsMap, this.rowMapper);

        return SearchResponse.<ProjectBeneficiary>builder().totalCount(totalCount).response(projectBeneficiaries).build();
    }

    public SearchResponse<ProjectBeneficiary> findById(List<String> ids, String columnName, Boolean includeDeleted) {
<<<<<<< HEAD
        List<ProjectBeneficiary> objFound = findInCache(ids).stream()
                .filter(entity -> entity.getIsDeleted().equals(includeDeleted))
                .collect(Collectors.toList());
=======
        List<ProjectBeneficiary> objFound = findInCache(ids);
        if (!includeDeleted) {
            objFound = objFound.stream()
                    .filter(entity -> entity.getIsDeleted().equals(false))
                    .collect(Collectors.toList());
        }
>>>>>>> 2eee1905
        if (!objFound.isEmpty()) {
            Method idMethod = getIdMethod(objFound, columnName);
            ids.removeAll(objFound.stream()
                    .map(obj -> (String) ReflectionUtils.invokeMethod(idMethod, obj))
                    .collect(Collectors.toList()));
            if (ids.isEmpty()) {
                log.info("all objects were found in the cache, returning objects");
                return SearchResponse.<ProjectBeneficiary>builder().response(objFound).build();
            }
        }

        String query = String.format("SELECT * FROM project_beneficiary where %s IN (:ids) AND isDeleted = false", columnName);
        if (null != includeDeleted && includeDeleted) {
            query = String.format("SELECT * FROM project_beneficiary WHERE %s IN (:ids)", columnName);
        }
        Map<String, Object> paramMap = new HashMap();
        paramMap.put("ids", ids);

        objFound.addAll(this.namedParameterJdbcTemplate.query(query, paramMap, this.rowMapper));
        putInCache(objFound);
        log.info("returning objects from the database");
        return SearchResponse.<ProjectBeneficiary>builder().response(objFound).build();
    }
}
<|MERGE_RESOLUTION|>--- conflicted
+++ resolved
@@ -89,18 +89,12 @@
     }
 
     public SearchResponse<ProjectBeneficiary> findById(List<String> ids, String columnName, Boolean includeDeleted) {
-<<<<<<< HEAD
-        List<ProjectBeneficiary> objFound = findInCache(ids).stream()
-                .filter(entity -> entity.getIsDeleted().equals(includeDeleted))
-                .collect(Collectors.toList());
-=======
         List<ProjectBeneficiary> objFound = findInCache(ids);
         if (!includeDeleted) {
             objFound = objFound.stream()
                     .filter(entity -> entity.getIsDeleted().equals(false))
                     .collect(Collectors.toList());
         }
->>>>>>> 2eee1905
         if (!objFound.isEmpty()) {
             Method idMethod = getIdMethod(objFound, columnName);
             ids.removeAll(objFound.stream()
