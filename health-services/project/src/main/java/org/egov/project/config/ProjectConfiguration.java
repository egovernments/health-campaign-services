package org.egov.project.config;

import lombok.AllArgsConstructor;
import lombok.Builder;
import lombok.Getter;
import lombok.NoArgsConstructor;
import lombok.Setter;
import org.springframework.beans.factory.annotation.Value;
import org.springframework.stereotype.Component;

@Getter
@Setter
@AllArgsConstructor
@NoArgsConstructor
@Builder
@Component
public class ProjectConfiguration {

    @Value("${project.staff.kafka.create.topic}")
    private String createProjectStaffTopic;

    @Value("${project.staff.consumer.bulk.create.topic}")
    private String bulkCreateProjectStaffTopic;

    @Value("${project.staff.kafka.update.topic}")
    private String updateProjectStaffTopic;

    @Value("${project.staff.consumer.bulk.update.topic}")
    private String bulkUpdateProjectStaffTopic;

    @Value("${project.staff.kafka.delete.topic}")
    private String deleteProjectStaffTopic;

    @Value("${project.staff.consumer.bulk.delete.topic}")
    private String bulkDeleteProjectStaffTopic;

    @Value("${project.facility.kafka.create.topic}")
    private String createProjectFacilityTopic;

    @Value("${project.facility.consumer.bulk.create.topic}")
    private String bulkCreateProjectFacilityTopic;

    @Value("${project.facility.kafka.update.topic}")
    private String updateProjectFacilityTopic;

    @Value("${project.facility.consumer.bulk.update.topic}")
    private String bulkUpdateProjectFacilityTopic;

    @Value("${project.facility.kafka.delete.topic}")
    private String deleteProjectFacilityTopic;

    @Value("${project.facility.consumer.bulk.delete.topic}")
    private String bulkDeleteProjectFacilityTopic;

    @Value("${project.beneficiary.kafka.create.topic}")
    private String createProjectBeneficiaryTopic;

    @Value("${project.beneficiary.kafka.update.topic}")
    private String updateProjectBeneficiaryTopic;

    @Value("${project.task.kafka.create.topic}")
    private String createProjectTaskTopic;

    @Value("${project.task.kafka.update.topic}")
    private String updateProjectTaskTopic;

    @Value("${project.task.kafka.delete.topic}")
    private String deleteProjectTaskTopic;

    @Value("${project.task.consumer.bulk.create.topic}")
    private String createProjectTaskBulkTopic;

    @Value("${project.task.consumer.bulk.update.topic}")
    private String updateProjectTaskBulkTopic;

    @Value("${project.task.consumer.bulk.delete.topic}")
    private String deleteProjectTaskBulkTopic;

    @Value("${project.task.idgen.id.format}")
    private String projectTaskIdFormat;

    @Value("${project.staff.idgen.id.format}")
    private String projectStaffIdFormat;

    @Value("${project.resource.idgen.id.format}")
    private String projectResourceIdFormat;

    @Value("${project.facility.idgen.id.format}")
    private String projectFacilityIdFormat;

    @Value("${egov.product.host}")
    private String productHost;

    @Value("${egov.search.product.variant.url}")
    private String productVariantSearchUrl;

    @Value("${project.beneficiary.kafka.delete.topic}")
    private String deleteProjectBeneficiaryTopic;

    @Value("${project.beneficiary.consumer.bulk.create.topic}")
    private String bulkCreateProjectBeneficiaryTopic;

    @Value("${project.beneficiary.consumer.bulk.update.topic}")
    private String bulkUpdateProjectBeneficiaryTopic;

    @Value("${project.beneficiary.consumer.bulk.delete.topic}")
    private String bulkDeleteProjectBeneficiaryTopic;

    @Value("${idgen.project.beneficiary.id.format}")
    private String projectBeneficiaryIdFormat;

    @Value("${egov.household.host}")
    private String householdServiceHost;

    @Value("${egov.search.household.url}")
    private String householdServiceSearchUrl;

    @Value("${egov.individual.host}")
    private String individualServiceHost;

    @Value("${egov.search.individual.url}")
    private String individualServiceSearchUrl;

    @Value("${egov.facility.host}")
    private String facilityServiceHost;

    @Value("${egov.search.facility.url}")
    private String facilityServiceSearchUrl;

    @Value("${search.api.limit:100}")
    private String searchApiLimit;

    @Value("${egov.mdms.host}")
    private String mdmsHost;
    @Value("${egov.mdms.search.endpoint}")
    private String mdmsEndPoint;

    @Value("${project.document.id.verification.required}")
    private String documentIdVerificationRequired;

    @Value("${project.management.system.kafka.create.topic}")
    private String saveProjectTopic;

    @Value("${project.management.system.kafka.update.topic}")
    private String updateProjectTopic;

    @Value("${egov.idgen.project.number.name}")
    private String idgenProjectNumberName;

    @Value("${project.search.max.limit}")
    private Integer maxLimit;

    @Value("${project.default.offset}")
    private Integer defaultOffset;

    @Value("${project.default.limit}")
    private Integer defaultLimit;

    @Value("${project.resource.kafka.create.topic}")
    private String createProjectResourceTopic;

    @Value("${project.resource.kafka.update.topic}")
    private String updateProjectResourceTopic;

    @Value("${project.resource.kafka.delete.topic}")
    private String deleteProjectResourceTopic;

    @Value("${project.resource.consumer.bulk.create.topic}")
    private String createProjectResourceBulkTopic;

    @Value("${project.resource.consumer.bulk.update.topic}")
    private String updateProjectResourceBulkTopic;

    @Value("${project.resource.consumer.bulk.delete.topic}")
    private String deleteProjectResourceBulkTopic;

<<<<<<< HEAD

=======
    @Value(("${project.mdms.module}"))
    private String mdmsModule;

    @Value(("${egov.location.hierarchy.type}"))
    private String locationHierarchyType;
>>>>>>> 3fa8cc99
}<|MERGE_RESOLUTION|>--- conflicted
+++ resolved
@@ -174,13 +174,9 @@
     @Value("${project.resource.consumer.bulk.delete.topic}")
     private String deleteProjectResourceBulkTopic;
 
-<<<<<<< HEAD
-
-=======
     @Value(("${project.mdms.module}"))
     private String mdmsModule;
 
     @Value(("${egov.location.hierarchy.type}"))
     private String locationHierarchyType;
->>>>>>> 3fa8cc99
 }