package org.egov.project.config;

import lombok.AllArgsConstructor;
import lombok.Builder;
import lombok.Getter;
import lombok.NoArgsConstructor;
import lombok.Setter;
import org.springframework.beans.factory.annotation.Value;
import org.springframework.stereotype.Component;

@Getter
@Setter
@AllArgsConstructor
@NoArgsConstructor
@Builder
@Component
public class ProjectConfiguration {

    @Value("${project.staff.kafka.create.topic}")
    private String createProjectStaffTopic;

    @Value("${project.staff.consumer.bulk.create.topic}")
    private String bulkCreateProjectStaffTopic;

    @Value("${project.staff.kafka.update.topic}")
    private String updateProjectStaffTopic;

    @Value("${project.staff.consumer.bulk.update.topic}")
    private String bulkUpdateProjectStaffTopic;

    @Value("${project.staff.kafka.delete.topic}")
    private String deleteProjectStaffTopic;

    @Value("${project.staff.consumer.bulk.delete.topic}")
    private String bulkDeleteProjectStaffTopic;

    @Value("${project.facility.kafka.create.topic}")
    private String createProjectFacilityTopic;

    @Value("${project.facility.consumer.bulk.create.topic}")
    private String bulkCreateProjectFacilityTopic;

    @Value("${project.facility.kafka.update.topic}")
    private String updateProjectFacilityTopic;

    @Value("${project.facility.consumer.bulk.update.topic}")
    private String bulkUpdateProjectFacilityTopic;

    @Value("${project.facility.kafka.delete.topic}")
    private String deleteProjectFacilityTopic;

    @Value("${project.facility.consumer.bulk.delete.topic}")
    private String bulkDeleteProjectFacilityTopic;

    @Value("${project.beneficiary.kafka.create.topic}")
    private String createProjectBeneficiaryTopic;

    @Value("${project.beneficiary.kafka.update.topic}")
    private String updateProjectBeneficiaryTopic;

    @Value("${project.task.kafka.create.topic}")
    private String createProjectTaskTopic;

    @Value("${project.task.kafka.update.topic}")
    private String updateProjectTaskTopic;

    @Value("${project.task.kafka.delete.topic}")
    private String deleteProjectTaskTopic;

    @Value("${project.task.consumer.bulk.create.topic}")
    private String createProjectTaskBulkTopic;

    @Value("${project.task.consumer.bulk.update.topic}")
    private String updateProjectTaskBulkTopic;

    @Value("${project.task.consumer.bulk.delete.topic}")
    private String deleteProjectTaskBulkTopic;

    @Value("${project.task.idgen.id.format}")
    private String projectTaskIdFormat;

    @Value("${project.staff.idgen.id.format}")
    private String projectStaffIdFormat;

<<<<<<< HEAD
    @Value("${project.facility.idgen.id.format}")
    private String projectFacilityIdFormat;
=======
    @Value("${project.resource.idgen.id.format}")
    private String projectResourceIdFormat;
>>>>>>> 226742c2

    @Value("${egov.product.host}")
    private String productHost;

    @Value("${egov.search.product.variant.url}")
    private String productVariantSearchUrl;

    @Value("${project.beneficiary.kafka.delete.topic}")
    private String deleteProjectBeneficiaryTopic;

    @Value("${project.beneficiary.consumer.bulk.create.topic}")
    private String bulkCreateProjectBeneficiaryTopic;

    @Value("${project.beneficiary.consumer.bulk.update.topic}")
    private String bulkUpdateProjectBeneficiaryTopic;

    @Value("${project.beneficiary.consumer.bulk.delete.topic}")
    private String bulkDeleteProjectBeneficiaryTopic;

    @Value("${idgen.project.beneficiary.id.format}")
    private String projectBeneficiaryIdFormat;

    @Value("${egov.household.host}")
    private String householdServiceHost;

    @Value("${egov.search.household.url}")
    private String householdServiceSearchUrl;

    @Value("${egov.individual.host}")
    private String individualServiceHost;

    @Value("${egov.search.individual.url}")
    private String individualServiceSearchUrl;

    @Value("${egov.facility.host}")
    private String facilityServiceHost;

    @Value("${egov.search.facility.url}")
    private String facilityServiceSearchUrl;

    @Value("${search.api.limit:100}")
    private String searchApiLimit;

    @Value("${egov.mdms.host}")
    private String mdmsHost;
    @Value("${egov.mdms.search.endpoint}")
    private String mdmsEndPoint;

    @Value("${project.document.id.verification.required}")
    private String documentIdVerificationRequired;

    @Value("${project.management.system.kafka.create.topic}")
    private String saveProjectTopic;

    @Value("${project.management.system.kafka.update.topic}")
    private String updateProjectTopic;

    @Value("${egov.idgen.project.number.name}")
    private String idgenProjectNumberName;

    @Value("${project.search.max.limit}")
    private Integer maxLimit;

    @Value("${project.default.offset}")
    private Integer defaultOffset;

    @Value("${project.default.limit}")
    private Integer defaultLimit;

    @Value("${project.resource.kafka.create.topic}")
    private String createProjectResourceTopic;

    @Value("${project.resource.kafka.update.topic}")
    private String updateProjectResourceTopic;

    @Value("${project.resource.kafka.delete.topic}")
    private String deleteProjectResourceTopic;

    @Value("${project.resource.consumer.bulk.create.topic}")
    private String createProjectResourceBulkTopic;

    @Value("${project.resource.consumer.bulk.update.topic}")
    private String updateProjectResourceBulkTopic;

    @Value("${project.resource.consumer.bulk.delete.topic}")
    private String deleteProjectResourceBulkTopic;


}<|MERGE_RESOLUTION|>--- conflicted
+++ resolved
@@ -82,13 +82,11 @@
     @Value("${project.staff.idgen.id.format}")
     private String projectStaffIdFormat;
 
-<<<<<<< HEAD
+    @Value("${project.resource.idgen.id.format}")
+    private String projectResourceIdFormat;
+
     @Value("${project.facility.idgen.id.format}")
     private String projectFacilityIdFormat;
-=======
-    @Value("${project.resource.idgen.id.format}")
-    private String projectResourceIdFormat;
->>>>>>> 226742c2
 
     @Value("${egov.product.host}")
     private String productHost;
