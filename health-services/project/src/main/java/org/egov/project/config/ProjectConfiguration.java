package org.egov.project.config;

import lombok.AllArgsConstructor;
import lombok.Builder;
import lombok.Getter;
import lombok.NoArgsConstructor;
import lombok.Setter;
import org.springframework.beans.factory.annotation.Value;
import org.springframework.stereotype.Component;

@Getter
@Setter
@AllArgsConstructor
@NoArgsConstructor
@Builder
@Component
public class ProjectConfiguration {

    @Value("${project.staff.kafka.create.topic}")
    private String createProjectStaffTopic;

    @Value("${project.staff.consumer.bulk.create.topic}")
    private String bulkCreateProjectStaffTopic;

    @Value("${project.staff.kafka.update.topic}")
    private String updateProjectStaffTopic;

    @Value("${project.staff.consumer.bulk.update.topic}")
    private String bulkUpdateProjectStaffTopic;

    @Value("${project.staff.kafka.delete.topic}")
    private String deleteProjectStaffTopic;

    @Value("${project.staff.consumer.bulk.delete.topic}")
    private String bulkDeleteProjectStaffTopic;

    @Value("${project.facility.kafka.create.topic}")
    private String createProjectFacilityTopic;

    @Value("${project.facility.consumer.bulk.create.topic}")
    private String bulkCreateProjectFacilityTopic;

    @Value("${project.facility.kafka.update.topic}")
    private String updateProjectFacilityTopic;

    @Value("${project.facility.consumer.bulk.update.topic}")
    private String bulkUpdateProjectFacilityTopic;

    @Value("${project.facility.kafka.delete.topic}")
    private String deleteProjectFacilityTopic;

    @Value("${project.facility.consumer.bulk.delete.topic}")
    private String bulkDeleteProjectFacilityTopic;

    @Value("${project.beneficiary.kafka.create.topic}")
    private String createProjectBeneficiaryTopic;

    @Value("${project.beneficiary.kafka.update.topic}")
    private String updateProjectBeneficiaryTopic;

    @Value("${project.task.kafka.create.topic}")
    private String createProjectTaskTopic;

    @Value("${project.task.kafka.update.topic}")
    private String updateProjectTaskTopic;

    @Value("${project.task.kafka.delete.topic}")
    private String deleteProjectTaskTopic;

    @Value("${project.task.consumer.bulk.create.topic}")
    private String createProjectTaskBulkTopic;

    @Value("${project.task.consumer.bulk.update.topic}")
    private String updateProjectTaskBulkTopic;

    @Value("${project.task.consumer.bulk.delete.topic}")
    private String deleteProjectTaskBulkTopic;

    @Value("${project.task.idgen.id.format}")
    private String projectTaskIdFormat;

    @Value("${project.staff.idgen.id.format}")
    private String projectStaffIdFormat;

    @Value("${project.resource.idgen.id.format}")
    private String projectResourceIdFormat;

    @Value("${project.facility.idgen.id.format}")
    private String projectFacilityIdFormat;

    @Value("${egov.product.host}")
    private String productHost;

    @Value("${egov.search.product.variant.url}")
    private String productVariantSearchUrl;

    @Value("${project.beneficiary.kafka.delete.topic}")
    private String deleteProjectBeneficiaryTopic;

    @Value("${project.beneficiary.consumer.bulk.create.topic}")
    private String bulkCreateProjectBeneficiaryTopic;

    @Value("${project.beneficiary.consumer.bulk.update.topic}")
    private String bulkUpdateProjectBeneficiaryTopic;

    @Value("${project.beneficiary.consumer.bulk.delete.topic}")
    private String bulkDeleteProjectBeneficiaryTopic;

    @Value("${idgen.project.beneficiary.id.format}")
    private String projectBeneficiaryIdFormat;

    @Value("${egov.household.host}")
    private String householdServiceHost;

    @Value("${egov.search.household.url}")
    private String householdServiceSearchUrl;

    @Value("${egov.individual.host}")
    private String individualServiceHost;

    @Value("${egov.search.individual.url}")
    private String individualServiceSearchUrl;

    @Value("${egov.facility.host}")
    private String facilityServiceHost;

    @Value("${egov.search.facility.url}")
    private String facilityServiceSearchUrl;

    @Value("${search.api.limit:100}")
    private String searchApiLimit;

    @Value("${egov.mdms.host}")
    private String mdmsHost;
    @Value("${egov.mdms.search.endpoint}")
    private String mdmsEndPoint;

    @Value("${project.document.id.verification.required}")
    private String documentIdVerificationRequired;

    @Value("${project.management.system.kafka.create.topic}")
    private String saveProjectTopic;

    @Value("${project.management.system.kafka.update.topic}")
    private String updateProjectTopic;

    @Value("${egov.idgen.project.number.name}")
    private String idgenProjectNumberName;

    @Value("${project.search.max.limit}")
    private Integer maxLimit;

    @Value("${project.default.offset}")
    private Integer defaultOffset;

    @Value("${project.default.limit}")
    private Integer defaultLimit;

    @Value("${project.resource.kafka.create.topic}")
    private String createProjectResourceTopic;

    @Value("${project.resource.kafka.update.topic}")
    private String updateProjectResourceTopic;

    @Value("${project.resource.kafka.delete.topic}")
    private String deleteProjectResourceTopic;

    @Value("${project.resource.consumer.bulk.create.topic}")
    private String createProjectResourceBulkTopic;

    @Value("${project.resource.consumer.bulk.update.topic}")
    private String updateProjectResourceBulkTopic;

    @Value("${project.resource.consumer.bulk.delete.topic}")
    private String deleteProjectResourceBulkTopic;

    @Value("${project.mdms.module}")
    private String mdmsModule;

    @Value("${task.mdms.module}")
    private String taskMdmsModule;

    @Value("${egov.location.hierarchy.type}")
    private String locationHierarchyType;

    @Value("${egov.user.id.validator}")
    private String egovUserIdValidator;

<<<<<<< HEAD
    @Value("${project.task.resource.quantity.pattern}")
    private String projectTaskResourceQuantityPattern;

    @Value("${project.task.resource.quantity.invalid-error-message}")
    private String projectTaskResourceQuantityInvalidErrorMessage;
=======
    @Value("${project.staff.attendance.topic}")
    private String projectStaffAttendanceTopic;

>>>>>>> ab689885
}<|MERGE_RESOLUTION|>--- conflicted
+++ resolved
@@ -186,15 +186,12 @@
     @Value("${egov.user.id.validator}")
     private String egovUserIdValidator;
 
-<<<<<<< HEAD
+    @Value("${project.staff.attendance.topic}")
+    private String projectStaffAttendanceTopic;
+
     @Value("${project.task.resource.quantity.pattern}")
     private String projectTaskResourceQuantityPattern;
 
     @Value("${project.task.resource.quantity.invalid-error-message}")
     private String projectTaskResourceQuantityInvalidErrorMessage;
-=======
-    @Value("${project.staff.attendance.topic}")
-    private String projectStaffAttendanceTopic;
-
->>>>>>> ab689885
 }