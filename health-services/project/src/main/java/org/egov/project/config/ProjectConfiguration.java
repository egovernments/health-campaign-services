package org.egov.project.config;

import lombok.AllArgsConstructor;
import lombok.Builder;
import lombok.Getter;
import lombok.NoArgsConstructor;
import lombok.Setter;
import org.springframework.beans.factory.annotation.Value;
import org.springframework.stereotype.Component;

@Getter
@Setter
@AllArgsConstructor
@NoArgsConstructor
@Builder
@Component
public class ProjectConfiguration {

    @Value("${project.staff.kafka.create.topic}")
    private String createProjectStaffTopic;

    @Value("${project.staff.consumer.bulk.create.topic}")
    private String bulkCreateProjectStaffTopic;

    @Value("${project.staff.kafka.update.topic}")
    private String updateProjectStaffTopic;

    @Value("${project.staff.consumer.bulk.update.topic}")
    private String bulkUpdateProjectStaffTopic;

    @Value("${project.staff.kafka.delete.topic}")
    private String deleteProjectStaffTopic;

    @Value("${project.staff.consumer.bulk.delete.topic}")
    private String bulkDeleteProjectStaffTopic;

    @Value("${project.facility.kafka.create.topic}")
    private String createProjectFacilityTopic;

    @Value("${project.facility.consumer.bulk.create.topic}")
    private String bulkCreateProjectFacilityTopic;

    @Value("${project.facility.kafka.update.topic}")
    private String updateProjectFacilityTopic;

    @Value("${project.facility.consumer.bulk.update.topic}")
    private String bulkUpdateProjectFacilityTopic;

    @Value("${project.facility.kafka.delete.topic}")
    private String deleteProjectFacilityTopic;

    @Value("${project.facility.consumer.bulk.delete.topic}")
    private String bulkDeleteProjectFacilityTopic;

    @Value("${project.beneficiary.kafka.create.topic}")
    private String createProjectBeneficiaryTopic;

    @Value("${project.beneficiary.kafka.update.topic}")
    private String updateProjectBeneficiaryTopic;

    @Value("${project.task.kafka.create.topic}")
    private String createProjectTaskTopic;

    @Value("${project.task.kafka.update.topic}")
    private String updateProjectTaskTopic;

    @Value("${project.task.kafka.delete.topic}")
    private String deleteProjectTaskTopic;

    @Value("${project.task.consumer.bulk.create.topic}")
    private String createProjectTaskBulkTopic;

    @Value("${project.task.consumer.bulk.update.topic}")
    private String updateProjectTaskBulkTopic;

    @Value("${project.task.consumer.bulk.delete.topic}")
    private String deleteProjectTaskBulkTopic;

    @Value("${project.task.idgen.id.format}")
    private String projectTaskIdFormat;

    @Value("${project.staff.idgen.id.format}")
    private String projectStaffIdFormat;

    @Value("${project.resource.idgen.id.format}")
    private String projectResourceIdFormat;

    @Value("${project.facility.idgen.id.format}")
    private String projectFacilityIdFormat;

    @Value("${egov.product.host}")
    private String productHost;

    @Value("${egov.search.product.variant.url}")
    private String productVariantSearchUrl;

    @Value("${project.beneficiary.kafka.delete.topic}")
    private String deleteProjectBeneficiaryTopic;

    @Value("${project.beneficiary.consumer.bulk.create.topic}")
    private String bulkCreateProjectBeneficiaryTopic;

    @Value("${project.beneficiary.consumer.bulk.update.topic}")
    private String bulkUpdateProjectBeneficiaryTopic;

    @Value("${project.beneficiary.consumer.bulk.delete.topic}")
    private String bulkDeleteProjectBeneficiaryTopic;

    @Value("${idgen.project.beneficiary.id.format}")
    private String projectBeneficiaryIdFormat;

    @Value("${egov.household.host}")
    private String householdServiceHost;

    @Value("${egov.search.household.url}")
    private String householdServiceSearchUrl;

    @Value("${egov.individual.host}")
    private String individualServiceHost;

    @Value("${egov.search.individual.url}")
    private String individualServiceSearchUrl;

    @Value("${egov.facility.host}")
    private String facilityServiceHost;

    @Value("${egov.search.facility.url}")
    private String facilityServiceSearchUrl;

    @Value("${search.api.limit:100}")
    private String searchApiLimit;

    @Value("${egov.mdms.host}")
    private String mdmsHost;
    @Value("${egov.mdms.search.endpoint}")
    private String mdmsEndPoint;

    @Value("${project.document.id.verification.required}")
    private String documentIdVerificationRequired;

    @Value("${project.management.system.kafka.create.topic}")
    private String saveProjectTopic;

    @Value("${project.management.system.kafka.update.topic}")
    private String updateProjectTopic;

    @Value("${egov.idgen.project.number.name}")
    private String idgenProjectNumberName;

    @Value("${project.search.max.limit}")
    private Integer maxLimit;

    @Value("${project.default.offset}")
    private Integer defaultOffset;

    @Value("${project.default.limit}")
    private Integer defaultLimit;

    @Value("${project.resource.kafka.create.topic}")
    private String createProjectResourceTopic;

    @Value("${project.resource.kafka.update.topic}")
    private String updateProjectResourceTopic;

    @Value("${project.resource.kafka.delete.topic}")
    private String deleteProjectResourceTopic;

    @Value("${project.resource.consumer.bulk.create.topic}")
    private String createProjectResourceBulkTopic;

    @Value("${project.resource.consumer.bulk.update.topic}")
    private String updateProjectResourceBulkTopic;

    @Value("${project.resource.consumer.bulk.delete.topic}")
    private String deleteProjectResourceBulkTopic;

    @Value("${project.mdms.module}")
    private String mdmsModule;

    @Value("${task.mdms.module}")
    private String taskMdmsModule;

    @Value("${egov.location.hierarchy.type}")
    private String locationHierarchyType;

    @Value("${egov.user.id.validator}")
    private String egovUserIdValidator;

    @Value("${project.staff.attendance.topic}")
    private String projectStaffAttendanceTopic;

<<<<<<< HEAD
    @Value("${enable.cascading.project.date.updates}")
    private boolean enableCascadingProjectDateUpdates;

    @Value("${project.management.system.kafka.update.date.topic}")
    private String updateProjectDateTopic;

=======

    // closed household task
    @Value("${project.user.action.kafka.create.topic}")
    private String createUserActionTopic;

    @Value("${project.user.action.consumer.bulk.create.topic}")
    private String bulkCreateUserActionTopic;

    @Value("${project.user.action.kafka.update.topic}")
    private String updateUserActionTopic;

    @Value("${project.user.action.consumer.bulk.update.topic}")
    private String bulkUpdateUserActionTopic;

    @Value("${project.location.capture.consumer.bulk.create.topic}")
    private String bulkCreateLocationCaptureTopic;

    @Value("${project.location.capture.kafka.create.topic}")
    private String createLocationCaptureTopic;

    @Value("${egov.boundary.host}")
    private String boundaryServiceHost;

    @Value("${egov.boundary.search.url}")
    private String boundarySearchUrl;
>>>>>>> 0e1092f9
}<|MERGE_RESOLUTION|>--- conflicted
+++ resolved
@@ -189,14 +189,12 @@
     @Value("${project.staff.attendance.topic}")
     private String projectStaffAttendanceTopic;
 
-<<<<<<< HEAD
     @Value("${enable.cascading.project.date.updates}")
     private boolean enableCascadingProjectDateUpdates;
 
     @Value("${project.management.system.kafka.update.date.topic}")
     private String updateProjectDateTopic;
 
-=======
 
     // closed household task
     @Value("${project.user.action.kafka.create.topic}")
@@ -222,5 +220,4 @@
 
     @Value("${egov.boundary.search.url}")
     private String boundarySearchUrl;
->>>>>>> 0e1092f9
 }