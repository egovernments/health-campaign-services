--- conflicted
+++ resolved
@@ -18,25 +18,6 @@
 
     @Override
     public TaskResource mapRow(ResultSet resultSet, int i) throws SQLException {
-<<<<<<< HEAD
-        return TaskResource.builder()
-                .id(resultSet.getString("id"))
-                .isDeleted(resultSet.getBoolean("isDeleted"))
-                .tenantId(resultSet.getString("tenantId"))
-                .taskId(resultSet.getString("taskId"))
-                .productVariantId(resultSet.getString("productVariantId"))
-                .quantity(resultSet.getDouble("quantity"))
-                .isDelivered(resultSet.getBoolean("isDelivered"))
-                .deliveryComment(resultSet.getString("isDelivered"))
-                .clientReferenceId(resultSet.getString("clientReferenceId"))
-                .auditDetails(AuditDetails.builder()
-                        .createdBy(resultSet.getString("createdBy"))
-                        .createdTime(resultSet.getLong("createdTime"))
-                        .lastModifiedBy(resultSet.getString("lastModifiedBy"))
-                        .lastModifiedTime(resultSet.getLong("lastModifiedTime"))
-                        .build())
-                .build();
-=======
         try {
             return TaskResource.builder()
                     .id(resultSet.getString("id"))
@@ -44,7 +25,7 @@
                     .tenantId(resultSet.getString("tenantId"))
                     .taskId(resultSet.getString("taskId"))
                     .productVariantId(resultSet.getString("productVariantId"))
-                    .quantity(resultSet.getLong("quantity"))
+                    .quantity(resultSet.getDouble("quantity"))
                     .isDelivered(resultSet.getBoolean("isDelivered"))
                     .deliveryComment(resultSet.getString("reasonIfNotDelivered"))
                     .clientReferenceId(resultSet.getString("clientReferenceId"))
@@ -61,6 +42,5 @@
                 JsonProcessingException e) {
             throw new SQLException(e);
         }
->>>>>>> 2eee1905
     }
 }