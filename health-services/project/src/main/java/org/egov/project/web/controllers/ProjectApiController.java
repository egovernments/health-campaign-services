--- conflicted
+++ resolved
@@ -10,12 +10,9 @@
 import org.egov.project.config.ProjectConfiguration;
 import org.egov.project.service.ProjectBeneficiaryService;
 import org.egov.project.service.ProjectStaffService;
-<<<<<<< HEAD
 import org.egov.project.web.models.BeneficiaryBulkRequest;
 import org.egov.project.web.models.BeneficiaryBulkResponse;
-=======
 import org.egov.project.service.ProjectTaskService;
->>>>>>> b020c64b
 import org.egov.project.web.models.BeneficiaryRequest;
 import org.egov.project.web.models.BeneficiaryResponse;
 import org.egov.project.web.models.BeneficiarySearchRequest;
@@ -72,26 +69,14 @@
 
     private final ProjectBeneficiaryService projectBeneficiaryService;
 
-<<<<<<< HEAD
-=======
     private final ProjectTaskService projectTaskService;
 
->>>>>>> b020c64b
     private final Producer producer;
 
     private final ProjectConfiguration projectConfiguration;
 
     @Autowired
-<<<<<<< HEAD
-    public ProjectApiController(ObjectMapper objectMapper,
-                                HttpServletRequest request,
-                                ProjectStaffService projectStaffService,
-                                ProjectBeneficiaryService projectBeneficiaryService,
-                                Producer producer,
-                                ProjectConfiguration projectConfiguration) {
-=======
     public ProjectApiController(ObjectMapper objectMapper, HttpServletRequest httpServletRequest, ProjectStaffService projectStaffService, ProjectTaskService projectTaskService, ProjectBeneficiaryService projectBeneficiaryService, Producer producer, ProjectConfiguration projectConfiguration) {
->>>>>>> b020c64b
         this.objectMapper = objectMapper;
         this.httpServletRequest = httpServletRequest;
         this.projectStaffService = projectStaffService;
@@ -99,17 +84,14 @@
         this.projectBeneficiaryService = projectBeneficiaryService;
         this.producer = producer;
         this.projectConfiguration = projectConfiguration;
-<<<<<<< HEAD
     }
 
     @RequestMapping(value = "/beneficiary/v1/bulk/_create", method = RequestMethod.POST)
     public ResponseEntity<ResponseInfo> projectBeneficiaryV1BulkCreatePost(@ApiParam(value = "Capture details of benificiary type.", required = true) @Valid @RequestBody BeneficiaryBulkRequest beneficiaryRequest) throws Exception {
-        beneficiaryRequest.getRequestInfo().setApiId(request.getRequestURI());
+        beneficiaryRequest.getRequestInfo().setApiId(httpServletRequest.getRequestURI());
         producer.push(projectConfiguration.getBulkCreateProjectBeneficiaryTopic(), beneficiaryRequest);
         return ResponseEntity.status(HttpStatus.ACCEPTED).body(ResponseInfoFactory
                 .createResponseInfo(beneficiaryRequest.getRequestInfo(), true));
-=======
->>>>>>> b020c64b
     }
 
     @RequestMapping(value = "/beneficiary/v1/_create", method = RequestMethod.POST)
@@ -163,7 +145,7 @@
     @RequestMapping(value = "/beneficiary/v1/bulk/_update", method = RequestMethod.POST)
     public ResponseEntity<ResponseInfo> projectBeneficiaryV1BulkUpdatePost(@ApiParam(value = "Project Beneficiary Registration.", required = true) @Valid @RequestBody BeneficiaryBulkRequest beneficiaryRequest, @ApiParam(value = "Client can specify if the resource in request body needs to be sent back in the response. This is being used to limit amount of data that needs to flow back from the server to the client in low bandwidth scenarios. Server will always send the server generated id for validated requests.", defaultValue = "true") @Valid @RequestParam(value = "echoResource", required = false, defaultValue = "true") Boolean echoResource) throws Exception {
 
-        beneficiaryRequest.getRequestInfo().setApiId(request.getRequestURI());
+        beneficiaryRequest.getRequestInfo().setApiId(httpServletRequest.getRequestURI());
         producer.push(projectConfiguration.getBulkUpdateProjectBeneficiaryTopic(), beneficiaryRequest);
         return ResponseEntity.status(HttpStatus.ACCEPTED).body(ResponseInfoFactory
                 .createResponseInfo(beneficiaryRequest.getRequestInfo(), true));
@@ -171,7 +153,7 @@
 
     @RequestMapping(value = "/beneficiary/v1/bulk/_delete", method = RequestMethod.POST)
     public ResponseEntity<ResponseInfo> projectBeneficiaryV1BulkDeletePost(@ApiParam(value = "Capture details of benificiary type.", required = true) @Valid @RequestBody BeneficiaryBulkRequest beneficiaryRequest) throws Exception {
-        beneficiaryRequest.getRequestInfo().setApiId(request.getRequestURI());
+        beneficiaryRequest.getRequestInfo().setApiId(httpServletRequest.getRequestURI());
         producer.push(projectConfiguration.getBulkDeleteProjectBeneficiaryTopic(), beneficiaryRequest);
         return ResponseEntity.status(HttpStatus.ACCEPTED).body(ResponseInfoFactory
                 .createResponseInfo(beneficiaryRequest.getRequestInfo(), true));
