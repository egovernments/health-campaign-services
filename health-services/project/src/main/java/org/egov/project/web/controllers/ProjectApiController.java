package org.egov.project.web.controllers;


import com.fasterxml.jackson.databind.ObjectMapper;
import io.swagger.annotations.ApiParam;
import org.egov.common.contract.response.ResponseInfo;
<<<<<<< HEAD
import org.egov.common.models.core.URLParams;
=======
import org.egov.common.models.core.SearchResponse;
>>>>>>> 24e2d96d
import org.egov.common.models.project.BeneficiaryBulkRequest;
import org.egov.common.models.project.BeneficiaryBulkResponse;
import org.egov.common.models.project.BeneficiaryRequest;
import org.egov.common.models.project.BeneficiaryResponse;
import org.egov.common.models.project.Project;
import org.egov.common.models.project.ProjectBeneficiary;
import org.egov.common.models.project.ProjectFacility;
import org.egov.common.models.project.ProjectFacilityBulkRequest;
import org.egov.common.models.project.ProjectFacilityBulkResponse;
import org.egov.common.models.project.ProjectFacilityRequest;
import org.egov.common.models.project.ProjectFacilityResponse;
import org.egov.common.models.project.ProjectRequest;
import org.egov.common.models.project.ProjectResponse;
import org.egov.common.models.project.ProjectStaff;
import org.egov.common.models.project.ProjectStaffBulkRequest;
import org.egov.common.models.project.ProjectStaffBulkResponse;
import org.egov.common.models.project.ProjectStaffRequest;
import org.egov.common.models.project.ProjectStaffResponse;
import org.egov.common.models.project.Task;
import org.egov.common.models.project.TaskBulkRequest;
import org.egov.common.models.project.TaskBulkResponse;
import org.egov.common.models.project.TaskRequest;
import org.egov.common.models.project.TaskResponse;
import org.egov.common.models.project.TaskSearchRequest;
import org.egov.common.producer.Producer;
import org.egov.common.utils.ResponseInfoFactory;
import org.egov.project.config.ProjectConfiguration;
import org.egov.project.service.ProjectBeneficiaryService;
import org.egov.project.service.ProjectFacilityService;
import org.egov.project.service.ProjectService;
import org.egov.project.service.ProjectStaffService;
import org.egov.project.service.ProjectTaskService;
import org.egov.project.web.models.BeneficiarySearchRequest;
import org.egov.project.web.models.ProjectFacilitySearchRequest;
import org.egov.project.web.models.ProjectStaffSearchRequest;
import org.springframework.beans.factory.annotation.Autowired;
import org.springframework.http.HttpStatus;
import org.springframework.http.ResponseEntity;
import org.springframework.stereotype.Controller;
import org.springframework.validation.annotation.Validated;
import org.springframework.web.bind.annotation.ModelAttribute;
import org.springframework.web.bind.annotation.RequestBody;
import org.springframework.web.bind.annotation.RequestMapping;
import org.springframework.web.bind.annotation.RequestMethod;
import org.springframework.web.bind.annotation.RequestParam;

import javax.servlet.http.HttpServletRequest;
import javax.validation.Valid;
import java.util.List;

@javax.annotation.Generated(value = "org.egov.codegen.SpringBootCodegen", date = "2022-12-14T20:57:07.075+05:30")
@Controller
@RequestMapping("")
@Validated
public class ProjectApiController {

    private final ObjectMapper objectMapper;

    private final HttpServletRequest httpServletRequest;

    private final ProjectStaffService projectStaffService;

    private final ProjectBeneficiaryService projectBeneficiaryService;

    private final ProjectTaskService projectTaskService;

    private final ProjectFacilityService projectFacilityService;

    private final Producer producer;

    private final ProjectConfiguration projectConfiguration;

    private final ProjectService projectService;

    @Autowired
    public ProjectApiController(ObjectMapper objectMapper, HttpServletRequest httpServletRequest,
                                ProjectStaffService projectStaffService,
                                ProjectTaskService projectTaskService,
                                ProjectBeneficiaryService projectBeneficiaryService,
                                ProjectFacilityService projectFacilityService, Producer producer,
                                ProjectConfiguration projectConfiguration,
                                ProjectService projectService) {
        this.objectMapper = objectMapper;
        this.httpServletRequest = httpServletRequest;
        this.projectStaffService = projectStaffService;
        this.projectTaskService = projectTaskService;
        this.projectBeneficiaryService = projectBeneficiaryService;
        this.projectFacilityService = projectFacilityService;
        this.producer = producer;
        this.projectConfiguration = projectConfiguration;
        this.projectService = projectService;
    }

    @RequestMapping(value = "/beneficiary/v1/bulk/_create", method = RequestMethod.POST)
    public ResponseEntity<ResponseInfo> projectBeneficiaryV1BulkCreatePost(@ApiParam(value = "Capture details of benificiary type.", required = true) @Valid @RequestBody BeneficiaryBulkRequest beneficiaryRequest) {
        beneficiaryRequest.getRequestInfo().setApiId(httpServletRequest.getRequestURI());
        projectBeneficiaryService.putInCache(beneficiaryRequest.getProjectBeneficiaries());
        producer.push(projectConfiguration.getBulkCreateProjectBeneficiaryTopic(), beneficiaryRequest);
        return ResponseEntity.status(HttpStatus.ACCEPTED).body(ResponseInfoFactory
                .createResponseInfo(beneficiaryRequest.getRequestInfo(), true));
    }

    @RequestMapping(value = "/beneficiary/v1/_create", method = RequestMethod.POST)
    public ResponseEntity<BeneficiaryResponse> projectBeneficiaryV1CreatePost(@ApiParam(value = "Capture details of benificiary type.", required = true) @Valid @RequestBody BeneficiaryRequest beneficiaryRequest) {


        List<ProjectBeneficiary> projectBeneficiaries = projectBeneficiaryService.create(beneficiaryRequest);
        BeneficiaryResponse response = BeneficiaryResponse.builder()
                .projectBeneficiary(projectBeneficiaries.get(0))
                .responseInfo(ResponseInfoFactory
                        .createResponseInfo(beneficiaryRequest.getRequestInfo(), true))
                .build();
        return ResponseEntity.status(HttpStatus.ACCEPTED).body(response);
    }

    @RequestMapping(value = "/beneficiary/v1/_search", method = RequestMethod.POST)
<<<<<<< HEAD
    public ResponseEntity<BeneficiaryBulkResponse> projectBeneficiaryV1SearchPost(@ApiParam(value = "Project Beneficiary Search.", required = true) @Valid @RequestBody BeneficiarySearchRequest beneficiarySearchRequest,
                                                                                  ) throws Exception {
        List<ProjectBeneficiary> projectBeneficiaries = projectBeneficiaryService.search(
=======
    public ResponseEntity<BeneficiaryBulkResponse> projectBeneficiaryV1SearchPost(@ApiParam(value = "Project Beneficiary Search.", required = true) @Valid @RequestBody BeneficiarySearchRequest beneficiarySearchRequest, @NotNull
    @Min(0)
    @Max(1000) @ApiParam(value = "Pagination - limit records in response", required = true) @Valid @RequestParam(value = "limit", required = true) Integer limit, @NotNull
                                                                              @Min(0) @ApiParam(value = "Pagination - offset from which records should be returned in response", required = true) @Valid @RequestParam(value = "offset", required = true) Integer offset, @NotNull @ApiParam(value = "Unique id for a tenant.", required = true) @Valid @RequestParam(value = "tenantId", required = true) String tenantId, @ApiParam(value = "epoch of the time since when the changes on the object should be picked up. Search results from this parameter should include both newly created objects since this time as well as any modified objects since this time. This criterion is included to help polling clients to get the changes in system since a last time they synchronized with the platform. ") @Valid @RequestParam(value = "lastChangedSince", required = false) Long lastChangedSince, @ApiParam(value = "Used in search APIs to specify if (soft) deleted records should be included in search results.", defaultValue = "false") @Valid @RequestParam(value = "includeDeleted", required = false, defaultValue = "false") Boolean includeDeleted) throws Exception {
        SearchResponse<ProjectBeneficiary> searchResponse = projectBeneficiaryService.search(
>>>>>>> 24e2d96d
                beneficiarySearchRequest,
                searchCriteria.getLimit(),
                searchCriteria.getOffset(),
                searchCriteria.getTenantId(),
                searchCriteria.getLastChangedSince(),
                searchCriteria.getIncludeDeleted()
        );
        BeneficiaryBulkResponse beneficiaryResponse = BeneficiaryBulkResponse.builder()
                .projectBeneficiaries(searchResponse.getResponse())
                .totalCount(searchResponse.getTotalCount())
                .responseInfo(ResponseInfoFactory
                        .createResponseInfo(beneficiarySearchRequest.getRequestInfo(), true))
                .build();

        return ResponseEntity.status(HttpStatus.OK).body(beneficiaryResponse);
    }

    @RequestMapping(value = "/beneficiary/v1/_update", method = RequestMethod.POST)
    public ResponseEntity<BeneficiaryResponse> projectBeneficiaryV1UpdatePost(@ApiParam(value = "Project Beneficiary Registration.", required = true) @Valid @RequestBody BeneficiaryRequest beneficiaryRequest, @ApiParam(value = "Client can specify if the resource in request body needs to be sent back in the response. This is being used to limit amount of data that needs to flow back from the server to the client in low bandwidth scenarios. Server will always send the server generated id for validated requests.", defaultValue = "true") @Valid @RequestParam(value = "echoResource", required = false, defaultValue = "true") Boolean echoResource) {

        List<ProjectBeneficiary> projectBeneficiaries = projectBeneficiaryService.update(beneficiaryRequest);
        BeneficiaryResponse response = BeneficiaryResponse.builder()
                .projectBeneficiary(projectBeneficiaries.get(0))
                .responseInfo(ResponseInfoFactory
                        .createResponseInfo(beneficiaryRequest.getRequestInfo(), true))
                .build();

        return ResponseEntity.status(HttpStatus.ACCEPTED).body(response);
    }

    @RequestMapping(value = "/beneficiary/v1/bulk/_update", method = RequestMethod.POST)
    public ResponseEntity<ResponseInfo> projectBeneficiaryV1BulkUpdatePost(@ApiParam(value = "Project Beneficiary Registration.", required = true) @Valid @RequestBody BeneficiaryBulkRequest beneficiaryRequest, @ApiParam(value = "Client can specify if the resource in request body needs to be sent back in the response. This is being used to limit amount of data that needs to flow back from the server to the client in low bandwidth scenarios. Server will always send the server generated id for validated requests.", defaultValue = "true") @Valid @RequestParam(value = "echoResource", required = false, defaultValue = "true") Boolean echoResource) {

        beneficiaryRequest.getRequestInfo().setApiId(httpServletRequest.getRequestURI());
        producer.push(projectConfiguration.getBulkUpdateProjectBeneficiaryTopic(), beneficiaryRequest);
        return ResponseEntity.status(HttpStatus.ACCEPTED).body(ResponseInfoFactory
                .createResponseInfo(beneficiaryRequest.getRequestInfo(), true));
    }

    @RequestMapping(value = "/beneficiary/v1/bulk/_delete", method = RequestMethod.POST)
    public ResponseEntity<ResponseInfo> projectBeneficiaryV1BulkDeletePost(@ApiParam(value = "Capture details of benificiary type.", required = true) @Valid @RequestBody BeneficiaryBulkRequest beneficiaryRequest) {
        beneficiaryRequest.getRequestInfo().setApiId(httpServletRequest.getRequestURI());
        producer.push(projectConfiguration.getBulkDeleteProjectBeneficiaryTopic(), beneficiaryRequest);
        return ResponseEntity.status(HttpStatus.ACCEPTED).body(ResponseInfoFactory
                .createResponseInfo(beneficiaryRequest.getRequestInfo(), true));
    }

    @RequestMapping(value = "/beneficiary/v1/_delete", method = RequestMethod.POST)
    public ResponseEntity<BeneficiaryResponse> projectBeneficiaryV1DeletePost(@ApiParam(value = "Capture details of benificiary type.", required = true) @Valid @RequestBody BeneficiaryRequest beneficiaryRequest) {


        List<ProjectBeneficiary> projectBeneficiaries = projectBeneficiaryService.delete(beneficiaryRequest);
        BeneficiaryResponse response = BeneficiaryResponse.builder()
                .projectBeneficiary(projectBeneficiaries.get(0))
                .responseInfo(ResponseInfoFactory
                        .createResponseInfo(beneficiaryRequest.getRequestInfo(), true))
                .build();
        return ResponseEntity.status(HttpStatus.ACCEPTED).body(response);
    }

    @RequestMapping(value = "/facility/v1/_create", method = RequestMethod.POST)
    public ResponseEntity<ProjectFacilityResponse> projectFacilityV1CreatePost(@ApiParam(value = "Capture linkage of Project and facility.", required = true) @Valid @RequestBody ProjectFacilityRequest request) {

        ProjectFacility projectFacility = projectFacilityService.create(request);
        ProjectFacilityResponse response = ProjectFacilityResponse.builder()
                .projectFacility(projectFacility)
                .responseInfo(ResponseInfoFactory
                        .createResponseInfo(request.getRequestInfo(), true))
                .build();
        return ResponseEntity.status(HttpStatus.ACCEPTED).body(response);
    }

    @RequestMapping(value = "/facility/v1/bulk/_create", method = RequestMethod.POST)
    public ResponseEntity<ResponseInfo> projectFacilityV1BulkCreatePost(@ApiParam(value = "Capture linkage of Project and facility.", required = true) @Valid @RequestBody ProjectFacilityBulkRequest request) {
        request.getRequestInfo().setApiId(httpServletRequest.getRequestURI());
        producer.push(projectConfiguration.getBulkCreateProjectFacilityTopic(), request);

        return ResponseEntity.status(HttpStatus.ACCEPTED).body(ResponseInfoFactory
                .createResponseInfo(request.getRequestInfo(), true));
    }

    @RequestMapping(value = "/facility/v1/_search", method = RequestMethod.POST)
    public ResponseEntity<ProjectFacilityBulkResponse> projectFacilityV1SearchPost(@ApiParam(value = "Capture details of Project facility.", required = true) @Valid @RequestBody ProjectFacilitySearchRequest projectFacilitySearchRequest,
                                                                                   ) throws Exception {
        List<ProjectFacility> projectFacilities = projectFacilityService.search(
                projectFacilitySearchRequest,
                searchCriteria.getLimit(),
                searchCriteria.getOffset(),
                searchCriteria.getTenantId(),
                searchCriteria.getLastChangedSince(),
                searchCriteria.getIncludeDeleted()
        );
        ProjectFacilityBulkResponse response = ProjectFacilityBulkResponse.builder()
                .projectFacilities(projectFacilities)
                .responseInfo(ResponseInfoFactory
                        .createResponseInfo(projectFacilitySearchRequest.getRequestInfo(), true))
                .build();

        return ResponseEntity.status(HttpStatus.OK).body(response);
    }

    @RequestMapping(value = "/facility/v1/_update", method = RequestMethod.POST)
    public ResponseEntity<ProjectFacilityResponse> projectFacilityV1UpdatePost(@ApiParam(value = "Capture linkage of Project and facility.", required = true) @Valid @RequestBody ProjectFacilityRequest projectFacilityUpdateRequest) {

        ProjectFacility projectFacility = projectFacilityService.update(projectFacilityUpdateRequest);
        ProjectFacilityResponse response = ProjectFacilityResponse.builder()
                .projectFacility(projectFacility)
                .responseInfo(ResponseInfoFactory
                        .createResponseInfo(projectFacilityUpdateRequest.getRequestInfo(), true))
                .build();

        return ResponseEntity.status(HttpStatus.ACCEPTED).body(response);
    }

    @RequestMapping(value = "/facility/v1/bulk/_update", method = RequestMethod.POST)
    public ResponseEntity<ResponseInfo> projectFacilityV1BulkUpdatePost(@ApiParam(value = "Capture linkage of Project and facility.", required = true) @Valid @RequestBody ProjectFacilityBulkRequest request) {
        request.getRequestInfo().setApiId(httpServletRequest.getRequestURI());
        producer.push(projectConfiguration.getBulkUpdateProjectFacilityTopic(), request);

        return ResponseEntity.status(HttpStatus.ACCEPTED).body(ResponseInfoFactory
                .createResponseInfo(request.getRequestInfo(), true));
    }

    @RequestMapping(value = "/facility/v1/_delete", method = RequestMethod.POST)
    public ResponseEntity<ProjectFacilityResponse> projectFacilityV1DeletePost(@ApiParam(value = "Capture linkage of Project and facility.", required = true) @Valid @RequestBody ProjectFacilityRequest projectFacilityUpdateRequest) {

        ProjectFacility projectFacilities = projectFacilityService.delete(projectFacilityUpdateRequest);
        ProjectFacilityResponse response = ProjectFacilityResponse.builder()
                .projectFacility(projectFacilities)
                .responseInfo(ResponseInfoFactory
                        .createResponseInfo(projectFacilityUpdateRequest.getRequestInfo(), true))
                .build();

        return ResponseEntity.status(HttpStatus.ACCEPTED).body(response);
    }

    @RequestMapping(value = "/facility/v1/bulk/_delete", method = RequestMethod.POST)
    public ResponseEntity<ResponseInfo> projectFacilityV1BulkDeletePost(@ApiParam(value = "Capture linkage of Project and facility.", required = true) @Valid @RequestBody ProjectFacilityBulkRequest request) {

        request.getRequestInfo().setApiId(httpServletRequest.getRequestURI());
        producer.push(projectConfiguration.getBulkDeleteProjectFacilityTopic(), request);

        return ResponseEntity.status(HttpStatus.ACCEPTED).body(ResponseInfoFactory
                .createResponseInfo(request.getRequestInfo(), true));
    }

    @RequestMapping(value = "/staff/v1/_create", method = RequestMethod.POST)
    public ResponseEntity<ProjectStaffResponse> projectStaffV1CreatePost(@ApiParam(value = "Capture linkage of Project and staff user.", required = true) @Valid @RequestBody ProjectStaffRequest request) {

        ProjectStaff staff = projectStaffService.create(request);
        ProjectStaffResponse response = ProjectStaffResponse.builder()
                .projectStaff(staff)
                .responseInfo(ResponseInfoFactory
                        .createResponseInfo(request.getRequestInfo(), true))
                .build();
        return ResponseEntity.status(HttpStatus.ACCEPTED).body(response);
    }

    @RequestMapping(value = "/staff/v1/bulk/_create", method = RequestMethod.POST)
    public ResponseEntity<ResponseInfo> projectStaffV1CreatePost(@ApiParam(value = "Capture linkage of Project and staff user.", required = true) @Valid @RequestBody ProjectStaffBulkRequest request) {

        request.getRequestInfo().setApiId(httpServletRequest.getRequestURI());
        producer.push(projectConfiguration.getBulkCreateProjectStaffTopic(), request);

        return ResponseEntity.status(HttpStatus.ACCEPTED).body(ResponseInfoFactory
                .createResponseInfo(request.getRequestInfo(), true));
    }

    @RequestMapping(value = "/staff/v1/_search", method = RequestMethod.POST)
    public ResponseEntity<ProjectStaffBulkResponse> projectStaffV1SearchPost(@ApiParam(value = "Capture details of Project staff.", required = true) @Valid @RequestBody ProjectStaffSearchRequest projectStaffSearchRequest,
                                                                             ) throws Exception {
        List<ProjectStaff> projectStaffList = projectStaffService.search(
                projectStaffSearchRequest,
                searchCriteria.getLimit(),
                searchCriteria.getOffset(),
                searchCriteria.getTenantId(),
                searchCriteria.getLastChangedSince(),
                searchCriteria.getIncludeDeleted()
        );
        ProjectStaffBulkResponse response = ProjectStaffBulkResponse.builder()
                .projectStaff(projectStaffList)
                .responseInfo(ResponseInfoFactory
                        .createResponseInfo(projectStaffSearchRequest.getRequestInfo(), true))
                .build();

        return ResponseEntity.status(HttpStatus.OK).body(response);
    }

    @RequestMapping(value = "/staff/v1/_update", method = RequestMethod.POST)
    public ResponseEntity<ProjectStaffResponse> projectStaffV1UpdatePost(@ApiParam(value = "Capture linkage of Project and staff user.", required = true) @Valid @RequestBody ProjectStaffRequest projectStaffUpdateRequest) {

        ProjectStaff staff = projectStaffService.update(projectStaffUpdateRequest);
        ProjectStaffResponse response = ProjectStaffResponse.builder()
                .projectStaff(staff)
                .responseInfo(ResponseInfoFactory
                        .createResponseInfo(projectStaffUpdateRequest.getRequestInfo(), true))
                .build();

        return ResponseEntity.status(HttpStatus.ACCEPTED).body(response);
    }

    @RequestMapping(value = "/staff/v1/bulk/_update", method = RequestMethod.POST)
    public ResponseEntity<ResponseInfo> projectStaffV1UpdatePost(@ApiParam(value = "Capture linkage of Project and staff user.", required = true) @Valid @RequestBody ProjectStaffBulkRequest request) {

        request.getRequestInfo().setApiId(httpServletRequest.getRequestURI());
        producer.push(projectConfiguration.getBulkUpdateProjectStaffTopic(), request);

        return ResponseEntity.status(HttpStatus.ACCEPTED).body(ResponseInfoFactory
                .createResponseInfo(request.getRequestInfo(), true));
    }

    @RequestMapping(value = "/staff/v1/_delete", method = RequestMethod.POST)
    public ResponseEntity<ProjectStaffResponse> projectStaffV1DeletePost(@ApiParam(value = "Capture linkage of Project and staff user.", required = true) @Valid @RequestBody ProjectStaffRequest projectStaffUpdateRequest) {

        ProjectStaff staff = projectStaffService.delete(projectStaffUpdateRequest);
        ProjectStaffResponse response = ProjectStaffResponse.builder()
                .projectStaff(staff)
                .responseInfo(ResponseInfoFactory
                        .createResponseInfo(projectStaffUpdateRequest.getRequestInfo(), true))
                .build();

        return ResponseEntity.status(HttpStatus.ACCEPTED).body(response);
    }

    @RequestMapping(value = "/staff/v1/bulk/_delete", method = RequestMethod.POST)
    public ResponseEntity<ResponseInfo> projectStaffV1DeletePost(@ApiParam(value = "Capture linkage of Project and staff user.", required = true) @Valid @RequestBody ProjectStaffBulkRequest request) {

        request.getRequestInfo().setApiId(httpServletRequest.getRequestURI());
        producer.push(projectConfiguration.getBulkDeleteProjectStaffTopic(), request);

        return ResponseEntity.status(HttpStatus.ACCEPTED).body(ResponseInfoFactory
                .createResponseInfo(request.getRequestInfo(), true));
    }

    @RequestMapping(value = "/task/v1/_create", method = RequestMethod.POST)
    public ResponseEntity<TaskResponse> projectTaskV1CreatePost(@ApiParam(value = "Capture details of Task", required = true) @Valid @RequestBody TaskRequest request) {

        Task task = projectTaskService.create(request);
        TaskResponse response = TaskResponse.builder()
                .task(task)
                .responseInfo(ResponseInfoFactory
                        .createResponseInfo(request.getRequestInfo(), true))
                .build();

        return ResponseEntity.status(HttpStatus.ACCEPTED).body(response);
    }



    @RequestMapping(value = "/task/v1/bulk/_create", method = RequestMethod.POST)
    public ResponseEntity<ResponseInfo> projectTaskBulkV1CreatePost(@ApiParam(value = "Capture details of Task", required = true) @Valid @RequestBody TaskBulkRequest request) {
        request.getRequestInfo().setApiId(httpServletRequest.getRequestURI());
        projectTaskService.putInCache(request.getTasks());
        producer.push(projectConfiguration.getCreateProjectTaskBulkTopic(), request);

        return ResponseEntity.status(HttpStatus.ACCEPTED).body(ResponseInfoFactory
                .createResponseInfo(request.getRequestInfo(), true));
    }

    @RequestMapping(value = "/task/v1/_search", method = RequestMethod.POST)
    public ResponseEntity<TaskBulkResponse> projectTaskV1SearchPost(@ApiParam(value = "Project Task Search.", required = true) @Valid @RequestBody TaskSearchRequest request,
<<<<<<< HEAD
                                                                    ) {

        List<Task> households = projectTaskService.search(
                request.getTask(),
                searchCriteria.getLimit(),
                searchCriteria.getOffset(),
                searchCriteria.getTenantId(),
                searchCriteria.getLastChangedSince(),
                searchCriteria.getIncludeDeleted()
        );
=======
                                                                    @NotNull @Min(0) @Max(1000) @ApiParam(value = "Pagination - limit records in response", required = true) @Valid @RequestParam(value = "limit", required = true) Integer limit,
                                                                    @NotNull @Min(0) @ApiParam(value = "Pagination - offset from which records should be returned in response", required = true) @Valid @RequestParam(value = "offset", required = true) Integer offset,
                                                                    @NotNull @ApiParam(value = "Unique id for a tenant.", required = true) @Valid @RequestParam(value = "tenantId", required = true) String tenantId,
                                                                    @ApiParam(value = "epoch of the time since when the changes on the object should be picked up. Search results from this parameter should include both newly created objects since this time as well as any modified objects since this time. This criterion is included to help polling clients to get the changes in system since a last time they synchronized with the platform. ") @Valid @RequestParam(value = "lastChangedSince", required = false) Long lastChangedSince,
                                                                    @ApiParam(value = "Used in search APIs to specify if (soft) deleted records should be included in search results.", defaultValue = "false") @Valid @RequestParam(value = "includeDeleted", required = false, defaultValue = "false") Boolean includeDeleted) {

        SearchResponse<Task> taskSearchResponse = projectTaskService.search(request.getTask(), limit, offset, tenantId, lastChangedSince, includeDeleted);
>>>>>>> 24e2d96d
        TaskBulkResponse response = TaskBulkResponse.builder().responseInfo(ResponseInfoFactory
                .createResponseInfo(request.getRequestInfo(), true)).tasks(taskSearchResponse.getResponse()).totalCount(taskSearchResponse.getTotalCount()).build();

        return ResponseEntity.status(HttpStatus.OK).body(response);
    }

    @RequestMapping(value = "/task/v1/_update", method = RequestMethod.POST)
    public ResponseEntity<TaskResponse> projectTaskV1UpdatePost(@ApiParam(value = "Capture details of Existing task", required = true) @Valid @RequestBody TaskRequest request) {
       Task task = projectTaskService.update(request);

        TaskResponse response = TaskResponse.builder()
                .task(task)
                .responseInfo(ResponseInfoFactory
                        .createResponseInfo(request.getRequestInfo(), true))
                .build();

        return ResponseEntity.status(HttpStatus.ACCEPTED).body(response);

    }

    @RequestMapping(value = "/task/v1/bulk/_update", method = RequestMethod.POST)
    public ResponseEntity<ResponseInfo> projectTaskV1BulkUpdatePost(@ApiParam(value = "Capture details of Existing task", required = true) @Valid @RequestBody TaskBulkRequest request) {
        request.getRequestInfo().setApiId(httpServletRequest.getRequestURI());
        producer.push(projectConfiguration.getUpdateProjectTaskBulkTopic(), request);

        return ResponseEntity.status(HttpStatus.ACCEPTED).body(ResponseInfoFactory
                .createResponseInfo(request.getRequestInfo(), true));
    }

    @RequestMapping(value = "/task/v1/_delete", method = RequestMethod.POST)
    public ResponseEntity<TaskResponse> projectTaskV1DeletePost(@ApiParam(value = "Capture details of Existing task", required = true) @Valid @RequestBody TaskRequest request) {
        Task task = projectTaskService.delete(request);

        TaskResponse response = TaskResponse.builder()
                .task(task)
                .responseInfo(ResponseInfoFactory
                        .createResponseInfo(request.getRequestInfo(), true))
                .build();

        return ResponseEntity.status(HttpStatus.ACCEPTED).body(response);

    }

    @RequestMapping(value = "/task/v1/bulk/_delete", method = RequestMethod.POST)
    public ResponseEntity<ResponseInfo> projectTaskV1BulkDeletePost(@ApiParam(value = "Capture details of Existing task", required = true) @Valid @RequestBody TaskBulkRequest request) {
        request.getRequestInfo().setApiId(httpServletRequest.getRequestURI());
        producer.push(projectConfiguration.getDeleteProjectTaskBulkTopic(), request);

        return ResponseEntity.status(HttpStatus.ACCEPTED).body(ResponseInfoFactory
                .createResponseInfo(request.getRequestInfo(), true));
    }

    @RequestMapping(value = "/v1/_create", method = RequestMethod.POST)
    public ResponseEntity<ProjectResponse> createProject(@ApiParam(value = "Details for the new Project.", required = true) @Valid @RequestBody ProjectRequest project) {
        ProjectRequest enrichedProjectRequest = projectService.createProject(project);
        ResponseInfo responseInfo = ResponseInfoFactory.createResponseInfo(project.getRequestInfo(), true);
        ProjectResponse projectResponse = ProjectResponse.builder().responseInfo(responseInfo).project(enrichedProjectRequest.getProjects()).build();
        return new ResponseEntity<ProjectResponse>(projectResponse,HttpStatus.OK);
    }

    @RequestMapping(value = "/v1/_search", method = RequestMethod.POST)
    public ResponseEntity<ProjectResponse> searchProject(@ApiParam(value = "Details for the project.", required = true) @Valid @RequestBody ProjectRequest project,
                                                         ,
                                                         @ApiParam(value = "Used in project search API to specify if response should include project elements that are in the preceding hierarchy of matched projects.", defaultValue = "false") @Valid @RequestParam(value = "includeAncestors", required = false, defaultValue = "false") Boolean includeAncestors,  @ApiParam(value = "Used in project search API to specify if response should include project elements that are in the following hierarchy of matched projects.", defaultValue = "false") @Valid @RequestParam(value = "includeDescendants", required = false, defaultValue = "false") Boolean includeDescendants, @ApiParam(value = "Used in project search API to limit the search results to only those projects whose creation date is after the specified 'createdFrom' date", defaultValue = "false") @Valid @RequestParam(value = "createdFrom", required = false) Long createdFrom, @ApiParam(value = "Used in project search API to limit the search results to only those projects whose creation date is before the specified 'createdTo' date", defaultValue = "false") @Valid @RequestParam(value = "createdTo", required = false) Long createdTo) {
        List<Project> projects = projectService.searchProject(project, searchCriteria.getLimit(), searchCriteria.getOffset(), searchCriteria.getTenantId(), searchCriteria.getLastChangedSince(), searchCriteria.getIncludeDeleted(), includeAncestors, includeDescendants, createdFrom, createdTo);
        ResponseInfo responseInfo = ResponseInfoFactory.createResponseInfo(project.getRequestInfo(), true);
        Integer count = projectService.countAllProjects(project, searchCriteria.getTenantId(), searchCriteria.getLastChangedSince(), searchCriteria.getIncludeDeleted(), createdFrom, createdTo);
        ProjectResponse projectResponse = ProjectResponse.builder().responseInfo(responseInfo).project(projects).totalCount(count).build();
        return new ResponseEntity<ProjectResponse>(projectResponse, HttpStatus.OK);
    }

    @RequestMapping(value = "/v1/_update", method = RequestMethod.POST)
    public ResponseEntity<ProjectResponse> updateProject(@ApiParam(value = "Details for the updated Project.", required = true) @Valid @RequestBody ProjectRequest project) {
        ProjectRequest enrichedProjectRequest = projectService.updateProject(project);

        ResponseInfo responseInfo = ResponseInfoFactory.createResponseInfo(project.getRequestInfo(), true);
        ProjectResponse projectResponse = ProjectResponse.builder().responseInfo(responseInfo).project(enrichedProjectRequest.getProjects()).build();
        return new ResponseEntity<ProjectResponse>(projectResponse, HttpStatus.OK);
    }

}<|MERGE_RESOLUTION|>--- conflicted
+++ resolved
@@ -4,11 +4,8 @@
 import com.fasterxml.jackson.databind.ObjectMapper;
 import io.swagger.annotations.ApiParam;
 import org.egov.common.contract.response.ResponseInfo;
-<<<<<<< HEAD
 import org.egov.common.models.core.URLParams;
-=======
 import org.egov.common.models.core.SearchResponse;
->>>>>>> 24e2d96d
 import org.egov.common.models.project.BeneficiaryBulkRequest;
 import org.egov.common.models.project.BeneficiaryBulkResponse;
 import org.egov.common.models.project.BeneficiaryRequest;
@@ -125,17 +122,14 @@
     }
 
     @RequestMapping(value = "/beneficiary/v1/_search", method = RequestMethod.POST)
-<<<<<<< HEAD
     public ResponseEntity<BeneficiaryBulkResponse> projectBeneficiaryV1SearchPost(@ApiParam(value = "Project Beneficiary Search.", required = true) @Valid @RequestBody BeneficiarySearchRequest beneficiarySearchRequest,
                                                                                   ) throws Exception {
         List<ProjectBeneficiary> projectBeneficiaries = projectBeneficiaryService.search(
-=======
     public ResponseEntity<BeneficiaryBulkResponse> projectBeneficiaryV1SearchPost(@ApiParam(value = "Project Beneficiary Search.", required = true) @Valid @RequestBody BeneficiarySearchRequest beneficiarySearchRequest, @NotNull
     @Min(0)
     @Max(1000) @ApiParam(value = "Pagination - limit records in response", required = true) @Valid @RequestParam(value = "limit", required = true) Integer limit, @NotNull
                                                                               @Min(0) @ApiParam(value = "Pagination - offset from which records should be returned in response", required = true) @Valid @RequestParam(value = "offset", required = true) Integer offset, @NotNull @ApiParam(value = "Unique id for a tenant.", required = true) @Valid @RequestParam(value = "tenantId", required = true) String tenantId, @ApiParam(value = "epoch of the time since when the changes on the object should be picked up. Search results from this parameter should include both newly created objects since this time as well as any modified objects since this time. This criterion is included to help polling clients to get the changes in system since a last time they synchronized with the platform. ") @Valid @RequestParam(value = "lastChangedSince", required = false) Long lastChangedSince, @ApiParam(value = "Used in search APIs to specify if (soft) deleted records should be included in search results.", defaultValue = "false") @Valid @RequestParam(value = "includeDeleted", required = false, defaultValue = "false") Boolean includeDeleted) throws Exception {
         SearchResponse<ProjectBeneficiary> searchResponse = projectBeneficiaryService.search(
->>>>>>> 24e2d96d
                 beneficiarySearchRequest,
                 searchCriteria.getLimit(),
                 searchCriteria.getOffset(),
@@ -397,7 +391,6 @@
 
     @RequestMapping(value = "/task/v1/_search", method = RequestMethod.POST)
     public ResponseEntity<TaskBulkResponse> projectTaskV1SearchPost(@ApiParam(value = "Project Task Search.", required = true) @Valid @RequestBody TaskSearchRequest request,
-<<<<<<< HEAD
                                                                     ) {
 
         List<Task> households = projectTaskService.search(
@@ -408,15 +401,7 @@
                 searchCriteria.getLastChangedSince(),
                 searchCriteria.getIncludeDeleted()
         );
-=======
-                                                                    @NotNull @Min(0) @Max(1000) @ApiParam(value = "Pagination - limit records in response", required = true) @Valid @RequestParam(value = "limit", required = true) Integer limit,
-                                                                    @NotNull @Min(0) @ApiParam(value = "Pagination - offset from which records should be returned in response", required = true) @Valid @RequestParam(value = "offset", required = true) Integer offset,
-                                                                    @NotNull @ApiParam(value = "Unique id for a tenant.", required = true) @Valid @RequestParam(value = "tenantId", required = true) String tenantId,
-                                                                    @ApiParam(value = "epoch of the time since when the changes on the object should be picked up. Search results from this parameter should include both newly created objects since this time as well as any modified objects since this time. This criterion is included to help polling clients to get the changes in system since a last time they synchronized with the platform. ") @Valid @RequestParam(value = "lastChangedSince", required = false) Long lastChangedSince,
-                                                                    @ApiParam(value = "Used in search APIs to specify if (soft) deleted records should be included in search results.", defaultValue = "false") @Valid @RequestParam(value = "includeDeleted", required = false, defaultValue = "false") Boolean includeDeleted) {
-
         SearchResponse<Task> taskSearchResponse = projectTaskService.search(request.getTask(), limit, offset, tenantId, lastChangedSince, includeDeleted);
->>>>>>> 24e2d96d
         TaskBulkResponse response = TaskBulkResponse.builder().responseInfo(ResponseInfoFactory
                 .createResponseInfo(request.getRequestInfo(), true)).tasks(taskSearchResponse.getResponse()).totalCount(taskSearchResponse.getTotalCount()).build();
 
