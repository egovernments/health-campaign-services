--- conflicted
+++ resolved
@@ -504,7 +504,6 @@
             @ApiParam(value = "Used in project search API to limit the search results to only those projects whose creation date is before the specified 'createdTo' date", defaultValue = "false") @Valid @RequestParam(value = "createdTo", required = false) Long createdTo,
             @ApiParam(value = "Used in project search API to specify if response should be one which is in the preceding hierarchy of matched projects.") @Valid @RequestParam(value = "isAncestorProjectId", required = false, defaultValue = "false") boolean isAncestorProjectId
     ) {
-<<<<<<< HEAD
         List<Project> projects = null;
         Integer count = null;
         try {
@@ -517,6 +516,7 @@
                     includeDeleted,
                     includeAncestors,
                     includeDescendants,
+                    includeImmediateChildren,
                     createdFrom,
                     createdTo,
                     isAncestorProjectId
@@ -525,21 +525,6 @@
         } catch (InvalidTenantIdException e) {
             throw new CustomException(INVALID_TENANT_ID_ERR_CODE, e.getMessage());
         }
-=======
-        List<Project> projects = projectService.searchProject(
-                project,
-                limit,
-                offset,
-                tenantId,
-                lastChangedSince,
-                includeDeleted,
-                includeAncestors,
-                includeDescendants,
-                includeImmediateChildren,
-                createdFrom,
-                createdTo
-        );
->>>>>>> 27b048bd
         ResponseInfo responseInfo = ResponseInfoFactory.createResponseInfo(project.getRequestInfo(), true);
         ProjectResponse projectResponse = ProjectResponse.builder().responseInfo(responseInfo).project(projects).totalCount(count).build();
         return new ResponseEntity<ProjectResponse>(projectResponse, HttpStatus.OK);
