package org.egov.project.util;

import com.fasterxml.jackson.annotation.JsonCreator;
import com.fasterxml.jackson.annotation.JsonValue;
import org.egov.common.models.project.TaskStatus;

public class ProjectConstants {
    public static final String MASTER_TENANTS = "tenants";
    public static final String MDMS_TENANT_MODULE_NAME = "tenant";
    public static final String MDMS_COMMON_MASTERS_MODULE_NAME = "common-masters";
    public static final String MDMS_HCM_ATTENDANCE_MODULE_NAME = "HCM-ATTENDANCE";
    public static final String MASTER_DEPARTMENT = "Department";
    public static final String MASTER_PROJECTTYPE = "ProjectType";
    //location
    public static final String MASTER_NATUREOFWORK = "NatureOfWork";
    public static final String MASTER_ATTENDANCE_SESSION = "AttendanceSessions";
    public static final String CODE = "code";
    //General
    public static final String SEMICOLON = ":";
    public static final String DOT = ".";
    public static final String PROJECT_PARENT_HIERARCHY_SEPERATOR = ".";
    public static final String TASK_NOT_ALLOWED = "TASK_NOT_ALLOWED";
    public static final String TASK_NOT_ALLOWED_BENEFICIARY_REFUSED_RESOURCE_EMPTY_ERROR_MESSAGE = "Task not allowed as resources can not be provided when " + TaskStatus.BENEFICIARY_REFUSED;
    public static final String TASK_NOT_ALLOWED_RESOURCE_CANNOT_EMPTY_ERROR_MESSAGE = "Task not allowed as resources can not be empty when ";
    public static final String NUMBER_OF_SESSIONS = "numberOfSessions";
    public static final String OR = " OR ";
<<<<<<< HEAD


    public enum TaskStatus {
        BENEFICIARY_REFUSED("BENEFICIARY_REFUSED"),
        BENEFICIARY_REFERRED("BENEFICIARY_REFERRED"),
        BENEFICIARY_INELIGIBLE("BENEFICIARY_INELIGIBLE"),
        BENEFICIARY_SICK("BENEFICIARY_SICK"),
        BENEFICIARY_ABSENT("BENEFICIARY_ABSENT");
        private String value;

        TaskStatus(String value) {
            this.value = value;
        }

        @Override
        @JsonValue
        public String toString() {
            return String.valueOf(value);
        }

        @JsonCreator
        public static TaskStatus fromValue(String text) {
            for (TaskStatus status : TaskStatus.values()) {
                if (String.valueOf(status.value).equals(text)) {
                    return status;
                }
            }
            return null;
        }
    }
=======

>>>>>>> 2705fed0

}<|MERGE_RESOLUTION|>--- conflicted
+++ resolved
@@ -24,39 +24,6 @@
     public static final String TASK_NOT_ALLOWED_RESOURCE_CANNOT_EMPTY_ERROR_MESSAGE = "Task not allowed as resources can not be empty when ";
     public static final String NUMBER_OF_SESSIONS = "numberOfSessions";
     public static final String OR = " OR ";
-<<<<<<< HEAD
 
 
-    public enum TaskStatus {
-        BENEFICIARY_REFUSED("BENEFICIARY_REFUSED"),
-        BENEFICIARY_REFERRED("BENEFICIARY_REFERRED"),
-        BENEFICIARY_INELIGIBLE("BENEFICIARY_INELIGIBLE"),
-        BENEFICIARY_SICK("BENEFICIARY_SICK"),
-        BENEFICIARY_ABSENT("BENEFICIARY_ABSENT");
-        private String value;
-
-        TaskStatus(String value) {
-            this.value = value;
-        }
-
-        @Override
-        @JsonValue
-        public String toString() {
-            return String.valueOf(value);
-        }
-
-        @JsonCreator
-        public static TaskStatus fromValue(String text) {
-            for (TaskStatus status : TaskStatus.values()) {
-                if (String.valueOf(status.value).equals(text)) {
-                    return status;
-                }
-            }
-            return null;
-        }
-    }
-=======
-
->>>>>>> 2705fed0
-
 }