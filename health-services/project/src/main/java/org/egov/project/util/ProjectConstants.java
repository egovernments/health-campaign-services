package org.egov.project.util;

import com.fasterxml.jackson.annotation.JsonCreator;
import com.fasterxml.jackson.annotation.JsonValue;

public class ProjectConstants {
    public static final String MASTER_TENANTS = "tenants";
    public static final String MDMS_TENANT_MODULE_NAME = "tenant";
    public static final String MDMS_COMMON_MASTERS_MODULE_NAME = "common-masters";
    public static final String MDMS_HCM_ATTENDANCE_MODULE_NAME = "HCM-ATTENDANCE";
    public static final String MASTER_DEPARTMENT = "Department";
    public static final String MASTER_PROJECTTYPE = "ProjectType";
    //location
    public static final String MASTER_NATUREOFWORK = "NatureOfWork";
    public static final String MASTER_ATTENDANCE_SESSION = "AttendanceSessions";
    public static final String CODE = "code";
    //General
    public static final String SEMICOLON = ":";
    public static final String DOT = ".";
    public static final String PROJECT_PARENT_HIERARCHY_SEPERATOR = ".";
    public static final String TASK_NOT_ALLOWED = "TASK_NOT_ALLOWED";
    public static final String TASK_NOT_ALLOWED_BENEFICIARY_REFUSED_RESOURCE_EMPTY_ERROR_MESSAGE = "Task not allowed as resources can not be provided when " + TaskStatus.BENEFICIARY_REFUSED;
    public static final String TASK_NOT_ALLOWED_RESOURCE_CANNOT_EMPTY_ERROR_MESSAGE = "Task not allowed as resources can not be empty when ";
    public static final String NUMBER_OF_SESSIONS = "numberOfSessions";
<<<<<<< HEAD
=======
    public static final String OR = " OR ";

>>>>>>> 2eee1905

    public enum TaskStatus {
        BENEFICIARY_REFUSED("BENEFICIARY_REFUSED"),
        BENEFICIARY_REFERRED("BENEFICIARY_REFERRED"),
        BENEFICIARY_INELIGIBLE("BENEFICIARY_INELIGIBLE"),
        BENEFICIARY_SICK("BENEFICIARY_SICK"),
        BENEFICIARY_ABSENT("BENEFICIARY_ABSENT");
        private String value;

        TaskStatus(String value) {
            this.value = value;
        }

        @Override
        @JsonValue
        public String toString() {
            return String.valueOf(value);
        }

        @JsonCreator
        public static TaskStatus fromValue(String text) {
            for (TaskStatus status : TaskStatus.values()) {
                if (String.valueOf(status.value).equals(text)) {
                    return status;
                }
            }
            return null;
        }
    }

}<|MERGE_RESOLUTION|>--- conflicted
+++ resolved
@@ -22,11 +22,8 @@
     public static final String TASK_NOT_ALLOWED_BENEFICIARY_REFUSED_RESOURCE_EMPTY_ERROR_MESSAGE = "Task not allowed as resources can not be provided when " + TaskStatus.BENEFICIARY_REFUSED;
     public static final String TASK_NOT_ALLOWED_RESOURCE_CANNOT_EMPTY_ERROR_MESSAGE = "Task not allowed as resources can not be empty when ";
     public static final String NUMBER_OF_SESSIONS = "numberOfSessions";
-<<<<<<< HEAD
-=======
     public static final String OR = " OR ";
 
->>>>>>> 2eee1905
 
     public enum TaskStatus {
         BENEFICIARY_REFUSED("BENEFICIARY_REFUSED"),
