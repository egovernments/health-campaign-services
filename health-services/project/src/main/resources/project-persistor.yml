--- conflicted
+++ resolved
@@ -70,30 +70,6 @@
           jsonMaps:
             - jsonPath: $.*.id
             - jsonPath: $.*.tenantId
-            - jsonPath: $.*.projectId
-            - jsonPath: $.*.beneficiaryId
-            - jsonPath: $.*.clientReferenceId
-            - jsonPath: $.*.beneficiaryClientReferenceId
-<<<<<<< HEAD
-            - jsonPath: $.*.dateOfRegistration
-            - jsonPath: $.*.additionalFields
-              type: JSON
-              dbType: JSONB
-            - jsonPath: $.*.auditDetails.createdBy
-            - jsonPath: $.*.auditDetails.lastModifiedBy
-            - jsonPath: $.*.auditDetails.createdTime
-            - jsonPath: $.*.auditDetails.lastModifiedTime
-            - jsonPath: $.*.rowVersion
-            - jsonPath: $.*.isDeleted
-
-    - version: 1.0
-      description: Update Project Beneficiary
-      fromTopic: update-project-beneficiary-topic
-      isTransaction: true
-      queryMaps:
-        - query: UPDATE project_beneficiary SET projectId=?, beneficiaryId=?, clientReferenceId=?, beneficiaryClientReferenceId=?, dateOfRegistration=?, additionalDetails=?, lastModifiedBy=?, lastModifiedTime=?, rowVersion=?, isDeleted=?  WHERE id = ? AND isDeleted=false
-          basePath: $.*
-          jsonMaps:
             - jsonPath: $.*.projectId
             - jsonPath: $.*.beneficiaryId
             - jsonPath: $.*.clientReferenceId
@@ -102,348 +78,6 @@
             - jsonPath: $.*.additionalFields
               type: JSON
               dbType: JSONB
-            - jsonPath: $.*.auditDetails.lastModifiedBy
-            - jsonPath: $.*.auditDetails.lastModifiedTime
-            - jsonPath: $.*.rowVersion
-            - jsonPath: $.*.isDeleted
-            - jsonPath: $.*.id
-
-    - version: 1.0
-      description: Deletes Project Beneficiaries
-      fromTopic: delete-project-beneficiary-topic
-      isTransaction: true
-      queryMaps:
-        - query: UPDATE project_beneficiary SET lastModifiedBy=?, lastModifiedTime=?, rowVersion=?, isDeleted=? WHERE id=?;
-          basePath: $.*
-          jsonMaps:
-            - jsonPath: $.*.auditDetails.lastModifiedBy
-            - jsonPath: $.*.auditDetails.lastModifiedTime
-            - jsonPath: $.*.rowVersion
-            - jsonPath: $.*.isDeleted
-            - jsonPath: $.*.id
-
-    - version: 1.0
-      name: Projects
-      description: Persists project details in project table
-      fromTopic: save-project
-      isTransaction: true
-      queryMaps:
-        - query: INSERT INTO project(id,tenantId,projectNumber,name,projectType,projectSubType,department,description,referenceId,startDate,endDate,isTaskEnabled,parent,projectHierarchy,additionalDetails,isDeleted,rowVersion,createdBy,lastModifiedBy,createdTime,lastModifiedTime) VALUES (?,?,?,?,?,?,?,?,?,?,?,?,?,?,?,?,?,?,?,?,?);
-          basePath: $.Projects.*
-          jsonMaps:
-            - jsonPath: $.Projects.*.id
-
-            - jsonPath: $.Projects.*.tenantId
-
-            - jsonPath: $.Projects.*.projectNumber
-
-            - jsonPath: $.Projects.*.name
-
-            - jsonPath: $.Projects.*.projectType
-
-            - jsonPath: $.Projects.*.projectSubType
-
-            - jsonPath: $.Projects.*.department
-
-            - jsonPath: $.Projects.*.description
-
-            - jsonPath: $.Projects.*.referenceID
-
-            - jsonPath: $.Projects.*.startDate
-
-            - jsonPath: $.Projects.*.endDate
-
-            - jsonPath: $.Projects.*.isTaskEnabled
-
-            - jsonPath: $.Projects.*.parent
-
-            - jsonPath: $.Projects.*.projectHierarchy
-
-            - jsonPath: $.Projects.*.additionalDetails
-              type: JSON
-              dbType: JSONB
-
-            - jsonPath: $.Projects.*.isDeleted
-
-            - jsonPath: $.Projects.*.rowVersion
-
-            - jsonPath: $.Projects.*.auditDetails.createdBy
-
-            - jsonPath: $.Projects.*.auditDetails.lastModifiedBy
-
-            - jsonPath: $.Projects.*.auditDetails.createdTime
-
-            - jsonPath: $.Projects.*.auditDetails.lastModifiedTime
-
-
-        - query: INSERT INTO project_address(id,tenantId,projectId,doorNo,latitude,longitude,locationAccuracy,type,addressLine1,addressLine2,landmark,city,pinCode,buildingName,street,locality) VALUES (?,?,?,?,?,?,?,?,?,?,?,?,?,?,?,?);
-          basePath: $.Projects.*.address
-          jsonMaps:
-            - jsonPath: $.Projects.*.address.id
-
-            - jsonPath: $.Projects.*.address.tenantId
-
-            - jsonPath: $.Projects.*.id
-
-            - jsonPath: $.Projects.*.address.doorNo
-
-            - jsonPath: $.Projects.*.address.latitude
-
-            - jsonPath: $.Projects.*.address.longitude
-
-            - jsonPath: $.Projects.*.address.locationAccuracy
-
-            - jsonPath: $.Projects.*.address.type
-
-            - jsonPath: $.Projects.*.address.addressLine1
-
-            - jsonPath: $.Projects.*.address.addressLine2
-
-            - jsonPath: $.Projects.*.address.landmark
-
-            - jsonPath: $.Projects.*.address.city
-
-            - jsonPath: $.Projects.*.address.pincode
-
-            - jsonPath: $.Projects.*.address.buildingName
-
-            - jsonPath: $.Projects.*.address.street
-
-            - jsonPath: $.Projects.*.address.locality.code
-
-
-        - query: INSERT INTO project_target(id,projectId,beneficiaryType,totalNo,targetNo,isDeleted,createdBy,lastModifiedBy,createdTime,lastModifiedTime) VALUES (?,?,?,?,?,?,?,?,?,?);
-          basePath: $.Projects.*.targets.*
-          jsonMaps:
-            - jsonPath: $.Projects.*.targets.*.id
-
-            - jsonPath: $.Projects[*][?({id} in @.targets[*].id)].id
-
-            - jsonPath: $.Projects.*.targets.*.beneficiaryType
-
-            - jsonPath: $.Projects.*.targets.*.totalNo
-
-            - jsonPath: $.Projects.*.targets.*.targetNo
-
-            - jsonPath: $.Projects.*.targets.*.isDeleted
-
-            - jsonPath: $.Projects.*.targets.*.auditDetails.createdBy
-
-            - jsonPath: $.Projects.*.targets.*.auditDetails.lastModifiedBy
-
-            - jsonPath: $.Projects.*.targets.*.auditDetails.createdTime
-
-            - jsonPath: $.Projects.*.targets.*.auditDetails.lastModifiedTime
-
-
-        - query: INSERT INTO project_document(id,projectId,documentType,filestoreId,documentUid,additionalDetails,status,createdBy,lastModifiedBy,createdTime,lastModifiedTime) VALUES (?,?,?,?,?,?,?,?,?,?,?);
-          basePath: $.Projects.*.documents.*
-          jsonMaps:
-            - jsonPath: $.Projects.*.documents.*.id
-
-            - jsonPath: $.Projects[*][?({id} in @.documents[*].id)].id
-
-            - jsonPath: $.Projects.*.documents.*.documentType
-
-            - jsonPath: $.Projects.*.documents.*.fileStore
-
-            - jsonPath: $.Projects.*.documents.*.documentUid
-
-            - jsonPath: $.Projects.*.additionalDetails
-              type: JSON
-              dbType: JSONB
-
-            - jsonPath: $.Projects.*.documents.*.status
-
-            - jsonPath: $.Projects.*.documents.*.auditDetails.createdBy
-
-            - jsonPath: $.Projects.*.documents.*.auditDetails.lastModifiedBy
-
-            - jsonPath: $.Projects.*.documents.*.auditDetails.createdTime
-
-            - jsonPath: $.Projects.*.documents.*.auditDetails.lastModifiedTime
-
-
-    - version: 1.0
-      name: Projects
-      description: Updates project details in project table
-      fromTopic: update-project
-      isTransaction: true
-      queryMaps:
-        - query: UPDATE project SET name = ?, projectType = ?, projectSubType = ?, department = ?, description = ?, referenceId = ?, startDate = ?, endDate = ?, isTaskEnabled = ?, additionalDetails = ?, isDeleted = ?, rowVersion = ?, lastModifiedBy = ?, lastModifiedTime = ? WHERE id = ?;
-          basePath: $.Projects.*
-          jsonMaps:
-
-            - jsonPath: $.Projects.*.name
-
-            - jsonPath: $.Projects.*.projectType
-
-            - jsonPath: $.Projects.*.projectSubType
-
-            - jsonPath: $.Projects.*.department
-
-            - jsonPath: $.Projects.*.description
-
-            - jsonPath: $.Projects.*.referenceID
-
-            - jsonPath: $.Projects.*.startDate
-
-            - jsonPath: $.Projects.*.endDate
-
-            - jsonPath: $.Projects.*.isTaskEnabled
-
-            - jsonPath: $.Projects.*.additionalDetails
-              type: JSON
-              dbType: JSONB
-
-            - jsonPath: $.Projects.*.isDeleted
-
-            - jsonPath: $.Projects.*.rowVersion
-
-            - jsonPath: $.Projects.*.auditDetails.lastModifiedBy
-
-            - jsonPath: $.Projects.*.auditDetails.lastModifiedTime
-
-            - jsonPath: $.Projects.*.id
-
-
-        - query: UPDATE project_address SET doorNo = ?, latitude=?, longitude=?, locationAccuracy=?, type=?, addressLine1=?, addressLine2=?, landmark=?, city=?, pinCode=?, buildingName=?, street=?, locality=? WHERE id=?;
-          basePath: $.Projects.*.address
-          jsonMaps:
-
-            - jsonPath: $.Projects.*.address.doorNo
-
-            - jsonPath: $.Projects.*.address.latitude
-
-            - jsonPath: $.Projects.*.address.longitude
-
-            - jsonPath: $.Projects.*.address.locationAccuracy
-
-            - jsonPath: $.Projects.*.address.type
-
-            - jsonPath: $.Projects.*.address.addressLine1
-
-            - jsonPath: $.Projects.*.address.addressLine2
-
-            - jsonPath: $.Projects.*.address.landmark
-
-            - jsonPath: $.Projects.*.address.city
-
-            - jsonPath: $.Projects.*.address.pincode
-
-            - jsonPath: $.Projects.*.address.buildingName
-
-            - jsonPath: $.Projects.*.address.street
-
-            - jsonPath: $.Projects.*.address.locality.code
-
-            - jsonPath: $.Projects.*.address.id
-
-
-        - query: INSERT INTO project_target(id,projectId,beneficiaryType,totalNo,targetNo,isDeleted,createdBy,lastModifiedBy,createdTime,lastModifiedTime) VALUES (?,?,?,?,?,?,?,?,?,?) ON CONFLICT (id) DO UPDATE SET beneficiary_type = ?, totalNo =?, targetNo=?, isDeleted=?, lastModifiedBy=?, lastModifiedTime=?;
-          basePath: $.Projects.*.targets.*
-          jsonMaps:
-
-            - jsonPath: $.Projects.*.targets.*.id
-
-            - jsonPath: $.Projects[*][?({id} in @.targets[*].id)].id
-
-            - jsonPath: $.Projects.*.targets.*.beneficiaryType
-
-            - jsonPath: $.Projects.*.targets.*.totalNo
-
-            - jsonPath: $.Projects.*.targets.*.targetNo
-
-            - jsonPath: $.Projects.*.targets.*.isDeleted
-
-            - jsonPath: $.Projects.*.targets.*.auditDetails.createdBy
-
-            - jsonPath: $.Projects.*.targets.*.auditDetails.lastModifiedBy
-
-            - jsonPath: $.Projects.*.targets.*.auditDetails.createdTime
-
-            - jsonPath: $.Projects.*.targets.*.auditDetails.lastModifiedTime
-
-            - jsonPath: $.Projects.*.targets.*.beneficiaryType
-
-            - jsonPath: $.Projects.*.targets.*.totalNo
-
-            - jsonPath: $.Projects.*.targets.*.targetNo
-
-            - jsonPath: $.Projects.*.targets.*.isDeleted
-
-            - jsonPath: $.Projects.*.targets.*.auditDetails.lastModifiedBy
-
-            - jsonPath: $.Projects.*.targets.*.auditDetails.lastModifiedTime
-
-
-        - query: INSERT INTO project_document(id,projectId,documentType,filestoreId,documentUid,additionalDetails,status,createdBy,lastModifiedBy,createdTime,lastModifiedTime) VALUES (?,?,?,?,?,?,?,?,?,?,?) ON CONFLICT (id) DO UPDATE SET documentType=?, filestoreId=?, documentUid=?, additionalDetails=?, status=?, lastModifiedBy=?, lastModifiedTime=?;
-          basePath: $.Projects.*.documents.*
-          jsonMaps:
-
-            - jsonPath: $.Projects.*.documents.*.id
-
-            - jsonPath: $.Projects[*][?({id} in @.documents[*].id)].id
-
-            - jsonPath: $.Projects.*.documents.*.documentType
-
-            - jsonPath: $.Projects.*.documents.*.fileStore
-
-            - jsonPath: $.Projects.*.documents.*.documentUid
-
-            - jsonPath: $.Projects.*.additionalDetails
-              type: JSON
-              dbType: JSONB
-
-            - jsonPath: $.Projects.*.documents.*.status
-
-            - jsonPath: $.Projects.*.documents.*.auditDetails.createdBy
-
-            - jsonPath: $.Projects.*.documents.*.auditDetails.lastModifiedBy
-
-            - jsonPath: $.Projects.*.documents.*.auditDetails.createdTime
-
-            - jsonPath: $.Projects.*.documents.*.auditDetails.lastModifiedTime
-
-            - jsonPath: $.Projects.*.documents.*.documentType
-
-            - jsonPath: $.Projects.*.documents.*.fileStore
-
-            - jsonPath: $.Projects.*.documents.*.documentUid
-
-            - jsonPath: $.Projects.*.additionalDetails
-              type: JSON
-              dbType: JSONB
-
-            - jsonPath: $.Projects.*.documents.*.status
-
-            - jsonPath: $.Projects.*.documents.*.auditDetails.lastModifiedBy
-
-            - jsonPath: $.Projects.*.documents.*.auditDetails.lastModifiedTime
-
-    - version: 1.0
-      description: Saves a project facility
-      fromTopic: save-project-facility-topic
-      isTransaction: true
-      queryMaps:
-
-        - query: INSERT INTO project_facility (id, tenantId, projectId, facilityId, additionalDetails, createdBy, lastModifiedBy, createdTime, lastModifiedTime, rowVersion, isDeleted) VALUES (?,?,?,?,?,?,?,?,?,?,?);
-          basePath: $.*
-          jsonMaps:
-            - jsonPath: $.*.id
-
-            - jsonPath: $.*.tenantId
-
-            - jsonPath: $.*.projectId
-
-            - jsonPath: $.*.facilityId
-
-=======
-            - jsonPath: $.*.dateOfRegistration
->>>>>>> 226742c2
-            - jsonPath: $.*.additionalFields
-              type: JSON
-              dbType: JSONB
             - jsonPath: $.*.auditDetails.createdBy
             - jsonPath: $.*.auditDetails.lastModifiedBy
             - jsonPath: $.*.auditDetails.createdTime
@@ -452,20 +86,10 @@
             - jsonPath: $.*.isDeleted
 
     - version: 1.0
-      description: Update Project Facility
-      fromTopic: update-project-facility-topic
-      isTransaction: true
-      queryMaps:
-<<<<<<< HEAD
-
-        - query: UPDATE project_facility SET projectId=?, facilityId=?, additionalDetails=?, lastModifiedBy=?, lastModifiedTime=?, rowVersion=?, isDeleted=?  WHERE id = ?
-          basePath: $.*
-          jsonMaps:
-            - jsonPath: $.*.projectId
-
-            - jsonPath: $.*.facilityId
-
-=======
+      description: Update Project Beneficiary
+      fromTopic: update-project-beneficiary-topic
+      isTransaction: true
+      queryMaps:
         - query: UPDATE project_beneficiary SET projectId=?, beneficiaryId=?, clientReferenceId=?, beneficiaryClientReferenceId=?, dateOfRegistration=?, additionalDetails=?, lastModifiedBy=?, lastModifiedTime=?, rowVersion=?, isDeleted=?  WHERE id = ? AND isDeleted=false
           basePath: $.*
           jsonMaps:
@@ -474,22 +98,21 @@
             - jsonPath: $.*.clientReferenceId
             - jsonPath: $.*.beneficiaryClientReferenceId
             - jsonPath: $.*.dateOfRegistration
->>>>>>> 226742c2
-            - jsonPath: $.*.additionalFields
-              type: JSON
-              dbType: JSONB
-            - jsonPath: $.*.auditDetails.lastModifiedBy
-            - jsonPath: $.*.auditDetails.lastModifiedTime
-            - jsonPath: $.*.rowVersion
-            - jsonPath: $.*.isDeleted
-            - jsonPath: $.*.id
-
-    - version: 1.0
-      description: Deletes Project Facility
-      fromTopic: delete-project-facility-topic
-      isTransaction: true
-      queryMaps:
-        - query: UPDATE project_facility SET lastModifiedBy=?, lastModifiedTime=?, rowVersion=?, isDeleted=? WHERE id=?;
+            - jsonPath: $.*.additionalFields
+              type: JSON
+              dbType: JSONB
+            - jsonPath: $.*.auditDetails.lastModifiedBy
+            - jsonPath: $.*.auditDetails.lastModifiedTime
+            - jsonPath: $.*.rowVersion
+            - jsonPath: $.*.isDeleted
+            - jsonPath: $.*.id
+
+    - version: 1.0
+      description: Deletes Project Beneficiaries
+      fromTopic: delete-project-beneficiary-topic
+      isTransaction: true
+      queryMaps:
+        - query: UPDATE project_beneficiary SET lastModifiedBy=?, lastModifiedTime=?, rowVersion=?, isDeleted=? WHERE id=?;
           basePath: $.*
           jsonMaps:
             - jsonPath: $.*.auditDetails.lastModifiedBy
@@ -855,4 +478,78 @@
             - jsonPath: $.*.auditDetails.lastModifiedTime
             - jsonPath: $.*.rowVersion
             - jsonPath: $.*.isDeleted
+            - jsonPath: $.*.id
+
+    - version: 1.0
+      description: Saves a project facility
+      fromTopic: save-project-facility-topic
+      isTransaction: true
+      queryMaps:
+
+        - query: INSERT INTO project_facility (id, tenantId, projectId, facilityId, additionalDetails, createdBy, lastModifiedBy, createdTime, lastModifiedTime, rowVersion, isDeleted) VALUES (?,?,?,?,?,?,?,?,?,?,?);
+          basePath: $.*
+          jsonMaps:
+            - jsonPath: $.*.id
+
+            - jsonPath: $.*.tenantId
+
+            - jsonPath: $.*.projectId
+
+            - jsonPath: $.*.facilityId
+
+            - jsonPath: $.*.additionalFields
+              type: JSON
+              dbType: JSONB
+
+            - jsonPath: $.*.auditDetails.createdBy
+
+            - jsonPath: $.*.auditDetails.lastModifiedBy
+
+            - jsonPath: $.*.auditDetails.createdTime
+
+            - jsonPath: $.*.auditDetails.lastModifiedTime
+
+            - jsonPath: $.*.rowVersion
+
+            - jsonPath: $.*.isDeleted
+
+    - version: 1.0
+      description: Update Project Facility
+      fromTopic: update-project-facility-topic
+      isTransaction: true
+      queryMaps:
+
+        - query: UPDATE project_facility SET projectId=?, facilityId=?, additionalDetails=?, lastModifiedBy=?, lastModifiedTime=?, rowVersion=?, isDeleted=?  WHERE id = ?
+          basePath: $.*
+          jsonMaps:
+            - jsonPath: $.*.projectId
+
+            - jsonPath: $.*.facilityId
+
+            - jsonPath: $.*.additionalFields
+              type: JSON
+              dbType: JSONB
+
+            - jsonPath: $.*.auditDetails.lastModifiedBy
+
+            - jsonPath: $.*.auditDetails.lastModifiedTime
+
+            - jsonPath: $.*.rowVersion
+
+            - jsonPath: $.*.isDeleted
+
+            - jsonPath: $.*.id
+
+    - version: 1.0
+      description: Deletes Project Facility
+      fromTopic: delete-project-facility-topic
+      isTransaction: true
+      queryMaps:
+        - query: UPDATE project_facility SET lastModifiedBy=?, lastModifiedTime=?, rowVersion=?, isDeleted=? WHERE id=?;
+          basePath: $.*
+          jsonMaps:
+            - jsonPath: $.*.auditDetails.lastModifiedBy
+            - jsonPath: $.*.auditDetails.lastModifiedTime
+            - jsonPath: $.*.rowVersion
+            - jsonPath: $.*.isDeleted
             - jsonPath: $.*.id