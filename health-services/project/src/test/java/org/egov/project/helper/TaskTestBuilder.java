package org.egov.project.helper;

import org.egov.common.helper.AuditDetailsTestBuilder;
import org.egov.common.models.project.Task;
import org.egov.common.models.project.TaskResource;

import java.util.Arrays;

public class TaskTestBuilder {

    private final Task.TaskBuilder<Task, ?> builder;

    public TaskTestBuilder() {
        this.builder = (Task.TaskBuilder<Task, ?>) Task.builder();
    }

    public static TaskTestBuilder builder() {
        return new TaskTestBuilder();
    }

    public Task build() {
        return this.builder.build();
    }

    public TaskTestBuilder withTask() {
        this.builder.actualEndDate(100L).actualStartDate(100L)
                .plannedStartDate(100L).plannedEndDate(101L)
                .address(AddressTestBuilder.builder().withAddress().build())
                .resources(Arrays.asList(TaskResource.builder().tenantId("default").isDelivered(false)
<<<<<<< HEAD
                        .quantity(100.0).productVariantId("v101").build(),
                        TaskResource.builder().tenantId("default").isDelivered(false)
                                .quantity(100.0).productVariantId("v101").build()))
                .isDeleted(false).rowVersion(0).projectBeneficiaryId("some-id")
=======
                                .quantity(100L).productVariantId("v101").build(),
                        TaskResource.builder().tenantId("default").isDelivered(false)
                                .quantity(100L).productVariantId("v101").build()))
>>>>>>> 2eee1905
                .projectId("some-id").createdBy("some-id")
                .createdDate(100L).status("status")
                .isDeleted(false).projectBeneficiaryId("some-id")
                .rowVersion(0)
                .hasErrors(Boolean.FALSE)
                .tenantId("default")
                .id("some-id")
                .auditDetails(AuditDetailsTestBuilder.builder().withAuditDetails().build())
                .build();
        return this;
    }
}<|MERGE_RESOLUTION|>--- conflicted
+++ resolved
@@ -27,16 +27,9 @@
                 .plannedStartDate(100L).plannedEndDate(101L)
                 .address(AddressTestBuilder.builder().withAddress().build())
                 .resources(Arrays.asList(TaskResource.builder().tenantId("default").isDelivered(false)
-<<<<<<< HEAD
                         .quantity(100.0).productVariantId("v101").build(),
                         TaskResource.builder().tenantId("default").isDelivered(false)
                                 .quantity(100.0).productVariantId("v101").build()))
-                .isDeleted(false).rowVersion(0).projectBeneficiaryId("some-id")
-=======
-                                .quantity(100L).productVariantId("v101").build(),
-                        TaskResource.builder().tenantId("default").isDelivered(false)
-                                .quantity(100L).productVariantId("v101").build()))
->>>>>>> 2eee1905
                 .projectId("some-id").createdBy("some-id")
                 .createdDate(100L).status("status")
                 .isDeleted(false).projectBeneficiaryId("some-id")
