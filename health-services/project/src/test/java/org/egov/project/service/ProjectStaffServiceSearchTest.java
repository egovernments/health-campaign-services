package org.egov.project.service;

import org.egov.common.data.query.exception.QueryBuilderException;
import org.egov.common.helper.RequestInfoTestBuilder;
import org.egov.project.helper.ProjectStaffTestBuilder;
import org.egov.project.repository.ProjectStaffRepository;
import org.egov.project.web.models.ProjectStaff;
import org.egov.project.web.models.ProjectStaffSearch;
import org.egov.project.web.models.ProjectStaffSearchRequest;
import org.junit.jupiter.api.BeforeEach;
import org.junit.jupiter.api.DisplayName;
import org.junit.jupiter.api.Test;
import org.junit.jupiter.api.extension.ExtendWith;
import org.mockito.InjectMocks;
import org.mockito.Mock;
import org.mockito.junit.jupiter.MockitoExtension;

import java.util.ArrayList;
import java.util.Collections;
import java.util.List;

import static org.junit.jupiter.api.Assertions.assertDoesNotThrow;
import static org.junit.jupiter.api.Assertions.assertEquals;
import static org.mockito.ArgumentMatchers.any;
import static org.mockito.ArgumentMatchers.anyBoolean;
import static org.mockito.ArgumentMatchers.anyList;
import static org.mockito.ArgumentMatchers.eq;
import static org.mockito.Mockito.when;


@ExtendWith(MockitoExtension.class)
class ProjectStaffServiceSearchTest {

    @InjectMocks
    private ProjectStaffService projectStaffService;

    @Mock
    private ProjectStaffRepository projectStaffRepository;

    private ArrayList<ProjectStaff> projectStaffs;

    @BeforeEach
    void setUp() throws QueryBuilderException {
        projectStaffs = new ArrayList<>();
    }

    @Test
    @DisplayName("should not raise exception if no search results are found")
    void shouldNotRaiseExceptionIfNoProjectStaffFound() throws Exception {
        when(projectStaffRepository.find(any(ProjectStaffSearch.class), any(Integer.class),
<<<<<<< HEAD
                any(Integer.class), any(String.class), eq(null), any(Boolean.class))).thenReturn(null);
        ProjectStaffSearch productVariantSearch = ProjectStaffSearch.builder().id("ID101").userId("some-user-id").build();
        ProjectStaffSearchRequest productVariantSearchRequest = ProjectStaffSearchRequest.builder()
                .projectStaff(productVariantSearch).requestInfo(RequestInfoTestBuilder.builder()
=======
                any(Integer.class), any(String.class), eq(null), any(Boolean.class))).thenReturn(Collections.emptyList());
        ProjectStaffSearch projectStaffSearch = ProjectStaffSearch.builder().id("ID101").userId("some-user-id").build();
        ProjectStaffSearchRequest projectStaffSearchRequest = ProjectStaffSearchRequest.builder()
                .projectStaff(projectStaffSearch).requestInfo(RequestInfoTestBuilder.builder()
                        .withCompleteRequestInfo().build()).build();

        assertDoesNotThrow(() -> projectStaffService.search(projectStaffSearchRequest, 10, 0, "default", null, false));
    }


    @Test
    @DisplayName("should not raise exception if no search results are found for search by id")
    void shouldNotRaiseExceptionIfNoProjectStaffFoundForSearchById() throws Exception {
        when(projectStaffRepository.findById(anyList(),anyBoolean())).thenReturn(Collections.emptyList());
        ProjectStaffSearch projectStaffSearch = ProjectStaffSearch.builder().id("ID101").build();
        ProjectStaffSearchRequest projectStaffSearchRequest = ProjectStaffSearchRequest.builder()
                .projectStaff(projectStaffSearch).requestInfo(RequestInfoTestBuilder.builder()
>>>>>>> 87286bd6
                        .withCompleteRequestInfo().build()).build();

        assertDoesNotThrow(() -> projectStaffService.search(projectStaffSearchRequest, 10, 0, "default", null, false));
    }

    @Test
    @DisplayName("should not raise exception if no search results for ids are found")
    void shouldNotRaiseExceptionIfNoProjectStaffFoundForByIds() throws Exception {
        when(projectStaffRepository.findById(anyList(),anyBoolean())).thenReturn(Collections.emptyList());
        ProjectStaffSearch productVariantSearch = ProjectStaffSearch.builder().id("ID101").build();
        ProjectStaffSearchRequest productVariantSearchRequest = ProjectStaffSearchRequest.builder()
                .projectStaff(productVariantSearch).requestInfo(RequestInfoTestBuilder.builder()
                        .withCompleteRequestInfo().build()).build();

        assertDoesNotThrow(() -> projectStaffService.search(productVariantSearchRequest, 10, 0, "default", null, false));
    }

    @Test
    @DisplayName("should return project staff if search criteria is matched")
    void shouldReturnProjectStaffIfSearchCriteriaIsMatched() throws Exception {
        when(projectStaffRepository.find(any(ProjectStaffSearch.class), any(Integer.class),
                any(Integer.class), any(String.class), eq(null), any(Boolean.class))).thenReturn(projectStaffs);
        projectStaffs.add(ProjectStaffTestBuilder.builder().withId().withId().withAuditDetails().build());
        ProjectStaffSearch projectStaffSearch = ProjectStaffSearch.builder().id("ID101").projectId("some-projectId").build();
        ProjectStaffSearchRequest projectStaffSearchRequest = ProjectStaffSearchRequest.builder()
                .projectStaff(projectStaffSearch).requestInfo(RequestInfoTestBuilder.builder()
                        .withCompleteRequestInfo().build()).build();

        List<ProjectStaff> projectStaffs = projectStaffService.search(projectStaffSearchRequest, 10, 0, "default", null, false);

        assertEquals(1, projectStaffs.size());
    }

    @Test
    @DisplayName("should return from cache if search criteria has id only")
    void shouldReturnFromCacheIfSearchCriteriaHasIdOnly() throws Exception {
        projectStaffs.add(ProjectStaffTestBuilder.builder().withId().withAuditDetails().withDeleted().build());
        ProjectStaffSearch projectStaffSearch = ProjectStaffSearch.builder().id("ID101").build();
        ProjectStaffSearchRequest projectStaffSearchRequest = ProjectStaffSearchRequest.builder()
                .projectStaff(projectStaffSearch).requestInfo(RequestInfoTestBuilder.builder()
                        .withCompleteRequestInfo().build()).build();
        when(projectStaffRepository.findById(anyList(), anyBoolean())).thenReturn(projectStaffs);

        List<ProjectStaff> projectStaffs = projectStaffService.search(projectStaffSearchRequest,
                10, 0, null, null, true);

        assertEquals(1, projectStaffs.size());
    }
}<|MERGE_RESOLUTION|>--- conflicted
+++ resolved
@@ -48,12 +48,6 @@
     @DisplayName("should not raise exception if no search results are found")
     void shouldNotRaiseExceptionIfNoProjectStaffFound() throws Exception {
         when(projectStaffRepository.find(any(ProjectStaffSearch.class), any(Integer.class),
-<<<<<<< HEAD
-                any(Integer.class), any(String.class), eq(null), any(Boolean.class))).thenReturn(null);
-        ProjectStaffSearch productVariantSearch = ProjectStaffSearch.builder().id("ID101").userId("some-user-id").build();
-        ProjectStaffSearchRequest productVariantSearchRequest = ProjectStaffSearchRequest.builder()
-                .projectStaff(productVariantSearch).requestInfo(RequestInfoTestBuilder.builder()
-=======
                 any(Integer.class), any(String.class), eq(null), any(Boolean.class))).thenReturn(Collections.emptyList());
         ProjectStaffSearch projectStaffSearch = ProjectStaffSearch.builder().id("ID101").userId("some-user-id").build();
         ProjectStaffSearchRequest projectStaffSearchRequest = ProjectStaffSearchRequest.builder()
@@ -71,22 +65,9 @@
         ProjectStaffSearch projectStaffSearch = ProjectStaffSearch.builder().id("ID101").build();
         ProjectStaffSearchRequest projectStaffSearchRequest = ProjectStaffSearchRequest.builder()
                 .projectStaff(projectStaffSearch).requestInfo(RequestInfoTestBuilder.builder()
->>>>>>> 87286bd6
                         .withCompleteRequestInfo().build()).build();
 
         assertDoesNotThrow(() -> projectStaffService.search(projectStaffSearchRequest, 10, 0, "default", null, false));
-    }
-
-    @Test
-    @DisplayName("should not raise exception if no search results for ids are found")
-    void shouldNotRaiseExceptionIfNoProjectStaffFoundForByIds() throws Exception {
-        when(projectStaffRepository.findById(anyList(),anyBoolean())).thenReturn(Collections.emptyList());
-        ProjectStaffSearch productVariantSearch = ProjectStaffSearch.builder().id("ID101").build();
-        ProjectStaffSearchRequest productVariantSearchRequest = ProjectStaffSearchRequest.builder()
-                .projectStaff(productVariantSearch).requestInfo(RequestInfoTestBuilder.builder()
-                        .withCompleteRequestInfo().build()).build();
-
-        assertDoesNotThrow(() -> projectStaffService.search(productVariantSearchRequest, 10, 0, "default", null, false));
     }
 
     @Test
