--- conflicted
+++ resolved
@@ -74,11 +74,6 @@
         extended: true,
       })
     );
-<<<<<<< HEAD
-
-=======
-    // this.app.use(bodyParser.json());
->>>>>>> 3187c01b
     this.app.use(tracingMiddleware);
     this.app.use(requestMiddleware);
     this.app.use(errorLogger);
