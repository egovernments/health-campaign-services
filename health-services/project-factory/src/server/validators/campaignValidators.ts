import createAndSearch from "../config/createAndSearch";
import config from "../config";
import { getFormattedStringForDebug, logger } from "../utils/logger";
import { defaultheader, httpRequest } from "../utils/request";
import { getCampaignSearchResponse, getHeadersOfBoundarySheet, getHierarchy, handleResouceDetailsError } from "../api/campaignApis";
import { campaignDetailsSchema } from "../config/models/campaignDetails";
import Ajv from "ajv";
import { getDifferentDistrictTabs, getLocalizedHeaders, getLocalizedMessagesHandler, getMdmsDataBasedOnCampaignType, replicateRequest, throwError } from "../utils/genericUtils";
import { createBoundaryMap, enrichInnerCampaignDetails, generateProcessedFileAndPersist, getFinalValidHeadersForTargetSheetAsPerCampaignType, getLocalizedName } from "../utils/campaignUtils";
import { validateBodyViaSchema, validateCampaignBodyViaSchema, validateHierarchyType } from "./genericValidator";
import { searchCriteriaSchema } from "../config/models/SearchCriteria";
import { searchCampaignDetailsSchema } from "../config/models/searchCampaignDetails";
import { campaignDetailsDraftSchema } from "../config/models/campaignDetailsDraftSchema";
import { downloadRequestSchema } from "../config/models/downloadRequestSchema";
import { createRequestSchema } from "../config/models/createRequestSchema"
import { getSheetData, getTargetWorkbook } from "../api/genericApis";
const _ = require('lodash');
import { searchDataService } from "../service/dataManageService";
import { searchProjectTypeCampaignService } from "../service/campaignManageService";
import { campaignStatuses, resourceDataStatuses } from "../config/constants";
import { getBoundaryColumnName, getBoundaryTabName } from "../utils/boundaryUtils";
import addAjvErrors from "ajv-errors";
import { generateTargetColumnsBasedOnDeliveryConditions, isDynamicTargetTemplateForProjectType, modifyDeliveryConditions } from "../utils/targetUtils";
import { getBoundariesFromCampaignSearchResponse, validateBoundariesIfParentPresent } from "../utils/onGoingCampaignUpdateUtils";
import { validateFacilityBoundaryForLowestLevel, validateLatLongForMicroplanCampaigns, validatePhoneNumberSheetWise, validateTargetsForMicroplanCampaigns, validateUniqueSheetWise, validateUserForMicroplan } from "./microplanValidators";
import { produceModifiedMessages } from "../kafka/Producer";
import { planConfigSearch, planFacilitySearch } from "../utils/microplanUtils";



function processBoundary(responseBoundaries: any[], request: any, boundaryItems: any[], parentId?: string) {
    const { tenantId, hierarchyType } = request.body.ResourceDetails;
    boundaryItems.forEach((boundaryItem: any) => {
        const { id, code, boundaryType, children } = boundaryItem;
        responseBoundaries.push({ tenantId, hierarchyType, parentId, id, code, boundaryType });
        if (children.length > 0) {
            processBoundary(responseBoundaries, request, children, id);
        }
    });
}
async function fetchBoundariesInChunks(request: any) {
    const { tenantId, hierarchyType } = request.body.ResourceDetails;
    const params: any = {
        tenantId, hierarchyType, includeChildren: true
    };
    const responseBoundaries: any[] = [];
    const header = {
        ...defaultheader,
        cachekey: `boundaryRelationShipSearch${params?.hierarchyType}${params?.tenantId}${params.codes || ''}${params?.includeChildren || ''}`,
    }
    var response = await httpRequest(config.host.boundaryHost + config.paths.boundaryRelationship, request.body, params, undefined, undefined, header);
    const TenantBoundary = response.TenantBoundary;
    TenantBoundary.forEach((tenantBoundary: any) => {
        const { boundary } = tenantBoundary;
        processBoundary(responseBoundaries, request, boundary);
    });
    return responseBoundaries;
}

function processBoundaryfromCampaignDetails(responseBoundaries: any[], request: any, boundaryItems: any[]) {
    boundaryItems.forEach((boundaryItem: any) => {
        const { code, boundaryType, children } = boundaryItem;
        responseBoundaries.push({ code, boundaryType });
        if (children.length > 0) {
            processBoundaryfromCampaignDetails(responseBoundaries, request, children);
        }
    });
}

async function fetchBoundariesFromCampaignDetails(request: any) {
    const { tenantId, hierarchyType } = request.body.CampaignDetails;
    const params: any = {
        tenantId, hierarchyType, includeChildren: true
    };
    const header = {
        ...defaultheader,
        cachekey: `boundaryRelationShipSearch${params?.hierarchyType}${params?.tenantId}${params.codes || ''}${params?.includeChildren || ''}`,
    }
    const responseBoundaries: any[] = [];
    var response = await httpRequest(config.host.boundaryHost + config.paths.boundaryRelationship, request.body, params, undefined, undefined, header);
    const TenantBoundary = response.TenantBoundary;
    TenantBoundary.forEach((tenantBoundary: any) => {
        const { boundary } = tenantBoundary;
        processBoundaryfromCampaignDetails(responseBoundaries, request, boundary);
    });
    return responseBoundaries;
}

function validateTargetForNormalCampaigns(data: any, errors: any, localizedTargetColumnNames: any, localizationMap?: { [key: string]: string }) {
    for (const key in data) {
        if (key !== getLocalizedName(getBoundaryTabName(), localizationMap) && key !== getLocalizedName(config.values?.readMeTab, localizationMap)) {
            if (Array.isArray(data[key])) {
                const boundaryData = data[key];
                boundaryData.forEach((obj: any, index: number) => {
                    for (const targetColumn of localizedTargetColumnNames) {
                        const target = obj[targetColumn];
                        if (!target) {
                            errors.push({
                                status: "INVALID",
                                rowNumber: obj["!row#number!"],
                                errorDetails: `Target value is missing at row ${obj['!row#number!']} in sheet ${key}.(Targets values can only be positive numbers less than 1 Million)`,
                                sheetName: key
                            });
                        } else if (typeof target !== 'number') {
                            errors.push({
                                status: "INVALID",
                                rowNumber: obj["!row#number!"],
                                errorDetails: `Target value at row ${obj['!row#number!']} in sheet ${key} is not a number.(Targets values can only be positive numbers less than 1 Million)`,
                                sheetName: key
                            });
                        } else if (target <= 0 || target > 1000000) {
                            errors.push({
                                status: "INVALID",
                                rowNumber: obj["!row#number!"],
                                errorDetails: `Target value at row ${obj['!row#number!']} in sheet ${key} is out of range.(Targets values can only be positive numbers less than 1 Million)`,
                                sheetName: key
                            });
                        } else if (!Number.isInteger(target)) {
                            errors.push({
                                status: "INVALID",
                                rowNumber: obj["!row#number!"],
                                errorDetails: `Target value at row ${obj['!row#number!']} in sheet ${key} is not an integer.(Targets values can only be positive numbers less than 1 Million)`,
                                sheetName: key
                            });
                        }
                    }
                });
            }
        }
    }
}


async function validateTargets(request: any, data: any[], errors: any[], localizationMap?: any) {
    let columnsToValidate: any;
    const responseFromCampaignSearch = await getCampaignSearchResponse(request);
    const campaignObject = responseFromCampaignSearch?.CampaignDetails?.[0];
    if (isDynamicTargetTemplateForProjectType(campaignObject?.projectType) && campaignObject.deliveryRules && campaignObject.deliveryRules.length > 0) {

        const modifiedUniqueDeliveryConditions = modifyDeliveryConditions(campaignObject.deliveryRules);
        columnsToValidate = generateTargetColumnsBasedOnDeliveryConditions(modifiedUniqueDeliveryConditions, localizationMap);

    }
    else {
        const mdmsResponse = await getMdmsDataBasedOnCampaignType(request);
        const columnsNotToBeFreezed = mdmsResponse?.columnsNotToBeFreezed;
        const requiredColumns = mdmsResponse?.required;
        columnsToValidate = columnsNotToBeFreezed.filter((element: any) => requiredColumns.includes(element));
    }
    const localizedTargetColumnNames = getLocalizedHeaders(columnsToValidate, localizationMap);
    if (request?.body?.ResourceDetails?.additionalDetails?.source === "microplan") {
        validateTargetsForMicroplanCampaigns(data, errors, localizedTargetColumnNames, localizationMap);
        validateLatLongForMicroplanCampaigns(data, errors, localizationMap);
    }
    else {
        validateTargetForNormalCampaigns(data, errors, localizedTargetColumnNames, localizationMap);
    }
}

function validateUnique(schema: any, data: any[], request: any, localizationMap: any) {
    if (schema?.unique) {
        const uniqueElements = schema.unique;
        const errors = [];

        for (const element of uniqueElements) {
            const uniqueMap = new Map();

            // Iterate over each data object and check uniqueness
            for (const item of data) {
                const uniqueIdentifierColumnName = createAndSearch?.[request?.body?.ResourceDetails?.type]?.uniqueIdentifierColumnName;
                const localizedUniqueIdentifierColumnName = getLocalizedName(uniqueIdentifierColumnName, localizationMap);
                const value = item[element];
                const rowNum = item['!row#number!'];
                if (!localizedUniqueIdentifierColumnName || !item[localizedUniqueIdentifierColumnName]) {
                    // Check if the value is already in the map
                    if (uniqueMap.has(value)) {
                        errors.push(`Duplicate value '${value}' found for '${element}' at row number ${rowNum}.`);
                    }
                    // Add the value to the map
                    uniqueMap.set(value, rowNum);
                }
            }
        }

        if (errors.length > 0) {
            // Throw an error or return the errors based on your requirement
            throwError("FILE", 400, "INVALID_FILE_ERROR", errors.join(" ; "));
        }
    }
}

function validatePhoneNumber(datas: any[], localizationMap: any) {
    var digitErrorRows = [];
    var missingNumberRows = [];
    for (const data of datas) {
        const phoneColumn = getLocalizedName("HCM_ADMIN_CONSOLE_USER_PHONE_NUMBER", localizationMap);
        if (data[phoneColumn]) {
            var phoneNumber = data[phoneColumn];
            phoneNumber = phoneNumber.toString().replace(/^0+/, '');
            if (phoneNumber.length != 10) {
                digitErrorRows.push(data["!row#number!"]);
            }
        }
        else {
            missingNumberRows.push(data["!row#number!"]);
        }
    }
    var isError = false;
    var errorMessage = "";
    if (digitErrorRows.length > 0) {
        isError = true;
        errorMessage = "PhoneNumber should be of 10 digit on rows " + digitErrorRows.join(" , ");
    }
    if (missingNumberRows.length > 0) {
        isError = true;
        if (errorMessage.length > 0) {
            errorMessage += " :: ";
        }
        errorMessage += "PhoneNumber is missing on rows " + missingNumberRows.join(" , ");
    }
    if (isError) {
        throwError("COMMON", 400, "VALIDATION_ERROR", errorMessage);
    }
}


async function changeSchemaErrorMessage(schema: any, localizationMap?: any) {
    if (schema?.errorMessage) {
        for (const key in schema.errorMessage) {
            const value = schema.errorMessage[key];
            delete schema.errorMessage[key];
            schema.errorMessage[getLocalizedName(key, localizationMap)] = value;
        }
    }
    return schema; // Return unmodified schema if no error message
}

function validateData(data: any[], validationErrors: any[], activeColumnName: any, uniqueIdentifierColumnName: any, validate: any) {
    data.forEach((item: any) => {
        if (activeColumnName) {
            if (!item?.[activeColumnName]) {
                validationErrors.push({ index: item?.["!row#number!"], errors: [{ instancePath: `${activeColumnName}`, message: `should not be empty` }] });
            }
            else if (item?.[activeColumnName] != "Active" && item?.[activeColumnName] != "Inactive") {
                validationErrors.push({ index: item?.["!row#number!"], errors: [{ instancePath: `${activeColumnName}`, message: `should be equal to one of the allowed values. Allowed values are Active, Inactive` }] });
            }
        }
        const active = activeColumnName ? item[activeColumnName] : "Active";
        if (active == "Active" || !item?.[uniqueIdentifierColumnName]) {
            const validationResult = validate(item);
            if (!validationResult) {
                validationErrors.push({ index: item?.["!row#number!"], errors: validate.errors });
            }
        }
    });
}

function enrichRowMappingViaValidation(validationErrors: any[], rowMapping: any, localizationMap?: any) {
    if (validationErrors.length > 0) {
        const errorMessage = validationErrors.map(({ index, message, errors }) => {
            const formattedErrors = errors ? errors.map((error: any) => {
                let instancePath = error.instancePath || ''; // Assign an empty string if dataPath is not available
                if (instancePath.startsWith('/')) {
                    instancePath = instancePath.slice(1);
                }
                if (error.keyword === 'required') {
                    const missingProperty = error.params?.missingProperty || '';
                    return `Data at row ${index} in column '${missingProperty}' should not be empty`;
                }
                let formattedError = `in column '${instancePath}' ${getLocalizedName(error.message, localizationMap)}`;
                if (error.keyword === 'enum' && error.params && error.params.allowedValues) {
                    formattedError += `. Allowed values are: ${error.params.allowedValues.join(', ')}`;
                }
                return `Data at row ${index} ${formattedError}`
            }).join(' ; ') : message;
            return formattedErrors;
        }).join(' ; ');
        throwError("COMMON", 400, "VALIDATION_ERROR", errorMessage);
    } else {
        logger.info("All Data rows are valid.");
    }
}


export async function validateViaSchema(data: any, schema: any, request: any, localizationMap?: any) {
    if (schema) {
        const newSchema: any = await changeSchemaErrorMessage(schema, localizationMap)
        const ajv = new Ajv({ allErrors: true, strict: false }); // enable allErrors to get all validation errors
        addAjvErrors(ajv);
        const validate = ajv.compile(newSchema);
        const validationErrors: any[] = [];
        const uniqueIdentifierColumnName = getLocalizedName(createAndSearch?.[request?.body?.ResourceDetails?.type]?.uniqueIdentifierColumnName, localizationMap);
        const activeColumnName = createAndSearch?.[request?.body?.ResourceDetails?.type]?.activeColumnName ? getLocalizedName(createAndSearch?.[request?.body?.ResourceDetails?.type]?.activeColumnName, localizationMap) : null;
        if (request?.body?.ResourceDetails?.type == "user") {
            validatePhoneNumber(data, localizationMap);
        }
        if (data?.length > 0 && request?.body?.ResourceDetails?.additionalDetails?.source != "microplan") {
            validateData(data, validationErrors, activeColumnName, uniqueIdentifierColumnName, validate);
            validateUnique(newSchema, data, request, localizationMap);
            enrichRowMappingViaValidation(validationErrors, request?.body?.rowMapping, localizationMap);
        }
        if (data?.length == 0) {
            throwError("FILE", 400, "INVALID_FILE_ERROR", "Data rows cannot be empty");
        }
    } else {
        logger.info("Skipping schema validation");
    }
}

function validateDataSheetWise(data: any, validate: any, validationErrors: any[], uniqueIdentifierColumnName: any, activeColumnName: any) {
    data.forEach((item: any) => {
        const validationResult = validate(item);
        if (!validationResult) {
            validationErrors.push({ index: item?.["!row#number!"], errors: validate.errors });
        }
    });
}

function enrichRowMappingViaValidationSheetwise(rowMapping: any, validationErrors: any[], localizationMap: any) {
    if (validationErrors.length > 0) {
        validationErrors.map(({ index, message, errors }) => {
            if (errors) {
                errors.map((error: any) => {
                    let instancePath = error.instancePath || ''; // Assign an empty string if instancePath is not available
                    if (instancePath.startsWith('/')) {
                        instancePath = instancePath.slice(1);
                    }

                    // Handle 'required' keyword errors
                    if (error.keyword === 'required') {
                        const missingProperty = error.params?.missingProperty || '';
                        if (!rowMapping[index]) {
                            rowMapping[index] = [];
                        }
                        rowMapping[index].push(`Data in column '${missingProperty}' should not be empty`);
                    }
                    else {
                        // Format the general error message
                        let formattedError = `Data in column '${instancePath}' ${getLocalizedName(error.message, localizationMap)}`;

                        // Handle 'enum' keyword errors
                        if (error.keyword === 'enum' && error.params && error.params.allowedValues) {
                            formattedError += `. Allowed values are: ${error.params.allowedValues.join(', ')}`;
                        }
                        else if (error.keyword === 'pattern') {
                            formattedError = `Data in column '${instancePath}' is invalid`
                        }

                        // Ensure rowMapping[index] exists
                        if (!rowMapping[index]) {
                            rowMapping[index] = [];
                        }
                        rowMapping[index].push(`${formattedError}`);
                    }
                })
            }
        });
    }
    else {
        logger.info("All Data rows are valid.");
    }
}

export async function validateViaSchemaSheetWise(dataFromExcel: any, schema: any, request: any, localizationMap?: any) {
    const errorMap: any = {};
    for (const sheetName of Object.keys(dataFromExcel)) {
        const data = dataFromExcel[sheetName];
        const rowMapping: any = {};
        if (schema) {
            const newSchema: any = await changeSchemaErrorMessage(schema, localizationMap)
            const ajv = new Ajv({ allErrors: true, strict: false }); // enable allErrors to get all validation errors
            addAjvErrors(ajv);
            const validate = ajv.compile(newSchema);
            const validationErrors: any[] = [];
            const uniqueIdentifierColumnName = getLocalizedName(createAndSearch?.[request?.body?.ResourceDetails?.type]?.uniqueIdentifierColumnName, localizationMap);
            const activeColumnName = createAndSearch?.[request?.body?.ResourceDetails?.type]?.activeColumnName ? getLocalizedName(createAndSearch?.[request?.body?.ResourceDetails?.type]?.activeColumnName, localizationMap) : null;
            if (request?.body?.ResourceDetails?.type == "user" && request?.body?.ResourceDetails?.additionalDetails?.source == "microplan") {
                validateUserForMicroplan(data, sheetName, request, errorMap, newSchema, rowMapping, localizationMap);
            }
            else {
                if (request?.body?.ResourceDetails?.type == "user") {
                    validatePhoneNumberSheetWise(data, localizationMap, rowMapping);
                }
                if (data?.length > 0) {
                    validateDataSheetWise(data, validate, validationErrors, uniqueIdentifierColumnName, activeColumnName);
                    validateUniqueSheetWise(newSchema, data, request, rowMapping, localizationMap);
                    enrichRowMappingViaValidationSheetwise(rowMapping, validationErrors, localizationMap);
                } else {
                    errorMap[sheetName] = { 2: ["Data rows cannot be empty"] };
                }
            }
        } else {
            logger.info("Skipping schema validation");
        }
        if (Object.keys(rowMapping).length > 0) {
            errorMap[sheetName] = rowMapping;
        }
    }
    return errorMap;
}



async function validateSheetData(data: any, request: any, schema: any, boundaryValidation: any, localizationMap?: { [key: string]: string }) {
    await validateViaSchema(data, schema, request, localizationMap);
}

async function validateTargetSheetData(data: any, request: any, boundaryValidation: any, differentTabsBasedOnLevel: any, localizationMap?: any) {
    try {
        const errors: any[] = [];
        await validateHeadersOfTargetSheet(request, differentTabsBasedOnLevel, localizationMap);
        if (boundaryValidation) {
            // const localizedBoundaryValidationColumn = getLocalizedName(boundaryValidation?.column, localizationMap)
            // await validateTargetBoundaryData(data, request, localizedBoundaryValidationColumn, errors, localizationMap);
            await validateTargets(request, data, errors, localizationMap);
        }
        request.body.sheetErrorDetails = request?.body?.sheetErrorDetails ? [...request?.body?.sheetErrorDetails, ...errors] : errors;
        if (request?.body?.sheetErrorDetails && Array.isArray(request?.body?.sheetErrorDetails) && request?.body?.sheetErrorDetails?.length > 0) {
            request.body.ResourceDetails.status = resourceDataStatuses.invalid;
        }
        await generateProcessedFileAndPersist(request, localizationMap);
        logger.info("target sheet data validation completed");
    }
    catch (error) {
        console.log(error)
        await handleResouceDetailsError(request, error);
    }
}


async function validateHeadersOfTargetSheet(request: any, differentTabsBasedOnLevel: any, localizationMap?: any) {
    const fileUrl = await validateFile(request);
    const targetWorkbook: any = await getTargetWorkbook(fileUrl);
    const hierarchy = await getHierarchy(request, request?.body?.ResourceDetails?.tenantId, request?.body?.ResourceDetails?.hierarchyType);
    const finalValidHeadersForTargetSheetAsPerCampaignType = await getFinalValidHeadersForTargetSheetAsPerCampaignType(request, hierarchy, differentTabsBasedOnLevel, localizationMap);
    logger.info("finalValidHeadersForTargetSheetAsPerCampaignType :" + JSON.stringify(finalValidHeadersForTargetSheetAsPerCampaignType));
    logger.info("validating headers of target sheet started")
    validateHeadersOfTabsWithTargetInTargetSheet(targetWorkbook, finalValidHeadersForTargetSheetAsPerCampaignType);
    logger.info("validation of target sheet headers completed")
}


function validateBooleanField(obj: any, fieldName: any, index: any) {
    if (!obj.hasOwnProperty(fieldName)) {
        throwError("COMMON", 400, "VALIDATION_ERROR", `Object at index ${index} is missing field "${fieldName}".`);
    }

    if (typeof obj[fieldName] !== 'boolean') {
        throwError("COMMON", 400, "VALIDATION_ERROR", `Object at index ${index} has invalid type for field "${fieldName}". It should be a boolean.`);
    }
}

function validateStringField(obj: any, fieldName: any, index: any) {
    if (!obj.hasOwnProperty(fieldName)) {
        throwError("COMMON", 400, "VALIDATION_ERROR", `Object at index ${index} is missing field "${fieldName}".`);
    }
    if (typeof obj[fieldName] !== 'string') {
        throwError("COMMON", 400, "VALIDATION_ERROR", `Object at index ${index} has invalid type for field "${fieldName}". It should be a string.`);
    }
    if (obj[fieldName].length < 1) {
        throwError("COMMON", 400, "VALIDATION_ERROR", `Object at index ${index} has empty value for field "${fieldName}".`);
    }
    if (obj[fieldName].length > 128) {
        throwError("COMMON", 400, "VALIDATION_ERROR", `Object at index ${index} has value for field "${fieldName}" that exceeds the maximum length of 128 characters.`);
    }
}

function validateStorageCapacity(obj: any, index: any) {
    if (!obj.hasOwnProperty('storageCapacity')) {
        throwError("COMMON", 400, "VALIDATION_ERROR", `Object at index ${index} is missing field "storageCapacity".`);
    }
    if (typeof obj.storageCapacity !== 'number') {
        throwError("COMMON", 400, "VALIDATION_ERROR", `Object at index ${index} has invalid type for field "storageCapacity". It should be a number.`);
    }
}


async function validateCampaignId(request: any) {
    const { campaignId, tenantId, type, additionalDetails } = request?.body?.ResourceDetails;
    if (type == "boundary") {
        return;
    }
    if (!campaignId) {
        throwError("COMMON", 400, "VALIDATION_ERROR", "CampaignId is missing");
    }
    else {
        const searchBody = {
            CampaignDetails: {
                ids: [campaignId],
                tenantId: tenantId
            }
        }
        const req: any = replicateRequest(request, searchBody);
        const response = await searchProjectTypeCampaignService(req);
        if (response?.CampaignDetails?.[0]) {
            const boundaries = await getBoundariesFromCampaignSearchResponse(request, response?.CampaignDetails?.[0]);
            if (!boundaries) {
                throwError("COMMON", 400, "VALIDATION_ERROR", "Campaign with given campaignId does not have any boundaries");
            }
            if (!Array.isArray(boundaries)) {
                throwError("COMMON", 400, "VALIDATION_ERROR", "Boundaries of campaign with given campaignId is not an array");
            }
            if (boundaries?.length === 0) {
                throwError("COMMON", 400, "VALIDATION_ERROR", "Campaign with given campaignId does not have any boundaries");
            }
            request.body.campaignBoundaries = boundaries
        }
        else {
            if (!(additionalDetails?.source == "microplan" && type == "user")) {
                throwError("CAMPAIGN", 400, "CAMPAIGN_NOT_FOUND", "Campaign not found while validating campaignId");
            }
        }
    }
}


async function validateCreateRequest(request: any, localizationMap?: any) {
    if (!request?.body?.ResourceDetails || Object.keys(request.body.ResourceDetails).length === 0) {
        throwError("COMMON", 400, "VALIDATION_ERROR", "ResourceDetails is missing or empty or null");
    }
    else {
        const type = request?.body?.ResourceDetails?.type;
        // validate create request body 
        validateBodyViaSchema(createRequestSchema, request.body.ResourceDetails);
        if (type !== "boundaryManagement" && request?.body?.ResourceDetails.campaignId !== "default") {
            await validateCampaignId(request);
        }
        await validateHierarchyType(request, request?.body?.ResourceDetails?.hierarchyType, request?.body?.ResourceDetails?.tenantId);
        if (request?.body?.ResourceDetails?.tenantId != request?.body?.RequestInfo?.userInfo?.tenantId) {
            throwError("COMMON", 400, "VALIDATION_ERROR", "tenantId is not matching with userInfo");
        }
        const fileUrl = await validateFile(request);
        const localizationMap = await getLocalizedMessagesHandler(request, request?.body?.ResourceDetails?.tenantId);
        if (request.body.ResourceDetails.type == 'boundary') {
            await validateBoundarySheetData(request, fileUrl, localizationMap);
        }
    }
}

function validateHeadersOfTabsWithTargetInTargetSheet(targetWorkbook: any, expectedHeadersForTargetSheet: any) {
    targetWorkbook.eachSheet((worksheet: any, sheetId: any) => {
        if (sheetId > 2) { // Starting from the second sheet
            // Convert the sheet to an array of headers
            var headersToValidate = worksheet.getRow(1).values
                .filter((header: any) => header !== undefined && header !== null && header.toString().trim() !== '')
                .map((header: any) => header.toString().trim());
            headersToValidate = headersToValidate.filter((header: string) => header !== '#status#' && header !== '#errorDetails#');
            if (!_.isEqual(expectedHeadersForTargetSheet, headersToValidate)) {
                throwError("COMMON", 400, "VALIDATION_ERROR", `Headers not according to the template in Target sheet ${worksheet.name}`);
            }
        }
    });
}

async function validateBoundarySheetData(request: any, fileUrl: any, localizationMap?: any) {
    const localizedBoundaryTab = getLocalizedName(getBoundaryTabName(), localizationMap);
    const headersOfBoundarySheet = await getHeadersOfBoundarySheet(fileUrl, localizedBoundaryTab, false, localizationMap);
    const hierarchy = await getHierarchy(request, request?.body?.ResourceDetails?.tenantId, request?.body?.ResourceDetails?.hierarchyType);
    const modifiedHierarchy = hierarchy.map(ele => `${request?.body?.ResourceDetails?.hierarchyType}_${ele}`.toUpperCase())
    const localizedHierarchy = getLocalizedHeaders(modifiedHierarchy, localizationMap);
    await validateHeaders(localizedHierarchy, headersOfBoundarySheet, request, localizationMap)
    const boundaryData = await getSheetData(fileUrl, localizedBoundaryTab, true, undefined, localizationMap);
    //validate for whether root boundary level column should not be empty
    validateForRootElementExists(boundaryData, localizedHierarchy, localizedBoundaryTab);
    // validate for duplicate rows(array of objects)
    validateForDupicateRows(boundaryData);
}

function validateForRootElementExists(boundaryData: any[], hierachy: any[], sheetName: string) {
    const root = hierachy[0];
    if (!(boundaryData.filter(e => e[root]).length == boundaryData.length)) {
        throwError("COMMON", 400, "VALIDATION_ERROR", `Invalid Boundary Sheet. Root level Boundary not present in every row  of Sheet ${sheetName}`)
    }
}
function validateForDupicateRows(boundaryData: any[]) {
    const uniqueRows = _.uniqWith(boundaryData, (obj1: any, obj2: any) => {
        // Exclude '!row#number!' property when comparing objects
        const filteredObj1 = _.omit(obj1, ['!row#number!']);
        const filteredObj2 = _.omit(obj2, ['!row#number!']);
        return _.isEqual(filteredObj1, filteredObj2);
    });
    const duplicateBoundaryRows = boundaryData.filter(e => !uniqueRows.includes(e));
    const duplicateRowNumbers = duplicateBoundaryRows.map(obj => obj['!row#number!']);
    const rowNumbersSeparatedWithCommas = duplicateRowNumbers.join(', ');
    if (duplicateRowNumbers.length > 0) {
        throwError("COMMON", 400, "VALIDATION_ERROR", `Boundary Sheet has duplicate rows at rowNumber ${rowNumbersSeparatedWithCommas}`);
    }
}

async function validateFile(request: any) {
    const fileResponse = await httpRequest(config.host.filestore + config.paths.filestore + "/url", {}, { tenantId: request?.body?.ResourceDetails?.tenantId, fileStoreIds: request?.body?.ResourceDetails?.fileStoreId }, "get");
    if (!fileResponse || !fileResponse.fileStoreIds || !fileResponse.fileStoreIds[0] || !fileResponse.fileStoreIds[0].url) {
        throwError("FILE", 400, "INVALID_FILE");
    }
    else {
        return (fileResponse?.fileStoreIds?.[0]?.url);
    }
}

function validateFacilityCreateData(data: any) {
    data.forEach((obj: any) => {
        const originalIndex = obj.originalIndex;

        // Validate string fields
        const stringFields = ['tenantId', 'name', 'usage'];
        stringFields.forEach(field => {
            validateStringField(obj, field, originalIndex);
        });

        // Validate storageCapacity
        validateStorageCapacity(obj, originalIndex);

        // Validate isPermanent
        validateBooleanField(obj, 'isPermanent', originalIndex);
    });

}

function throwMissingCodesError(missingCodes: any, hierarchyType: any) {
    const missingCodesMessage = missingCodes.map((code: any) =>
        `'${code.code}' for type '${code.type}'`
    ).join(', ');
    throwError(
        "COMMON",
        400,
        "VALIDATION_ERROR",
        `The following boundary codes (${missingCodesMessage}) do not exist for hierarchy type '${hierarchyType}'.`
    );
}

async function validateCampaignBoundary(boundaries: any[], hierarchyType: any, tenantId: any, request: any): Promise<void> {
    const boundaryCodesToMatch = Array.from(new Set(boundaries.map((boundary: any) => ({
        code: boundary.code.trim(),
        type: boundary.type.trim()
    }))));
    const responseBoundaries = await fetchBoundariesFromCampaignDetails(request);
    const responseBoundaryCodes = responseBoundaries.map(boundary => ({
        code: boundary.code.trim(),
        type: boundary.boundaryType.trim()
    }));
    logger.info("received boundary hiearchy response, checking for valid")

    logger.debug("responseBoundaryCodes " + getFormattedStringForDebug(responseBoundaryCodes))
    logger.debug("boundaryCodesToMatch " + getFormattedStringForDebug(boundaryCodesToMatch))
    function isEqual(obj1: any, obj2: any) {
        return obj1.code === obj2.code && obj1.type === obj2.type;
    }

    // Find missing codes
    const missingCodes = boundaryCodesToMatch.filter(codeToMatch =>
        !responseBoundaryCodes.some(responseCode => isEqual(codeToMatch, responseCode))
    );

    if (missingCodes.length > 0) {
        throwMissingCodesError(missingCodes, hierarchyType)
    }
}


async function validateProjectCampaignBoundaries(boundaries: any[], hierarchyType: any, tenantId: any, request: any): Promise<void> {
    if (!request?.body?.CampaignDetails?.projectId) {
        if (boundaries) {
            if (!Array.isArray(boundaries)) {
                throwError("COMMON", 400, "VALIDATION_ERROR", "boundaries should be an array");
            }
            let rootBoundaryCount = 0;
            for (const boundary of boundaries) {
                if (!boundary.code) {
                    throwError("COMMON", 400, "VALIDATION_ERROR", "Boundary code is required");
                }
                if (!boundary.type) {
                    throwError("COMMON", 400, "VALIDATION_ERROR", "Boundary type is required");
                }

                if (boundary.isRoot) {
                    rootBoundaryCount++;
                }
            }
            if (rootBoundaryCount !== 1) {
                throwError("COMMON", 400, "VALIDATION_ERROR", "Exactly one boundary should have isRoot=true");
            }
            await validateCampaignBoundary(boundaries, hierarchyType, tenantId, request);
        }
        else {
            throwError("COMMON", 400, "VALIDATION_ERROR", "Missing boundaries array");
        }
    }
}

async function validateBoundariesForTabs(CampaignDetails: any, resource: any, request: any, localizedTab: any, localizationMap?: any) {
    const { boundaries, tenantId } = CampaignDetails;
    const boundaryCodes = new Set(boundaries.map((boundary: any) => boundary.code.trim()));

    // Fetch file response
    const fileResponse = await httpRequest(config.host.filestore + config.paths.filestore + "/url", {}, { tenantId, fileStoreIds: resource.fileStoreId }, "get");
    const datas = await getSheetData(fileResponse?.fileStoreIds?.[0]?.url, localizedTab, true, undefined, localizationMap);
    var boundaryColumn: any;
    if (resource?.additionalDetails?.source == 'microplan') {
        boundaryColumn = getLocalizedName(createAndSearch?.[`${resource.type}Microplan`]?.boundaryValidation?.column, localizationMap);
    }
    else {
        boundaryColumn = getLocalizedName(createAndSearch?.[resource.type]?.boundaryValidation?.column, localizationMap);
    }
    // Initialize resource boundary codes as a set for uniqueness
    const resourceBoundaryCodesArray: any[] = [];
    var activeColumnName: any = null;
    if (createAndSearch?.[resource.type]?.activeColumn && createAndSearch?.[resource.type]?.activeColumnName) {
        activeColumnName = getLocalizedName(createAndSearch?.[resource.type]?.activeColumnName, localizationMap);
    }
    datas.forEach((data: any) => {
        const codes = data?.[boundaryColumn]?.split(',').map((code: string) => code.trim()) || [];
        var active = activeColumnName ? data?.[activeColumnName] : "Active";
        if (active == "Active") {
            resourceBoundaryCodesArray.push({ boundaryCodes: codes, rowNumber: data?.['!row#number!'] })
        }
    });

    // Convert sets to arrays for comparison
    const boundaryCodesArray = Array.from(boundaryCodes);
    var errors = []
    // Check for missing boundary codes
    for (const rowData of resourceBoundaryCodesArray) {
        var missingBoundaries = rowData.boundaryCodes.filter((code: any) => !boundaryCodesArray.includes(code));
        if (missingBoundaries.length > 0) {
            const errorString = `The following boundary codes are not present in selected boundaries : ${missingBoundaries.join(', ')}`
            errors.push({ status: "BOUNDARYERROR", rowNumber: rowData.rowNumber, errorDetails: errorString })
        }
        validateFacilityBoundaryForLowestLevel(request, boundaries, rowData, errors, localizationMap);
    }
    if (errors?.length > 0) {
        request.body.ResourceDetails.status = resourceDataStatuses.invalid
    }
    request.body.sheetErrorDetails = request?.body?.sheetErrorDetails ? [...request?.body?.sheetErrorDetails, ...errors] : errors;
}

async function validateBoundaryOfResouces(CampaignDetails: any, request: any, localizationMap?: any) {
    const resource = request?.body?.ResourceDetails
    if (resource?.type == "user" || resource?.type == "facility") {
        const localizedTab = getLocalizedName(createAndSearch?.[resource.type]?.parseArrayConfig?.sheetName, localizationMap);
        await validateBoundariesForTabs(CampaignDetails, resource, request, localizedTab, localizationMap)
    }
}


async function validateResources(resources: any, request: any) {
    for (const resource of resources) {
        if (resource?.resourceId) {
            var searchBody = {
                RequestInfo: request?.body?.RequestInfo,
                SearchCriteria: {
                    id: [resource?.resourceId],
                    tenantId: request?.body?.CampaignDetails?.tenantId
                }
            }
            const req: any = replicateRequest(request, searchBody);
            const res: any = await searchDataService(req);
            if (res?.[0]) {
                if (!(res?.[0]?.status == resourceDataStatuses.completed && res?.[0]?.action == "validate")) {
                    logger.error(`Error during validation of type ${resource.type}, validation is not successful or not completed. Resource id : ${resource?.resourceId}`);
                    throwError("COMMON", 400, "VALIDATION_ERROR", `Error during validation of type ${resource.type}, validation is not successful or not completed.`);
                }
                if (res?.[0]?.fileStoreId != resource?.filestoreId) {
                    logger.error(`fileStoreId doesn't match for resource with Id ${resource?.resourceId}. Expected fileStoreId ${resource?.filestoreId} but received ${res?.[0]?.fileStoreId}`);
                    throwError("COMMON", 400, "VALIDATION_ERROR", `Uploaded file doesn't match for resource of type ${resource.type}.`)
                }
            }
            else {
                logger.error(`No resource data found for resource with Id ${resource?.resourceId}`);
                throwError("COMMON", 400, "VALIDATION_ERROR", `No resource data found for validation of resource type ${resource.type}.`);
            }
        }
    }
}

async function validateProjectCampaignResources(resources: any, request: any) {
    const requiredTypes = ["user", "facility", "boundaryWithTarget"];
    const typeCounts: any = {
        "user": 0,
        "facility": 0,
        "boundaryWithTarget": 0
    };

    const missingTypes: string[] = [];

    if (!resources || !Array.isArray(resources) || resources.length === 0) {
        throwError("COMMON", 400, "VALIDATION_ERROR", "resources should be a non-empty array");
    }

    for (const resource of resources) {
        const { type } = resource;
        if (!type || !requiredTypes.includes(type)) {
            throwError(
                "COMMON",
                400,
                "VALIDATION_ERROR",
                `Invalid resource type. Allowed types are: ${requiredTypes.join(', ')}`
            );
        }
        typeCounts[type]++;
    }

    for (const type of requiredTypes) {
        if (typeCounts[type] === 0) {
            missingTypes.push(type);
        }
    }
    if ((!request?.body?.parentCampaign) || (request?.body?.parentCampaign && request?.body?.CampaignDetails?.boundaries && request.body.CampaignDetails.boundaries.length > 0)) {
        if (missingTypes.length > 0) {
            const missingTypesMessage = `Missing resources of types: ${missingTypes.join(', ')}`;
            throwError("COMMON", 400, "VALIDATION_ERROR", missingTypesMessage);
        }
    }

    if (request?.body?.CampaignDetails?.action === "create" && request?.body?.CampaignDetails?.resources) {
        await validateResources(request.body.CampaignDetails.resources, request);
    }
}




function validateProjectCampaignMissingFields(CampaignDetails: any) {
    validateCampaignBodyViaSchema(campaignDetailsSchema, CampaignDetails)
}

function validateDraftProjectCampaignMissingFields(CampaignDetails: any) {
    validateCampaignBodyViaSchema(campaignDetailsDraftSchema, CampaignDetails)
}

async function validateParent(request: any, actionInUrl: any) {
    if (request?.body?.CampaignDetails?.parentId) {
        const CampaignDetails: any = request.body.CampaignDetails;
        const tenantId = request.body.CampaignDetails?.tenantId
        const searchBodyForParent: any = {
            RequestInfo: request.body.RequestInfo,
            CampaignDetails: {
                tenantId: tenantId,
                ids: [CampaignDetails?.parentId]
            }
        }
        const req: any = replicateRequest(request, searchBodyForParent)
        const parentSearchResponse: any = await searchProjectTypeCampaignService(req)
        if (Array.isArray(parentSearchResponse?.CampaignDetails)) {
            if (actionInUrl == "create") {
                if (parentSearchResponse?.CampaignDetails?.length > 0 && parentSearchResponse?.CampaignDetails?.[0]?.status == "created" &&
                    parentSearchResponse?.CampaignDetails?.[0]?.isActive) {
                    request.body.parentCampaign = parentSearchResponse?.CampaignDetails[0]
                }
                else {
                    throwError("CAMPAIGN", 400, "PARENT_CAMPAIGN_ERROR", "Parent Campaign can't be inactive when creating child campaign");
                }
            }
            else {
                if (parentSearchResponse?.CampaignDetails?.length > 0 && parentSearchResponse?.CampaignDetails?.[0]?.status == "created" &&
                    !parentSearchResponse?.CampaignDetails?.[0]?.isActive) {
                    request.body.parentCampaign = parentSearchResponse?.CampaignDetails[0]
                }
                else {
                    throwError("CAMPAIGN", 400, "PARENT_CAMPAIGN_ERROR", "Parent Campaign can't be active when  updating child campaign");
                }

            }
        }
    }
}

async function validateCampaignName(request: any, actionInUrl: any) {
    const CampaignDetails = request.body.CampaignDetails;
    const { campaignName, tenantId } = CampaignDetails;
    if (!campaignName) {
        throwError("COMMON", 400, "VALIDATION_ERROR", "campaignName is required");
    }
    if (!tenantId) {
        throwError("COMMON", 400, "VALIDATION_ERROR", "tenantId is required");
    }
    if (campaignName.length >= 2) {
        const searchBody = {
            RequestInfo: request.body.RequestInfo,
            CampaignDetails: {
                tenantId: tenantId,
                campaignName: campaignName,
                status: [campaignStatuses.drafted, campaignStatuses.started, campaignStatuses.inprogress],
            }
        }
        if (request.body?.parentCampaign) {
            if (request?.body?.CampaignDetails?.campaignName != request?.body?.parentCampaign?.campaignName) {
                throwError("CAMPAIGN", 400, "CAMPAIGN_NAME_NOT_MATCHING_PARENT_ERROR", "Campaign name should be same as that of parent");
            }
        }
        const req: any = replicateRequest(request, searchBody)
        const searchResponse: any = await searchProjectTypeCampaignService(req)
        if (Array.isArray(searchResponse?.CampaignDetails)) {
            if (searchResponse?.CampaignDetails?.length > 0) {
                const allCampaigns = searchResponse?.CampaignDetails;
                logger.info(`campaignName to match : ${"'"}${campaignName}${"'"}`)
                const matchingCampaigns: any[] = allCampaigns.filter((campaign: any) => campaign?.campaignName === campaignName);
                for (const campaignWithMatchingName of matchingCampaigns) {
                    if (campaignWithMatchingName && actionInUrl == "create") {
                        if (!CampaignDetails?.parentId) {
                            throwError("CAMPAIGN", 400, "CAMPAIGN_NAME_ERROR");
                        }
                        else if (campaignWithMatchingName?.id != CampaignDetails?.parentId) {
                            throwError("CAMPAIGN", 400, "CAMPAIGN_NAME_ERROR");
                        }
                    }
                    else if (campaignWithMatchingName && actionInUrl == "update" && campaignWithMatchingName?.id != CampaignDetails?.id) {
                        throwError("CAMPAIGN", 400, "CAMPAIGN_NAME_ERROR");
                    }
                }
            }
        }
        else {
            throwError("CAMPAIGN", 500, "CAMPAIGN_SEARCH_ERROR");
        }
    }
}

async function validateById(request: any) {
    const { id, tenantId, action } = request?.body?.CampaignDetails
    if (!id) {
        throwError("COMMON", 400, "VALIDATION_ERROR", "id is required");
    }
    const searchBody = {
        RequestInfo: request.body.RequestInfo,
        CampaignDetails: {
            tenantId: tenantId,
            ids: [id]
        }
    }
    const req: any = replicateRequest(request, searchBody)
    const searchResponse: any = await searchProjectTypeCampaignService(req)
    if (Array.isArray(searchResponse?.CampaignDetails)) {
        if (searchResponse?.CampaignDetails?.length > 0) {
            logger.debug(`CampaignDetails : ${getFormattedStringForDebug(searchResponse?.CampaignDetails)}`);
            request.body.ExistingCampaignDetails = searchResponse?.CampaignDetails[0];
            if (action != "changeDates") {
                if (request.body.ExistingCampaignDetails?.status != campaignStatuses?.drafted) {
                    throwError("COMMON", 400, "VALIDATION_ERROR", `Campaign can only be updated in drafted state. Change action to changeDates if you want to just update date.`);
                }
            }
        }
        else {
            throwError("CAMPAIGN", 400, "CAMPAIGN_NOT_FOUND");
        }
    }
    else {
        throwError("CAMPAIGN", 500, "CAMPAIGN_SEARCH_ERROR");
    }
}

async function validateProjectType(request: any, projectType: any, tenantId: any) {
    if (!projectType) {
        throwError("COMMON", 400, "VALIDATION_ERROR", "projectType is required");
    }
    else {
        const searchBody = {
            RequestInfo: request.body.RequestInfo,
            "MdmsCriteria": {
                "tenantId": tenantId,
                "moduleDetails": [
                    {
                        "moduleName": "HCM-PROJECT-TYPES",
                        "masterDetails": [
                            {
                                "name": "projectTypes",
                                "filter": "*.code"
                            }
                        ]
                    }
                ]
            }
        }
        const params = { tenantId: tenantId }
        const searchResponse: any = await httpRequest(config.host.mdmsV2 + config?.paths?.mdms_v1_search, searchBody, params);
        if (searchResponse?.MdmsRes?.["HCM-PROJECT-TYPES"]?.projectTypes && Array.isArray(searchResponse?.MdmsRes?.["HCM-PROJECT-TYPES"]?.projectTypes)) {
            const projectTypes = searchResponse?.MdmsRes?.["HCM-PROJECT-TYPES"]?.projectTypes;
            if (!projectTypes.includes(projectType)) {
                throwError("COMMON", 400, "VALIDATION_ERROR", "projectType is not valid");
            }
        }
        else {
            throwError("COMMON", 500, "INTERNAL_SERVER_ERROR", "Error occured during projectType search");
        }
    }
}

function isObjectOrArray(value: any) {
    return typeof value === 'object' || Array.isArray(value);
}

async function validateChangeDatesRequest(request: any) {
    var ExistingCampaignDetails = request?.body?.ExistingCampaignDetails;
    const { startDate: exsistingStartDate, endDate: exsistingEndDate } = ExistingCampaignDetails;
    var newCampaignDetails = request?.body?.CampaignDetails;
    const { startDate: newStartDate, endDate: newEndDate } = newCampaignDetails;

    for (const key in newCampaignDetails) {
        if (!isObjectOrArray(newCampaignDetails[key])) {
            // If the value is not an object or array, compare it with the corresponding value in ExistingCampaignDetails
            if (!(key == "startDate" || key == "endDate" || key == "action") && newCampaignDetails[key] !== ExistingCampaignDetails[key]) {
                // Handle the validation failure (for example, throw an error or log a message)
                throwError("COMMON", 400, "VALIDATION_ERROR", `${key} value in request campaign is not matching with existing campaign`);
            }
        }
    }
    const today: any = Date.now();
    if (exsistingStartDate <= today) {
        if (exsistingStartDate != newStartDate) {
            throwError("COMMON", 400, "VALIDATION_ERROR", "StartDate cannot be updated for ongoing or completed campaign.");
        }
    }
    if (exsistingEndDate < today) {
        if (exsistingEndDate != newEndDate) {
            throwError("COMMON", 400, "VALIDATION_ERROR", "EndDate cannot be updated as campaign is completed.");
        }
    }
    request.body.CampaignDetails = ExistingCampaignDetails;
    request.body.CampaignDetails.action = "changeDates";
    request.body.CampaignDetails.startDate = newStartDate;
    request.body.CampaignDetails.endDate = newEndDate;
}

async function validateCampaignBody(request: any, CampaignDetails: any, actionInUrl: any) {
    const { hierarchyType, action, tenantId, resources, projectType } = CampaignDetails;
    if (action == "changeDates") {
        await validateChangeDatesRequest(request);
    }
    else if (action == "create") {
        validateProjectCampaignMissingFields(CampaignDetails);
        await validateParent(request, actionInUrl)
        validateBoundariesIfParentPresent(request);
        validateProjectDatesForCampaign(request, CampaignDetails);
        await validateCampaignName(request, actionInUrl);
        if (tenantId != request?.body?.RequestInfo?.userInfo?.tenantId) {
            throwError("COMMON", 400, "VALIDATION_ERROR", "tenantId is not matching with userInfo");
        }
        await validateHierarchyType(request, hierarchyType, tenantId);
        await validateProjectType(request, projectType, tenantId);
        await validateProjectCampaignBoundaries(request?.body?.boundariesCombined, hierarchyType, tenantId, request);
        await validateProjectCampaignResources(resources, request);
    }
    else {
        validateDraftProjectCampaignMissingFields(CampaignDetails);
        await validateParent(request, actionInUrl);
        validateBoundariesIfParentPresent(request);
        validateProjectDatesForCampaign(request, CampaignDetails);
        await validateCampaignName(request, actionInUrl);
        await validateHierarchyType(request, hierarchyType, tenantId);
        await validateProjectType(request, projectType, tenantId);
    }
}

function validateProjectDatesForCampaign(request: any, CampaignDetails: any) {
    if (!request?.body?.parentCampaign) {
        const { startDate, endDate } = CampaignDetails;
        if (startDate && endDate && (new Date(endDate).getTime() - new Date(startDate).getTime()) < (24 * 60 * 60 * 1000)) {
            throwError("COMMON", 400, "VALIDATION_ERROR", "endDate must be at least one day after startDate");
        }
        const today: any = Date.now();
        if (startDate <= today) {
            throwError("COMMON", 400, "VALIDATION_ERROR", "startDate cannot be today or past date");
        }
    }
}

async function validateProjectCampaignRequest(request: any, actionInUrl: any) {
    const CampaignDetails = request.body.CampaignDetails;
    const { id, action } = CampaignDetails;
    if (actionInUrl == "update") {
        if (!id) {
            throwError("COMMON", 400, "VALIDATION_ERROR", "id is required for update");
        }
    }
    if (!CampaignDetails) {
        throwError("COMMON", 400, "VALIDATION_ERROR", "CampaignDetails is required");
    }
    if (!action) {
        throwError("COMMON", 400, "VALIDATION_ERROR", "CampaignDetails.action is required and must be either 'create' or 'draft'")
    }
    if (!(action == "create" || action == "draft" || action == "changeDates" || action == "retry")) {
        throwError("COMMON", 400, "VALIDATION_ERROR", "action can only be create, draft, retry or changeDates");
    }
    if (actionInUrl == "retry") {
        await validateForRetry(request);
    }
    if (actionInUrl == "update") {
        await validateById(request);
        await validateIsActive(request);
    }
    if (actionInUrl == "create") {
        if (!request?.body?.CampaignDetails?.isActive) {
            request.body.CampaignDetails.isActive = true;
        }
    }
    if (action == "changeDates" && actionInUrl == "create") {
        throwError("COMMON", 400, "VALIDATION_ERROR", "changeDates is not allowed during create");
    }
    await validateCampaignBody(request, CampaignDetails, actionInUrl);
}

async function validateForRetry(request: any) {
    const { id, tenantId } = request?.body?.CampaignDetails
    if (!id) {
        throwError("COMMON", 400, "VALIDATION_ERROR", "id is required");
    }
    if (!tenantId) {
        throwError("COMMON", 400, "VALIDATION_ERROR", "tenantId is required");
    }
    const searchBody = {
        RequestInfo: request.body.RequestInfo,
        CampaignDetails: {
            tenantId: tenantId,
            ids: [id]
        }
    }
    const req: any = replicateRequest(request, searchBody)
    const searchResponse: any = await searchProjectTypeCampaignService(req)
    if (Array.isArray(searchResponse?.CampaignDetails)) {
        if (searchResponse?.CampaignDetails?.length > 0) {
            logger.debug(`CampaignDetails : ${getFormattedStringForDebug(searchResponse?.CampaignDetails)}`);
            request.body.ExistingCampaignDetails = searchResponse?.CampaignDetails[0];
            if (request.body.ExistingCampaignDetails?.status != campaignStatuses?.failed) {
                throwError("COMMON", 400, "VALIDATION_ERROR", `Campaign can only be retried in failed state.`);
            }
            request.body.CampaignDetails.status = campaignStatuses?.drafted;
            var updatedInnerCampaignDetails = {}
            enrichInnerCampaignDetails(request, updatedInnerCampaignDetails)
            request.body.CampaignDetails.campaignDetails = updatedInnerCampaignDetails;
            const producerMessage: any = {
                CampaignDetails: request?.body?.CampaignDetails
            }
            await produceModifiedMessages(producerMessage, config?.kafka?.KAFKA_UPDATE_PROJECT_CAMPAIGN_DETAILS_TOPIC);

            if (!request.body.CampaignDetails.additionalDetails.retryCycle) {
                // If not present, initialize it as an empty array
                request.body.CampaignDetails.additionalDetails.retryCycle = [];
            }

            // Step 2: Push new data to the `retryCycle` array
            request.body.CampaignDetails.additionalDetails.retryCycle.push({
                error: request.body.CampaignDetails.additionalDetails.error,
                retriedAt: Date.now(),
                failedAt: request.body.CampaignDetails.auditDetails.lastModifiedTime
            });
        }
        else {
            throwError("CAMPAIGN", 400, "CAMPAIGN_NOT_FOUND");
        }
    }
    else {
        throwError("CAMPAIGN", 500, "CAMPAIGN_SEARCH_ERROR");
    }
}

async function validateIsActive(request: any) {
    if (!request?.body?.CampaignDetails.isActive) {
        throwError("COMMON", 400, "VALIDATION_ERROR", "Can't update isActive")
    }
}

async function validateSearchProjectCampaignRequest(request: any) {
    const CampaignDetails = request.body.CampaignDetails;
    if (!CampaignDetails) {
        throwError("COMMON", 400, "VALIDATION_ERROR", "CampaignDetails is required");
    }
    validateBodyViaSchema(searchCampaignDetailsSchema, CampaignDetails);
    let count = 0;
    let validFields = ["ids", "startDate", "endDate", "projectType", "campaignName", "status", "createdBy", "campaignNumber"];
    for (const key in CampaignDetails) {
        if (key !== 'tenantId') {
            if (validFields.includes(key)) {
                count++;
            }
        }
    }
    if (count === 0) {
        throwError("COMMON", 400, "VALIDATION_ERROR", "At least one more field other than tenantID is required");
    }
}

async function validateSearchRequest(request: any) {
    const { SearchCriteria } = request.body;
    if (!SearchCriteria) {
        throwError("COMMON", 400, "VALIDATION_ERROR", "SearchCriteria is required");
    }
    validateBodyViaSchema(searchCriteriaSchema, SearchCriteria);
}


async function validateFilters(request: any, boundaryData: any[]) {
    // boundaries should be present under filters object 
    if (!request?.body?.Filters?.boundaries) {
        throwError("COMMON", 400, "VALIDATION_ERROR", "Invalid Filter Criteria: 'boundaries' should be present under filters ");
    }
    const boundaries = request?.body?.Filters?.boundaries;
    // boundaries should be an array and not empty
    if (!Array.isArray(boundaries) || boundaries?.length == 0) {
        throwError("COMMON", 400, "VALIDATION_ERROR", "Invalid Filter Criteria: 'boundaries' should be an array and should not be empty.");
    }

    const boundaryMap = new Map<string, string>();
    // map boundary code and type 
    createBoundaryMap(boundaryData, boundaryMap);
    const hierarchy = await getHierarchy(request, request?.query?.tenantId, request?.query?.hierarchyType);
    // validation of filters object
    validateBoundariesOfFilters(boundaries, boundaryMap, hierarchy);

    const rootBoundaries = boundaries.filter((boundary: any) => boundary.isRoot);

    if (rootBoundaries.length !== 1) {
        throwError("COMMON", 400, "VALIDATION_ERROR", `Invalid Filter Criteria: Exactly one root boundary can be there, but found "${rootBoundaries.length}`);
    }

    const boundaryTypeOfRoot = rootBoundaries[0]?.boundaryType;

    const boundariesOfTypeOfSameAsRoot = boundaries.filter((boundary: any) => boundary.boundaryType === boundaryTypeOfRoot);

    if (boundariesOfTypeOfSameAsRoot.length > 1) {
        throwError("COMMON", 400, "VALIDATION_ERROR", `"Invalid Filter Criteria: Multiple boundaries of the same type as the root found. Only one is allowed.`);
    }
}

function validateBoundariesOfFilters(boundaries: any[], boundaryMap: Map<string, string>, hierarchy: any) {
    for (const boundary of boundaries) {
        if (!boundary.code) {
            throwError("COMMON", 400, "VALIDATION_ERROR", "Boundary Code is null or empty or undefined in Filters of Request Body");
        }
        if (!boundary.boundaryType) {
            throwError("COMMON", 400, "VALIDATION_ERROR", "Boundary Type is null or empty or undefined in Filters of Request Body");
        }
        if (typeof boundary.isRoot !== 'boolean') {
            throwError("COMMON", 400, "VALIDATION_ERROR", `isRoot can only be true or false. It is invalid for '${boundary.code}'`);
        }
        if (typeof boundary.includeAllChildren !== 'boolean') {
            throwError("COMMON", 400, "VALIDATION_ERROR", `includeAllChildren can only be true or false. It is invalid for '${boundary.code}'`);
        }
        if (!boundaryMap.has(boundary?.code)) {
            throwError("COMMON", 400, "VALIDATION_ERROR", `Boundary data with code '${boundary.code}' specified in 'Filters' of the request body was not found for the given hierarchy.`);
        }
        if (!hierarchy.includes(boundary?.boundaryType)) {
            throwError("COMMON", 400, "VALIDATION_ERROR", `${boundary.boundaryType} boundary Type not found for given hierachy`);
        }
        if (boundaryMap.get(boundary.code) !== boundary.boundaryType) {
            throwError("COMMON", 400, "VALIDATION_ERROR", `Boundary type mismatch for code '${boundary.code}' specified in 'Filters' of the request body. Expected type: ${boundaryMap.get(boundary.code)}, but found a different type.`);
        }
    }
}




async function validateHeaders(hierarchy: any[], headersOfBoundarySheet: any, request: any, localizationMap?: any) {
    validateBoundarySheetHeaders(headersOfBoundarySheet, hierarchy, request, localizationMap);
}
function validateBoundarySheetHeaders(headersOfBoundarySheet: any[], hierarchy: any[], request: any, localizationMap?: any) {
    const localizedBoundaryCode = getLocalizedName(getBoundaryColumnName(), localizationMap)
    const boundaryCodeIndex = headersOfBoundarySheet.indexOf(localizedBoundaryCode);
    const keysBeforeBoundaryCode = boundaryCodeIndex === -1 ? headersOfBoundarySheet : headersOfBoundarySheet.slice(0, boundaryCodeIndex);
    if (keysBeforeBoundaryCode.some((key: any, index: any) => (key === undefined || key === null) || key !== hierarchy[index]) || keysBeforeBoundaryCode.length !== hierarchy.length) {
        const errorMessage = `"Boundary Sheet Headers are not the same as the hierarchy present for the given tenant and hierarchy type: ${request?.body?.ResourceDetails?.hierarchyType}"`;
        throwError("BOUNDARY", 400, "BOUNDARY_SHEET_HEADER_ERROR", errorMessage);
    }
}




async function validateDownloadRequest(request: any) {
    const { tenantId, hierarchyType } = request.query;
    validateBodyViaSchema(downloadRequestSchema, request.query);
    if (tenantId != request?.body?.RequestInfo?.userInfo?.tenantId) {
        throwError("COMMON", 400, "VALIDATION_ERROR", "tenantId in userInfo and query should be the same");
    }
    await validateHierarchyType(request, hierarchyType, tenantId);
}

async function immediateValidationForTargetSheet(request: any, dataFromSheet: any, differentTabsBasedOnLevel: any, localizationMap: any) {
    logger.info("validating all district tabs present started")
    validateAllDistrictTabsPresentOrNot(request, dataFromSheet, differentTabsBasedOnLevel, localizationMap);
    logger.info("validation of all district tabs present completed")
    for (const key in dataFromSheet) {
        if (key !== getLocalizedName(getBoundaryTabName(), localizationMap) && key !== getLocalizedName(config?.values?.readMeTab, localizationMap)) {
            if (Object.prototype.hasOwnProperty.call(dataFromSheet, key)) {
                const dataArray = (dataFromSheet as { [key: string]: any[] })[key];
                if (dataArray.length === 0) {
                    throwError("COMMON", 400, "VALIDATION_ERROR", `The Target Sheet ${key} you have uploaded is empty`)
                }
                const root = getLocalizedName(differentTabsBasedOnLevel, localizationMap);
                for (const boundaryRow of dataArray) {
                    for (const columns in boundaryRow) {
                        if (columns.startsWith('__EMPTY')) {
                            throwError("COMMON", 400, "VALIDATION_ERROR", `Invalid column has some random data in Target Sheet ${key} at row number ${boundaryRow['!row#number!']}`);
                        }
                    }
                    if (!boundaryRow[root]) {
                        throwError("COMMON", 400, "VALIDATION_ERROR", ` ${root} column is empty in Target Sheet ${key} at row number ${boundaryRow['!row#number!']}. Please upload from downloaded template only.`);
                    }
                }
            }
        }
    }
}


function validateAllDistrictTabsPresentOrNot(request: any, dataFromSheet: any, differentTabsBasedOnLevel: any, localizationMap?: any) {
    let tabsIndex = 2;
    logger.info("target sheet getting validated for different districts");
    const tabsOfDistrict = getDifferentDistrictTabs(dataFromSheet[getLocalizedName(config?.boundary?.boundaryTab, localizationMap)], differentTabsBasedOnLevel);
    logger.info("found " + tabsOfDistrict?.length + " districts");
    logger.debug("actual districts in boundary data sheet : " + getFormattedStringForDebug(tabsOfDistrict));
    const tabsFromTargetSheet = Object.keys(dataFromSheet);
    logger.info("districts present in user filled sheet : " + (tabsFromTargetSheet?.length - tabsIndex));
    logger.debug("districts present in user filled sheet (exclude first two tabs): " + getFormattedStringForDebug(tabsFromTargetSheet));

    if (tabsFromTargetSheet.length - tabsIndex !== tabsOfDistrict.length) {
        throwError("COMMON", 400, "VALIDATION_ERROR", `${differentTabsBasedOnLevel} tabs uploaded by user is either less or more than the ${differentTabsBasedOnLevel} in the boundary system. Please upload from downloaded template only.`);
    } else {
        for (let index = tabsIndex; index < tabsFromTargetSheet.length; index++) {
            const tab = tabsFromTargetSheet[index]; // Get the current tab
            if (!tabsOfDistrict.includes(tab)) {
                throwError("COMMON", 400, "VALIDATION_ERROR", `${differentTabsBasedOnLevel} tab ${tab} not present in the Target Sheet Uploaded`);
            }
        }
        const MissingDistricts: any = [];
        const campaignBoundaries = request?.body?.campaignBoundaries;
        if (campaignBoundaries && campaignBoundaries?.length > 0) {
            const districtsUnlocalised = campaignBoundaries
                .filter((data: any) => data?.type?.toLowerCase() == differentTabsBasedOnLevel.toLowerCase())
                .map((data: any) => getLocalizedName(data?.code, localizationMap)) || [];

            tabsOfDistrict.forEach((tab: any) => {
                if (!districtsUnlocalised.includes(tab)) {
                    MissingDistricts.push(tab);
                }
            });
        }

        if (MissingDistricts.length > 0) {
            throwError("COMMON", 400, "VALIDATION_ERROR", `Districts ${MissingDistricts.join(', ')} not present in the Target Sheet Uploaded`);
        }
    }

}

function validateSearchProcessTracksRequest(request: any) {
    if (!request?.query?.campaignId) {
        throwError("COMMON", 400, "VALIDATION_ERROR", "CampaignId is required in params");
    }
}

async function validateMicroplanRequest(request: any){
    const {tenantId, campaignId, planConfigurationId} = request.body.MicroplanDetails;
    if (!tenantId) {
        throwError("COMMON", 400, "VALIDATION_ERROR", "tenantId is required");
    }
    if (!campaignId) {
        throwError("COMMON", 400, "VALIDATION_ERROR", "campignId is required");
    }
    if (!planConfigurationId) {
        throwError("COMMON", 400, "VALIDATION_ERROR", "planConfigurationId is required");
    }
    logger.info("All required fields are present");

    await validateCampaignFromId(request);
    await validatePlanFacility(request);
}

async function validatePlanFacility(request: any) {
    const planConfigSearchResponse = await planConfigSearch(request);
    const planFacilitySearchResponse = await planFacilitySearch(request);

    if(planFacilitySearchResponse.PlanFacility.length === 0){
        throwError("COMMAN", 400, "Plan facilities not found");
    }

    request.body.PlanFacility = planFacilitySearchResponse.PlanFacility;
    request.body.planConfig = planConfigSearchResponse.PlanConfiguration[0];
}

async function validateCampaignFromId(request :any) {
    const {tenantId, campaignId} = request.body.MicroplanDetails;

    const searchBody = {
        RequestInfo: request.body.RequestInfo,
        CampaignDetails: {
            tenantId: tenantId,
            ids: [campaignId]
        }
    }

    const req: any = replicateRequest(request, searchBody)
    const searchResponse: any = await searchProjectTypeCampaignService(req);

    if(searchResponse?.CampaignDetails?.length == 0){
        throwError("CAMPAIGN", 400, "CAMPAIGN_NOT_FOUND");
    }

    logger.info("Campaign Found");
    request.body.CampaignDetails = searchResponse?.CampaignDetails[0];
}


function validateBoundarySheetDataInCreateFlow(boundarySheetData: any, localizedHeadersOfBoundarySheet: any) {
    const firstColumnValues = new Set();
    const firstColumn = localizedHeadersOfBoundarySheet[0];

    boundarySheetData.forEach((obj: any, index: number) => {
        let firstEmptyFound = false;
        // Collect value from the first column
        if (obj[firstColumn]) {
            firstColumnValues.add(obj[firstColumn]);
        }
        if (firstColumnValues.size > 1) {
            throwError("BOUNDARY", 400, "BOUNDARY_SHEET_FIRST_COLUMN_INVALID_ERROR",
                `Data is invalid: The "${firstColumn}" column must contain only one unique value across all rows.`);
        }

        for (const header of localizedHeadersOfBoundarySheet) {
            const value = obj[header];

            if (!value) {
                // Mark that an empty value has been found for the first time
                firstEmptyFound = true;
            } else if (firstEmptyFound) {
                // If a non-empty value is found after an empty value in the expected order, throw an error
                throwError("BOUNDARY", 400, "BOUNDARY_SHEET_UPLOADED_INVALID_ERROR",
                    `Data is invalid in object at index ${index + 2}: Non-empty value for key "${header}" found after an empty value in the left.`);
            }
        }
    });
}


export {
    fetchBoundariesInChunks,
    validateSheetData,
    validateCreateRequest,
    validateFacilityCreateData,
    validateProjectCampaignRequest,
    validateSearchProjectCampaignRequest,
    validateSearchRequest,
    validateFilters,
    validateHierarchyType,
    validateBoundarySheetData,
    validateDownloadRequest,
    validateTargetSheetData,
    immediateValidationForTargetSheet,
    validateBoundaryOfResouces,
    validateSearchProcessTracksRequest,
    validateParent,
    validateForRetry,
<<<<<<< HEAD
    validateBoundarySheetDataInCreateFlow
=======
    validateMicroplanRequest
>>>>>>> 756f7c07
}

<|MERGE_RESOLUTION|>--- conflicted
+++ resolved
@@ -1449,10 +1449,7 @@
     validateSearchProcessTracksRequest,
     validateParent,
     validateForRetry,
-<<<<<<< HEAD
-    validateBoundarySheetDataInCreateFlow
-=======
+    validateBoundarySheetDataInCreateFlow,
     validateMicroplanRequest
->>>>>>> 756f7c07
-}
-
+}
+
