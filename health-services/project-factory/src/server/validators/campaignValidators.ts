import createAndSearch from "../config/createAndSearch";
import config from "../config";
import { getFormattedStringForDebug, logger } from "../utils/logger";
import { defaultheader, httpRequest } from "../utils/request";
import { getCampaignSearchResponse, getHeadersOfBoundarySheet, getHierarchy, handleResouceDetailsError } from "../api/campaignApis";
import { campaignDetailsSchema } from "../config/models/campaignDetails";
import Ajv from "ajv";
import { getDifferentDistrictTabs, getLocalizedHeaders, getLocalizedMessagesHandler, getMdmsDataBasedOnCampaignType, replicateRequest, throwError } from "../utils/genericUtils";
import { createBoundaryMap, enrichInnerCampaignDetails, generateProcessedFileAndPersist, getFinalValidHeadersForTargetSheetAsPerCampaignType, getLocalizedName } from "../utils/campaignUtils";
import { validateBodyViaSchema, validateCampaignBodyViaSchema, validateHierarchyType } from "./genericValidator";
import { searchCriteriaSchema } from "../config/models/SearchCriteria";
import { searchCampaignDetailsSchema } from "../config/models/searchCampaignDetails";
import { campaignDetailsDraftSchema } from "../config/models/campaignDetailsDraftSchema";
import { downloadRequestSchema } from "../config/models/downloadRequestSchema";
import { createRequestSchema } from "../config/models/createRequestSchema"
import { getSheetData, getTargetWorkbook } from "../api/genericApis";
const _ = require('lodash');
import { searchDataService } from "../service/dataManageService";
import { searchProjectTypeCampaignService } from "../service/campaignManageService";
import { campaignStatuses, resourceDataStatuses } from "../config/constants";
import { getBoundaryColumnName, getBoundaryTabName } from "../utils/boundaryUtils";
import addAjvErrors from "ajv-errors";
import { generateTargetColumnsBasedOnDeliveryConditions, isDynamicTargetTemplateForProjectType, modifyDeliveryConditions } from "../utils/targetUtils";
import { getBoundariesFromCampaignSearchResponse, validateBoundariesIfParentPresent } from "../utils/onGoingCampaignUpdateUtils";
import { validateFacilityBoundaryForLowestLevel, validateLatLongForMicroplanCampaigns, validatePhoneNumberSheetWise, validateTargetsForMicroplanCampaigns, validateUniqueSheetWise, validateUserForMicroplan } from "./microplanValidators";
import { produceModifiedMessages } from "../kafka/Producer";
import { planConfigSearch, planFacilitySearch } from "../utils/microplanUtils";
import { getPvarIds } from "../utils/campaignMappingUtils";
import { fetchProductVariants } from "../api/healthApis";



function processBoundary(responseBoundaries: any[], request: any, boundaryItems: any[], parentId?: string) {
    const { tenantId, hierarchyType } = request.body.ResourceDetails;
    boundaryItems.forEach((boundaryItem: any) => {
        const { id, code, boundaryType, children } = boundaryItem;
        responseBoundaries.push({ tenantId, hierarchyType, parentId, id, code, boundaryType });
        if (children.length > 0) {
            processBoundary(responseBoundaries, request, children, id);
        }
    });
}
async function fetchBoundariesInChunks(request: any) {
    const { tenantId, hierarchyType } = request.body.ResourceDetails;
    const params: any = {
        tenantId, hierarchyType, includeChildren: true
    };
    const responseBoundaries: any[] = [];
    const header = {
        ...defaultheader,
        cachekey: `boundaryRelationShipSearch${params?.hierarchyType}${params?.tenantId}${params.codes || ''}${params?.includeChildren || ''}`,
    }
    var response = await httpRequest(config.host.boundaryHost + config.paths.boundaryRelationship, request.body, params, undefined, undefined, header);
    const TenantBoundary = response.TenantBoundary;
    TenantBoundary.forEach((tenantBoundary: any) => {
        const { boundary } = tenantBoundary;
        processBoundary(responseBoundaries, request, boundary);
    });
    return responseBoundaries;
}

function processBoundaryfromCampaignDetails(responseBoundaries: any[], request: any, boundaryItems: any[]) {
    boundaryItems.forEach((boundaryItem: any) => {
        const { code, boundaryType, children } = boundaryItem;
        responseBoundaries.push({ code, boundaryType });
        if (children.length > 0) {
            processBoundaryfromCampaignDetails(responseBoundaries, request, children);
        }
    });
}

async function fetchBoundariesFromCampaignDetails(request: any) {
    const { tenantId, hierarchyType } = request.body.CampaignDetails;
    const params: any = {
        tenantId, hierarchyType, includeChildren: true
    };
    const header = {
        ...defaultheader,
        cachekey: `boundaryRelationShipSearch${params?.hierarchyType}${params?.tenantId}${params.codes || ''}${params?.includeChildren || ''}`,
    }
    const responseBoundaries: any[] = [];
    var response = await httpRequest(config.host.boundaryHost + config.paths.boundaryRelationship, request.body, params, undefined, undefined, header);
    const TenantBoundary = response.TenantBoundary;
    TenantBoundary.forEach((tenantBoundary: any) => {
        const { boundary } = tenantBoundary;
        processBoundaryfromCampaignDetails(responseBoundaries, request, boundary);
    });
    return responseBoundaries;
}

function validateTargetForNormalCampaigns(data: any, errors: any, localizedTargetColumnNames: any, localizationMap?: { [key: string]: string }) {
    for (const key in data) {
        if (key !== getLocalizedName(getBoundaryTabName(), localizationMap) && key !== getLocalizedName(config.values?.readMeTab, localizationMap)) {
            if (Array.isArray(data[key])) {
                const boundaryData = data[key];
                boundaryData.forEach((obj: any, index: number) => {
                    for (const targetColumn of localizedTargetColumnNames) {
                        const target = obj[targetColumn];
                        if (!target) {
                            errors.push({
                                status: "INVALID",
                                rowNumber: obj["!row#number!"],
                                errorDetails: `Target value is missing at row ${obj['!row#number!']} in sheet ${key}.(Targets values can only be positive numbers less than 1 Million)`,
                                sheetName: key
                            });
                        } else if (typeof target !== 'number') {
                            errors.push({
                                status: "INVALID",
                                rowNumber: obj["!row#number!"],
                                errorDetails: `Target value at row ${obj['!row#number!']} in sheet ${key} is not a number.(Targets values can only be positive numbers less than 1 Million)`,
                                sheetName: key
                            });
                        } else if (target <= 0 || target > 1000000) {
                            errors.push({
                                status: "INVALID",
                                rowNumber: obj["!row#number!"],
                                errorDetails: `Target value at row ${obj['!row#number!']} in sheet ${key} is out of range.(Targets values can only be positive numbers less than 1 Million)`,
                                sheetName: key
                            });
                        } else if (!Number.isInteger(target)) {
                            errors.push({
                                status: "INVALID",
                                rowNumber: obj["!row#number!"],
                                errorDetails: `Target value at row ${obj['!row#number!']} in sheet ${key} is not an integer.(Targets values can only be positive numbers less than 1 Million)`,
                                sheetName: key
                            });
                        }
                    }
                });
            }
        }
    }
}


async function validateTargets(request: any, data: any[], errors: any[], localizationMap?: any) {
    let columnsToValidate: any;
    const responseFromCampaignSearch = await getCampaignSearchResponse(request);
    const campaignObject = responseFromCampaignSearch?.CampaignDetails?.[0];
    if (isDynamicTargetTemplateForProjectType(campaignObject?.projectType) && campaignObject.deliveryRules && campaignObject.deliveryRules.length > 0) {

        const modifiedUniqueDeliveryConditions = modifyDeliveryConditions(campaignObject.deliveryRules);
        columnsToValidate = generateTargetColumnsBasedOnDeliveryConditions(modifiedUniqueDeliveryConditions, localizationMap);

    }
    else {
        const mdmsResponse = await getMdmsDataBasedOnCampaignType(request);
        const columnsNotToBeFreezed = mdmsResponse?.columnsNotToBeFreezed;
        const requiredColumns = mdmsResponse?.required;
        columnsToValidate = columnsNotToBeFreezed.filter((element: any) => requiredColumns.includes(element));
    }
    const localizedTargetColumnNames = getLocalizedHeaders(columnsToValidate, localizationMap);
    if (request?.body?.ResourceDetails?.additionalDetails?.source === "microplan") {
        validateTargetsForMicroplanCampaigns(data, errors, localizedTargetColumnNames, localizationMap);
        validateLatLongForMicroplanCampaigns(data, errors, localizationMap);
    }
    else {
        validateTargetForNormalCampaigns(data, errors, localizedTargetColumnNames, localizationMap);
    }
}

function validateUnique(schema: any, data: any[], request: any, localizationMap: any) {
    if (schema?.unique) {
        const uniqueElements = schema.unique;
        const errors = [];

        for (const element of uniqueElements) {
            const uniqueMap = new Map();

            // Iterate over each data object and check uniqueness
            for (const item of data) {
                const uniqueIdentifierColumnName = createAndSearch?.[request?.body?.ResourceDetails?.type]?.uniqueIdentifierColumnName;
                const localizedUniqueIdentifierColumnName = getLocalizedName(uniqueIdentifierColumnName, localizationMap);
                const value = item[element];
                const rowNum = item['!row#number!'];
                if (!localizedUniqueIdentifierColumnName || !item[localizedUniqueIdentifierColumnName]) {
                    // Check if the value is already in the map
                    if (uniqueMap.has(value)) {
                        errors.push(`Duplicate value '${value}' found for '${element}' at row number ${rowNum}.`);
                    }
                    // Add the value to the map
                    uniqueMap.set(value, rowNum);
                }
            }
        }

        if (errors.length > 0) {
            // Throw an error or return the errors based on your requirement
            throwError("FILE", 400, "INVALID_FILE_ERROR", errors.join(" ; "));
        }
    }
}

function validatePhoneNumber(datas: any[], localizationMap: any) {
    var digitErrorRows = [];
    var missingNumberRows = [];
    for (const data of datas) {
        const phoneColumn = getLocalizedName("HCM_ADMIN_CONSOLE_USER_PHONE_NUMBER", localizationMap);
        if (data[phoneColumn]) {
            var phoneNumber = data[phoneColumn];
            phoneNumber = phoneNumber.toString().replace(/^0+/, '');
            if (phoneNumber.length != 10) {
                digitErrorRows.push(data["!row#number!"]);
            }
        }
        else {
            missingNumberRows.push(data["!row#number!"]);
        }
    }
    var isError = false;
    var errorMessage = "";
    if (digitErrorRows.length > 0) {
        isError = true;
        errorMessage = "PhoneNumber should be of 10 digit on rows " + digitErrorRows.join(" , ");
    }
    if (missingNumberRows.length > 0) {
        isError = true;
        if (errorMessage.length > 0) {
            errorMessage += " :: ";
        }
        errorMessage += "PhoneNumber is missing on rows " + missingNumberRows.join(" , ");
    }
    if (isError) {
        throwError("COMMON", 400, "VALIDATION_ERROR", errorMessage);
    }
}


async function changeSchemaErrorMessage(schema: any, localizationMap?: any) {
    if (schema?.errorMessage) {
        for (const key in schema.errorMessage) {
            const value = schema.errorMessage[key];
            delete schema.errorMessage[key];
            schema.errorMessage[getLocalizedName(key, localizationMap)] = value;
        }
    }
    return schema; // Return unmodified schema if no error message
}

function validateData(data: any[], validationErrors: any[], activeColumnName: any, uniqueIdentifierColumnName: any, validate: any) {
    data.forEach((item: any) => {
        if (activeColumnName) {
            if (!item?.[activeColumnName]) {
                validationErrors.push({ index: item?.["!row#number!"], errors: [{ instancePath: `${activeColumnName}`, message: `should not be empty` }] });
            }
            else if (item?.[activeColumnName] != "Active" && item?.[activeColumnName] != "Inactive") {
                validationErrors.push({ index: item?.["!row#number!"], errors: [{ instancePath: `${activeColumnName}`, message: `should be equal to one of the allowed values. Allowed values are Active, Inactive` }] });
            }
        }
        const active = activeColumnName ? item[activeColumnName] : "Active";
        if (active == "Active" || !item?.[uniqueIdentifierColumnName]) {
            const validationResult = validate(item);
            if (!validationResult) {
                validationErrors.push({ index: item?.["!row#number!"], errors: validate.errors });
            }
        }
    });
}

function enrichRowMappingViaValidation(validationErrors: any[], rowMapping: any, localizationMap?: any) {
    if (validationErrors.length > 0) {
        const errorMessage = validationErrors.map(({ index, message, errors }) => {
            const formattedErrors = errors ? errors.map((error: any) => {
                let instancePath = error.instancePath || ''; // Assign an empty string if dataPath is not available
                if (instancePath.startsWith('/')) {
                    instancePath = instancePath.slice(1);
                }
                if (error.keyword === 'required') {
                    const missingProperty = error.params?.missingProperty || '';
                    return `Data at row ${index} in column '${missingProperty}' should not be empty`;
                }
                let formattedError = `in column '${instancePath}' ${getLocalizedName(error.message, localizationMap)}`;
                if (error.keyword === 'enum' && error.params && error.params.allowedValues) {
                    formattedError += `. Allowed values are: ${error.params.allowedValues.join(', ')}`;
                }
                return `Data at row ${index} ${formattedError}`
            }).join(' ; ') : message;
            return formattedErrors;
        }).join(' ; ');
        throwError("COMMON", 400, "VALIDATION_ERROR", errorMessage);
    } else {
        logger.info("All Data rows are valid.");
    }
}


export async function validateViaSchema(data: any, schema: any, request: any, localizationMap?: any) {
    if (schema) {
        const newSchema: any = await changeSchemaErrorMessage(schema, localizationMap)
        const ajv = new Ajv({ allErrors: true, strict: false }); // enable allErrors to get all validation errors
        addAjvErrors(ajv);
        const validate = ajv.compile(newSchema);
        const validationErrors: any[] = [];
        const uniqueIdentifierColumnName = getLocalizedName(createAndSearch?.[request?.body?.ResourceDetails?.type]?.uniqueIdentifierColumnName, localizationMap);
        const activeColumnName = createAndSearch?.[request?.body?.ResourceDetails?.type]?.activeColumnName ? getLocalizedName(createAndSearch?.[request?.body?.ResourceDetails?.type]?.activeColumnName, localizationMap) : null;
        if (request?.body?.ResourceDetails?.type == "user") {
            validatePhoneNumber(data, localizationMap);
        }
        if (data?.length > 0 && request?.body?.ResourceDetails?.additionalDetails?.source != "microplan") {
            if (!request?.body?.parentCampaignObject && data[0]?.[getLocalizedName("HCM_ADMIN_CONSOLE_BOUNDARY_CODE_OLD", localizationMap)]) {
                throwError("COMMON", 400, "VALIDATION_ERROR", `${request?.body?.ResourceDetails?.type} template downloaded from update campaign flow has been uploaded in create campaign flow`);
            }
            validateData(data, validationErrors, activeColumnName, uniqueIdentifierColumnName, validate);
            validateUnique(newSchema, data, request, localizationMap);
            enrichRowMappingViaValidation(validationErrors, request?.body?.rowMapping, localizationMap);
        }
        if (data?.length == 0) {
            throwError("FILE", 400, "INVALID_FILE_ERROR", "Data rows cannot be empty");
        }
    } else {
        logger.info("Skipping schema validation");
    }
}

function validateDataSheetWise(data: any, validate: any, validationErrors: any[], uniqueIdentifierColumnName: any, activeColumnName: any) {
    data.forEach((item: any) => {
        const validationResult = validate(item);
        if (!validationResult) {
            validationErrors.push({ index: item?.["!row#number!"], errors: validate.errors });
        }
    });
}

function enrichRowMappingViaValidationSheetwise(rowMapping: any, validationErrors: any[], localizationMap: any) {
    if (validationErrors.length > 0) {
        validationErrors.map(({ index, message, errors }) => {
            if (errors) {
                errors.map((error: any) => {
                    let instancePath = error.instancePath || ''; // Assign an empty string if instancePath is not available
                    if (instancePath.startsWith('/')) {
                        instancePath = instancePath.slice(1);
                    }

                    // Handle 'required' keyword errors
                    if (error.keyword === 'required') {
                        const missingProperty = error.params?.missingProperty || '';
                        if (!rowMapping[index]) {
                            rowMapping[index] = [];
                        }
                        rowMapping[index].push(`Data in column '${missingProperty}' should not be empty`);
                    }
                    else {
                        // Format the general error message
                        let formattedError = `Data in column '${instancePath}' ${getLocalizedName(error.message, localizationMap)}`;

                        // Handle 'enum' keyword errors
                        if (error.keyword === 'enum' && error.params && error.params.allowedValues) {
                            formattedError += `. Allowed values are: ${error.params.allowedValues.join(', ')}`;
                        }
                        else if (error.keyword === 'pattern') {
                            formattedError = `Data in column '${instancePath}' is invalid`
                        }

                        // Ensure rowMapping[index] exists
                        if (!rowMapping[index]) {
                            rowMapping[index] = [];
                        }
                        rowMapping[index].push(`${formattedError}`);
                    }
                })
            }
        });
    }
    else {
        logger.info("All Data rows are valid.");
    }
}

export async function validateViaSchemaSheetWise(dataFromExcel: any, schema: any, request: any, localizationMap?: any) {
    const errorMap: any = {};
    for (const sheetName of Object.keys(dataFromExcel)) {
        const data = dataFromExcel[sheetName];
        const rowMapping: any = {};
        if (schema) {
            const newSchema: any = await changeSchemaErrorMessage(schema, localizationMap)
            const ajv = new Ajv({ allErrors: true, strict: false }); // enable allErrors to get all validation errors
            addAjvErrors(ajv);
            const validate = ajv.compile(newSchema);
            const validationErrors: any[] = [];
            const uniqueIdentifierColumnName = getLocalizedName(createAndSearch?.[request?.body?.ResourceDetails?.type]?.uniqueIdentifierColumnName, localizationMap);
            const activeColumnName = createAndSearch?.[request?.body?.ResourceDetails?.type]?.activeColumnName ? getLocalizedName(createAndSearch?.[request?.body?.ResourceDetails?.type]?.activeColumnName, localizationMap) : null;
            if (request?.body?.ResourceDetails?.type == "user" && request?.body?.ResourceDetails?.additionalDetails?.source == "microplan") {
                validateUserForMicroplan(data, sheetName, request, errorMap, newSchema, rowMapping, localizationMap);
            }
            else {
                if (request?.body?.ResourceDetails?.type == "user") {
                    validatePhoneNumberSheetWise(data, localizationMap, rowMapping);
                }
                if (data?.length > 0) {
                    validateDataSheetWise(data, validate, validationErrors, uniqueIdentifierColumnName, activeColumnName);
                    validateUniqueSheetWise(newSchema, data, request, rowMapping, localizationMap);
                    enrichRowMappingViaValidationSheetwise(rowMapping, validationErrors, localizationMap);
                } else {
                    errorMap[sheetName] = { 2: ["Data rows cannot be empty"] };
                }
            }
        } else {
            logger.info("Skipping schema validation");
        }
        if (Object.keys(rowMapping).length > 0) {
            errorMap[sheetName] = rowMapping;
        }
    }
    return errorMap;
}



async function validateSheetData(data: any, request: any, schema: any, boundaryValidation: any, localizationMap?: { [key: string]: string }) {
    await validateViaSchema(data, schema, request, localizationMap);
}

async function validateTargetSheetData(data: any, request: any, boundaryValidation: any, differentTabsBasedOnLevel: any, localizationMap?: any) {
    try {
        const errors: any[] = [];
        await validateHeadersOfTargetSheet(request, differentTabsBasedOnLevel, localizationMap);
        if (boundaryValidation) {
            // const localizedBoundaryValidationColumn = getLocalizedName(boundaryValidation?.column, localizationMap)
            // await validateTargetBoundaryData(data, request, localizedBoundaryValidationColumn, errors, localizationMap);
            await validateTargets(request, data, errors, localizationMap);
        }
        request.body.sheetErrorDetails = request?.body?.sheetErrorDetails ? [...request?.body?.sheetErrorDetails, ...errors] : errors;
        if (request?.body?.sheetErrorDetails && Array.isArray(request?.body?.sheetErrorDetails) && request?.body?.sheetErrorDetails?.length > 0) {
            request.body.ResourceDetails.status = resourceDataStatuses.invalid;
        }
        await generateProcessedFileAndPersist(request, localizationMap);
        logger.info("target sheet data validation completed");
    }
    catch (error) {
        console.log(error)
        await handleResouceDetailsError(request, error);
    }
}


async function validateHeadersOfTargetSheet(request: any, differentTabsBasedOnLevel: any, localizationMap?: any) {
    const fileUrl = await validateFile(request);
    const targetWorkbook: any = await getTargetWorkbook(fileUrl);
    const hierarchy = await getHierarchy(request, request?.body?.ResourceDetails?.tenantId, request?.body?.ResourceDetails?.hierarchyType);
    const finalValidHeadersForTargetSheetAsPerCampaignType = await getFinalValidHeadersForTargetSheetAsPerCampaignType(request, hierarchy, differentTabsBasedOnLevel, localizationMap);
    logger.info("finalValidHeadersForTargetSheetAsPerCampaignType :" + JSON.stringify(finalValidHeadersForTargetSheetAsPerCampaignType));
    logger.info("validating headers of target sheet started")
    validateHeadersOfTabsWithTargetInTargetSheet(targetWorkbook, finalValidHeadersForTargetSheetAsPerCampaignType);
    logger.info("validation of target sheet headers completed")
}


function validateBooleanField(obj: any, fieldName: any, index: any) {
    if (!obj.hasOwnProperty(fieldName)) {
        throwError("COMMON", 400, "VALIDATION_ERROR", `Object at index ${index} is missing field "${fieldName}".`);
    }

    if (typeof obj[fieldName] !== 'boolean') {
        throwError("COMMON", 400, "VALIDATION_ERROR", `Object at index ${index} has invalid type for field "${fieldName}". It should be a boolean.`);
    }
}

function validateStringField(obj: any, fieldName: any, index: any) {
    if (!obj.hasOwnProperty(fieldName)) {
        throwError("COMMON", 400, "VALIDATION_ERROR", `Object at index ${index} is missing field "${fieldName}".`);
    }
    if (typeof obj[fieldName] !== 'string') {
        throwError("COMMON", 400, "VALIDATION_ERROR", `Object at index ${index} has invalid type for field "${fieldName}". It should be a string.`);
    }
    if (obj[fieldName].length < 1) {
        throwError("COMMON", 400, "VALIDATION_ERROR", `Object at index ${index} has empty value for field "${fieldName}".`);
    }
    if (obj[fieldName].length > 128) {
        throwError("COMMON", 400, "VALIDATION_ERROR", `Object at index ${index} has value for field "${fieldName}" that exceeds the maximum length of 128 characters.`);
    }
}

function validateStorageCapacity(obj: any, index: any) {
    if (!obj.hasOwnProperty('storageCapacity')) {
        throwError("COMMON", 400, "VALIDATION_ERROR", `Object at index ${index} is missing field "storageCapacity".`);
    }
    if (typeof obj.storageCapacity !== 'number') {
        throwError("COMMON", 400, "VALIDATION_ERROR", `Object at index ${index} has invalid type for field "storageCapacity". It should be a number.`);
    }
}


async function validateCampaignId(request: any) {
    const { campaignId, tenantId, type, additionalDetails } = request?.body?.ResourceDetails;
    if (type == "boundary") {
        return;
    }
    if (!campaignId) {
        throwError("COMMON", 400, "VALIDATION_ERROR", "CampaignId is missing");
    }
    else {
        // const searchBody = {
            const CampaignDetails= {
                ids: [campaignId],
                tenantId: tenantId
            }
        // const req: any = replicateRequest(request, searchBody);
        const response = await searchProjectTypeCampaignService(CampaignDetails);
        if (response?.CampaignDetails?.[0]) {
            const boundaries = await getBoundariesFromCampaignSearchResponse(request, response?.CampaignDetails?.[0]);
            if (!boundaries) {
                throwError("COMMON", 400, "VALIDATION_ERROR", "Campaign with given campaignId does not have any boundaries");
            }
            if (!Array.isArray(boundaries)) {
                throwError("COMMON", 400, "VALIDATION_ERROR", "Boundaries of campaign with given campaignId is not an array");
            }
            if (boundaries?.length === 0) {
                throwError("COMMON", 400, "VALIDATION_ERROR", "Campaign with given campaignId does not have any boundaries");
            }
            request.body.campaignBoundaries = boundaries
        }
        else {
            if (!(additionalDetails?.source == "microplan" && type == "user")) {
                throwError("CAMPAIGN", 400, "CAMPAIGN_NOT_FOUND", "Campaign not found while validating campaignId");
            }
        }
    }
}


async function validateCreateRequest(request: any, localizationMap?: any) {
    if (!request?.body?.ResourceDetails || Object.keys(request.body.ResourceDetails).length === 0) {
        throwError("COMMON", 400, "VALIDATION_ERROR", "ResourceDetails is missing or empty or null");
    }
    else {
        const type = request?.body?.ResourceDetails?.type;
        // validate create request body 
        validateBodyViaSchema(createRequestSchema, request.body.ResourceDetails);
        if (type !== "boundaryManagement" && request?.body?.ResourceDetails.campaignId !== "default") {
            await validateCampaignId(request);
        }
        await validateHierarchyType(request, request?.body?.ResourceDetails?.hierarchyType, request?.body?.ResourceDetails?.tenantId);
        if (request?.body?.ResourceDetails?.tenantId != request?.body?.RequestInfo?.userInfo?.tenantId) {
            throwError("COMMON", 400, "VALIDATION_ERROR", "tenantId is not matching with userInfo");
        }
        const fileUrl = await validateFile(request);
        const localizationMap = await getLocalizedMessagesHandler(request, request?.body?.ResourceDetails?.tenantId);
        if (request.body.ResourceDetails.type == 'boundary') {
            await validateBoundarySheetData(request, fileUrl, localizationMap);
        }
    }
}

function validateHeadersOfTabsWithTargetInTargetSheet(targetWorkbook: any, expectedHeadersForTargetSheet: any) {
    targetWorkbook.eachSheet((worksheet: any, sheetId: any) => {
        if (sheetId > 2) { // Starting from the second sheet
            // Convert the sheet to an array of headers
<<<<<<< HEAD
            var headersToValidate = worksheet.getRow(1).values
=======
            let headersToValidate = worksheet.getRow(1).values
>>>>>>> c9f5d73e
                .filter((header: any) => header !== undefined && header !== null && header.toString().trim() !== '')
                .map((header: any) => header.toString().trim());
            headersToValidate = headersToValidate.filter((header: string) => header !== '#status#' && header !== '#errorDetails#');
            if (!_.isEqual(expectedHeadersForTargetSheet, headersToValidate)) {
                throwError("COMMON", 400, "VALIDATION_ERROR", `Headers not according to the template in Target sheet ${worksheet.name}`);
            }
        }
    });
}

async function validateBoundarySheetData(request: any, fileUrl: any, localizationMap?: any) {
    const localizedBoundaryTab = getLocalizedName(getBoundaryTabName(), localizationMap);
    const headersOfBoundarySheet = await getHeadersOfBoundarySheet(fileUrl, localizedBoundaryTab, false, localizationMap);
    const hierarchy = await getHierarchy(request, request?.body?.ResourceDetails?.tenantId, request?.body?.ResourceDetails?.hierarchyType);
    const modifiedHierarchy = hierarchy.map(ele => `${request?.body?.ResourceDetails?.hierarchyType}_${ele}`.toUpperCase())
    const localizedHierarchy = getLocalizedHeaders(modifiedHierarchy, localizationMap);
    await validateHeaders(localizedHierarchy, headersOfBoundarySheet, request, localizationMap)
    const boundaryData = await getSheetData(fileUrl, localizedBoundaryTab, true, undefined, localizationMap);
    //validate for whether root boundary level column should not be empty
    validateForRootElementExists(boundaryData, localizedHierarchy, localizedBoundaryTab);
    // validate for duplicate rows(array of objects)
    validateForDupicateRows(boundaryData);
}

function validateForRootElementExists(boundaryData: any[], hierachy: any[], sheetName: string) {
    const root = hierachy[0];
    if (!(boundaryData.filter(e => e[root]).length == boundaryData.length)) {
        throwError("COMMON", 400, "VALIDATION_ERROR", `Invalid Boundary Sheet. Root level Boundary not present in every row  of Sheet ${sheetName}`)
    }
}
function validateForDupicateRows(boundaryData: any[]) {
    const uniqueRows = _.uniqWith(boundaryData, (obj1: any, obj2: any) => {
        // Exclude '!row#number!' property when comparing objects
        const filteredObj1 = _.omit(obj1, ['!row#number!']);
        const filteredObj2 = _.omit(obj2, ['!row#number!']);
        return _.isEqual(filteredObj1, filteredObj2);
    });
    const duplicateBoundaryRows = boundaryData.filter(e => !uniqueRows.includes(e));
    const duplicateRowNumbers = duplicateBoundaryRows.map(obj => obj['!row#number!']);
    const rowNumbersSeparatedWithCommas = duplicateRowNumbers.join(', ');
    if (duplicateRowNumbers.length > 0) {
        throwError("COMMON", 400, "VALIDATION_ERROR", `Boundary Sheet has duplicate rows at rowNumber ${rowNumbersSeparatedWithCommas}`);
    }
}

async function validateFile(request: any) {
    const fileResponse = await httpRequest(config.host.filestore + config.paths.filestore + "/url", {}, { tenantId: request?.body?.ResourceDetails?.tenantId, fileStoreIds: request?.body?.ResourceDetails?.fileStoreId }, "get");
    if (!fileResponse || !fileResponse.fileStoreIds || !fileResponse.fileStoreIds[0] || !fileResponse.fileStoreIds[0].url) {
        throwError("FILE", 400, "INVALID_FILE");
    }
    else {
        return (fileResponse?.fileStoreIds?.[0]?.url);
    }
}

function validateFacilityCreateData(data: any) {
    data.forEach((obj: any) => {
        const originalIndex = obj.originalIndex;

        // Validate string fields
        const stringFields = ['tenantId', 'name', 'usage'];
        stringFields.forEach(field => {
            validateStringField(obj, field, originalIndex);
        });

        // Validate storageCapacity
        validateStorageCapacity(obj, originalIndex);

        // Validate isPermanent
        validateBooleanField(obj, 'isPermanent', originalIndex);
    });

}

function throwMissingCodesError(missingCodes: any, hierarchyType: any) {
    const missingCodesMessage = missingCodes.map((code: any) =>
        `'${code.code}' for type '${code.type}'`
    ).join(', ');
    throwError(
        "COMMON",
        400,
        "VALIDATION_ERROR",
        `The following boundary codes (${missingCodesMessage}) do not exist for hierarchy type '${hierarchyType}'.`
    );
}

async function validateCampaignBoundary(boundaries: any[], hierarchyType: any, tenantId: any, request: any): Promise<void> {
    const boundaryCodesToMatch = Array.from(new Set(boundaries.map((boundary: any) => ({
        code: boundary.code.trim(),
        type: boundary.type.trim()
    }))));
    const responseBoundaries = await fetchBoundariesFromCampaignDetails(request);
    const responseBoundaryCodes = responseBoundaries.map(boundary => ({
        code: boundary.code.trim(),
        type: boundary.boundaryType.trim()
    }));
    logger.info("received boundary hiearchy response, checking for valid")

    logger.debug("responseBoundaryCodes " + getFormattedStringForDebug(responseBoundaryCodes))
    logger.debug("boundaryCodesToMatch " + getFormattedStringForDebug(boundaryCodesToMatch))
    function isEqual(obj1: any, obj2: any) {
        return obj1.code === obj2.code && obj1.type === obj2.type;
    }

    // Find missing codes
    const missingCodes = boundaryCodesToMatch.filter(codeToMatch =>
        !responseBoundaryCodes.some(responseCode => isEqual(codeToMatch, responseCode))
    );

    if (missingCodes.length > 0) {
        throwMissingCodesError(missingCodes, hierarchyType)
    }
}


async function validateProjectCampaignBoundaries(boundaries: any[], hierarchyType: any, tenantId: any, request: any): Promise<void> {
    if (!request?.body?.CampaignDetails?.projectId) {
        if (boundaries) {
            if (!Array.isArray(boundaries)) {
                throwError("COMMON", 400, "VALIDATION_ERROR", "boundaries should be an array");
            }
            let rootBoundaryCount = 0;
            for (const boundary of boundaries) {
                if (!boundary.code) {
                    throwError("COMMON", 400, "VALIDATION_ERROR", "Boundary code is required");
                }
                if (!boundary.type) {
                    throwError("COMMON", 400, "VALIDATION_ERROR", "Boundary type is required");
                }

                if (boundary.isRoot) {
                    rootBoundaryCount++;
                }
            }
            if (rootBoundaryCount !== 1) {
                throwError("COMMON", 400, "VALIDATION_ERROR", "Exactly one boundary should have isRoot=true");
            }
            await validateCampaignBoundary(boundaries, hierarchyType, tenantId, request);
        }
        else {
            throwError("COMMON", 400, "VALIDATION_ERROR", "Missing boundaries array");
        }
    }
}

async function validateBoundariesForTabs(CampaignDetails: any, resource: any, request: any, localizedTab: any, localizationMap?: any) {
    const { boundaries, tenantId } = CampaignDetails;
    const boundaryCodes = new Set(boundaries.map((boundary: any) => boundary.code.trim()));

    // Fetch file response
    const fileResponse = await httpRequest(config.host.filestore + config.paths.filestore + "/url", {}, { tenantId, fileStoreIds: resource.fileStoreId }, "get");
    const datas = await getSheetData(fileResponse?.fileStoreIds?.[0]?.url, localizedTab, true, undefined, localizationMap);
    var boundaryColumn: any;
    if (resource?.additionalDetails?.source == 'microplan') {
        boundaryColumn = getLocalizedName(createAndSearch?.[`${resource.type}Microplan`]?.boundaryValidation?.column, localizationMap);
    }
    else {
        boundaryColumn = getLocalizedName(createAndSearch?.[resource.type]?.boundaryValidation?.column, localizationMap);
    }
    // Initialize resource boundary codes as a set for uniqueness
    const resourceBoundaryCodesArray: any[] = [];
    var activeColumnName: any = null;
    if (createAndSearch?.[resource.type]?.activeColumn && createAndSearch?.[resource.type]?.activeColumnName) {
        activeColumnName = getLocalizedName(createAndSearch?.[resource.type]?.activeColumnName, localizationMap);
    }
    datas.forEach((data: any) => {
        const codes = data?.[boundaryColumn]?.split(',').map((code: string) => code.trim()) || [];
        var active = activeColumnName ? data?.[activeColumnName] : "Active";
        if (active == "Active") {
            resourceBoundaryCodesArray.push({ boundaryCodes: codes, rowNumber: data?.['!row#number!'] })
        }
    });

    // Convert sets to arrays for comparison
    const boundaryCodesArray = Array.from(boundaryCodes);
    var errors = []
    // Check for missing boundary codes
    for (const rowData of resourceBoundaryCodesArray) {
        var missingBoundaries = rowData.boundaryCodes.filter((code: any) => !boundaryCodesArray.includes(code));
        if (missingBoundaries.length > 0) {
            const errorString = `The following boundary codes are not present in selected boundaries : ${missingBoundaries.join(', ')}`
            errors.push({ status: "BOUNDARYERROR", rowNumber: rowData.rowNumber, errorDetails: errorString })
        }
        validateFacilityBoundaryForLowestLevel(request, boundaries, rowData, errors, localizationMap);
    }
    if (errors?.length > 0) {
        request.body.ResourceDetails.status = resourceDataStatuses.invalid
    }
    request.body.sheetErrorDetails = request?.body?.sheetErrorDetails ? [...request?.body?.sheetErrorDetails, ...errors] : errors;
}

async function validateBoundaryOfResouces(CampaignDetails: any, request: any, localizationMap?: any) {
    const resource = request?.body?.ResourceDetails
    if (resource?.type == "user" || resource?.type == "facility") {
        const localizedTab = getLocalizedName(createAndSearch?.[resource.type]?.parseArrayConfig?.sheetName, localizationMap);
        await validateBoundariesForTabs(CampaignDetails, resource, request, localizedTab, localizationMap)
    }
}


async function validateResources(resources: any, request: any) {
    for (const resource of resources) {
        if (resource?.resourceId) {
            var searchBody = {
                RequestInfo: request?.body?.RequestInfo,
                SearchCriteria: {
                    id: [resource?.resourceId],
                    tenantId: request?.body?.CampaignDetails?.tenantId
                }
            }
            const req: any = replicateRequest(request, searchBody);
            const res: any = await searchDataService(req);
            if (res?.[0]) {
                if (!(res?.[0]?.status == resourceDataStatuses.completed && res?.[0]?.action == "validate")) {
                    logger.error(`Error during validation of type ${resource.type}, validation is not successful or not completed. Resource id : ${resource?.resourceId}`);
                    throwError("COMMON", 400, "VALIDATION_ERROR", `Error during validation of type ${resource.type}, validation is not successful or not completed.`);
                }
                if (res?.[0]?.fileStoreId != resource?.filestoreId) {
                    logger.error(`fileStoreId doesn't match for resource with Id ${resource?.resourceId}. Expected fileStoreId ${resource?.filestoreId} but received ${res?.[0]?.fileStoreId}`);
                    throwError("COMMON", 400, "VALIDATION_ERROR", `Uploaded file doesn't match for resource of type ${resource.type}.`)
                }
            }
            else {
                logger.error(`No resource data found for resource with Id ${resource?.resourceId}`);
                throwError("COMMON", 400, "VALIDATION_ERROR", `No resource data found for validation of resource type ${resource.type}.`);
            }
        }
    }
}

async function validateProjectCampaignResources(resources: any, request: any) {
    const requiredTypes = ["user", "facility", "boundaryWithTarget"];
    const typeCounts: any = {
        "user": 0,
        "facility": 0,
        "boundaryWithTarget": 0
    };

    const missingTypes: string[] = [];

    if (!resources || !Array.isArray(resources) || resources.length === 0) {
        throwError("COMMON", 400, "VALIDATION_ERROR", "resources should be a non-empty array");
    }

    for (const resource of resources) {
        const { type } = resource;
        if (!type || !requiredTypes.includes(type)) {
            throwError(
                "COMMON",
                400,
                "VALIDATION_ERROR",
                `Invalid resource type. Allowed types are: ${requiredTypes.join(', ')}`
            );
        }
        typeCounts[type]++;
    }

    for (const type of requiredTypes) {
        if (typeCounts[type] === 0) {
            missingTypes.push(type);
        }
    }
    if ((!request?.body?.parentCampaign) || (request?.body?.parentCampaign && request?.body?.CampaignDetails?.boundaries && request.body.CampaignDetails.boundaries.length > 0)) {
        if (missingTypes.length > 0) {
            const missingTypesMessage = `Missing resources of types: ${missingTypes.join(', ')}`;
            throwError("COMMON", 400, "VALIDATION_ERROR", missingTypesMessage);
        }
    }

    if (request?.body?.CampaignDetails?.action === "create" && request?.body?.CampaignDetails?.resources) {
        logger.info(`skipResourceCheckValidationBeforeCreateForLocalTesting flag is ${config.values.skipResourceCheckValidationBeforeCreateForLocalTesting }`);
        !config.values.skipResourceCheckValidationBeforeCreateForLocalTesting && await validateResources(request.body.CampaignDetails.resources, request);
    }
}




function validateProjectCampaignMissingFields(CampaignDetails: any) {
    validateCampaignBodyViaSchema(campaignDetailsSchema, CampaignDetails)
}

function validateDraftProjectCampaignMissingFields(CampaignDetails: any) {
    validateCampaignBodyViaSchema(campaignDetailsDraftSchema, CampaignDetails)
}

async function validateParent(request: any, actionInUrl: any) {
    if (request?.body?.CampaignDetails?.parentId) {
        const tenantId = request.body.CampaignDetails?.tenantId
        // const searchBodyForParent: any = {
        //     RequestInfo: request.body.RequestInfo,
        const CampaignDetails = {
            tenantId: tenantId,
            ids: [request.body.CampaignDetails?.parentId]
        }
        // const req: any = replicateRequest(request, searchBodyForParent)
        const parentSearchResponse: any = await searchProjectTypeCampaignService(CampaignDetails)
        if (Array.isArray(parentSearchResponse?.CampaignDetails)) {
            if (actionInUrl == "create") {
                if (parentSearchResponse?.CampaignDetails?.length > 0 && parentSearchResponse?.CampaignDetails?.[0]?.status == "created" &&
                    parentSearchResponse?.CampaignDetails?.[0]?.isActive) {
                    request.body.parentCampaign = parentSearchResponse?.CampaignDetails[0]
                }
                else {
                    throwError("CAMPAIGN", 400, "PARENT_CAMPAIGN_ERROR", "Parent Campaign can't be inactive when creating child campaign");
                }
            }
            else {
                if (parentSearchResponse?.CampaignDetails?.length > 0 && parentSearchResponse?.CampaignDetails?.[0]?.status == "created" &&
                    !parentSearchResponse?.CampaignDetails?.[0]?.isActive) {
                    request.body.parentCampaign = parentSearchResponse?.CampaignDetails[0]
                }
                else {
                    throwError("CAMPAIGN", 400, "PARENT_CAMPAIGN_ERROR", "Parent Campaign can't be active when  updating child campaign");
                }

            }
        }
    }
}

async function validateCampaignName(request: any, actionInUrl: any) {
    const { campaignName, tenantId } = request.body.CampaignDetails;
    if (!campaignName) {
        throwError("COMMON", 400, "VALIDATION_ERROR", "campaignName is required");
    }
    if (!tenantId) {
        throwError("COMMON", 400, "VALIDATION_ERROR", "tenantId is required");
    }
    if (campaignName.length >= 2) {
        // const searchBody = {
        //     RequestInfo: request.body.RequestInfo,
            const CampaignDetails = {
                tenantId: tenantId,
                campaignName: campaignName,
                status: [campaignStatuses.drafted, campaignStatuses.started, campaignStatuses.inprogress],
            }
        // }
        if (request.body?.parentCampaign) {
            if (request?.body?.CampaignDetails?.campaignName != request?.body?.parentCampaign?.campaignName) {
                throwError("CAMPAIGN", 400, "CAMPAIGN_NAME_NOT_MATCHING_PARENT_ERROR", "Campaign name should be same as that of parent");
            }
        }
        // const req: any = replicateRequest(request, searchBody)
        const searchResponse: any = await searchProjectTypeCampaignService(CampaignDetails)
        if (Array.isArray(searchResponse?.CampaignDetails)) {
            if (searchResponse?.CampaignDetails?.length > 0) {
                const allCampaigns = searchResponse?.CampaignDetails;
                logger.info(`campaignName to match : ${"'"}${campaignName}${"'"}`)
                const matchingCampaigns: any[] = allCampaigns.filter((campaign: any) => campaign?.campaignName === campaignName);
                for (const campaignWithMatchingName of matchingCampaigns) {
                    if (campaignWithMatchingName && actionInUrl == "create") {
                        if (!request.body.CampaignDetails?.parentId) {
                            throwError("CAMPAIGN", 400, "CAMPAIGN_NAME_ERROR");
                        }
                        else if (campaignWithMatchingName?.id != request.body.CampaignDetails?.parentId) {
                            throwError("CAMPAIGN", 400, "CAMPAIGN_NAME_ERROR");
                        }
                    }
                    else if (campaignWithMatchingName && actionInUrl == "update" && campaignWithMatchingName?.id != request.body.CampaignDetails?.id) {
                        throwError("CAMPAIGN", 400, "CAMPAIGN_NAME_ERROR");
                    }
                }
            }
        }
        else {
            throwError("CAMPAIGN", 500, "CAMPAIGN_SEARCH_ERROR");
        }
    }
}

async function validateById(request: any) {
    const { id, tenantId, action } = request?.body?.CampaignDetails
    if (!id) {
        throwError("COMMON", 400, "VALIDATION_ERROR", "id is required");
    }
    // const searchBody = {
    //     RequestInfo: request.body.RequestInfo,
        const CampaignDetails ={
            tenantId: tenantId,
            ids: [id]
        }
    // }
    // const req: any = replicateRequest(request, searchBody)
    const searchResponse: any = await searchProjectTypeCampaignService(CampaignDetails)
    if (Array.isArray(searchResponse?.CampaignDetails)) {
        if (searchResponse?.CampaignDetails?.length > 0) {
            logger.debug(`CampaignDetails : ${getFormattedStringForDebug(searchResponse?.CampaignDetails)}`);
            request.body.ExistingCampaignDetails = searchResponse?.CampaignDetails[0];
            if (action != "changeDates") {
                if (request.body.ExistingCampaignDetails?.status != campaignStatuses?.drafted) {
                    throwError("COMMON", 400, "VALIDATION_ERROR", `Campaign can only be updated in drafted state. Change action to changeDates if you want to just update date.`);
                }
            }
        }
        else {
            throwError("CAMPAIGN", 400, "CAMPAIGN_NOT_FOUND");
        }
    }
    else {
        throwError("CAMPAIGN", 500, "CAMPAIGN_SEARCH_ERROR");
    }
}

async function validateProjectType(request: any, projectType: any, tenantId: any) {
    if (!projectType) {
        throwError("COMMON", 400, "VALIDATION_ERROR", "projectType is required");
    }
    else {
        const searchBody = {
            RequestInfo: request.body.RequestInfo,
            "MdmsCriteria": {
                "tenantId": tenantId,
                "moduleDetails": [
                    {
                        "moduleName": "HCM-PROJECT-TYPES",
                        "masterDetails": [
                            {
                                "name": "projectTypes",
                                "filter": "*.code"
                            }
                        ]
                    }
                ]
            }
        }
        const params = { tenantId: tenantId }
        const searchResponse: any = await httpRequest(config.host.mdmsV2 + config?.paths?.mdms_v1_search, searchBody, params);
        if (searchResponse?.MdmsRes?.["HCM-PROJECT-TYPES"]?.projectTypes && Array.isArray(searchResponse?.MdmsRes?.["HCM-PROJECT-TYPES"]?.projectTypes)) {
            const projectTypes = searchResponse?.MdmsRes?.["HCM-PROJECT-TYPES"]?.projectTypes;
            if (!projectTypes.includes(projectType)) {
                throwError("COMMON", 400, "VALIDATION_ERROR", "projectType is not valid");
            }
        }
        else {
            throwError("COMMON", 500, "INTERNAL_SERVER_ERROR", "Error occured during projectType search");
        }
    }
}

function isObjectOrArray(value: any) {
    return typeof value === 'object' || Array.isArray(value);
}

async function validateChangeDatesRequest(request: any) {
    var ExistingCampaignDetails = request?.body?.ExistingCampaignDetails;
    const { startDate: exsistingStartDate, endDate: exsistingEndDate } = ExistingCampaignDetails;
    var newCampaignDetails = request?.body?.CampaignDetails;
    const { startDate: newStartDate, endDate: newEndDate } = newCampaignDetails;

    for (const key in newCampaignDetails) {
        if (!isObjectOrArray(newCampaignDetails[key])) {
            // If the value is not an object or array, compare it with the corresponding value in ExistingCampaignDetails
            if (!(key == "startDate" || key == "endDate" || key == "action") && newCampaignDetails[key] !== ExistingCampaignDetails[key]) {
                // Handle the validation failure (for example, throw an error or log a message)
                throwError("COMMON", 400, "VALIDATION_ERROR", `${key} value in request campaign is not matching with existing campaign`);
            }
        }
    }
    const today: any = Date.now();
    if (exsistingStartDate <= today) {
        if (exsistingStartDate != newStartDate) {
            throwError("COMMON", 400, "VALIDATION_ERROR", "StartDate cannot be updated for ongoing or completed campaign.");
        }
    }
    if (exsistingEndDate < today) {
        if (exsistingEndDate != newEndDate) {
            throwError("COMMON", 400, "VALIDATION_ERROR", "EndDate cannot be updated as campaign is completed.");
        }
    }
    request.body.CampaignDetails = ExistingCampaignDetails;
    request.body.CampaignDetails.action = "changeDates";
    request.body.CampaignDetails.startDate = newStartDate;
    request.body.CampaignDetails.endDate = newEndDate;
}

async function validateCampaignBody(request: any, CampaignDetails: any, actionInUrl: any) {
    const { hierarchyType, action, tenantId, resources, projectType } = CampaignDetails;
    if (action == "changeDates") {
        await validateChangeDatesRequest(request);
    }
    else if (action == "create") {
        validateProjectCampaignMissingFields(CampaignDetails);
        await validateParent(request, actionInUrl)
        validateBoundariesIfParentPresent(request);
        validateProjectDatesForCampaign(request, CampaignDetails);
        await validateCampaignName(request, actionInUrl);
        if (tenantId != request?.body?.RequestInfo?.userInfo?.tenantId) {
            throwError("COMMON", 400, "VALIDATION_ERROR", "tenantId is not matching with userInfo");
        }
        await validateHierarchyType(request, hierarchyType, tenantId);
        await validateProjectType(request, projectType, tenantId);
        await validateProjectCampaignBoundaries(request?.body?.boundariesCombined, hierarchyType, tenantId, request);
        await validateProjectCampaignResources(resources, request);
        await validateProductVariant(request);
    }
    else {
        validateDraftProjectCampaignMissingFields(CampaignDetails);
        await validateParent(request, actionInUrl);
        validateBoundariesIfParentPresent(request);
        validateProjectDatesForCampaign(request, CampaignDetails);
        await validateCampaignName(request, actionInUrl);
        await validateHierarchyType(request, hierarchyType, tenantId);
        await validateProjectType(request, projectType, tenantId);
    }
}

function validateProjectDatesForCampaign(request: any, CampaignDetails: any) {
    if (!request?.body?.parentCampaign) {
        const { startDate, endDate } = CampaignDetails;
        if (startDate && endDate && (new Date(endDate).getTime() - new Date(startDate).getTime()) < (24 * 60 * 60 * 1000)) {
            throwError("COMMON", 400, "VALIDATION_ERROR", "endDate must be at least one day after startDate");
        }
        const today: any = Date.now();
        if (startDate <= today) {
            throwError("COMMON", 400, "VALIDATION_ERROR", "startDate cannot be today or past date");
        }
    }
}

async function validateProjectCampaignRequest(request: any, actionInUrl: any) {
    const CampaignDetails = request.body.CampaignDetails;
    const { id, action } = CampaignDetails;
    if (actionInUrl == "update") {
        if (!id) {
            throwError("COMMON", 400, "VALIDATION_ERROR", "id is required for update");
        }
    }
    if (!CampaignDetails) {
        throwError("COMMON", 400, "VALIDATION_ERROR", "CampaignDetails is required");
    }
    if (!action) {
        throwError("COMMON", 400, "VALIDATION_ERROR", "CampaignDetails.action is required and must be either 'create' or 'draft'")
    }
    if (!(action == "create" || action == "draft" || action == "changeDates" || action == "retry")) {
        throwError("COMMON", 400, "VALIDATION_ERROR", "action can only be create, draft, retry or changeDates");
    }
    if (actionInUrl == "retry") {
        await validateForRetry(request);
    }
    if (actionInUrl == "update") {
        await validateById(request);
        await validateIsActive(request);
    }
    if (actionInUrl == "create") {
        if (!request?.body?.CampaignDetails?.isActive) {
            request.body.CampaignDetails.isActive = true;
        }
    }
    if (action == "changeDates" && actionInUrl == "create") {
        throwError("COMMON", 400, "VALIDATION_ERROR", "changeDates is not allowed during create");
    }
    await validateCampaignBody(request, CampaignDetails, actionInUrl);
}

async function validateForRetry(request: any) {
<<<<<<< HEAD
    const { id, tenantId } = request?.body?.CampaignDetails
=======
    if (!request.body || !request.body.CampaignDetails) {
        throwError("COMMON", 400, "VALIDATION_ERROR", "CampaignDetails are missing in the request body");
    }
    const { id, tenantId } = request.body.CampaignDetails;
>>>>>>> c9f5d73e
    if (!id) {
        throwError("COMMON", 400, "VALIDATION_ERROR", "id is required");
    }
    if (!tenantId) {
        throwError("COMMON", 400, "VALIDATION_ERROR", "tenantId is required");
    }
    // const searchBody = {
    //     RequestInfo: request.body.RequestInfo,
        const CampaignDetails= {
            tenantId: tenantId,
            ids: [id]
        }
    // }
    // const req: any = replicateRequest(request, searchBody)
    const searchResponse: any = await searchProjectTypeCampaignService(CampaignDetails)
    if (Array.isArray(searchResponse?.CampaignDetails)) {
        if (searchResponse?.CampaignDetails?.length > 0) {
            logger.debug(`CampaignDetails : ${getFormattedStringForDebug(searchResponse?.CampaignDetails)}`);
            request.body.ExistingCampaignDetails = searchResponse?.CampaignDetails[0];
            if (request.body.ExistingCampaignDetails?.status != campaignStatuses?.failed) {
                throwError("COMMON", 400, "VALIDATION_ERROR", `Campaign can only be retried in failed state.`);
            }
            request.body.CampaignDetails.status = campaignStatuses?.drafted;
            var updatedInnerCampaignDetails = {}
            enrichInnerCampaignDetails(request, updatedInnerCampaignDetails)
            request.body.CampaignDetails.campaignDetails = updatedInnerCampaignDetails;
            const producerMessage: any = {
                CampaignDetails: request?.body?.CampaignDetails
            }
            await produceModifiedMessages(producerMessage, config?.kafka?.KAFKA_UPDATE_PROJECT_CAMPAIGN_DETAILS_TOPIC);

            if (!request.body.CampaignDetails.additionalDetails.retryCycle) {
                // If not present, initialize it as an empty array
                request.body.CampaignDetails.additionalDetails.retryCycle = [];
            }

            // Step 2: Push new data to the `retryCycle` array
            request.body.CampaignDetails.additionalDetails.retryCycle.push({
                error: request.body.CampaignDetails.additionalDetails.error,
                retriedAt: Date.now(),
                failedAt: request.body.CampaignDetails.auditDetails.lastModifiedTime
            });
        }
        else {
            throwError("CAMPAIGN", 400, "CAMPAIGN_NOT_FOUND");
        }
    }
    else {
        throwError("CAMPAIGN", 500, "CAMPAIGN_SEARCH_ERROR");
    }
}

async function validateProductVariant(request: any) {
    const deliveryRules = request?.body?.CampaignDetails?.deliveryRules;

    if (!Array.isArray(deliveryRules)) {
        throwError("COMMON", 400, "VALIDATION_ERROR", "deliveryRules must be an array");
    }

    deliveryRules.forEach((rule: any, index: number) => {
        const productVariants = rule?.resources;
        if (!Array.isArray(productVariants) || productVariants.length === 0) {
            throwError("COMMON", 400, "VALIDATION_ERROR", `deliveryRules[${index}].resources must be a non-empty array`);
        }
    });
    const pvarIds= getPvarIds(request?.body);
    await validatePvarIds(pvarIds as string[]);
    logger.info("Validated product variants successfully");
}

async function validatePvarIds(pvarIds: string[]) {
    // Validate that pvarIds is not null, undefined, or empty, and that no element is null or undefined
    if (!pvarIds?.length || pvarIds.some((id:any) => !id)) {
        throwError("COMMON", 400, "VALIDATION_ERROR", "productVariantId is required in every delivery rule's resources");
    }

    // Fetch product variants using the fetchProductVariants function
    const allProductVariants = await fetchProductVariants(pvarIds);

    // Extract the ids of the fetched product variants
    const fetchedIds = new Set(allProductVariants.map((pvar: any) => pvar?.id));

    // Identify missing or invalid product variants
    const missingPvarIds = pvarIds.filter((id: any) => !fetchedIds.has(id));

    if (missingPvarIds.length) {
        throwError("COMMON", 400, "VALIDATION_ERROR", `Invalid product variant ${missingPvarIds.length === 1 ? 'id' : 'ids'}: ${missingPvarIds.join(", ")}`);
    }
}


async function validateIsActive(request: any) {
    if (!request?.body?.CampaignDetails.isActive) {
        throwError("COMMON", 400, "VALIDATION_ERROR", "Can't update isActive")
    }
}


async function validateSearchProjectCampaignRequest(request: any) {
    const CampaignDetails = request.body.CampaignDetails;
    if (!CampaignDetails) {
        throwError("COMMON", 400, "VALIDATION_ERROR", "CampaignDetails is required");
    }
    validateBodyViaSchema(searchCampaignDetailsSchema, CampaignDetails);
    let count = 0;
    let validFields = ["ids", "startDate", "endDate", "projectType", "campaignName", "status", "createdBy", "campaignNumber"];
    for (const key in CampaignDetails) {
        if (key !== 'tenantId') {
            if (validFields.includes(key)) {
                count++;
            }
        }
    }
    if (count === 0) {
        throwError("COMMON", 400, "VALIDATION_ERROR", "At least one more field other than tenantID is required");
    }
}

async function validateSearchRequest(request: any) {
    const { SearchCriteria } = request.body;
    if (!SearchCriteria) {
        throwError("COMMON", 400, "VALIDATION_ERROR", "SearchCriteria is required");
    }
    validateBodyViaSchema(searchCriteriaSchema, SearchCriteria);
}


async function validateFilters(request: any, boundaryData: any[]) {
    // boundaries should be present under filters object 
    if (!request?.body?.Filters?.boundaries) {
        throwError("COMMON", 400, "VALIDATION_ERROR", "Invalid Filter Criteria: 'boundaries' should be present under filters ");
    }
    const boundaries = request?.body?.Filters?.boundaries;
    // boundaries should be an array and not empty
    if (!Array.isArray(boundaries) || boundaries?.length == 0) {
        throwError("COMMON", 400, "VALIDATION_ERROR", "Invalid Filter Criteria: 'boundaries' should be an array and should not be empty.");
    }

    const boundaryMap = new Map<string, string>();
    // map boundary code and type 
    createBoundaryMap(boundaryData, boundaryMap);
    const hierarchy = await getHierarchy(request, request?.query?.tenantId, request?.query?.hierarchyType);
    // validation of filters object
    validateBoundariesOfFilters(boundaries, boundaryMap, hierarchy);

    const rootBoundaries = boundaries.filter((boundary: any) => boundary.isRoot);

    if (rootBoundaries.length !== 1) {
        throwError("COMMON", 400, "VALIDATION_ERROR", `Invalid Filter Criteria: Exactly one root boundary can be there, but found "${rootBoundaries.length}`);
    }

    const boundaryTypeOfRoot = rootBoundaries[0]?.boundaryType;

    const boundariesOfTypeOfSameAsRoot = boundaries.filter((boundary: any) => boundary.boundaryType === boundaryTypeOfRoot);

    if (boundariesOfTypeOfSameAsRoot.length > 1) {
        throwError("COMMON", 400, "VALIDATION_ERROR", `"Invalid Filter Criteria: Multiple boundaries of the same type as the root found. Only one is allowed.`);
    }
}

function validateBoundariesOfFilters(boundaries: any[], boundaryMap: Map<string, string>, hierarchy: any) {
    for (const boundary of boundaries) {
        if (!boundary.code) {
            throwError("COMMON", 400, "VALIDATION_ERROR", "Boundary Code is null or empty or undefined in Filters of Request Body");
        }
        if (!boundary.boundaryType) {
            throwError("COMMON", 400, "VALIDATION_ERROR", "Boundary Type is null or empty or undefined in Filters of Request Body");
        }
        if (typeof boundary.isRoot !== 'boolean') {
            throwError("COMMON", 400, "VALIDATION_ERROR", `isRoot can only be true or false. It is invalid for '${boundary.code}'`);
        }
        if (typeof boundary.includeAllChildren !== 'boolean') {
            throwError("COMMON", 400, "VALIDATION_ERROR", `includeAllChildren can only be true or false. It is invalid for '${boundary.code}'`);
        }
        if (!boundaryMap.has(boundary?.code)) {
            throwError("COMMON", 400, "VALIDATION_ERROR", `Boundary data with code '${boundary.code}' specified in 'Filters' of the request body was not found for the given hierarchy.`);
        }
        if (!hierarchy.includes(boundary?.boundaryType)) {
            throwError("COMMON", 400, "VALIDATION_ERROR", `${boundary.boundaryType} boundary Type not found for given hierachy`);
        }
        if (boundaryMap.get(boundary.code) !== boundary.boundaryType) {
            throwError("COMMON", 400, "VALIDATION_ERROR", `Boundary type mismatch for code '${boundary.code}' specified in 'Filters' of the request body. Expected type: ${boundaryMap.get(boundary.code)}, but found a different type.`);
        }
    }
}




async function validateHeaders(hierarchy: any[], headersOfBoundarySheet: any, request: any, localizationMap?: any) {
    validateBoundarySheetHeaders(headersOfBoundarySheet, hierarchy, request, localizationMap);
}
function validateBoundarySheetHeaders(headersOfBoundarySheet: any[], hierarchy: any[], request: any, localizationMap?: any) {
    const localizedBoundaryCode = getLocalizedName(getBoundaryColumnName(), localizationMap)
    const boundaryCodeIndex = headersOfBoundarySheet.indexOf(localizedBoundaryCode);
    const keysBeforeBoundaryCode = boundaryCodeIndex === -1 ? headersOfBoundarySheet : headersOfBoundarySheet.slice(0, boundaryCodeIndex);
    if (keysBeforeBoundaryCode.some((key: any, index: any) => (key === undefined || key === null) || key !== hierarchy[index]) || keysBeforeBoundaryCode.length !== hierarchy.length) {
        const errorMessage = `"Boundary Sheet Headers are not the same as the hierarchy present for the given tenant and hierarchy type: ${request?.body?.ResourceDetails?.hierarchyType}"`;
        throwError("BOUNDARY", 400, "BOUNDARY_SHEET_HEADER_ERROR", errorMessage);
    }
}




async function validateDownloadRequest(request: any) {
    const { tenantId, hierarchyType } = request.query;
    validateBodyViaSchema(downloadRequestSchema, request.query);
    if (tenantId != request?.body?.RequestInfo?.userInfo?.tenantId) {
        throwError("COMMON", 400, "VALIDATION_ERROR", "tenantId in userInfo and query should be the same");
    }
    await validateHierarchyType(request, hierarchyType, tenantId);
}

async function immediateValidationForTargetSheet(request: any, dataFromSheet: any, differentTabsBasedOnLevel: any, localizationMap: any) {
    logger.info("validating all district tabs present started")
    validateAllDistrictTabsPresentOrNot(request, dataFromSheet, differentTabsBasedOnLevel, localizationMap);
    logger.info("validation of all district tabs present completed")
    for (const key in dataFromSheet) {
        if (key !== getLocalizedName(getBoundaryTabName(), localizationMap) && key !== getLocalizedName(config?.values?.readMeTab, localizationMap)) {
            if (Object.prototype.hasOwnProperty.call(dataFromSheet, key)) {
                const dataArray = (dataFromSheet as { [key: string]: any[] })[key];
                if (dataArray.length === 0) {
                    throwError("COMMON", 400, "VALIDATION_ERROR", `The Target Sheet ${key} you have uploaded is empty`)
                }
                const root = getLocalizedName(differentTabsBasedOnLevel, localizationMap);
                for (const boundaryRow of dataArray) {
                    for (const columns in boundaryRow) {
                        if (columns.startsWith('__EMPTY')) {
                            throwError("COMMON", 400, "VALIDATION_ERROR", `Invalid column has some random data in Target Sheet ${key} at row number ${boundaryRow['!row#number!']}`);
                        }
                        if (!request?.body?.parentCampaignObject && columns.endsWith('(OLD)')) {
                            throwError("COMMON", 400, "VALIDATION_ERROR", "Target template downloaded from update campaign flow has been uploaded in create campaign flow")
                        }
                    }
                    if (!boundaryRow[root]) {
                        throwError("COMMON", 400, "VALIDATION_ERROR", ` ${root} column is empty in Target Sheet ${key} at row number ${boundaryRow['!row#number!']}. Please upload from downloaded template only.`);
                    }
                }
            }
        }
    }
}


function validateAllDistrictTabsPresentOrNot(request: any, dataFromSheet: any, differentTabsBasedOnLevel: any, localizationMap?: any) {
    let tabsIndex = 2;
    logger.info("target sheet getting validated for different districts");
    const tabsOfDistrict = getDifferentDistrictTabs(dataFromSheet[getLocalizedName(config?.boundary?.boundaryTab, localizationMap)], differentTabsBasedOnLevel);
    logger.info("found " + tabsOfDistrict?.length + " districts");
    logger.debug("actual districts in boundary data sheet : " + getFormattedStringForDebug(tabsOfDistrict));
    const tabsFromTargetSheet = Object.keys(dataFromSheet);
    logger.info("districts present in user filled sheet : " + (tabsFromTargetSheet?.length - tabsIndex));
    logger.debug("districts present in user filled sheet (exclude first two tabs): " + getFormattedStringForDebug(tabsFromTargetSheet));

    if (tabsFromTargetSheet.length - tabsIndex !== tabsOfDistrict.length) {
        throwError("COMMON", 400, "VALIDATION_ERROR", `${differentTabsBasedOnLevel} tabs uploaded by user is either less or more than the ${differentTabsBasedOnLevel} in the boundary system. Please upload from downloaded template only.`);
    } else {
        for (let index = tabsIndex; index < tabsFromTargetSheet.length; index++) {
            const tab = tabsFromTargetSheet[index]; // Get the current tab
            if (!tabsOfDistrict.includes(tab)) {
                throwError("COMMON", 400, "VALIDATION_ERROR", `${differentTabsBasedOnLevel} tab ${tab} not present in the Target Sheet Uploaded`);
            }
        }
        const MissingDistricts: any = [];
        const campaignBoundaries = request?.body?.campaignBoundaries;
        if (campaignBoundaries && campaignBoundaries?.length > 0) {
            const districtsLocalised = campaignBoundaries
                .filter((data: any) => getLocalizedName(`${request?.body?.ResourceDetails?.hierarchyType}_${data.type.toUpperCase()}`, localizationMap).toLocaleLowerCase() == differentTabsBasedOnLevel.toLowerCase())
                .map((data: any) => getLocalizedName(data?.code, localizationMap)) || [];

            tabsOfDistrict.forEach((tab: any) => {
                if (!districtsLocalised.includes(tab)) {
                    MissingDistricts.push(tab);
                }
            });
        }

        if (MissingDistricts.length > 0) {
            throwError("COMMON", 400, "VALIDATION_ERROR", `Districts ${MissingDistricts.join(', ')} not present in the Target Sheet Uploaded`);
        }
    }

}

function validateSearchProcessTracksRequest(request: any) {
    if (!request?.query?.campaignId) {
        throwError("COMMON", 400, "VALIDATION_ERROR", "CampaignId is required in params");
    }
}

async function validateMicroplanRequest(request: any) {
    const { tenantId, campaignId, planConfigurationId } = request.body.MicroplanDetails;
    if (!tenantId) {
        throwError("COMMON", 400, "VALIDATION_ERROR", "tenantId is required");
    }
    if (!campaignId) {
        throwError("COMMON", 400, "VALIDATION_ERROR", "campignId is required");
    }
    if (!planConfigurationId) {
        throwError("COMMON", 400, "VALIDATION_ERROR", "planConfigurationId is required");
    }
    logger.info("All required fields are present");

    await validateCampaignFromId(request);
    await validatePlanFacility(request);
}

async function validatePlanFacility(request: any) {
    const planConfigSearchResponse = await planConfigSearch(request);
    const planFacilitySearchResponse = await planFacilitySearch(request);

    if (planFacilitySearchResponse.PlanFacility.length === 0) {
        throwError("COMMAN", 400, "Plan facilities not found");
    }

    request.body.PlanFacility = planFacilitySearchResponse.PlanFacility;
    request.body.planConfig = planConfigSearchResponse.PlanConfiguration[0];
}

async function validateCampaignFromId(request: any) {
    const { tenantId, campaignId } = request.body.MicroplanDetails;

    // const searchBody = {
    //     RequestInfo: request.body.RequestInfo,
    const campaignDetails = {
        tenantId: tenantId,
        ids: [campaignId]
    }
    // }

    // const req: any = replicateRequest(request, searchBody)
    const searchResponse: any = await searchProjectTypeCampaignService(campaignDetails);

    if (searchResponse?.CampaignDetails?.length == 0) {
        throwError("CAMPAIGN", 400, "CAMPAIGN_NOT_FOUND");
    }

    logger.info("Campaign Found");
    request.body.CampaignDetails = searchResponse?.CampaignDetails[0];
}


function validateBoundarySheetDataInCreateFlow(boundarySheetData: any, localizedHeadersOfBoundarySheet: any) {
    const firstColumnValues = new Set();
    const firstColumn = localizedHeadersOfBoundarySheet[0];

    boundarySheetData.forEach((obj: any, index: number) => {
        let firstEmptyFound = false;
        // Collect value from the first column
        if (obj[firstColumn]) {
            firstColumnValues.add(obj[firstColumn]);
        }
        if (firstColumnValues.size > 1) {
            throwError("BOUNDARY", 400, "BOUNDARY_SHEET_FIRST_COLUMN_INVALID_ERROR",
                `Data is invalid: The "${firstColumn}" column must contain only one unique value across all rows.`);
        }

        for (const header of localizedHeadersOfBoundarySheet) {
            const value = obj[header];

            if (!value) {
                // Mark that an empty value has been found for the first time
                firstEmptyFound = true;
            } else if (firstEmptyFound) {
                // If a non-empty value is found after an empty value in the expected order, throw an error
                throwError("BOUNDARY", 400, "BOUNDARY_SHEET_UPLOADED_INVALID_ERROR",
                    `Data is invalid in object at index ${index + 2}: Non-empty value for key "${header}" found after an empty value in the left.`);
            }
        }
    });
}

export function validateEmptyActive(data: any, type: string, localizationMap?: { [key: string]: string }) {
    let isActiveRowsZero = true;
    const activeColumnName = createAndSearch?.[type]?.activeColumnName ? getLocalizedName(createAndSearch?.[type]?.activeColumnName, localizationMap) : null;
    if(Array.isArray(data)){
        data.forEach((item: any) => {
            const active = activeColumnName ? item[activeColumnName] : "Active";
            if (active == "Active") {
                isActiveRowsZero = false;
                return;
            }
        });
    }
    else{
        // Data is not coming from a single sheet so no require for this active check
        isActiveRowsZero = false;
    }
    if(isActiveRowsZero){
        throwError("COMMON", 400, "VALIDATION_ERROR", "At least one active row is required");
    }
}


export {
    fetchBoundariesInChunks,
    validateSheetData,
    validateCreateRequest,
    validateFacilityCreateData,
    validateProjectCampaignRequest,
    validateSearchProjectCampaignRequest,
    validateSearchRequest,
    validateFilters,
    validateHierarchyType,
    validateBoundarySheetData,
    validateDownloadRequest,
    validateTargetSheetData,
    immediateValidationForTargetSheet,
    validateBoundaryOfResouces,
    validateSearchProcessTracksRequest,
    validateParent,
    validateForRetry,
    validateBoundarySheetDataInCreateFlow,
    validateMicroplanRequest
}<|MERGE_RESOLUTION|>--- conflicted
+++ resolved
@@ -545,11 +545,7 @@
     targetWorkbook.eachSheet((worksheet: any, sheetId: any) => {
         if (sheetId > 2) { // Starting from the second sheet
             // Convert the sheet to an array of headers
-<<<<<<< HEAD
-            var headersToValidate = worksheet.getRow(1).values
-=======
             let headersToValidate = worksheet.getRow(1).values
->>>>>>> c9f5d73e
                 .filter((header: any) => header !== undefined && header !== null && header.toString().trim() !== '')
                 .map((header: any) => header.toString().trim());
             headersToValidate = headersToValidate.filter((header: string) => header !== '#status#' && header !== '#errorDetails#');
@@ -1106,14 +1102,10 @@
 }
 
 async function validateForRetry(request: any) {
-<<<<<<< HEAD
-    const { id, tenantId } = request?.body?.CampaignDetails
-=======
     if (!request.body || !request.body.CampaignDetails) {
         throwError("COMMON", 400, "VALIDATION_ERROR", "CampaignDetails are missing in the request body");
     }
     const { id, tenantId } = request.body.CampaignDetails;
->>>>>>> c9f5d73e
     if (!id) {
         throwError("COMMON", 400, "VALIDATION_ERROR", "id is required");
     }
