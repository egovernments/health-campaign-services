export const searchCriteriaSchema = {
    "$schema": "http://json-schema.org/draft-07/schema#",
    "type": "object",
    "properties": {
        "id": {
            "type": "array",
            "items": {
                "type": "string"
            }
        },
        "tenantId": {
            "type": "string",
            "minLength": 1
        },
        "type": {
            "type": "string"
        },
        "status": {
            "type": "string"
        },
        "hierarchyType": {
            "type": "string"
<<<<<<< HEAD
        },
        "source": {
            "type": "string"
=======
>>>>>>> c9f5d73e
        }
    },
    "required": ["tenantId"],
    "additionalProperties": false
}

<|MERGE_RESOLUTION|>--- conflicted
+++ resolved
@@ -20,12 +20,6 @@
         },
         "hierarchyType": {
             "type": "string"
-<<<<<<< HEAD
-        },
-        "source": {
-            "type": "string"
-=======
->>>>>>> c9f5d73e
         }
     },
     "required": ["tenantId"],
