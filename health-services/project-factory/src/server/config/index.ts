// config.js
// Importing necessary module
import { getErrorCodes } from "./constants";
// Defining the HOST variable
const HOST = process.env.EGOV_HOST ||
  "https://unified-dev.digit.org/";
// Checking if HOST is set, if not, exiting the process
if (!HOST) {
  console.log("You need to set the HOST variable");
  process.exit(1);
}


const getDBSchemaName = (dbSchema = "") => {
  // return "health";
  return dbSchema ? (dbSchema == "egov" ? "public" : dbSchema) : "public";
}
// Configuration object containing various environment variables
const config = {
  batchSize: 100,
  cacheTime: 300,
<<<<<<< HEAD
  allTypesOfTemplate: ["user", "facility", "boundary"],
=======
  retryUntilResourceCreationComplete:process.env.RETRY_TILL_RESOURCE_CREATION_COMPLETES || 100,
>>>>>>> 396673cd
  isProduction: process.env ? true : false,
  token: "", // add default token if core services are not port forwarded
  enableDynamicTemplateFor: process.env.ENABLE_DYNAMIC_TEMPLATE_FOR || "",
  isCallGenerateWhenDeliveryConditionsDiffer: (process.env.IS_CALL_GENERATE_WHEN_DELIVERY_CONDITIONS_DIFFER === "true") || false,
  prefixForMicroplanCampaigns: "MP",
  excludeHierarchyTypeFromBoundaryCodes: (process.env.EXCLUDE_HIERARCHY_TYPE_FROM_BOUNDARY_CODES === "true") || false,
  excludeBoundaryNameAtLastFromBoundaryCodes: (process.env.EXCLUDE_BOUNDARY_NAME_AT_LAST_FROM_BOUNDARY_CODES === "true") || false,
  masterNameForSchemaOfColumnHeaders: "adminSchema",
  masterNameForSplitBoundariesOn: "HierarchySchema",
  moduleNameForProjectTypes: "HCM-PROJECT-TYPES",
  masterNameForProjectTypes: "projectTypes",
  commonMastersModule: "common-masters",
  stateInfoMasters: "StateInfo",
  boundary: {
    boundaryCode: process.env.BOUNDARY_CODE_HEADER_NAME || "HCM_ADMIN_CONSOLE_BOUNDARY_CODE",
    boundaryCodeMandatory: 'HCM_ADMIN_CONSOLE_BOUNDARY_CODE_MANDATORY',
    boundaryCodeMandatoryForMicroplanFacility: process.env.BOUNDARY_CODE_HEADER_NAME_FACILITY_MICROPLAN || "HCM_ADMIN_CONSOLE_RESIDING_BOUNDARY_CODE_MICROPLAN",
    boundaryCodeOld: "HCM_ADMIN_CONSOLE_BOUNDARY_CODE_OLD",
    boundaryTab: process.env.BOUNDARY_TAB_NAME || "HCM_ADMIN_CONSOLE_BOUNDARY_DATA",
    // default configurable number of data of boundary type on which generate different tabs
    numberOfBoundaryDataOnWhichWeSplit: process.env.SPLIT_BOUNDARIES_ON_LENGTH || "2",
    boundaryRelationShipDelay: 3500
  },
  facility: {
    facilityTab: process.env.FACILITY_TAB_NAME || "HCM_ADMIN_CONSOLE_FACILITIES",
    facilityCodeColumn: "HCM_ADMIN_CONSOLE_FACILITY_CODE",
    facilityType: "facility"
  },
  user: {
    userTab: process.env.USER_TAB_NAME || "HCM_ADMIN_CONSOLE_USER_LIST",
    userDefaultPassword: process.env.USER_DEFAULT_PASSWORD || "eGov@123",
    userPasswordAutoGenerate: process.env.USER_PASSWORD_AUTO_GENERATE || "true",
    mapUserViaCommonParent: process.env.MAP_USER_VIA_COMMON_PARENT || false,
  },
  cacheValues: {
    cacheEnabled: process.env.CACHE_ENABLED,
    resetCache: process.env.RESET_CACHE,
    redisPort: process.env.REDIS_PORT || "6379",
  },
  kafka: {
    // Kafka topics
    KAFKA_SAVE_PROJECT_CAMPAIGN_DETAILS_TOPIC: process.env.KAFKA_SAVE_PROJECT_CAMPAIGN_DETAILS_TOPIC || "save-project-campaign-details",
    KAFKA_UPDATE_PROJECT_CAMPAIGN_DETAILS_TOPIC: process.env.KAFKA_UPDATE_PROJECT_CAMPAIGN_DETAILS_TOPIC || "update-project-campaign-details",
    KAFKA_START_CAMPAIGN_MAPPING_TOPIC: process.env.KAFKA_START_CAMPAIGN_MAPPING_TOPIC || "start-campaign-mapping",
    KAFKA_UPDATE_CAMPAIGN_DETAILS_TOPIC: process.env.KAFKA_UPDATE_CAMPAIGN_DETAILS_TOPIC || "update-campaign-details",
    KAFKA_CREATE_RESOURCE_DETAILS_TOPIC: process.env.KAFKA_CREATE_RESOURCE_DETAILS_TOPIC || "create-resource-details",
    KAFKA_UPDATE_RESOURCE_DETAILS_TOPIC: process.env.KAFKA_UPDATE_RESOURCE_DETAILS_TOPIC || "update-resource-details",
    KAFKA_CREATE_RESOURCE_ACTIVITY_TOPIC: process.env.KAFKA_CREATE_RESOURCE_ACTIVITY_TOPIC || "create-resource-activity",
    KAFKA_UPDATE_GENERATED_RESOURCE_DETAILS_TOPIC: process.env.KAFKA_UPDATE_GENERATED_RESOURCE_DETAILS_TOPIC || "update-generated-resource-details",
    KAFKA_CREATE_GENERATED_RESOURCE_DETAILS_TOPIC: process.env.KAFKA_CREATE_GENERATED_RESOURCE_DETAILS_TOPIC || "create-generated-resource-details",
    KAFKA_SAVE_PROCESS_TRACK_TOPIC: process.env.KAFKA_SAVE_PROCESS_TRACK_TOPIC || "save-process-track",
    KAFKA_UPDATE_PROCESS_TRACK_TOPIC: process.env.KAFKA_UPDATE_PROCESS_TRACK_TOPIC || "update-process-track",
    KAFKA_SAVE_PLAN_FACILITY_TOPIC: process.env.KAFKA_SAVE_PLAN_FACILITY_TOPIC || "project-factory-save-plan-facility",
    KAFKA_TEST_TOPIC: "test-topic-project-factory",
    KAFKA_CREATE_TEMPLATE_DETAILS_TOPIC : process.env.KAFKA_CREATE_TEMPLATE_DETAILS_TOPIC || "create-template-topic"
  },

  // Database configuration
  DB_CONFIG: {
    DB_USER: process.env.DB_USER || "postgres",
    DB_HOST: process.env.DB_HOST?.split(':')[0] || "localhost",
    DB_NAME: process.env.DB_NAME || "postgres",
    DB_PASSWORD: process.env.DB_PASSWORD || "postgres",
    DB_PORT: process.env.DB_PORT || "5432",
    DB_CAMPAIGN_DETAILS_TABLE_NAME: `${getDBSchemaName(process.env.DB_SCHEMA)}.eg_cm_campaign_details`,
    DB_CAMPAIGN_PROCESS_TABLE_NAME: `${getDBSchemaName(process.env.DB_SCHEMA)}.eg_cm_campaign_process`,
    DB_GENERATED_RESOURCE_DETAILS_TABLE_NAME: `${getDBSchemaName(process.env.DB_SCHEMA)}.eg_cm_generated_resource_details`,
    DB_RESOURCE_DETAILS_TABLE_NAME: `${getDBSchemaName(process.env.DB_SCHEMA)}.eg_cm_resource_details`,
    DB_TEMPLATE_TABLE_NAME: "template_table"
  },
  // Application configuration
  app: {
    port: parseInt(process.env.APP_PORT || "8080") || 8080,
    host: HOST,
    contextPath: process.env.CONTEXT_PATH || "/project-factory",
    logLevel: process.env.APP_LOG_LEVEL || "debug",
    debugLogCharLimit: process.env.APP_MAX_DEBUG_CHAR ? Number(process.env.APP_MAX_DEBUG_CHAR) : 1000,
    defaultTenantId: process.env.DEFAULT_TENANT_ID || "mz",
    // incomingRequestPayloadLimit : process.env.REQUEST_PAYLOAD_LIMIT || "2mb" @ashish add this key and config helm chart values
    incomingRequestPayloadLimit: "2mb"
  },
  localisation: {
    defaultLocale: process.env.LOCALE || "en_MZ",
    boundaryPrefix: "hcm-boundary",
    localizationModule: process.env.LOCALIZATION_MODULE || "hcm-admin-schemas",
    localizationWaitTimeInBoundaryCreation: parseInt(process.env.LOCALIZATION_WAIT_TIME_IN_BOUNDARY_CREATION || "30000"),
    localizationChunkSizeForBoundaryCreation: parseInt(process.env.LOCALIZATION_CHUNK_SIZE_FOR_BOUNDARY_CREATION || "2000"),
  },
  // targetColumnsForSpecificCampaigns: {
  //   bedNetCampaignColumns: ["HCM_ADMIN_CONSOLE_TARGET"],
  //   smcCampaignColumns: ["HCM_ADMIN_CONSOLE_TARGET_SMC_AGE_3_TO_11", "HCM_ADMIN_CONSOLE_TARGET_SMC_AGE_12_TO_59"]
  // },
  // Host configuration
  host: {
    serverHost: HOST,
    // Kafka broker host
    KAFKA_BROKER_HOST: process.env.KAFKA_BROKER_HOST || "kafka-v2.kafka-cluster:9092",
    redisHost: process.env.REDIS_HOST || "localhost",
    mdms: process.env.EGOV_MDMS_HOST || "https://unified-dev.digit.org/",
    mdmsV2: process.env.EGOV_MDMS_V2_HOST || "https://unified-dev.digit.org/",
    filestore: process.env.EGOV_FILESTORE_SERVICE_HOST || "https://unified-dev.digit.org/",
    projectFactoryBff: "http://localhost:8080/",
    idGenHost: process.env.EGOV_IDGEN_HOST || "https://unified-dev.digit.org/",
    facilityHost: process.env.EGOV_FACILITY_HOST || "https://unified-dev.digit.org/",
    boundaryHost: process.env.EGOV_BOUNDARY_HOST || "https://unified-dev.digit.org/",
    projectHost: process.env.EGOV_PROJECT_HOST || "https://unified-dev.digit.org/",
    userHost: process.env.EGOV_USER_HOST || "https://unified-dev.digit.org/",
    productHost: process.env.EGOV_PRODUCT_HOST || "https://unified-dev.digit.org/",
    hrmsHost: process.env.EGOV_HRMS_HOST || "https://unified-dev.digit.org/",
    localizationHost: process.env.EGOV_LOCALIZATION_HOST || "https://unified-dev.digit.org/",
    healthIndividualHost: process.env.EGOV_HEALTH_INDIVIDUAL_HOST || "https://unified-dev.digit.org/",
    planServiceHost: process.env.EGOV_PLAN_SERVICE_HOST || "https://unified-dev.digit.org/",
    censusServiceHost: process.env.EGOV_CENSUS_HOST || "https://unified-dev.digit.org/",
  },
  // Paths for different services
  paths: {
    filestore: process.env.FILE_STORE_SERVICE_END_POINT || "filestore/v1/files",
    filestorefetch: "filestore/v1/files/url",
    mdms_v2_search: process.env.EGOV_MDMS_V2_SEARCH_ENDPOINT || "mdms-v2/v2/_search",
    mdms_v1_search: process.env.EGOV_MDMS_V1_SEARCH_ENDPOINT || "mdms-v2/v1/_search",
    idGen: process.env.EGOV_IDGEN_PATH || "egov-idgen/id/_generate",
    mdmsSchema: process.env.EGOV_MDMS_SCHEMA_PATH || "egov-mdms-service/schema/v1/_search",
    boundaryRelationship: process.env.EGOV_BOUNDARY_RELATIONSHIP_SEARCHPATH || "boundary-service/boundary-relationships/_search",
    boundaryServiceSearch: process.env.EGOV_BOUNDARY_SERVICE_SEARCHPATH || "boundary-service/boundary/_search",
    boundaryHierarchy: process.env.EGOV_BOUNDARY_HIERARCHY_SEARCHPATH || "boundary-service/boundary-hierarchy-definition/_search",
    projectCreate: process.env.HEALTH_PROJECT_CREATE_PATH || "health-project/v1/_create",
    projectUpdate: process.env.HEALTH_PROJECT_UPDATE_PATH || "health-project/v1/_update",
    projectSearch: process.env.HEALTH_PROJECT_SEARCH_PATH || "health-project/v1/_search",
    staffCreate: process.env.EGOV_PROJECT_STAFF_CREATE_PATH || "health-project/staff/v1/_create",
    projectResourceCreate: process.env.EGOV_PROJECT_RESOURCE_CREATE_PATH || "health-project/resource/v1/_create",
    projectFacilityCreate: process.env.EGOV_PROJECT_RESOURCE_FACILITY_PATH || "health-project/facility/v1/_create",
    userSearch: process.env.EGOV_USER_SEARCH_PATH || "user/_search",
    facilitySearch: process.env.EGOV_FACILITY_SEARCH_PATH || "facility/v1/_search",
    productVariantSearch: process.env.EGOV_PRODUCT_VARIANT_SEARCH_PATH || "product/variant/v1/_search",
    boundaryEntity: process.env.EGOV_BOUNDARY_ENTITY_SEARCHPATH || "boundary-service/boundary/_search",
    facilityCreate: process.env.EGOV_FACILITY_CREATE_PATH || "facility/v1/_create",
    hrmsEmployeeCreate: process.env.EGOV_HRMS_EMPLOYEE_CREATE_PATH || "health-hrms/employees/_create",
    hrmsEmployeeSearch: process.env.EGOV_HRMS_EMPLOYEE_SEARCH_PATH || "health-hrms/employees/_search",
    localizationSearch: process.env.EGOV_LOCALIZATION_SEARCH || "localization/messages/v1/_search",
    localizationCreate: "localization/messages/v1/_upsert",
    cacheBurst: process.env.CACHE_BURST || "localization/messages/cache-bust",
    boundaryRelationshipCreate: "boundary-service/boundary-relationships/_create",
    healthIndividualSearch: process.env.EGOV_HEALTH_INDIVIDUAL_SEARCH || "health-individual/v1/_search",
    projectFacilitySearch: process.env.EGOV_HEALTH_PROJECT_FACILITY_SEARCH || "health-project/facility/v1/_search",
    projectStaffSearch: process.env.EGOV_HEALTH_PROJECT_STAFF_SEARCH || "health-project/staff/v1/_search",
    projectFacilityDelete: process.env.EGOV_HEALTH_PROJECT_FACILITY_BULK_DELETE || "health-project/facility/v1/bulk/_delete",
    projectStaffDelete: process.env.EGOV_HEALTH_PROJECT_STAFF_BULK_DELETE || "health-project/staff/v1/bulk/_delete",
    planFacilitySearch: process.env.EGOV_PLAN_FACILITY_SEARCH || "plan-service/plan/facility/_search",
    planConfigSearch: process.env.EGOV_PLAN_FACILITY_CONFIG_SEARCH || "plan-service/config/_search",
    planSearch: process.env.EGOV_PLAN_SEARCH || "plan-service/plan/_search",
    censusSearch: process.env.EGOV_CENSUS_SEARCH || "census-service/_search"
  },
  // Values configuration
  values: {
    //module name
    unfrozeTillRow: process.env.UNFROZE_TILL_ROW || "10000",
    unfrozeTillColumn: process.env.UNFROZE_TILL_COLUMN || "50",
    moduleName: process.env.MODULE_NAME || "HCM-ADMIN-CONSOLE",
    readMeTab: process.env.READ_ME_TAB || "HCM_README_SHEETNAME",
    userMainBoundary: "mz",
    userMainBoundaryType: "Country",
    idgen: {
      format: process.env.CMP_IDGEN_FORMAT || "CMP-[cy:yyyy-MM-dd]-[SEQ_EG_CMP_ID]",
      idName: process.env.CMP_IDGEN_IDNAME || "campaign.number",
      idNameForUserNameGeneration: "username.name",
      formatForUserName: "USR-[SEQ_EG_USER_NAME]"
    },
    retryCount: process.env.CREATE_RESOURCE_RETRY_COUNT || "3",
    notCreateUserIfAlreadyThere: process.env.NOT_CREATE_USER_IF_ALREADY_THERE || false,
    maxHttpRetries: process.env.MAX_HTTP_RETRIES || "4",
<<<<<<< HEAD
    skipResourceCheckValidationBeforeCreateForLocalTesting: false, // can be set to true for local development 
    autoRetryIfHttpError: process.env.AUTO_RETRY_IF_HTTP_ERROR || "socket hang up" // can be retry if there is any error for which default retry can be set
=======
    skipResourceCheckValidationBeforeCreateForLocalTesting:false, // can be set to true for local development 
    autoRetryIfHttpError: process.env.AUTO_RETRY_IF_HTTP_ERROR || "socket hang up" /* can be retry if there is any error for which default retry can be set */,
    latLongColumns: process.env.LAT_LONG_SUBSTRINGS || "HCM_ADMIN_CONSOLE_FACILITY_LATITUDE_OPTIONAL_MICROPLAN,HCM_ADMIN_CONSOLE_FACILITY_LONGITUDE_OPTIONAL_MICROPLAN,HCM_ADMIN_CONSOLE_TARGET_LAT_OPT,HCM_ADMIN_CONSOLE_TARGET_LONG_OPT",
    validateCampaignIdInMetadata: process.env.VALIDATE_CAMPAIGN_ID_IN_METADATA === "true"
>>>>>>> 396673cd
  }
};
// Exporting getErrorCodes function and config object
export { getErrorCodes };
export default config;<|MERGE_RESOLUTION|>--- conflicted
+++ resolved
@@ -19,11 +19,8 @@
 const config = {
   batchSize: 100,
   cacheTime: 300,
-<<<<<<< HEAD
+  retryUntilResourceCreationComplete:process.env.RETRY_TILL_RESOURCE_CREATION_COMPLETES || 100,
   allTypesOfTemplate: ["user", "facility", "boundary"],
-=======
-  retryUntilResourceCreationComplete:process.env.RETRY_TILL_RESOURCE_CREATION_COMPLETES || 100,
->>>>>>> 396673cd
   isProduction: process.env ? true : false,
   token: "", // add default token if core services are not port forwarded
   enableDynamicTemplateFor: process.env.ENABLE_DYNAMIC_TEMPLATE_FOR || "",
@@ -194,15 +191,10 @@
     retryCount: process.env.CREATE_RESOURCE_RETRY_COUNT || "3",
     notCreateUserIfAlreadyThere: process.env.NOT_CREATE_USER_IF_ALREADY_THERE || false,
     maxHttpRetries: process.env.MAX_HTTP_RETRIES || "4",
-<<<<<<< HEAD
-    skipResourceCheckValidationBeforeCreateForLocalTesting: false, // can be set to true for local development 
-    autoRetryIfHttpError: process.env.AUTO_RETRY_IF_HTTP_ERROR || "socket hang up" // can be retry if there is any error for which default retry can be set
-=======
     skipResourceCheckValidationBeforeCreateForLocalTesting:false, // can be set to true for local development 
     autoRetryIfHttpError: process.env.AUTO_RETRY_IF_HTTP_ERROR || "socket hang up" /* can be retry if there is any error for which default retry can be set */,
     latLongColumns: process.env.LAT_LONG_SUBSTRINGS || "HCM_ADMIN_CONSOLE_FACILITY_LATITUDE_OPTIONAL_MICROPLAN,HCM_ADMIN_CONSOLE_FACILITY_LONGITUDE_OPTIONAL_MICROPLAN,HCM_ADMIN_CONSOLE_TARGET_LAT_OPT,HCM_ADMIN_CONSOLE_TARGET_LONG_OPT",
     validateCampaignIdInMetadata: process.env.VALIDATE_CAMPAIGN_ID_IN_METADATA === "true"
->>>>>>> 396673cd
   }
 };
 // Exporting getErrorCodes function and config object
