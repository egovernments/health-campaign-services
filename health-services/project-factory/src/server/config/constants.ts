import Error from "./error.interface"

export const CONSTANTS: any = {
    ERROR_CODES: {
        COMMON: {
            UNKNOWN_ERROR: "Unknown error",
            IDGEN_ERROR: "Error during generating campaign number",
            VALIDATION_ERROR: "Validation error",
            INTERNAL_SERVER_ERROR: "Internal server error",
            INVALID_PAGINATION: "Invalid pagination",
            KAFKA_ERROR: "Some error occured in kafka",
            SCHEMA_ERROR: " Schema related error",
            RESPONSE_NOT_FOUND_ERROR: "Response not found",
            GENERATE_ERROR: "Error while generating user/facility/boundary"
        },
        FILE: {
            INVALID_FILE: "No download URL returned for the given fileStoreId",
            INVALID_SHEETNAME: "Invalid sheet name",
            STATUS_FILE_CREATION_ERROR: "Error in creating status file",
            FETCHING_SHEET_ERROR: "Error occured while fetching sheet data",
            INVALID_FILE_ERROR: "Invalid file",
            DOWNLOAD_URL_NOT_FOUND: "Not any download URL returned for the given fileStoreId",
            INVALID_FILE_FORMAT: "The uploaded file is not a valid excel file (xlsx or xls).",
            INVALID_COLUMNS: "Columns are invalid",
            FETCHING_COLUMN_ERROR: "Error fetching Column Headers From Schema"
        },
        FACILITY: {
            FACILITY_SEARCH_FAILED: "Search failed for facility.",
        },
        CAMPAIGN: {
            CAMPAIGN_SEARCH_ERROR: "Error in campaign search",
            CAMPAIGNNAME_MISMATCH: "CampaignName is not matching",
            CAMPAIGN_NOT_FOUND: "Campaign not found",
            GENERATION_REQUIRE: "First generate then download",
            RESOURCE_CREATION_ERROR: "Some error occured during resource creation",
            CAMPAIGN_NAME_ERROR: "Campaign name already exists",
            CAMPAIGN_NAME_NOT_MATCHING_PARENT_ERROR: "Campaign name different from parent Campaign",
            CAMPAIGN_ALREADY_MAPPED: "Campaign is already mapped",
            PARENT_CAMPAIGN_ERROR: "Parent Camapign error ",
            INVALID_RESOURCE_DISTRIBUTION_STRATEGY: "Invalid resource distribution strategy",
<<<<<<< HEAD
            RESOURCES_CONSOLIDATION_ERROR: "Error while consolidating resources in Campaign Update Flow ",
=======
            RESOURCES_CONSOLIDATION_ERROR : "Error while consolidating resources in Campaign Update Flow ",
>>>>>>> 6367c3c9
            VALIDATION_ERROR_ACTIVE_ROW: "At least one active row is required"
        },
        BOUNDARY: {
            BOUNDARY_DATA_NOT_FOUND: "No boundary data found in the system.",
            BOUNDARY_HIERARCHY_INSERT_ERROR: "Insert boundary hierarchy level wise",
            BOUNDARY_SEARCH_ERROR: "Error in boundary search. Check boundary codes",
            BOUNDARY_NOT_FOUND: "Boundary not found",
            BOUNDARY_SHEET_HEADER_ERROR: "Boundary sheet header error",
            BOUNDARY_ENTITY_CREATE_ERROR: "Some error occured during boundary entity creation",
            BOUNDARY_RELATIONSHIP_CREATE_ERROR: "Some error occured during boundary relationship creation",
            BOUNDARY_TARGET_ERROR: "Target either not present or invalid value",
            BOUNDARY_CONFIRMATION_FAILED: "Error in boundary creation and persistence",
            BOUNDARY_SHEET_UPLOADED_INVALID_ERROR: "Error in the boundary data uploaded",
            BOUNDARY_SHEET_FIRST_COLUMN_INVALID_ERROR: "First Column Of Boundary Sheet uploaded should be unique as it is the root of hierarchy"
        },
        PROJECT: {
            PROJECT_CREATION_FAILED: "Error occured in project creation",
            PROJECT_SEARCH_ERROR: "Error occured during project search , check projectId",
            PROJECT_UPDATE_ERROR: "Error occured during project update , check projectId",
            PROJECT_CREATION_ERROR: "Some error occured during project creation",
            PROJECT_CONFIRMATION_FAILED: "Error occured in project creation and peristence",
            PROJECT_STAFF_SEARCH_ERROR: "Error occured during project search , check projectId and staffId",
            PROJECT_FACILITY_SEARCH_ERROR: "Error occured during project search , check projectId and facilityId",
            PROJECT_FACILITY_DELETE_ERROR: "Error occured while deleting project facility mapping",
            PROJECT_STAFF_DELETE_ERROR: "Error occured while deleting project staff mapping"
        },
        MDMS: {
            INVALID_README_CONFIG: "Invalid readme config",
            MDMS_DATA_NOT_FOUND_ERROR: "Mdms Data not present"
        },
        DATA: {
            DATA_CREATE_ERROR: "Error while creating resource data"
        }
    }
}

export const headingMapping: any = {
    "userWithBoundary": "USERWITHBOUNDARY_README_MAINHEADER",
    "facilityWithBoundary": "FACILITYWITHBOUNDARY_README_MAINHEADER",
    "boundary": "BOUNDARY_README_MAINHEADER"
}

const unknownError = "Unknown Error.";


//  Retrieves the error message associated with the given error key.
const getMessage = (key: any) => {
    // Retrieve the error codes from the CONSTANTS object
    const errors = CONSTANTS.ERROR_CODES;

    // Iterate over each module and error key to find the matching error message
    for (const moduleKey in errors) {
        for (const errorKey in errors[moduleKey]) {
            if (key === errorKey) {
                return errors[moduleKey][errorKey];
            }
        }
    }

    // Return 'unknownError' if the error key is not found
    return unknownError;
}

export const campaignStatuses: any = {
    drafted: "drafted",
    started: "creating",
    inprogress: "created",
    failed: "failed"
}

export const resourceDataStatuses: any = {
    failed: "failed",
    completed: "completed",
    invalid: "invalid",
    started: "validation-started",
    accepted: "data-accepted"
}

export const generatedResourceStatuses: any = {
    inprogress: "inprogress",
    failed: "failed",
    completed: "completed",
    expired: "expired"
}

export const processTrackTypes = {
    validation: "validation",
    triggerResourceCreation: "trigger-resource-creation",
    facilityCreation: "facility-creation",
    staffCreation: "staff-creation",
    targetAndDeliveryRulesCreation: "target-and-delivery-rules-creation",
    confirmingResourceCreation: "confirming-resource-creation",
    prepareResourceForMapping: "prepare-resource-for-mapping",
    validateMappingResource: "validate-mapping-resource",
    staffMapping: "staff-mapping",
    resourceMapping: "resource-mapping",
    facilityMapping: "facility-mapping",
    campaignCreation: "campaign-creation",
    error: "error"
}

export const processTrackForUi = [
    processTrackTypes.facilityCreation,
    processTrackTypes.staffCreation,
    processTrackTypes.targetAndDeliveryRulesCreation,
    processTrackTypes.staffMapping,
    processTrackTypes.resourceMapping,
    processTrackTypes.facilityMapping,
    processTrackTypes.campaignCreation,
    processTrackTypes.error
];


export const processTrackStatuses = {
    inprogress: "inprogress",
    completed: "completed",
    toBeCompleted: "toBeCompleted",
    failed: "failed",
}

export const processNamesConstantsInOrder = {
    projectCreation: "project-creation",
    employeeCreation: "employee-creation",
    facilityCreation: "facility-creation",
    mapping: "mapping",
}

export const campaignProcessStatus = {
    inqueue: "inqueue",
    started: "started",
    failed: "failed",
    completed: "completed"
}

export const usageColumnStatus = {
    active: "Active",
    inactive: "Inactive"
}

export const mappingTypes = {
    staff: "staff",
    facility: "facility",
    resource: "resource"
}
export const mappingStatus = {
    toBeMapped: "TO_BE_MAPPED",
    mapped: "MAPPED",
    toBeDetached: "TO_BE_DETACHED",
    detached: "DETACHED"
};

// Retrieves the error object containing the error code, message, and notFound flag.
export const getErrorCodes = (module: string, key: string): Error => {
    // Retrieve the error message from the CONSTANTS object
    const message = CONSTANTS.ERROR_CODES?.[module]?.[key] || getMessage(key)

    // Determine the error code based on whether the message is 'unknownError' or not
    const code = message == unknownError ? "UNKNOWN_ERROR" : key

    // Return the error object
    return {
        code: code,
        notFound: true,
        message: message
    }
}<|MERGE_RESOLUTION|>--- conflicted
+++ resolved
@@ -38,11 +38,7 @@
             CAMPAIGN_ALREADY_MAPPED: "Campaign is already mapped",
             PARENT_CAMPAIGN_ERROR: "Parent Camapign error ",
             INVALID_RESOURCE_DISTRIBUTION_STRATEGY: "Invalid resource distribution strategy",
-<<<<<<< HEAD
             RESOURCES_CONSOLIDATION_ERROR: "Error while consolidating resources in Campaign Update Flow ",
-=======
-            RESOURCES_CONSOLIDATION_ERROR : "Error while consolidating resources in Campaign Update Flow ",
->>>>>>> 6367c3c9
             VALIDATION_ERROR_ACTIVE_ROW: "At least one active row is required"
         },
         BOUNDARY: {
