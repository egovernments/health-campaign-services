import Error from "./error.interface"

export const CONSTANTS: any = {
    ERROR_CODES: {
        COMMON: {
            UNKNOWN_ERROR: "Unknown error. Check logs",
            IDGEN_ERROR: "Error during generating campaign number",
            VALIDATION_ERROR: "Validation error",
            INTERNAL_SERVER_ERROR: "Internal server error",
            INVALID_PAGINATION: "Invalid pagination",
            KAFKA_ERROR: "Some error occured in kafka",
            SCHEMA_ERROR: " Schema related error",
            RESPONSE_NOT_FOUND_ERROR: "Response not found",
            GENERATE_ERROR: "Error while generating user/facility/boundary",
            VALIDATION_ERROR_MISSING_RESOURCE : "All resource files should be uploaded",
<<<<<<< HEAD
            LOCALISATION_ERROR: "Error occurred during localisation message retrieval"
=======
            LOCALISATION_ERROR: "Error occurred during localisation message retrieval",
            VALIDATION_ERROR_CHILD_EXIST:"A child campaign is already active for this parent",
            VALIDATION_ERROR_PRODUCT_VARIANT: "Invalid product variant",
            VALIDATION_ERROR_MISSING_TARGET_FILE: "A new boundary file must be provided when changing boundaries from the parent campaign.",
>>>>>>> 3523764a
        },
        FILE: {
            SHEET_MISSING_ERROR: "Some sheet or empty in Uploaded file, please check the file",
            INVALID_FILE: "No download URL returned for the given fileStoreId",
            INVALID_SHEETNAME: "Invalid sheet name",
            STATUS_FILE_CREATION_ERROR: "Error in creating status file",
            FETCHING_SHEET_ERROR: "Error occured while fetching sheet data",
            INVALID_FILE_ERROR: "Invalid file",
            DOWNLOAD_URL_NOT_FOUND: "Not any download URL returned for the given fileStoreId",
            INVALID_FILE_FORMAT: "The uploaded file is not a valid excel file (xlsx or xls).",
            INVALID_COLUMNS: "Columns are invalid",
            FETCHING_COLUMN_ERROR: "Error fetching Column Headers From Schema",
            INVALID_FILE_WITH_GAP: "The uploaded file has gap in rows, please remove the gap and upload again",
            EXTRA_SHEET_ERROR: "Extra sheet(s) found in the uploaded file"
        },
        FACILITY: {
            FACILITY_SEARCH_FAILED: "Search failed for facility. Check logs",
        },
        CAMPAIGN: {
            CAMPAIGN_SEARCH_ERROR: "Error in campaign search",
            CAMPAIGNNAME_MISMATCH: "CampaignName is not matching",
            CAMPAIGN_NOT_FOUND: "Campaign not found",
            GENERATION_REQUIRE: "First generate then download",
            RESOURCE_CREATION_ERROR: "Some error occured during resource creation",
            RESOURCE_MAPPING_ERROR: "Some error occured during mapping",
            RESOURCE_CREATION_TIMED_OUT: "Resources creation timed out.",
            RESOURCE_MAPPING_TIMED_OUT: "Mappings timed out.",
            CAMPAIGN_NAME_ERROR: "Campaign name already exists",
            CAMPAIGN_NAME_NOT_MATCHING_PARENT_ERROR: "Campaign name different from parent Campaign",
            CAMPAIGN_ALREADY_MAPPED: "Campaign is already mapped",
            PARENT_CAMPAIGN_ERROR: "Parent Camapign error ",
            INVALID_RESOURCE_DISTRIBUTION_STRATEGY: "Invalid resource distribution strategy",
            RESOURCES_CONSOLIDATION_ERROR : "Error while consolidating resources in Campaign Update Flow ",
            VALIDATION_ERROR_ACTIVE_ROW: "At least one active row is required",
            VALIDATION_ERROR_USERNAME_FORMAT: "User name can be alphanumeric only",
            VALIDATION_ERROR_CAMPAIGN_ID: "CampaignId not found or invalid",
            VALIDATION_ERROR_UPDATE_CAMPAIGN: "Campaign can only be updated in drafted or failed state",
            END_DATE_BEFORE_START_DATE: "endDate must be at least one day after startDate",
            START_DATE_IN_PAST: "startDate cannot be today or past date"
        },
        BOUNDARY: {
            BOUNDARY_DATA_NOT_FOUND: "No boundary data found in the system.",
            BOUNDARY_HIERARCHY_INSERT_ERROR: "Insert boundary hierarchy level wise",
            BOUNDARY_SEARCH_ERROR: "Error in boundary search. Check boundary codes",
            BOUNDARY_NOT_FOUND: "Boundary not found",
            BOUNDARY_SHEET_HEADER_ERROR: "Boundary sheet header error",
            BOUNDARY_ENTITY_CREATE_ERROR: "Some error occured during boundary entity creation",
            BOUNDARY_RELATIONSHIP_CREATE_ERROR: "Some error occured during boundary relationship creation",
            BOUNDARY_TARGET_ERROR: "Target either not present or invalid value",
            BOUNDARY_CONFIRMATION_FAILED: "Error in boundary creation and persistence",
            BOUNDARY_SHEET_UPLOADED_INVALID_ERROR: "Error in the boundary data uploaded",
            BOUNDARY_SHEET_FIRST_COLUMN_INVALID_ERROR: "First Column Of Boundary Sheet uploaded should be unique as it is the root of hierarchy"
        },
        PROJECT: {
            PROJECT_CREATION_FAILED: "Error occured in project creation",
            PROJECT_SEARCH_ERROR: "Error occured during project search , check projectId",
            PROJECT_UPDATE_ERROR: "Error occured during project update , check projectId",
            PROJECT_CREATION_ERROR: "Some error occured during project creation",
            PROJECT_CONFIRMATION_FAILED: "Error occured in project creation and persistence",
            PROJECT_STAFF_SEARCH_ERROR: "Error occured during project search , check projectId and staffId",
            PROJECT_FACILITY_SEARCH_ERROR: "Error occured during project search , check projectId and facilityId",
            PROJECT_FACILITY_DELETE_ERROR: "Error occured while deleting project facility mapping",
            PROJECT_STAFF_DELETE_ERROR: "Error occured while deleting project staff mapping"
        },
        MDMS: {
            INVALID_README_CONFIG: "Invalid readme config",
            MDMS_DATA_NOT_FOUND_ERROR: "Mdms Data not present"
        },
        DATA:{
            DATA_CREATE_ERROR : "Error while creating resource data"
        }
    }
}

export const headingMapping: any = {
    "userWithBoundary": "USERWITHBOUNDARY_README_MAINHEADER",
    "facilityWithBoundary": "FACILITYWITHBOUNDARY_README_MAINHEADER",
    "boundary": "BOUNDARY_README_MAINHEADER"
}

const unknownError = "Unknown Error. Check Logs";


//  Retrieves the error message associated with the given error key.
const getMessage = (key: any) => {
    // Retrieve the error codes from the CONSTANTS object
    const errors = CONSTANTS.ERROR_CODES;

    // Iterate over each module and error key to find the matching error message
    for (const moduleKey in errors) {
        for (const errorKey in errors[moduleKey]) {
            if (key === errorKey) {
                return errors[moduleKey][errorKey];
            }
        }
    }

    // Return 'unknownError' if the error key is not found
    return unknownError;
}

export const campaignStatuses: any = {
    drafted: "drafted",
    started: "creating",
    inprogress: "created",
    failed: "failed",
    cancelled : "cancelled"
}

export const resourceDataStatuses: any = {
    failed: "failed",
    completed: "completed",
    invalid: "invalid",
    started: "validation-started",
    accepted: "data-accepted"
}

export const resourceDetailsStatuses = {
    failed: "failed",
    completed: "completed",
    inprogress: "inprogress"
}

export const dataRowStatuses = {
    failed: "failed",
    completed: "completed",
    pending: "pending"
}

export const mappingStatuses = {
    toBeMapped : "toBeMapped",
    mapped : "mapped",
    toBeDeMapped : "toBeDeMapped",
    deMapped : "deMapped"
}

export const processStatuses = {
    failed : "failed",
    pending : "pending",
    completed : "completed"
}

export const allProcesses = {
    facilityCreation : "CAMPAIGN_FACILITY_CREATION_PROCESS",
    userCreation : "CAMPAIGN_USER_CREATION_PROCESS",
    projectCreation : "CAMPAIGN_PROJECT_CREATION_PROCESS",
    facilityMapping : "CAMPAIGN_FACILITY_MAPPING_PROCESS",
    userMapping : "CAMPAIGN_USER_MAPPING_PROCESS",
    resourceMapping : "CAMPAIGN_RESOURCE_MAPPING_PROCESS",
    userCredGeneration : "CAMPAIGN_USER_CRED_GENERATION_PROCESS",
}

export const sheetDataRowStatuses = {
    INVALID: "INVALID",
    CREATED: "CREATED"
}


export const generatedResourceStatuses: any = {
    inprogress: "inprogress",
    failed: "failed",
    completed: "completed",
    expired: "expired"
}

export const processTrackTypes = {
    validation: "validation",
    triggerResourceCreation: "trigger-resource-creation",
    facilityCreation: "facility-creation",
    staffCreation: "staff-creation",
    targetAndDeliveryRulesCreation: "target-and-delivery-rules-creation",
    confirmingResourceCreation: "confirming-resource-creation",
    prepareResourceForMapping: "prepare-resource-for-mapping",
    validateMappingResource: "validate-mapping-resource",
    staffMapping: "staff-mapping",
    resourceMapping: "resource-mapping",
    facilityMapping: "facility-mapping",
    campaignCreation: "campaign-creation",
    error: "error"
}

export const processTrackForUi = [
    processTrackTypes.facilityCreation,
    processTrackTypes.staffCreation,
    processTrackTypes.targetAndDeliveryRulesCreation,
    processTrackTypes.staffMapping,
    processTrackTypes.resourceMapping,
    processTrackTypes.facilityMapping,
    processTrackTypes.campaignCreation,
    processTrackTypes.error
];


export const processTrackStatuses = {
    inprogress: "inprogress",
    completed: "completed",
    toBeCompleted: "toBeCompleted",
    failed: "failed",
}

export const usageColumnStatus = {
    active: "Active",
    inactive: "Inactive"
}
// Retrieves the error object containing the error code, message, and notFound flag.
export const getErrorCodes = (module: string, key: string): Error => {
    // Retrieve the error message from the CONSTANTS object
    const message = CONSTANTS.ERROR_CODES?.[module]?.[key] || getMessage(key)

    // Determine the error code based on whether the message is 'unknownError' or not
    const code = message == unknownError ? "UNKNOWN_ERROR" : key

    // Return the error object
    return {
        code: code,
        notFound: true,
        message: message
    }
}<|MERGE_RESOLUTION|>--- conflicted
+++ resolved
@@ -13,14 +13,10 @@
             RESPONSE_NOT_FOUND_ERROR: "Response not found",
             GENERATE_ERROR: "Error while generating user/facility/boundary",
             VALIDATION_ERROR_MISSING_RESOURCE : "All resource files should be uploaded",
-<<<<<<< HEAD
-            LOCALISATION_ERROR: "Error occurred during localisation message retrieval"
-=======
             LOCALISATION_ERROR: "Error occurred during localisation message retrieval",
             VALIDATION_ERROR_CHILD_EXIST:"A child campaign is already active for this parent",
             VALIDATION_ERROR_PRODUCT_VARIANT: "Invalid product variant",
             VALIDATION_ERROR_MISSING_TARGET_FILE: "A new boundary file must be provided when changing boundaries from the parent campaign.",
->>>>>>> 3523764a
         },
         FILE: {
             SHEET_MISSING_ERROR: "Some sheet or empty in Uploaded file, please check the file",
