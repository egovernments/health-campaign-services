--- conflicted
+++ resolved
@@ -179,25 +179,9 @@
 export const fetchFacilityData = async (request: any, localizationMap: any) => {
   const { tenantId, planConfigurationId, campaignId } =
     request.body.MicroplanDetails;
-<<<<<<< HEAD
 
   const facilityAdminSchema = await callMdmsTypeSchema(tenantId, true, "facility");
   const localizedHeadersMap = getLocalizedHeadersMapForFacility(facilityAdminSchema.descriptionToFieldMap, localizationMap);
-=======
-  logger.info(
-    `doing the facility data fetch for planConfigurationId: ${planConfigurationId} and campaignId: ${campaignId} `
-  );
-  const facilityAdminSchema = await callMdmsTypeSchema(
-    request,
-    tenantId,
-    true,
-    "facility"
-  );
-  const localizedHeadersMap = getLocalizedHeadersMapForFacility(
-    facilityAdminSchema.descriptionToFieldMap,
-    localizationMap
-  );
->>>>>>> 776fb5fe
   const planFacilityResponse = await searchPlanFacility(
     planConfigurationId,
     tenantId
