import {
  getLocaleFromRequest,
  getLocalisationModuleName,
} from "../localisationUtils";
import Localisation from "../../controllers/localisationController/localisation.controller";
import { logger } from "../logger";

/**
 * Transforms boundary map into localisation messages and creates localisation entries.
 * @param boundaryMap - Map of boundary keys and codes.
 * @param hierarchyType - Type of hierarchy for the localisation module.
 * @param request - Request object containing necessary information.
 */

export const transformAndCreateLocalisation = async (
  boundaryMap: any,
  request: any
) => {
  const CHUNK_SIZE = 200;  // Adjust this size based on your API limits and performance

  try {
    const { tenantId, hierarchyType } = request?.body?.ResourceDetails || {};

    // Get localisation module name based on hierarchy type
    const module = getLocalisationModuleName(hierarchyType);

    // Get locale from request object
    const locale = getLocaleFromRequest(request);

    // Array to store localisation messages
    const localisationMessages: any[] = [];

    // Iterate over boundary map to transform into localisation messages
    boundaryMap.forEach((code: string, boundary: any) => {
      if(boundary.value !== '' && boundary.value !== undefined){
      localisationMessages.push({
        code,
        message: boundary.value,
        module,
        locale,
      });
    }
    });

    logger.info("Localisation message transformed successfully from the boundary map");

    // Call the chunk upload function
    await uploadInChunks(localisationMessages, CHUNK_SIZE, tenantId, request);

    logger.info("All chunks uploaded successfully");

  } catch (error) {
    logger.error("Error during transformation and localisation creation:", error);
    throw error;  // You can further handle this error (e.g., send failure response to client)
  }
}

const uploadInChunks = async (messages: any, chunkSize: any, tenantId: any, request: any) => {
  // Check if messages is a valid array and chunkSize is a positive number
  if (!Array.isArray(messages) || messages.length === 0) {
    logger.error("Invalid or empty messages array provided");
    return;
  }
  if (typeof chunkSize !== 'number' || chunkSize <= 0) {
    logger.error("Invalid chunkSize provided");
    return;
  }
  const MAX_RETRIES = 3; // Maximum number of retries for a chunk
  // Break the messages array into chunks
  for (let i = 0; i < messages.length; i += chunkSize) {
    let retries = 0;
    let success = false;
    const chunk = messages.slice(i, i + chunkSize);
    logger.info(`Total messages count ${messages?.length}`);
    while (retries <= MAX_RETRIES) {
      try {
        logger.info(`Uploading chunk ${Math.floor(i / chunkSize) + 1}/${Math.ceil(messages.length / chunkSize)} of size ${chunkSize}`);

        // Check if tenantId and request are defined
        if (!tenantId || !request) {
          throw new Error("tenantId or request is not defined");
        }

        // Instantiate localisation controller
        const localisation = Localisation.getInstance();

        // Upload the current chunk
        await localisation.createLocalisation(chunk, tenantId, request);

        logger.info(`Successfully uploaded chunk ${Math.floor(i / chunkSize) + 1}`);
        success = true; // Mark as successful
        break;
      } catch (error: any) {
<<<<<<< HEAD
        logger.info(`retrying chunk ${Math.floor(i / chunkSize) + 1}, Attempt ${retries}`)
        retries += 1;
=======
        retries += 1;
        logger.info(`Retrying chunk ${Math.floor(i / chunkSize) + 1}, Attempt ${retries}`);
>>>>>>> c9f5d73e
        logger.error(
          `Error uploading chunk ${Math.floor(i / chunkSize) + 1}, Attempt ${retries}: ${error.message}`
        );

        // If retries are exhausted, log failure and move on
        if (retries > MAX_RETRIES) {
          logger.error(
            `Failed to upload chunk ${Math.floor(i / chunkSize) + 1} after ${MAX_RETRIES} retries`
          );
        }

        // Optional: Add a delay between retries
        await new Promise((resolve) => setTimeout(resolve, 1000));
      }
    }
    if (!success) {
      logger.warn(`Skipping chunk ${Math.floor(i / chunkSize) + 1} after exhausting retries`);
    }
  }
  logger.info("Finished processing all chunks");
};

<|MERGE_RESOLUTION|>--- conflicted
+++ resolved
@@ -91,13 +91,8 @@
         success = true; // Mark as successful
         break;
       } catch (error: any) {
-<<<<<<< HEAD
-        logger.info(`retrying chunk ${Math.floor(i / chunkSize) + 1}, Attempt ${retries}`)
-        retries += 1;
-=======
         retries += 1;
         logger.info(`Retrying chunk ${Math.floor(i / chunkSize) + 1}, Attempt ${retries}`);
->>>>>>> c9f5d73e
         logger.error(
           `Error uploading chunk ${Math.floor(i / chunkSize) + 1}, Attempt ${retries}: ${error.message}`
         );
