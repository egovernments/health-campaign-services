--- conflicted
+++ resolved
@@ -7,11 +7,8 @@
 import { getLocalizedName } from "./campaignUtils";
 import createAndSearch from "../config/createAndSearch";
 import { getLocaleFromRequestInfo } from "./localisationUtils";
-<<<<<<< HEAD
 import { fetchFileFromFilestore } from "../api/coreApis";
-=======
 import { usageColumnStatus } from "../config/constants";
->>>>>>> 3fc3a41f
 /**
  * Function to create a new Excel workbook using the ExcelJS library
  * @returns {ExcelJS.Workbook} - A new Excel workbook object
@@ -378,7 +375,6 @@
   });
 }
 
-<<<<<<< HEAD
 export async function getLocaleFromCampaignFiles(fileId:string, tenantId:string) {
   const url = await fetchFileFromFilestore(fileId, tenantId);
   const workbook = await getExcelWorkbookFromFileURL(url);
@@ -405,7 +401,8 @@
   }
 
   return templateLocale;
-=======
+}
+
 export function enrichUsageColumnForFacility(worksheet: any, localizationMap: any) {
   const configType = "facility";
   const usageColumn = getLocalizedName(createAndSearch[configType]?.activeColumnName, localizationMap);
@@ -422,7 +419,6 @@
       });
     }
   }
->>>>>>> 3fc3a41f
 }
 
 
