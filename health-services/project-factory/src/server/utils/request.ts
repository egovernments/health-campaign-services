--- conflicted
+++ resolved
@@ -149,30 +149,50 @@
           errorResponse?.data || { Errors: [{ code: error.message, description: error.stack }] }
         )}`
       );
-<<<<<<< HEAD
-      if (retry|| config.values.autoRetryIfHttpError?.includes(errorResponse?.data?.Errors?.[0]?.code)) {
-=======
-      if (retry|| (config.values.autoRetryIfHttpError&&config.values.autoRetryIfHttpError?.includes(errorResponse?.data?.Errors?.[0]?.code))) {
->>>>>>> 963fa7d2
-        logger.info(`retrying the failed api call since retry is enabled or error is equal to configured ${config.values.autoRetryIfHttpError}`);
+      if (
+        retry ||
+        (config.values.autoRetryIfHttpError &&
+          config.values.autoRetryIfHttpError?.includes(
+            errorResponse?.data?.Errors?.[0]?.code
+          ))
+      ) {
+        logger.info(
+          `retrying the failed api call since retry is enabled or error is equal to configured ${config.values.autoRetryIfHttpError}`
+        );
         attempt++;
         if (attempt >= maxAttempts) {
           if (dontThrowError) {
-            logger.warn(`Maximum retry attempts reached for httprequest with url ${_url}`);
-            return errorResponse?.data || { Errors: [{ code: error.message, description: error.stack }] };
+            logger.warn(
+              `Maximum retry attempts reached for httprequest with url ${_url}`
+            );
+            return (
+              errorResponse?.data || {
+                Errors: [{ code: error.message, description: error.stack }],
+              }
+            );
           } else {
             throwTheHttpError(errorResponse, error, _url);
           }
         }
-        logger.warn(`Waiting for 20 seconds before retrying httprequest with url ${_url}`);
+        logger.warn(
+          `Waiting for 20 seconds before retrying httprequest with url ${_url}`
+        );
         await new Promise((resolve) => setTimeout(resolve, 20000));
       } else if (dontThrowError) {
         logger.warn(
-          `Error occurred while making request to ${getServiceName(_url)}: returning error response ${JSON.stringify(
-            errorResponse?.data || { Errors: [{ code: error.message, description: error.stack }] }
+          `Error occurred while making request to ${getServiceName(
+            _url
+          )}: returning error response ${JSON.stringify(
+            errorResponse?.data || {
+              Errors: [{ code: error.message, description: error.stack }],
+            }
           )}`
         );
-        return errorResponse?.data || { Errors: [{ code: error.message, description: error.stack }] };
+        return (
+          errorResponse?.data || {
+            Errors: [{ code: error.message, description: error.stack }],
+          }
+        );
       } else {
         throwTheHttpError(errorResponse, error, _url);
       }
