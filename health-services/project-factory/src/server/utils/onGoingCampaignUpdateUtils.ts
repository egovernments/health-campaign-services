import { searchProjectTypeCampaignService } from "../service/campaignManageService";
import { getLocalizedHeaders, replicateRequest, throwError } from "./genericUtils";
import { httpRequest } from "./request";
import config from "../config/index";
import { getLocalizedName } from "./campaignUtils";
import { logger } from "./logger";
import { callGenerate } from "./generateUtils";

async function getParentCampaignObject(request: any, parentId: any) {
  try {
    const searchBodyForParent = {
      RequestInfo: request.body.RequestInfo,
      CampaignDetails: {
        tenantId: request?.query?.tenantId || request?.body?.ResourceDetails?.tenantId || request?.body?.CampaignDetails?.tenantId,
        ids: [parentId]
      }
    };
    const req: any = replicateRequest(request, searchBodyForParent);
    const parentSearchResponse = await searchProjectTypeCampaignService(req);
    return parentSearchResponse?.CampaignDetails?.[0];
  } catch (error) {
    console.error("Error fetching parent campaign object:", error);
    throwError("CAMPAIGN", 400, "PARENT_CAMPAIGN_ERROR", "Parent Campaign fetching error ");
  }
}

function getCreatedResourceIds(resources: any, type: any) {
  const processedType = type === 'boundary'
    ? 'boundaryWithTarget'
    : (type.includes('With') ? type.split('With')[0] : type); return resources
      .filter((item: any) => item.type === processedType)
      .map((item: any) => item.createResourceId);
}

function buildSearchCriteria(request: any, createdResourceId: any, type: any) {
  let processedType = type === 'boundary'
    ? 'boundaryWithTarget'
    : (type.includes('With') ? type.split('With')[0] : type);
  return {
    RequestInfo: request.body.RequestInfo,
    SearchCriteria: {
      id: createdResourceId,
      tenantId: request?.query?.tenantId,
      type: processedType
    }
  };
}

async function fetchFileUrls(request: any, processedFileStoreIdForUSerOrFacility: any) {
  try {
    const reqParamsForFetchingFile = {
      tenantId: request?.query?.tenantId,
      fileStoreIds: processedFileStoreIdForUSerOrFacility
    };
    return await httpRequest(
      `${config?.host?.filestore}${config?.paths?.filestorefetch}`,
      request?.body,
      reqParamsForFetchingFile,
      "get"
    );
  } catch (error) {
    console.error("Error fetching file URLs:", error);
    throw error;
  }
}



function modifyProcessedSheetData(request: any, sheetData: any, localizationMap?: any) {
  const type = request?.query?.type || request?.body?.ResourceDetails?.type;
  const typeWithoutWith = type.includes('With') ? type.split('With')[0] : type;
  if (!sheetData || sheetData.length === 0) return [];

  // Find the row with the maximum number of keys
  const maxLengthRow = sheetData.reduce((maxRow: any, row: any) => {
    return Object.keys(row).length > Object.keys(maxRow).length ? row : maxRow;
  }, {});

  // Extract headers from the keys of the row with the maximum number of keys
  const originalHeaders = Object.keys(maxLengthRow);
  if (typeWithoutWith == 'user') {
    const statusIndex = originalHeaders.indexOf('#status#');
    // Insert 'errordetails' after '#status#' if found
    if (statusIndex !== -1) {
      originalHeaders.splice(statusIndex + 1, 0, '#errorDetails#');
    }
  }

  let localizedHeaders = getLocalizedHeaders(originalHeaders, localizationMap);

  // Map each object in sheetData to an array of values corresponding to the header order
  let dataRows = sheetData.map((row: any) => {
    return localizedHeaders.map((header: any) => row[header] || '');
  });

  const updatedHeaders = localizedHeaders.map((header: any) => header === getLocalizedName(config?.boundary?.boundaryCodeMandatory, localizationMap) ?
    getLocalizedName(config?.boundary?.boundaryCodeOld, localizationMap) : header)

  const updatedWithAdditionalHeaders = [...updatedHeaders, config?.boundary?.boundaryCodeMandatory]
  localizedHeaders = getLocalizedHeaders(updatedWithAdditionalHeaders, localizationMap);

  dataRows = dataRows.map((row: any, index: number) => {
    const boundaryCodeValue = sheetData[index][getLocalizedName(config?.boundary?.boundaryCodeMandatory, localizationMap)] || '';
    return [...row, boundaryCodeValue];
  });

  // Combine headers and dataRows
  const modifiedData = [localizedHeaders, ...dataRows];

  return modifiedData;
}

function freezeUnfreezeColumnsForProcessedFile(sheet: any, columnsToFreeze: number[], columnsToUnfreeze: number[]) {
  // First, unfreeze specified columns
  columnsToUnfreeze.forEach(colNumber => {
    for (let row = 1; row <= sheet.rowCount; row++) {
      const cell = sheet.getCell(row, colNumber);
      cell.protection = { locked: false }; // Unfreeze the cell
    }
  });

  // Then, freeze specified columns
  columnsToFreeze.forEach(colNumber => {
    for (let row = 1; row <= sheet.rowCount; row++) {
      const cell = sheet.getCell(row, colNumber);
      cell.protection = { locked: true }; // Freeze the cell
    }
  });
}


function getColumnIndexByHeader(sheet: any, headerName: string): number {
  // Get the first row (assumed to be the header row)
  const firstRow = sheet.getRow(1);

  // Find the column index where the header matches the provided name
  for (let col = 1; col <= firstRow.cellCount; col++) {
    const cell = firstRow.getCell(col);
    if (cell.value === headerName) {
      return col; // Return the column index (1-based)
    }
  }
  return 1;
}

// function validateBoundaryCodes(activeRows: any, localizationMap?: any) {
//   const updatedBoundaryCodeKey = getLocalizedName('HCM_ADMIN_CONSOLE_UPDATED_BOUNDARY_CODE', localizationMap);
//   const updatedBoundaryCodeValue = activeRows[updatedBoundaryCodeKey];
//   const boundaryCodeMandatoryKey = getLocalizedName("HCM_ADMIN_CONSOLE_BOUNDARY_CODE_MANDATORY", localizationMap);
//   const boundaryCodeMandatoryValue = activeRows[boundaryCodeMandatoryKey];
//   if (!updatedBoundaryCodeValue && !boundaryCodeMandatoryValue) {
//     const errorDetails = {
//       errors: [
//         {
//           instancePath: '',
//           schemaPath: '#/required',
//           keyword: 'required',
//           params: {
//             missingProperty: `${updatedBoundaryCodeKey} and ${boundaryCodeMandatoryKey} both`
//           },
//           message: `must have required properties ${`${updatedBoundaryCodeKey}, ${boundaryCodeMandatoryKey}`}`
//         }
//       ]
//     };

//     throw new Error(JSON.stringify(errorDetails));
//   }
// }

async function checkAndGiveIfParentCampaignAvailable(request: any, campaignObject: any) {
  if (campaignObject?.parentId) {
    const parentCampaignObject = await getParentCampaignObject(request, campaignObject.parentId);

    if (parentCampaignObject?.status === "created" && !parentCampaignObject.isActive) {
      request.body.parentCampaignObject = parentCampaignObject;
    }
  }
}

function hideColumnsOfProcessedFile(sheet: any, columnsToHide: any[]) {
  columnsToHide.forEach((column) => {
    if (column) {
      sheet.getColumn(column).hidden = true;
    }
  });
}

function unhideColumnsOfProcessedFile(sheet: any, columnsToUnide: any) {
  columnsToUnide.forEach((column: any) => {
    if (column) {
      sheet.getColumn(column).hidden = false;
    }
  });
}

function modifyNewSheetData(processedDistrictSheetData: any, newSheetData: any, headers: any, localizationMap?: any) {
<<<<<<< HEAD
  let modifiedData = [];
  let localizedHeaders = getLocalizedHeaders(headers, localizationMap);
  if (processedDistrictSheetData && processedDistrictSheetData.length > 0) {
    const dataRows = processedDistrictSheetData.map((row: any) => {
      return localizedHeaders.map((header: any) => row[header] || '');
    });
    modifiedData = [localizedHeaders, ...dataRows];
  } else {
    // If processedDistrictSheetData is not present, work only with newSheetData
    modifiedData = [newSheetData];
  }

=======

  if (!processedDistrictSheetData || processedDistrictSheetData.length === 0) return [];

  let localizedHeaders = getLocalizedHeaders(headers, localizationMap);
  const dataRows = processedDistrictSheetData.map((row: any) => {
    return localizedHeaders.map((header: any) => row[header] || '');
  });
  const modifiedData = [localizedHeaders, ...dataRows];
>>>>>>> 0acfe210
  const newData = updateTargetValues(modifiedData, newSheetData, localizedHeaders, localizationMap);
  return newData;
}


function updateTargetValues(originalData: any, newData: any, localizedHeaders: any, localizationMap?: any) {

  const boundaryCodeIndex = localizedHeaders.indexOf(getLocalizedName(config?.boundary?.boundaryCode, localizationMap));

  // Update newData with matching values from originalData
  newData = newData.map((newRow: any) => {
    const matchingRow = originalData.find((originalRow: any) =>
      originalRow.slice(0, boundaryCodeIndex + 1).every((val: any, index: any) => val === newRow[index])
    );

    return newRow.map((value: any, index: any) =>
      index > boundaryCodeIndex && matchingRow && value === ''
        ? matchingRow[index]
        : value
    );
  });
<<<<<<< HEAD
  newData = newData.map((newRow: any, rowIndex: number) => {
    const updatedValues: any[] = [];
    for (let i = boundaryCodeIndex + 1; i < localizedHeaders.length; i++) {
      updatedValues.push(newRow[i]);  // Store original value
=======
  
  newData = newData.map((newRow: any, rowIndex: number) => {
    const updatedValues: any[] = [];
  
    for (let i = boundaryCodeIndex + 1; i < localizedHeaders.length; i++) {
      updatedValues.push(newRow[i]);  // Store original value
  
>>>>>>> 0acfe210
      if (rowIndex === 0) {  // Only modify the first row
        newRow[i] = newRow[i] + "(OLD)"; // Modify value with (OLD) for the first row
      }
    }
<<<<<<< HEAD
    // Concatenate original values at the end of every row
    return [...newRow, ...updatedValues];
  });
  return newData;
}

function validateBoundariesIfParentPresent(request: any) {
  const { parentCampaign, CampaignDetails } = request?.body || {};

  if (parentCampaign) {
    const errors: string[] = [];
    const newBoundaries: any[] = [];
    const parentCampaignBoundaryCodes = parentCampaign.boundaries.map((boundary: any) => boundary.code);

    CampaignDetails?.boundaries?.forEach((boundary: any) => {
      if (parentCampaignBoundaryCodes.includes(boundary.code)) {
        errors.push(boundary.code);
      } else {
        if (!boundary?.isRoot) {
          newBoundaries.push(boundary);
        } else {
          throwError(
            "COMMON",
            400,
            "VALIDATION_ERROR",
            `Boundary with code ${boundary.code} cannot be added as it is marked as root. Root boundary should come from the parent campaign.`
          );
        }
      }
    });

    if (errors.length > 0) {
      throwError("COMMON", 400, "VALIDATION_ERROR", `Boundary Codes found already in Parent Campaign: ${errors.join(', ')}`);
    }
  }
}


async function callGenerateWhenChildCampaigngetsCreated(request: any) {
  try {
    const newRequestBody = {
      RequestInfo: request?.body?.RequestInfo,
      Filters: {
        boundaries: getBoundariesArray(request?.body?.parentCampaign?.boundaries, request?.body?.CampaignDetails?.boundaries)
      }
    };

    const { query } = request;
    const params = {
      tenantId: request?.body?.CampaignDetails?.tenantId,
      forceUpdate: 'true',
      hierarchyType: request?.body?.CampaignDetails?.hierarchyType,
      campaignId: request?.body?.CampaignDetails?.id
    };

    const newParamsBoundary = { ...query, ...params, type: "boundary" };
    const newRequestBoundary = replicateRequest(request, newRequestBody, newParamsBoundary);
    await callGenerate(newRequestBoundary, "boundary");

    const newParamsFacilityWithBoundary = { ...query, ...params, type: "facilityWithBoundary" };
    const newRequestFacilityWithBoundary = replicateRequest(request, newRequestBody, newParamsFacilityWithBoundary);
    await callGenerate(newRequestFacilityWithBoundary, "facilityWithBoundary");

    const newParamsUserWithBoundary = { ...query, ...params, type: "userWithBoundary" };
    const newRequestUserWithBoundary = replicateRequest(request, newRequestBody, newParamsUserWithBoundary);
    await callGenerate(newRequestUserWithBoundary, "userWithBoundary");
  }
  catch (error: any) {
    logger.error(error);
    throwError("COMMON", 400, "GENERATE_ERROR", `Error while generating user/facility/boundary: ${error.message}`);
  }
}


function getBoundariesArray(parentCampaignBoundaries: any, campaignBoundaries: any) {
  // Ensure both inputs are arrays or default to empty arrays
  const validParentBoundaries = Array.isArray(parentCampaignBoundaries) ? parentCampaignBoundaries : [];
  const validCampaignBoundaries = Array.isArray(campaignBoundaries) ? campaignBoundaries : [];

  return [...validParentBoundaries, ...validCampaignBoundaries];
}

async function getBoundariesFromCampaignSearchResponse(request: any, campaignDetails: any) {
  let parentCampaignBoundaries: any[] = [];
  if (campaignDetails?.parentId) {
    const parentCampaignObject = await getParentCampaignObject(request, campaignDetails?.parentId);
    parentCampaignBoundaries = parentCampaignObject?.boundaries;
  }
  return getBoundariesArray(parentCampaignBoundaries, campaignDetails?.boundaries)
}

async function getBoundariesFromCampaignRequest(request: any) {
  let parentCampaignBoundaries: any[] = [];
  if (request?.body?.CampaignDetails?.parentId) {
    const parentCampaignObject = await getParentCampaignObject(request, request?.body?.CampaignDetails?.parentId);
    parentCampaignBoundaries = parentCampaignObject?.boundaries;
  }
  return getBoundariesArray(parentCampaignBoundaries, request?.body?.CampaignDetails?.boundaries)
}


async function projectSearchWithBoundaryCodes(request: any, boundaryCode: any) {
  const { tenantId } = request.body.CampaignDetails;
  const projectSearchBody = {
    RequestInfo: request?.body?.RequestInfo,
    Projects: [{
      "address": {
        "tenantId": tenantId,
        "boundary": boundaryCode
      },
      "name": request?.body?.CampaignDetails?.name,
      "tenantId": tenantId
    }
    ],
  }
  const projectSearchParams = {
    tenantId: tenantId,
    offset: 0,
    limit: 1
  }
  const projectSearchResponse = await httpRequest(config?.host?.projectHost + config?.paths?.projectSearch, projectSearchBody, projectSearchParams);

  if (projectSearchResponse?.Project && Array.isArray(projectSearchResponse?.Project) && projectSearchResponse?.Project?.length > 0) {
    return projectSearchResponse?.Project?.[0]?.id;
  }
  else {
    throwError("PROJECT", 500, "PROJECT_SEARCH_ERROR")
    return null
  }

}


=======
  
    // Concatenate original values at the end of every row
    return [...newRow, ...updatedValues];
  });  

  return newData;
}

>>>>>>> 0acfe210



export {
  getParentCampaignObject,
  getCreatedResourceIds,
  buildSearchCriteria,
  fetchFileUrls,
  modifyProcessedSheetData,
  freezeUnfreezeColumnsForProcessedFile,
  getColumnIndexByHeader,
  checkAndGiveIfParentCampaignAvailable,
  hideColumnsOfProcessedFile,
  unhideColumnsOfProcessedFile,
<<<<<<< HEAD
  modifyNewSheetData,
  validateBoundariesIfParentPresent,
  callGenerateWhenChildCampaigngetsCreated,
  getBoundariesFromCampaignSearchResponse,
  getBoundariesFromCampaignRequest,
  projectSearchWithBoundaryCodes
=======
  modifyNewSheetData
>>>>>>> 0acfe210
}<|MERGE_RESOLUTION|>--- conflicted
+++ resolved
@@ -194,7 +194,6 @@
 }
 
 function modifyNewSheetData(processedDistrictSheetData: any, newSheetData: any, headers: any, localizationMap?: any) {
-<<<<<<< HEAD
   let modifiedData = [];
   let localizedHeaders = getLocalizedHeaders(headers, localizationMap);
   if (processedDistrictSheetData && processedDistrictSheetData.length > 0) {
@@ -207,16 +206,6 @@
     modifiedData = [newSheetData];
   }
 
-=======
-
-  if (!processedDistrictSheetData || processedDistrictSheetData.length === 0) return [];
-
-  let localizedHeaders = getLocalizedHeaders(headers, localizationMap);
-  const dataRows = processedDistrictSheetData.map((row: any) => {
-    return localizedHeaders.map((header: any) => row[header] || '');
-  });
-  const modifiedData = [localizedHeaders, ...dataRows];
->>>>>>> 0acfe210
   const newData = updateTargetValues(modifiedData, newSheetData, localizedHeaders, localizationMap);
   return newData;
 }
@@ -238,25 +227,14 @@
         : value
     );
   });
-<<<<<<< HEAD
   newData = newData.map((newRow: any, rowIndex: number) => {
     const updatedValues: any[] = [];
     for (let i = boundaryCodeIndex + 1; i < localizedHeaders.length; i++) {
       updatedValues.push(newRow[i]);  // Store original value
-=======
-  
-  newData = newData.map((newRow: any, rowIndex: number) => {
-    const updatedValues: any[] = [];
-  
-    for (let i = boundaryCodeIndex + 1; i < localizedHeaders.length; i++) {
-      updatedValues.push(newRow[i]);  // Store original value
-  
->>>>>>> 0acfe210
       if (rowIndex === 0) {  // Only modify the first row
         newRow[i] = newRow[i] + "(OLD)"; // Modify value with (OLD) for the first row
       }
     }
-<<<<<<< HEAD
     // Concatenate original values at the end of every row
     return [...newRow, ...updatedValues];
   });
@@ -390,16 +368,7 @@
 }
 
 
-=======
-  
-    // Concatenate original values at the end of every row
-    return [...newRow, ...updatedValues];
-  });  
-
-  return newData;
-}
-
->>>>>>> 0acfe210
+
 
 
 
@@ -414,14 +383,10 @@
   checkAndGiveIfParentCampaignAvailable,
   hideColumnsOfProcessedFile,
   unhideColumnsOfProcessedFile,
-<<<<<<< HEAD
   modifyNewSheetData,
   validateBoundariesIfParentPresent,
   callGenerateWhenChildCampaigngetsCreated,
   getBoundariesFromCampaignSearchResponse,
   getBoundariesFromCampaignRequest,
   projectSearchWithBoundaryCodes
-=======
-  modifyNewSheetData
->>>>>>> 0acfe210
 }