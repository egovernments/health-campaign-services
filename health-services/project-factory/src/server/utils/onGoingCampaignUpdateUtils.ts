import { searchProjectTypeCampaignService } from "../service/campaignManageService";
import { getLocalizedHeaders, replicateRequest, throwError } from "./genericUtils";
import { httpRequest } from "./request";
import config from "../config/index";
import { getLocalizedName, populateBoundariesRecursively } from "./campaignUtils";
import { logger } from "./logger";
// import { getCampaignSearchResponse } from "server/api/campaignApis";
import { getExcelWorkbookFromFileURL } from "./excelUtils";
import { createAndUploadFile, getSheetData, getTargetSheetData } from "../api/genericApis";
import { searchDataService } from "../service/dataManageService";
import { produceModifiedMessages } from "../kafka/Producer";
import { searchBoundaryRelationshipData } from "../api/coreApis";
import { cloneDeep } from "lodash";

async function getParentCampaignObject(request: any, parentId: any) {
  try {
    // const searchBodyForParent = {
    //   RequestInfo: request.body.RequestInfo,
      const CampaignDetails = {
        tenantId: request?.query?.tenantId || request?.body?.ResourceDetails?.tenantId || request?.body?.CampaignDetails?.tenantId,
        ids: [parentId]
      }
    // };
    // const req: any = replicateRequest(request, searchBodyForParent);
    const parentSearchResponse = await searchProjectTypeCampaignService(CampaignDetails);
    return parentSearchResponse?.CampaignDetails?.[0];
  } catch (error) {
    logger.error("Error fetching parent campaign object:", error);
    throwError("CAMPAIGN", 400, "PARENT_CAMPAIGN_ERROR", "Parent Campaign fetching error ");
  }
}

function getCreatedResourceIds(resources: any, type: any) {
  const processedType = type === 'boundary'
    ? 'boundaryWithTarget'
    : (type.includes('With') ? type.split('With')[0] : type);
  return resources
    .filter((item: any) => item.type === processedType && item.createResourceId)
    .map((item: any) => item.createResourceId);
}

function buildSearchCriteria(request: any, createdResourceId: any, type: any) {
  const processedType = type === 'boundary'
    ? 'boundaryWithTarget'
    : (type === 'boundaryWithTarget' ? type : (type.includes('With') ? type.split('With')[0] : type));

  const requestInfo = request?.body
    ? request.body.RequestInfo
    : { RequestInfo: request?.RequestInfo };
  return {
    RequestInfo: requestInfo,
    SearchCriteria: {
      id: createdResourceId,
      tenantId: request?.query?.tenantId || request?.CampaignDetails?.tenantId,
      type: processedType
    }
  };
}

// async function fetchFileUrls(request: any, processedFileStoreIdForUSerOrFacility: any) {
//   try {
//     const reqParamsForFetchingFile = {
//       tenantId: request?.query?.tenantId,
//       fileStoreIds: processedFileStoreIdForUSerOrFacility
//     };
//     return await httpRequest(
//       `${config?.host?.filestore}${config?.paths?.filestorefetch}`,
//       request?.body,
//       reqParamsForFetchingFile,
//       "get"
//     );
//   } catch (error) {
//     logger.error("Error fetching file URLs:", error);
//     throw error;
//   }
// }



function modifyProcessedSheetData(type: any, sheetData: any, schema: any, localizationMap?: any) {
  if (!sheetData || sheetData.length === 0) return [];

  const originalHeaders = type === config?.facility?.facilityType ? [config?.facility?.facilityCodeColumn, ...schema?.columns] : schema?.columns;

  let localizedHeaders = getLocalizedHeaders(originalHeaders, localizationMap);

  // Map each object in sheetData to an array of values corresponding to the header order
  let dataRows = sheetData.map((row: any) => {
    return localizedHeaders.map((header: any) => row[header] || '');
  });

  const updatedHeaders = localizedHeaders.map((header: any) => header === getLocalizedName(config?.boundary?.boundaryCodeMandatory, localizationMap) ?
    getLocalizedName(config?.boundary?.boundaryCodeOld, localizationMap) : header)

  const updatedWithAdditionalHeaders = [...updatedHeaders, config?.boundary?.boundaryCodeMandatory]
  localizedHeaders = getLocalizedHeaders(updatedWithAdditionalHeaders, localizationMap);

  dataRows = dataRows.map((row: any, index: number) => {
    const boundaryCodeValue = sheetData[index][getLocalizedName(config?.boundary?.boundaryCodeMandatory, localizationMap)] || '';
    return [...row, boundaryCodeValue];
  });

  // Combine headers and dataRows
  const modifiedData = [localizedHeaders, ...dataRows];

  return modifiedData;
}

function freezeUnfreezeColumnsForProcessedFile(sheet: any, columnsToFreeze: number[], columnsToUnfreeze: number[]) {
  // First, unfreeze specified columns
  columnsToUnfreeze.forEach(colNumber => {
    for (let row = 1; row <= sheet.rowCount; row++) {
      const cell = sheet.getCell(row, colNumber);
      cell.protection = { locked: false }; // Unfreeze the cell
    }
  });

  // Then, freeze specified columns
  columnsToFreeze.forEach(colNumber => {
    for (let row = 1; row <= sheet.rowCount; row++) {
      const cell = sheet.getCell(row, colNumber);
      cell.protection = { locked: true }; // Freeze the cell
    }
  });
}


function getColumnIndexByHeader(sheet: any, headerName: string): number {
  // Get the first row (assumed to be the header row)
  const firstRow = sheet.getRow(1);

  // Find the column index where the header matches the provided name
  for (let col = 1; col <= firstRow.cellCount; col++) {
    const cell = firstRow.getCell(col);
    if (cell.value === headerName) {
      return col; // Return the column index (1-based)
    }
  }
  return 1;
}

// function validateBoundaryCodes(activeRows: any, localizationMap?: any) {
//   const updatedBoundaryCodeKey = getLocalizedName('HCM_ADMIN_CONSOLE_UPDATED_BOUNDARY_CODE', localizationMap);
//   const updatedBoundaryCodeValue = activeRows[updatedBoundaryCodeKey];
//   const boundaryCodeMandatoryKey = getLocalizedName("HCM_ADMIN_CONSOLE_BOUNDARY_CODE_MANDATORY", localizationMap);
//   const boundaryCodeMandatoryValue = activeRows[boundaryCodeMandatoryKey];
//   if (!updatedBoundaryCodeValue && !boundaryCodeMandatoryValue) {
//     const errorDetails = {
//       errors: [
//         {
//           instancePath: '',
//           schemaPath: '#/required',
//           keyword: 'required',
//           params: {
//             missingProperty: `${updatedBoundaryCodeKey} and ${boundaryCodeMandatoryKey} both`
//           },
//           message: `must have required properties ${`${updatedBoundaryCodeKey}, ${boundaryCodeMandatoryKey}`}`
//         }
//       ]
//     };

//     throw new Error(JSON.stringify(errorDetails));
//   }
// }

async function checkAndGiveIfParentCampaignAvailable(request: any, campaignObject: any) {
  if (campaignObject?.parentId) {
    logger.info("enriching the parent campaign details for update flow");
    const parentCampaignObject = await getParentCampaignObject(request, campaignObject.parentId);

    if (parentCampaignObject?.status === "created" && !parentCampaignObject.isActive) {
      request.body.parentCampaignObject = parentCampaignObject;
    }
  }
}

function hideColumnsOfProcessedFile(sheet: any, columnsToHide: any[]) {
  columnsToHide.forEach((column) => {
    if (column > 0) {
      sheet.getColumn(column).hidden = true;
    }
  });
}

function unhideColumnsOfProcessedFile(sheet: any, columnsToUnide: any) {
  columnsToUnide.forEach((column: any) => {
    if (column) {
      sheet.getColumn(column).hidden = false;
    }
  });
}

function modifyNewSheetData(processedDistrictSheetData: any, newSheetData: any, headers: any, oldTargetColumnsToHide: any[], localizationMap?: any) {
  let modifiedData = [];
  const localizedHeaders = getLocalizedHeaders(headers, localizationMap);
  if (processedDistrictSheetData && processedDistrictSheetData.length > 0) {
    const dataRows = processedDistrictSheetData.map((row: any) => {
      return localizedHeaders.map((header: any) => row[header] || '');
    });
    modifiedData = [localizedHeaders, ...dataRows];
  } else {
    // If processedDistrictSheetData is not present, work only with newSheetData
    modifiedData = [newSheetData];
  }

  const newData = updateTargetValues(modifiedData, newSheetData, localizedHeaders, oldTargetColumnsToHide, localizationMap);
  return newData;
}


function updateTargetValues(originalData: any, newData: any, localizedHeaders: any, oldTargetColumnsToHide: any[], localizationMap?: any) {

  const boundaryCodeIndex = localizedHeaders.indexOf(getLocalizedName(config?.boundary?.boundaryCode, localizationMap));

  // Update newData with matching values from originalData
  newData = newData.map((newRow: any) => {
    const matchingRow = originalData.find((originalRow: any) =>
      originalRow.slice(0, boundaryCodeIndex + 1).every((val: any, index: any) => val === newRow[index])
    );

    return newRow.map((value: any, index: any) =>
      index > boundaryCodeIndex && matchingRow && value === ''
        ? matchingRow[index]
        : value
    );
  });
  newData = newData.map((newRow: any, rowIndex: number) => {
    const updatedValues: any[] = [];
    for (let i = boundaryCodeIndex + 1; i < localizedHeaders.length; i++) {
      updatedValues.push(newRow[i]);  // Store original value
      if (rowIndex === 0) {  // Only modify the first row
        const modifiedValue = `${newRow[i]}(OLD)`; // Create modified value with (OLD) suffix
        newRow[i] = modifiedValue; // Update newRow[i] with the modified value
        oldTargetColumnsToHide.push(modifiedValue); // Push the modified value      
      }
    }
    // Concatenate original values at the end of every row
    return [...newRow, ...updatedValues];
  });
  return newData;
}

export async function validateMissingBoundaryFromParent(requestBody : any) {
  const { CampaignDetails, parentCampaign } = requestBody;
  const allCurrentCampaignBoundaries : any = await getAllBoundariesFromCampaign(CampaignDetails);
  if(parentCampaign){
    const allParentBoundaries: any = await getAllBoundariesFromCampaign(parentCampaign);
    const setOfBoundaryCodesFromCurrentCampaign : any = new Set(allCurrentCampaignBoundaries.map((boundary: any) => boundary.code));
    const missingBoundaries = allParentBoundaries.filter((boundary: any) => !setOfBoundaryCodesFromCurrentCampaign.has(boundary.code));
    if (missingBoundaries.length > 0) {
      throw new Error(`Missing boundaries from parent campaign: ${missingBoundaries.map((boundary: any) => boundary.code).join(', ')}`);
    }
  }
  requestBody.boundariesCombined = allCurrentCampaignBoundaries;
}

const getAllBoundariesFromCampaign = async (campaignDetails: any) => {
  const relationship = await searchBoundaryRelationshipData(
    campaignDetails?.tenantId,
    campaignDetails?.hierarchyType,
    true,
    true,
    false
  );

<<<<<<< HEAD
  const rootBoundary = relationship?.TenantBoundary?.[0]?.boundary?.[0];
  const allBoundaries = cloneDeep(campaignDetails?.boundaries || []);

  const boundaryChildren = Object.fromEntries(
    allBoundaries.map(({ code, includeAllChildren }: any) => [code, includeAllChildren])
  );
  const boundaryCodes = new Set(allBoundaries.map(({ code }: any) => code));

  await populateBoundariesRecursively(
    rootBoundary,
    allBoundaries,
    boundaryChildren[rootBoundary?.code],
    boundaryCodes,
    boundaryChildren
  );

  return allBoundaries;
};


// function validateBoundariesIfParentPresent(request: any) {
//   const { parentCampaign, CampaignDetails } = request?.body || {};

//   if (parentCampaign) {
//     const errors: string[] = [];
//     const newBoundaries: any[] = [];
//     const parentCampaignBoundaryCodes = parentCampaign.boundaries.map((boundary: any) => boundary.code);

//     CampaignDetails?.boundaries?.forEach((boundary: any) => {
//       if (parentCampaignBoundaryCodes.includes(boundary.code)) {
//         errors.push(boundary.code);
//       } else {
//         if (!boundary?.isRoot) {
//           newBoundaries.push(boundary);
//         } else {
//           throwError(
//             "COMMON",
//             400,
//             "VALIDATION_ERROR",
//             `Boundary with code ${boundary.code} cannot be added as it is marked as root. Root boundary should come from the parent campaign.`
//           );
//         }
//       }
//     });

//     if (errors.length > 0) {
//       throwError("COMMON", 400, "VALIDATION_ERROR", `Boundary Codes found already in Parent Campaign: ${errors.join(', ')}`);
//     }
//     request.body.boundariesCombined = [...parentCampaign.boundaries, ...newBoundaries];
//   }
//   else {
//     request.body.boundariesCombined = request?.body?.CampaignDetails?.boundaries
//   }
// }


// async function callGenerateWhenChildCampaigngetsCreated(request: any) {
//   try {
//     const newRequestBody = {
//       RequestInfo: request?.body?.RequestInfo,
//       Filters: {
//         boundaries: request?.body?.boundariesCombined
//       }
//     };

//     const { query } = request;
//     const params = {
//       tenantId: request?.body?.CampaignDetails?.tenantId,
//       forceUpdate: 'true',
//       hierarchyType: request?.body?.CampaignDetails?.hierarchyType,
//       campaignId: request?.body?.CampaignDetails?.id
//     };

//     const newParamsBoundary = { ...query, ...params, type: "boundary" };
//     const newRequestBoundary = replicateRequest(request, newRequestBody, newParamsBoundary);
//     await callGenerate(newRequestBoundary, "boundary");

//     const newParamsFacilityWithBoundary = { ...query, ...params, type: "facilityWithBoundary" };
//     const newRequestFacilityWithBoundary = replicateRequest(request, newRequestBody, newParamsFacilityWithBoundary);
//     await callGenerate(newRequestFacilityWithBoundary, "facilityWithBoundary");

//     const newParamsUserWithBoundary = { ...query, ...params, type: "userWithBoundary" };
//     const newRequestUserWithBoundary = replicateRequest(request, newRequestBody, newParamsUserWithBoundary);
//     await callGenerate(newRequestUserWithBoundary, "userWithBoundary");
//   }
//   catch (error: any) {
//     logger.error(error);
//     throwError("COMMON", 400, "GENERATE_ERROR", `Error while generating user/facility/boundary: ${error.message}`);
//   }
// }
=======
async function callGenerateWhenChildCampaigngetsCreated(request: any) {
  try {
    const newRequestBody = {
      RequestInfo: request?.body?.RequestInfo,
      Filters: {
        boundaries: request?.body?.boundariesCombined
      }
    };

    const { query } = request;
    const params = {
      tenantId: request?.body?.CampaignDetails?.tenantId,
      forceUpdate: 'true',
      hierarchyType: request?.body?.CampaignDetails?.hierarchyType,
      campaignId: request?.body?.CampaignDetails?.id
    };

    const newParamsBoundary = { ...query, ...params, type: "boundary" };
    const newRequestBoundary = replicateRequest(request, newRequestBody, newParamsBoundary);
    await callGenerate(newRequestBoundary, "boundary");

    const newParamsFacilityWithBoundary = { ...query, ...params, type: "facilityWithBoundary" };
    const newRequestFacilityWithBoundary = replicateRequest(request, newRequestBody, newParamsFacilityWithBoundary);
    await callGenerate(newRequestFacilityWithBoundary, "facilityWithBoundary");

    const newParamsUserWithBoundary = { ...query, ...params, type: "userWithBoundary" };
    const newRequestUserWithBoundary = replicateRequest(request, newRequestBody, newParamsUserWithBoundary);
    await callGenerate(newRequestUserWithBoundary, "userWithBoundary");
  }
  catch (error: any) {
    logger.error(error);
    // throwError("COMMON", 400, "GENERATE_ERROR", `Error while generating user/facility/boundary: ${error.message}`);
  }
}
>>>>>>> 1b4f15e8


function getBoundariesArray(parentCampaignBoundaries: any, campaignBoundaries: any) {
  // Ensure both inputs are arrays or default to empty arrays
  const validParentBoundaries = Array.isArray(parentCampaignBoundaries) ? parentCampaignBoundaries : [];
  const validCampaignBoundaries = Array.isArray(campaignBoundaries) ? campaignBoundaries : [];

  return [...validParentBoundaries, ...validCampaignBoundaries];
}

async function getBoundariesFromCampaignSearchResponse(request: any, campaignDetails: any) {
  let parentCampaignBoundaries: any[] = [];
  if (campaignDetails?.parentId) {
    const parentCampaignObject = await getParentCampaignObject(request, campaignDetails?.parentId);
    parentCampaignBoundaries = parentCampaignObject?.boundaries;
  }
  return getBoundariesArray(parentCampaignBoundaries, campaignDetails?.boundaries)
}

async function fetchProjectsWithProjectId(request: any, projectId: any, tenantId: any) {
  const projectSearchBody = {
    RequestInfo: request?.body?.RequestInfo || request?.RequestInfo,
    Projects: [
      {
        id: projectId,
        tenantId: tenantId
      }
    ]
  }
  const projectSearchParams = {
    tenantId: tenantId,
    offset: 0,
    limit: 1,
    includeDescendants: true
  }
  logger.info("Project search params " + JSON.stringify(projectSearchParams))
  const projectSearchResponse = await httpRequest(config?.host?.projectHost + config?.paths?.projectSearch, projectSearchBody, projectSearchParams);
  if (projectSearchResponse?.Project && Array.isArray(projectSearchResponse?.Project) && projectSearchResponse?.Project?.length > 0) {
    return projectSearchResponse;
  }
  else {
    throwError("PROJECT", 500, "PROJECT_SEARCH_ERROR")
    return []
  }
}


async function fetchProjectsWithBoundaryCodeAndReferenceId(boundaryCode: any, tenantId: any, referenceId: any, RequestInfo?: any) {
  try {
    const projectSearchBody = {
      RequestInfo: RequestInfo,
      Projects: [
        {
          address: {
            boundary: boundaryCode,
          },
          tenantId: tenantId,
          referenceID: referenceId
        }
      ]
    }
    const projectSearchParams = {
      tenantId: tenantId,
      offset: 0,
      limit: 1
    }
    logger.info("Project search params " + JSON.stringify(projectSearchParams))
    const projectSearchResponse = await httpRequest(config?.host?.projectHost + config?.paths?.projectSearch, projectSearchBody, projectSearchParams);
    if (projectSearchResponse?.Project && Array.isArray(projectSearchResponse?.Project) && projectSearchResponse?.Project?.length > 0) {
      return projectSearchResponse;
    }
    else {
      return null;
    }
  } catch (error: any) {
    throwError("PROJECT", 500, "PROJECT_SEARCH_ERROR")
  }
}

function getBoundaryProjectMappingFromParentCampaign(request: any, project: any) {

  const boundarySet = new Set<string>();

  // Initialize result array with the project itself (id and boundary)
  const result = [
    {
      id: project.id,
      boundary: project.address.boundary
    },
    ...project.descendants.map((descendant: any) => ({
      id: descendant.id,
      boundary: descendant.address.boundary
    }))
  ];

  // Iterate over the result array to find matching boundaries and populate projectId
  result.forEach((entry: any) => {
    const boundary = entry.boundary;
    boundarySet.add(boundary);
    // Initialize the boundaryProjectMapping for this boundary if not present
    if (!request?.body?.boundaryProjectMapping?.[boundary]) {
      request.body.boundaryProjectMapping[boundary] = { parent: null, projectId: null };
    }
    // Update the projectId in the request's boundaryProjectMapping
    request.body.boundaryProjectMapping[boundary].projectId = entry.id;
  });

  return boundarySet;
}


async function fetchProjectFacilityWithProjectId(request: any, projectId: any, facilityId: any) {
  try {
    const { tenantId } = request?.body?.parentCampaign || request?.parentCampaign;
    const projectSearchBody = {
      RequestInfo: request?.body?.RequestInfo || request?.RequestInfo,
      ProjectFacility: {
        projectId: [
          projectId
        ],
        facilityId: [
          facilityId
        ]
      }
    }
    const projectSearchParams = {
      tenantId: tenantId,
      offset: 0,
      limit: 1
    }
    logger.info("Project search params " + JSON.stringify(projectSearchParams))
    const projectFacilitySearchResponse = await httpRequest(config?.host?.projectHost + config?.paths?.projectFacilitySearch, projectSearchBody, projectSearchParams);

    if (projectFacilitySearchResponse?.ProjectFacilities && Array.isArray(projectFacilitySearchResponse?.ProjectFacilities) && projectFacilitySearchResponse?.ProjectFacilities?.length > 0) {
      return projectFacilitySearchResponse;
    }
    else {
      return null
    }
  } catch (error: any) {
    throwError("PROJECT", 500, "PROJECT_FACILTY_SEARCH_ERROR")
  }
}


async function fetchProjectStaffWithProjectId(request: any, projectId: any, staffId: any) {
  try {
    const { tenantId } = request?.body?.parentCampaign || request?.parentCampaign;
    const projectSearchBody = {
      RequestInfo: request?.body?.RequestInfo || request?.RequestInfo,
      ProjectStaff: {
        projectId: [
          projectId
        ],
        staffId: [
          staffId
        ]
      }
    }

    const projectSearchParams = {
      tenantId: tenantId,
      offset: 0,
      limit: 1
    }
    logger.info("Project search params " + JSON.stringify(projectSearchParams))
    const projectStaffSearchResponse = await httpRequest(config?.host?.projectHost + config?.paths?.projectStaffSearch, projectSearchBody, projectSearchParams);
    if (projectStaffSearchResponse?.ProjectStaff && Array.isArray(projectStaffSearchResponse?.ProjectStaff) && projectStaffSearchResponse?.ProjectStaff?.length > 0) {
      return projectStaffSearchResponse;
    }
    else {
      return null
    }
  } catch (error: any) {
    throwError("PROJECT", 500, "PROJECT_STAFF_SEARCH_ERROR")
  }

}

async function delinkAndLinkResourcesWithProjectCorrespondingToGivenBoundary(resource: any, messageObject: any, boundaryCode: any, uniqueIdentifier: any, isDelink: boolean) {
  const projectResponse = await fetchProjectsWithBoundaryCodeAndReferenceId(boundaryCode, messageObject?.parentCampaign?.tenantId, messageObject?.CampaignDetails?.campaignNumber, messageObject?.RequestInfo);
  let matchingProjectObject: any;
  if (projectResponse) {
    matchingProjectObject = projectResponse?.Project[0];
  }
  const matchingProjectId = matchingProjectObject?.id;
  if (!matchingProjectId) {
    return false;  // No matching project found
  }


  if (resource?.type === "facility") {
    const projectFacilityResponse = await fetchProjectFacilityWithProjectId(messageObject, matchingProjectId, uniqueIdentifier);
    if (projectFacilityResponse) {
      if (isDelink) {
        await deleteProjectFacilityMapping(messageObject, projectFacilityResponse)
      }
      return true;
    } else {
      return false;
    }
  }
  if (resource?.type === 'user') {
    const projectStaffResponse = await fetchProjectStaffWithProjectId(messageObject, matchingProjectId, uniqueIdentifier);
    if (projectStaffResponse) {
      if (isDelink) {
        await deleteProjectStaffMapping(messageObject, projectStaffResponse)
      }
      return true;
    } else {
      return false;
    }
  }
  else return false;
}


async function deleteProjectFacilityMapping(messageObject: any, projectFacilityResponse: any) {
  const projectFacilityDeleteBody = {
    RequestInfo: messageObject?.RequestInfo,
    ProjectFacilities: [
      projectFacilityResponse?.ProjectFacilities[0]
    ]
  }
  try {
    await httpRequest(config?.host?.projectHost + config?.paths?.projectFacilityDelete, projectFacilityDeleteBody);
  }
  catch (error: any) {
    throwError("PROJECT", 500, "PROJECT_FACILITY_DELETE_ERROR")
  }
}

async function deleteProjectStaffMapping(messageObject: any, projectStaffResponse: any) {
  const projectStaffDeleteBody = {
    RequestInfo: messageObject?.RequestInfo,
    ProjectStaff: [
      projectStaffResponse?.ProjectStaff[0]
    ]
  }
  try {
    await httpRequest(config?.host?.projectHost + config?.paths?.projectStaffDelete, projectStaffDeleteBody);
  }
  catch (error: any) {
    throwError("PROJECT", 500, "PROJECT_STAFF_DELETE_ERROR")
  }
}


async function getParentAndCurrentFileUrl(mappingObject: any, resource: any, parentResource: any) {
  const parentCreateResourceId = parentResource?.createResourceId ? [parentResource.createResourceId] : [];
  const parentResourceSearchResponse = await getResourceFromResourceId(mappingObject, parentCreateResourceId, parentResource);
  const parentProcessedFileStoreId = parentResourceSearchResponse?.[0]?.processedFilestoreId;

  const currentCreateResourceId = resource?.createResourceId ? [resource.createResourceId] : [];
  const currentResourceSearchResponse = await getResourceFromResourceId(mappingObject, currentCreateResourceId, resource);
  const currentProcessedFileStoreId = currentResourceSearchResponse?.[0]?.processedFilestoreId;

  const currentFileUrl = await getFileUrl(currentProcessedFileStoreId, mappingObject?.CampaignDetails?.tenantId);
  const parentFileUrl = await getFileUrl(parentProcessedFileStoreId, mappingObject?.CampaignDetails?.tenantId);

  return { currentFileUrl, parentFileUrl };
}

function findParentResource(resource: any, resourcesArrayFromParentCampaign: any) {
  return resourcesArrayFromParentCampaign.find(
    (parentResource: any) => parentResource.type === resource.type
  );
}

async function getHeadersAccordingToWhichWeReorder(parentWorkbook: any, resource: any) {

  // Determine the sheet name dynamically based on resource type
  const headerSourceSheetName: any = resource?.type === 'boundaryWithTarget'
    ? parentWorkbook.worksheets[2]?.name  // Use the third sheet for 'boundaryWithTarget' type
    : parentWorkbook.worksheets[1]?.name; // Use the second sheet for other types

  const sheet = parentWorkbook.getWorksheet(headerSourceSheetName);
  if (!sheet) {
    throw new Error(`Sheet with name "${headerSourceSheetName}" not found`);
  }

  // Get the first row (assuming it's the header row)
  const headerRow = sheet.getRow(1);
  // Get the first row (assuming it's the header row)
  if (!headerRow || headerRow.cellCount === 0) {
    throw new Error(`Header row is empty in sheet "${headerSourceSheetName}"`);
  }
  const headers: any = [];

  headerRow.eachCell((cell: any) => {
    headers.push(cell.value); // Collect header cell values
  });

  return headers;
}



async function addDataToWorkbook(currentWorkbook: any, parentWorkbook: any, currentFileUrl: any, resource: any, headersAccordingToWhichWeReorder: any) {
  const currentSheet = currentWorkbook.worksheets[1];
  if (resource?.type === 'boundaryWithTarget') {
    const boundaryWithTargetSheetData = await getTargetSheetData(currentFileUrl, false, false);
    const sheetNames = Object.keys(boundaryWithTargetSheetData); // Get sheet names
    for (let i = 2; i < sheetNames.length; i++) { // Start from index 2 for the third sheet
      const sheetName = sheetNames[i];
      const sheetData = boundaryWithTargetSheetData[sheetName];

      // Reorder each row in the current sheet's data
      const reorderedData = sheetData.map((row: any) => {
        // Map each header in `targetHeaders` to the corresponding value in `row`,
        // or set to an empty string if the header is missing
        return headersAccordingToWhichWeReorder.map((header: any) => row[header] || "");
      });

      await addConsolidatedDataToSheet(parentWorkbook, sheetName, headersAccordingToWhichWeReorder, reorderedData);
    }
  } else {
    // Perform further processing using the filestoreId
    const currentSheetData: any = await getSheetData(currentFileUrl, currentSheet.name, false)

    const reorderedData = currentSheetData.map((row: any) => {
      // Map each header in `targetHeaders` to the corresponding value in the row,
      // or set to an empty string if the header is missing in the row
      return headersAccordingToWhichWeReorder.map((header: any) => row[header] || "");
    });

    await addConsolidatedDataToSheet(parentWorkbook, currentSheet.name, headersAccordingToWhichWeReorder, reorderedData);
  }
}


async function finalizeAndUpload(newWorkbook: any, mappingObject: any, resource: any) {
  const responseData = await createAndUploadFile(newWorkbook, mappingObject, mappingObject?.CampaignDetails?.tenantId);
  const fileStoreId = responseData?.[0]?.fileStoreId;
  const resourceDetails = (await getResourceFromResourceId(mappingObject, [resource.createResourceId], resource))[0];
  resourceDetails.processedFilestoreId = fileStoreId;
  resourceDetails.processedFileStoreId = resourceDetails.processedFilestoreId;
  resourceDetails.processedFilestoreId = undefined;

  const persistMessage: any = { ResourceDetails: resourceDetails };
  await produceModifiedMessages(persistMessage, config?.kafka?.KAFKA_UPDATE_RESOURCE_DETAILS_TOPIC);
}




async function processIndividualResource(mappingObject: any, resource: any, resourcesArrayFromParentCampaign: any) {
  const parentResource = findParentResource(resource, resourcesArrayFromParentCampaign);
  const fileUrls = await getParentAndCurrentFileUrl(mappingObject, resource, parentResource);

  const parentWorkbook = await getExcelWorkbookFromFileURL(fileUrls.parentFileUrl);
  const currentWorkbook = await getExcelWorkbookFromFileURL(fileUrls.currentFileUrl)

  const headersAccordingToWhichWeReorder = await getHeadersAccordingToWhichWeReorder(parentWorkbook, resource);
  await addDataToWorkbook(currentWorkbook, parentWorkbook, fileUrls?.currentFileUrl, resource, headersAccordingToWhichWeReorder);

  await finalizeAndUpload(parentWorkbook, mappingObject, resource);
}


function mergeParentResources(mappingObject: any, resources: any[], resourcesArrayFromParentCampaign: any[]) {
  for (const resource of resourcesArrayFromParentCampaign) {
    if (!resources.some((r: any) => r.type === resource.type)) {
      resources.push(resource);
    }
  }
  mappingObject.CampaignDetails.campaignDetails.resources = resources;
}

async function processResources(mappingObject: any) {

  const resources = mappingObject?.CampaignDetails?.resources;
  const resourcesArrayFromParentCampaign = mappingObject?.parentCampaign?.resources;

  for (const resource of resources) {
    try {
      await processIndividualResource(mappingObject, resource, resourcesArrayFromParentCampaign);
    } catch (error: any) {
      throwError("CAMPAIGN", 500, "RESOURCES_CONSOLIDATION_ERROR",
        `Error occurred while consolidating resource of type ${resource.type}: ${error.message}`);
    }
  }

  mergeParentResources(mappingObject, resources, resourcesArrayFromParentCampaign);
}

export async function getResourceFromResourceId(mappingObject: any, createResourceId: any, resource: any) {
  const searchCriteria = buildSearchCriteria(mappingObject, createResourceId, resource?.type);
  const requestBody = replicateRequest(mappingObject, searchCriteria);
  const responseFromDataSearch = await searchDataService(requestBody);
  return responseFromDataSearch;
}


async function addConsolidatedDataToSheet(parentWorkbook: any, sheetName: string, targetHeaders: string[], reorderedData: any[]) {
  // Get or create a worksheet
  let sheet = parentWorkbook.getWorksheet(sheetName);
  if (!sheet) {
    sheet = parentWorkbook.addWorksheet(sheetName);
    sheet.addRow(targetHeaders);
  }
  if (sheet.rowCount > 1) {
    // Clear all existing row data starting from the second row
    for (let i = 2; i <= sheet.rowCount; i++) {
      sheet.getRow(i).values = [];
    }
  }

  // Overwrite cleared rows with new data
  reorderedData.forEach((row, index) => {
    const targetRow = sheet.getRow(index + 2); // Start from the second row
    targetRow.values = row; // Add the row's values
  });

}


export async function getFileUrl(fileStoreId: any, tenantId: any) {
  const fileResponse = await httpRequest(
    `${config.host.filestore}${config.paths.filestore}/url`,
    {},
    { tenantId, fileStoreIds: fileStoreId },
    "get"
  );

  if (!fileResponse || !fileResponse.fileStoreIds || !fileResponse.fileStoreIds[0] || !fileResponse.fileStoreIds[0].url) {
    throwError("FILE", 400, "INVALID_FILE");
  } else {
    return fileResponse.fileStoreIds[0].url;
  }
}




export {
  getParentCampaignObject,
  getCreatedResourceIds,
  buildSearchCriteria,
  // fetchFileUrls,
  modifyProcessedSheetData,
  freezeUnfreezeColumnsForProcessedFile,
  getColumnIndexByHeader,
  checkAndGiveIfParentCampaignAvailable,
  hideColumnsOfProcessedFile,
  unhideColumnsOfProcessedFile,
  modifyNewSheetData,
  getBoundariesFromCampaignSearchResponse,
  fetchProjectsWithProjectId,
  getBoundaryProjectMappingFromParentCampaign,
  fetchProjectFacilityWithProjectId,
  fetchProjectsWithBoundaryCodeAndReferenceId,
  delinkAndLinkResourcesWithProjectCorrespondingToGivenBoundary,
  processResources
}<|MERGE_RESOLUTION|>--- conflicted
+++ resolved
@@ -263,7 +263,6 @@
     false
   );
 
-<<<<<<< HEAD
   const rootBoundary = relationship?.TenantBoundary?.[0]?.boundary?.[0];
   const allBoundaries = cloneDeep(campaignDetails?.boundaries || []);
 
@@ -282,115 +281,6 @@
 
   return allBoundaries;
 };
-
-
-// function validateBoundariesIfParentPresent(request: any) {
-//   const { parentCampaign, CampaignDetails } = request?.body || {};
-
-//   if (parentCampaign) {
-//     const errors: string[] = [];
-//     const newBoundaries: any[] = [];
-//     const parentCampaignBoundaryCodes = parentCampaign.boundaries.map((boundary: any) => boundary.code);
-
-//     CampaignDetails?.boundaries?.forEach((boundary: any) => {
-//       if (parentCampaignBoundaryCodes.includes(boundary.code)) {
-//         errors.push(boundary.code);
-//       } else {
-//         if (!boundary?.isRoot) {
-//           newBoundaries.push(boundary);
-//         } else {
-//           throwError(
-//             "COMMON",
-//             400,
-//             "VALIDATION_ERROR",
-//             `Boundary with code ${boundary.code} cannot be added as it is marked as root. Root boundary should come from the parent campaign.`
-//           );
-//         }
-//       }
-//     });
-
-//     if (errors.length > 0) {
-//       throwError("COMMON", 400, "VALIDATION_ERROR", `Boundary Codes found already in Parent Campaign: ${errors.join(', ')}`);
-//     }
-//     request.body.boundariesCombined = [...parentCampaign.boundaries, ...newBoundaries];
-//   }
-//   else {
-//     request.body.boundariesCombined = request?.body?.CampaignDetails?.boundaries
-//   }
-// }
-
-
-// async function callGenerateWhenChildCampaigngetsCreated(request: any) {
-//   try {
-//     const newRequestBody = {
-//       RequestInfo: request?.body?.RequestInfo,
-//       Filters: {
-//         boundaries: request?.body?.boundariesCombined
-//       }
-//     };
-
-//     const { query } = request;
-//     const params = {
-//       tenantId: request?.body?.CampaignDetails?.tenantId,
-//       forceUpdate: 'true',
-//       hierarchyType: request?.body?.CampaignDetails?.hierarchyType,
-//       campaignId: request?.body?.CampaignDetails?.id
-//     };
-
-//     const newParamsBoundary = { ...query, ...params, type: "boundary" };
-//     const newRequestBoundary = replicateRequest(request, newRequestBody, newParamsBoundary);
-//     await callGenerate(newRequestBoundary, "boundary");
-
-//     const newParamsFacilityWithBoundary = { ...query, ...params, type: "facilityWithBoundary" };
-//     const newRequestFacilityWithBoundary = replicateRequest(request, newRequestBody, newParamsFacilityWithBoundary);
-//     await callGenerate(newRequestFacilityWithBoundary, "facilityWithBoundary");
-
-//     const newParamsUserWithBoundary = { ...query, ...params, type: "userWithBoundary" };
-//     const newRequestUserWithBoundary = replicateRequest(request, newRequestBody, newParamsUserWithBoundary);
-//     await callGenerate(newRequestUserWithBoundary, "userWithBoundary");
-//   }
-//   catch (error: any) {
-//     logger.error(error);
-//     throwError("COMMON", 400, "GENERATE_ERROR", `Error while generating user/facility/boundary: ${error.message}`);
-//   }
-// }
-=======
-async function callGenerateWhenChildCampaigngetsCreated(request: any) {
-  try {
-    const newRequestBody = {
-      RequestInfo: request?.body?.RequestInfo,
-      Filters: {
-        boundaries: request?.body?.boundariesCombined
-      }
-    };
-
-    const { query } = request;
-    const params = {
-      tenantId: request?.body?.CampaignDetails?.tenantId,
-      forceUpdate: 'true',
-      hierarchyType: request?.body?.CampaignDetails?.hierarchyType,
-      campaignId: request?.body?.CampaignDetails?.id
-    };
-
-    const newParamsBoundary = { ...query, ...params, type: "boundary" };
-    const newRequestBoundary = replicateRequest(request, newRequestBody, newParamsBoundary);
-    await callGenerate(newRequestBoundary, "boundary");
-
-    const newParamsFacilityWithBoundary = { ...query, ...params, type: "facilityWithBoundary" };
-    const newRequestFacilityWithBoundary = replicateRequest(request, newRequestBody, newParamsFacilityWithBoundary);
-    await callGenerate(newRequestFacilityWithBoundary, "facilityWithBoundary");
-
-    const newParamsUserWithBoundary = { ...query, ...params, type: "userWithBoundary" };
-    const newRequestUserWithBoundary = replicateRequest(request, newRequestBody, newParamsUserWithBoundary);
-    await callGenerate(newRequestUserWithBoundary, "userWithBoundary");
-  }
-  catch (error: any) {
-    logger.error(error);
-    // throwError("COMMON", 400, "GENERATE_ERROR", `Error while generating user/facility/boundary: ${error.message}`);
-  }
-}
->>>>>>> 1b4f15e8
-
 
 function getBoundariesArray(parentCampaignBoundaries: any, campaignBoundaries: any) {
   // Ensure both inputs are arrays or default to empty arrays
