--- conflicted
+++ resolved
@@ -373,7 +373,6 @@
     const localizationMapModule = await getLocalizedMessagesHandler(request, request?.query?.tenantId);
     const localizationMap = { ...localizationMapHierarchy, ...localizationMapModule };
     let fileUrlResponse: any;
-<<<<<<< HEAD
       const responseFromCampaignSearch = await getCampaignSearchResponse(request);
       const campaignObject = responseFromCampaignSearch?.CampaignDetails?.[0];
       await checkAndGiveIfParentCampaignAvailable(request, campaignObject);
@@ -381,29 +380,13 @@
         const resourcesOfParentCampaign = request?.body?.parentCampaignObject?.resources;
         const createdResourceId = getCreatedResourceIds(resourcesOfParentCampaign, type);
 
-        const searchCriteria = buildSearchCriteria(request, createdResourceId, type);
-        const responseFromDataSearch = await searchDataService(replicateRequest(request, searchCriteria));
-
-        const processedFileStoreIdForUSerOrFacility = responseFromDataSearch?.[0]?.processedFilestoreId;
-        fileUrlResponse = await fetchFileUrls(request, processedFileStoreIdForUSerOrFacility);
-
-      }
-=======
-    const responseFromCampaignSearch = await getCampaignSearchResponse(request);
-    const campaignObject = responseFromCampaignSearch?.CampaignDetails?.[0];
-    await checkAndGiveIfParentCampaignAvailable(request, campaignObject);
-    if (request?.body?.parentCampaignObject) {
-      const resourcesOfParentCampaign = request?.body?.parentCampaignObject?.resources;
-      const createdResourceId = getCreatedResourceIds(resourcesOfParentCampaign, type);
-
       const searchCriteria = buildSearchCriteria(request, createdResourceId, type);
       const responseFromDataSearch = await searchDataService(replicateRequest(request, searchCriteria));
 
       const processedFileStoreIdForUSerOrFacility = responseFromDataSearch?.[0]?.processedFilestoreId;
       fileUrlResponse = await fetchFileUrls(request, processedFileStoreIdForUSerOrFacility);
 
-    }
->>>>>>> 0acfe210
+      }
     if (type === 'boundary') {
       // get boundary data from boundary relationship search api
       logger.info("Generating Boundary Data")
@@ -411,11 +394,7 @@
       logger.info(`Boundary data generated successfully: ${JSON.stringify(boundaryDataSheetGeneratedBeforeDifferentTabSeparation)}`);
       // get boundary sheet data after being generated
       logger.info("generating different tabs logic ")
-<<<<<<< HEAD
       const boundaryDataSheetGeneratedAfterDifferentTabSeparation = await getDifferentTabGeneratedBasedOnConfig(request, boundaryDataSheetGeneratedBeforeDifferentTabSeparation, localizationMap,fileUrlResponse?.fileStoreIds?.[0]?.url)
-=======
-      const boundaryDataSheetGeneratedAfterDifferentTabSeparation = await getDifferentTabGeneratedBasedOnConfig(request, boundaryDataSheetGeneratedBeforeDifferentTabSeparation, localizationMap, fileUrlResponse?.fileStoreIds?.[0]?.url)
->>>>>>> 0acfe210
       logger.info(`Different tabs based on level configured generated, ${JSON.stringify(boundaryDataSheetGeneratedAfterDifferentTabSeparation)}`)
       const finalResponse = await getFinalUpdatedResponse(boundaryDataSheetGeneratedAfterDifferentTabSeparation, newEntryResponse, request);
       const generatedResourceNew: any = { generatedResource: finalResponse }
