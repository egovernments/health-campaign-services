--- conflicted
+++ resolved
@@ -2,13 +2,8 @@
 import FormData from "form-data"; // Import FormData for handling multipart/form-data requests
 import { defaultheader, httpRequest } from "../utils/request"; // Import httpRequest function for making HTTP requests
 import { getFormattedStringForDebug, logger } from "../utils/logger"; // Import logger for logging
-<<<<<<< HEAD
 import { correctParentValues, getDataSheetReady, getLocalizedHeaders, sortCampaignDetails, throwError } from "../utils/genericUtils"; // Import utility functions
 import { generateFilteredBoundaryData, getConfigurableColumnHeadersBasedOnCampaignType, getFiltersFromCampaignSearchResponse, getLocalizedName, processDataForTargetCalculation } from '../utils/campaignUtils'; // Import utility functions
-=======
-import { findMapValue, getDataSheetReady, getLocalizedHeaders, throwError } from "../utils/genericUtils"; // Import utility functions
-import { extractCodesFromBoundaryRelationshipResponse, generateFilteredBoundaryData, getConfigurableColumnHeadersBasedOnCampaignType, getFiltersFromCampaignSearchResponse, getLocalizedName, processDataForTargetCalculation } from '../utils/campaignUtils'; // Import utility functions
->>>>>>> a7cb8480
 import { getCampaignSearchResponse, getHierarchy } from './campaignApis';
 const _ = require('lodash'); // Import lodash library
 import { enrichTemplateMetaData, getExcelWorkbookFromFileURL } from "../utils/excelUtils";
@@ -781,7 +776,6 @@
   }
 };
 
-<<<<<<< HEAD
 
 /**
  * Asynchronously creates related entities such as staff, resources, and facilities based on the provided resources, tenant ID, project ID, start date, end date, and resource body.
@@ -857,180 +851,6 @@
   );
 }
 
-=======
-/**
- * Asynchronously creates boundary entities based on the provided request and boundary map.
- * @param request The HTTP request object.
- * @param boundaryMap Map of boundary names to codes.
- */
-async function createBoundaryEntities(request: any, boundaryMap: Map<any, any>) {
-  try {
-    const updatedBoundaryMap: Array<{ key: string, value: string }> = Array.from(boundaryMap).map(([key, value]) => ({ key: key.value, value: value }));
-    // Create boundary entities
-    const requestBody = { "RequestInfo": request.body.RequestInfo } as { RequestInfo: any; Boundary?: any };
-    const boundaries: any[] = [];
-    const codesFromResponse: any = [];
-    const boundaryCodes: any[] = [];
-    Array.from(boundaryMap.entries()).forEach(([, boundaryCode]) => {
-      boundaryCodes.push(boundaryCode);
-    });
-    const boundaryEntitiesCreated: any[] = [];
-    const boundaryEntityCreateChunkSize = 200;
-    const chunkSize = 20;
-    const boundaryCodeChunks = [];
-    for (let i = 0; i < boundaryCodes.length; i += chunkSize) {
-      boundaryCodeChunks.push(boundaryCodes.slice(i, i + chunkSize));
-    }
-
-    for (const chunk of boundaryCodeChunks) {
-      const string = chunk.join(', ');
-      const boundaryEntityResponse = await httpRequest(config.host.boundaryHost + config.paths.boundaryServiceSearch, request.body, { tenantId: request?.body?.ResourceDetails?.tenantId, codes: string });
-      const boundaryCodesFromResponse = boundaryEntityResponse.Boundary.flatMap((boundary: any) => boundary.code.toString());
-      codesFromResponse.push(...boundaryCodesFromResponse);
-    }
-
-    const codeSet = new Set(codesFromResponse);// Creating a set and filling it with the codes from the response
-    for (const { key: boundaryName, value: boundaryCode } of updatedBoundaryMap) {
-      if (!codeSet.has(boundaryCode.toString())) {
-        const boundary = {
-          tenantId: request?.body?.ResourceDetails?.tenantId,
-          code: boundaryCode,
-          geometry: null,
-          additionalDetails: {
-            name: boundaryName
-          }
-        };
-        boundaries.push(boundary);
-      }
-    };
-    if (!(boundaries.length === 0)) {
-      for (let i = 0; i < boundaries.length; i += boundaryEntityCreateChunkSize) {
-        requestBody.Boundary = boundaries.slice(i, i + boundaryEntityCreateChunkSize);
-        const response = await httpRequest(`${config.host.boundaryHost}boundary-service/boundary/_create`, requestBody, {}, 'POST',);
-        boundaryEntitiesCreated.push(response)
-      }
-      logger.info('Boundary entities created');
-      logger.debug('Boundary entities response: ' + getFormattedStringForDebug(boundaryEntitiesCreated));
-    }
-    else {
-      // throwError("COMMON", 400, "VALIDATION_ERROR", "Boundary entity already present in the system");
-      logger.info("Boundary Entities are already in the system")
-    }
-  } catch (error) {
-    throwError("COMMMON", 500, "INTERNAL_SERVER_ERROR", "Error while Boundary Entity Creation")
-  }
-}
-
-async function confirmBoundaryParentCreation(request: any, code: any) {
-  if (code) {
-    const searchBody = {
-      RequestInfo: request.body.RequestInfo,
-    }
-    const params: any = {
-      hierarchyType: request?.body?.ResourceDetails?.hierarchyType,
-      tenantId: request?.body?.ResourceDetails?.tenantId,
-      codes: code
-    }
-    var retry = 6;
-    var boundaryFound = false;
-    const header = {
-      ...defaultheader,
-      // cachekey: `boundaryRelationShipSearch${params?.hierarchyType}${params?.tenantId}${params.codes.replace(/’/g, '') || ''}${params?.includeChildren || ''}`,
-    }
-    while (!boundaryFound && retry >= 0) {
-      const response = await httpRequest(config.host.boundaryHost + config.paths.boundaryRelationship, searchBody, params, undefined, undefined, header);
-      if (response?.TenantBoundary?.[0].boundary?.[0]) {
-        boundaryFound = true;
-      }
-      else {
-        logger.info("Boundary not found. Waiting for 1 seconds");
-        retry = retry - 1
-        await new Promise(resolve => setTimeout(resolve, 1000));
-      }
-    }
-    if (!boundaryFound) {
-      throwError("BOUNDARY", 500, "INTERNAL_SERVER_ERROR", "Boundary creation failed, for the boundary with code " + code);
-    }
-  }
-}
-
-/**
- * Asynchronously creates boundary relationships based on the provided request, boundary type map, and modified child-parent map.
- * @param request The HTTP request object.
- * @param boundaryTypeMap Map of boundary codes to types.
- * @param modifiedChildParentMap Modified child-parent map.
- */
-async function createBoundaryRelationship(request: any, boundaryMap: Map<{ key: string, value: string }, string>, modifiedChildParentMap: Map<string, string | null>) {
-  try {
-
-    const updatedBoundaryMap: Array<{ key: string, value: string }> = Array.from(boundaryMap).map(([key, value]) => ({ key: value, value: key.key }));
-
-    let activityMessage: any[] = [];
-    const requestBody = { "RequestInfo": request.body.RequestInfo } as { RequestInfo: any; BoundaryRelationship?: any };
-    const url = `${config.host.boundaryHost}${config.paths.boundaryRelationship}`;
-    const params = {
-      "type": request?.body?.ResourceDetails?.type,
-      "tenantId": request?.body?.ResourceDetails?.tenantId,
-      "boundaryType": null,
-      "codes": null,
-      "includeChildren": true,
-      "hierarchyType": request?.body?.ResourceDetails?.hierarchyType
-    };
-    const header = {
-      ...defaultheader,
-      // cachekey: `boundaryRelationShipSearch${params?.hierarchyType}${params?.tenantId}${params.codes || ''}${params?.includeChildren || ''}`,
-    }
-
-    const boundaryRelationshipResponse = await httpRequest(url, request.body, params, undefined, undefined, header);
-    const boundaryData = boundaryRelationshipResponse?.TenantBoundary?.[0]?.boundary;
-    const allCodes = extractCodesFromBoundaryRelationshipResponse(boundaryData);
-
-    let flag = 1;
-
-    for (const { key: boundaryCode, value: boundaryType } of updatedBoundaryMap) {
-      if (!allCodes.has(boundaryCode)) {
-        const boundary = {
-          tenantId: request?.body?.ResourceDetails?.tenantId,
-          boundaryType: boundaryType,
-          code: boundaryCode,
-          hierarchyType: request?.body?.ResourceDetails?.hierarchyType,
-          parent: modifiedChildParentMap.get(boundaryCode) || null
-        };
-
-        flag = 0;
-        requestBody.BoundaryRelationship = boundary;
-        await confirmBoundaryParentCreation(request, modifiedChildParentMap.get(boundaryCode) || null);
-        try {
-          const response = await httpRequest(`${config.host.boundaryHost}${config.paths.boundaryRelationshipCreate}`, requestBody, {}, 'POST', undefined, undefined, true);
-
-          if (!response.TenantBoundary || !Array.isArray(response.TenantBoundary) || response.TenantBoundary.length === 0) {
-            throwError("BOUNDARY", 500, "BOUNDARY_RELATIONSHIP_CREATE_ERROR");
-          }
-          logger.info(`Boundary relationship created for boundaryType :: ${boundaryType} & boundaryCode :: ${boundaryCode} `);
-        } catch (error) {
-          // Log the error and rethrow to be caught by the outer try...catch block
-          logger.error(`Error creating boundary relationship for boundaryType :: ${boundaryType} & boundaryCode :: ${boundaryCode} :: `, error);
-          throw error;
-        }
-      }
-    };
-
-    if (flag === 1) {
-      throwError("COMMON", 400, "VALIDATION_ERROR", "Boundary already present in the system");
-    }
-
-    request.body = {
-      ...request.body,
-      Activities: activityMessage
-    };
-  } catch (error: any) {
-    const errorCode = error.code || "INTERNAL_SERVER_ERROR";
-    const errorMessage = error.description || "Error while boundary relationship create";
-    logger.error(`Error in createBoundaryRelationship: ${errorMessage}`, error);
-    throwError("COMMON", 500, errorCode, errorMessage);
-  }
-}
->>>>>>> a7cb8480
 
 function enrichSchema(data: any, properties: any, required: any, columns: any, unique: any, columnsNotToBeFreezed: any, columnsToBeFreezed: any, columnsToHide: any, errorMessage: any) {
 
