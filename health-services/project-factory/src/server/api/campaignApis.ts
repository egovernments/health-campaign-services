--- conflicted
+++ resolved
@@ -533,7 +533,6 @@
   }
 }
 
-<<<<<<< HEAD
 export async function processValidateAfterSchemaSheetWise(request: any, createAndSearchConfig: any, localizationMap?: { [key: string]: string }) {
   if (request?.body?.isSourceMicroplan && request.body.ResourceDetails.type == 'user') {
     await generateProcessedFileAndPersist(request, localizationMap);
@@ -581,9 +580,6 @@
 }
 
 async function processValidate(request: any, localizationMap?: { [key: string]: string }) {
-=======
-async function processValidate(request: any,  localizationMap?: { [key: string]: string }) {
->>>>>>> c4f8ed6a
   const type: string = request.body.ResourceDetails.type;
   const tenantId = request.body.ResourceDetails.tenantId;
   const createAndSearchConfig = createAndSearch[type]
@@ -599,12 +595,12 @@
   else {
     let schema: any;
     if (type == "facility" || type == "user") {
-<<<<<<< HEAD
+      const isUpdate = request?.body?.parentCampaignObject ? true : false;
       if (request?.body?.isSourceMicroplan) {
-        schema = await callMdmsTypeSchema(request, tenantId, type, "microplan");
+        schema = await callMdmsTypeSchema(request, tenantId, isUpdate, type, "microplan");
       }
       else {
-        schema = await callMdmsTypeSchema(request, tenantId, type);
+        schema = await callMdmsTypeSchema(request, tenantId, isUpdate, type);
       }
     }
     const translatedSchema = await translateSchema(schema, localizationMap);
@@ -615,16 +611,6 @@
     else {
       processSheetWise(false, dataFromSheet, request, createAndSearchConfig, translatedSchema, localizationMap)
     }
-=======
-      const isUpdate = request?.body?.parentCampaignObject ? true : false;
-      const mdmsResponse = await callMdmsTypeSchema(request, tenantId, isUpdate, type);
-      schema = mdmsResponse;
-    }
-    const translatedSchema =  await translateSchema(schema, localizationMap);
-    await validateSheetData(dataFromSheet, request, translatedSchema, createAndSearchConfig?.boundaryValidation, localizationMap)
-
-    processValidateAfterSchema(dataFromSheet, request, createAndSearchConfig, localizationMap)
->>>>>>> c4f8ed6a
   }
 }
 
@@ -956,17 +942,16 @@
   }
 }
 
-<<<<<<< HEAD
 async function getSchema(request: any, tenantId: string, type: string, campaignType: string) {
   let schema: any;
-
+  const isUpdate = request?.body?.parentCampaignObject ? true : false;
   if (type == "facility") {
     logger.info("Fetching schema to validate the created data for type: " + type);
-    const mdmsResponse = await callMdmsTypeSchema(request, tenantId, type);
+    const mdmsResponse = await callMdmsTypeSchema(request, tenantId, isUpdate, type);
     schema = mdmsResponse
   }
   else if (type == "facilityMicroplan") {
-    const mdmsResponse = await callMdmsTypeSchema(request, tenantId, "facility", "microplan");
+    const mdmsResponse = await callMdmsTypeSchema(request, tenantId, isUpdate, "facility", "microplan");
     schema = mdmsResponse
     logger.info("Appending project type to capacity for microplan " + campaignType);
     schema = await appendProjectTypeToCapacity(schema, campaignType);
@@ -974,28 +959,11 @@
   else if (type == "user") {
     logger.info("Fetching schema to validate the created data for type: " + type);
     if (request?.body?.isSourceMicroplan) {
-      const mdmsResponse = await callMdmsTypeSchema(request, tenantId, type, "microplan");
-=======
-    if (type == "facility") {
-      logger.info("Fetching schema to validate the created data for type: " + type);
-      const isUpdate = request?.body?.parentCampaignObject ? true : false;
+      const mdmsResponse = await callMdmsTypeSchema(request, tenantId, isUpdate, type, "microplan");
+      schema = mdmsResponse
+    }
+    else {
       const mdmsResponse = await callMdmsTypeSchema(request, tenantId, isUpdate, type);
-      schema = mdmsResponse
-    }
-    else if (type == "facilityMicroplan") {
-      const mdmsResponse = await callMdmsTypeSchema(request, tenantId, true, "facility", "microplan");
->>>>>>> c4f8ed6a
-      schema = mdmsResponse
-    }
-<<<<<<< HEAD
-    else {
-      const mdmsResponse = await callMdmsTypeSchema(request, tenantId, type);
-=======
-    else if (type == "user") {
-      logger.info("Fetching schema to validate the created data for type: " + type);
-      const isUpdate = request?.body?.parentCampaignObject ? true : false;
-      const mdmsResponse = await callMdmsTypeSchema(request, tenantId, isUpdate, type);
->>>>>>> c4f8ed6a
       schema = mdmsResponse
     }
   }
