import config from "../config";
import { v4 as uuidv4 } from "uuid";
import { httpRequest } from "../utils/request";
import { getFormattedStringForDebug, logger } from "../utils/logger";
import createAndSearch from "../config/createAndSearch";
import {
  getDataFromSheet,
  generateActivityMessage,
  throwError,
  translateSchema,
  replicateRequest,
  appendProjectTypeToCapacity,
  getLocalizedMessagesHandler,
} from "../utils/genericUtils";
import {
  immediateValidationForTargetSheet,
  validateSheetData,
  validateTargetSheetData,
  validateViaSchemaSheetWise,
} from "../validators/campaignValidators";
import { callMdmsTypeSchema, getCampaignNumber } from "./genericApis";
import {
  boundaryBulkUpload,
  convertToTypeData,
  generateHierarchy,
  generateProcessedFileAndPersist,
  getBoundaryOnWhichWeSplit,
  getLocalizedName,
  reorderBoundariesOfDataAndValidate,
  checkIfSourceIsMicroplan,
  createIdRequests,
  createUniqueUserNameViaIdGen,
  boundaryGeometryManagement,
} from "../utils/campaignUtils";
const _ = require("lodash");
import { produceModifiedMessages } from "../kafka/Producer";
import { createDataService } from "../service/dataManageService";
import { searchProjectTypeCampaignService } from "../service/campaignManageService";
import { getExcelWorkbookFromFileURL } from "../utils/excelUtils";
import {
  processTrackStatuses,
  processTrackTypes,
  resourceDataStatuses,
} from "../config/constants";
import { persistTrack } from "../utils/processTrackUtils";
import { checkAndGiveIfParentCampaignAvailable } from "../utils/onGoingCampaignUpdateUtils";
import { validateMicroplanFacility } from "../validators/microplanValidators";
import {
  createPlanFacilityForMicroplan,
  updateFacilityDetailsForMicroplan,
} from "../utils/microplanUtils";
import { getTransformedLocale } from "../utils/localisationUtils";
import { BoundaryModels } from "../models";
import { searchBoundaryRelationshipDefinition } from "./coreApis";

/**
 * Enriches the campaign data with unique IDs and generates campaign numbers.
 * @param requestBody The request body containing the campaign data.
 */
async function enrichCampaign(requestBody: any) {
  // Enrich campaign data with unique IDs and generate campaign numbers
  if (requestBody?.Campaign) {
    requestBody.Campaign.id = uuidv4();
    logger.info(`ENRICHMENT:: generated id for the campaign ${requestBody.Campaign.id}`);
    requestBody.Campaign.campaignNo = await getCampaignNumber(
      requestBody,
      config.values.idgen.format,
      config.values.idgen.idName,
      requestBody?.Campaign?.tenantId
    );
    logger.info(`ENRICHMENT:: generated sequence no for the campaign ${requestBody.Campaign.campaignNo}`);
    for (const campaignDetails of requestBody?.Campaign?.CampaignDetails) {
      campaignDetails.id = uuidv4();
    }
  }
}

async function getAllFacilitiesInLoop(
  searchedFacilities: any[],
  facilitySearchParams: any,
  facilitySearchBody: any
) {
  const response = await httpRequest(
    config.host.facilityHost + config.paths.facilitySearch,
    facilitySearchBody,
    facilitySearchParams
  );

  if (Array.isArray(response?.Facilities)) {
    searchedFacilities.push(...response?.Facilities);
    return response.Facilities.length >= 50; // Return true if there are more facilities to fetch, false otherwise
  } else {
    throwError("FACILITY", 500, "FACILITY_SEARCH_FAILED");
    return false;
  }
}

/**
 * Retrieves all facilities for a given tenant ID.
 * @param tenantId The ID of the tenant.
 * @param requestBody The request body containing additional parameters.
 * @returns An array of facilities.
 */
async function getAllFacilities(tenantId: string, requestBody: any) {
  // Retrieve all facilities for the given tenant ID
  const facilitySearchBody = {
    RequestInfo: requestBody?.RequestInfo,
    Facility: { isPermanent: true },
  };

  const facilitySearchParams = {
    limit: 50,
    offset: 0,
    tenantId: tenantId?.split(".")?.[0],
  };

  const searchedFacilities: any[] = [];
  let searchAgain = true;

  while (searchAgain) {
    searchAgain = await getAllFacilitiesInLoop(
      searchedFacilities,
      facilitySearchParams,
      facilitySearchBody
    );
    facilitySearchParams.offset += 50;
  }

  return searchedFacilities;
}

/**
 * Retrieves facilities by their IDs.
 * @param tenantId The ID of the tenant.
 * @param ids An array of facility IDs.
 * @param requestBody The request body containing additional parameters.
 * @returns An array of facilities.
 */
async function getFacilitiesViaIds(
  tenantId: string,
  ids: any[],
  requestBody: any
) {
  // Retrieve facilities by their IDs
  const facilitySearchBody: any = {
    RequestInfo: requestBody?.RequestInfo,
    Facility: {},
  };

  const facilitySearchParams = {
    limit: 50,
    offset: 0,
    tenantId: tenantId?.split(".")?.[0],
  };

  const searchedFacilities: any[] = [];

  // Split ids into chunks of 50
  for (let i = 0; i < ids.length; i += 50) {
    const chunkIds = ids.slice(i, i + 50);
    facilitySearchBody.Facility.id = chunkIds;
    await getAllFacilitiesInLoop(
      searchedFacilities,
      facilitySearchParams,
      facilitySearchBody
    );
  }

  return searchedFacilities;
}

/**
 * Retrieves parameters based on elements.
 * @param elements An array of elements.
 * @param request The HTTP request object.
 * @returns Parameters extracted from elements.
 */
function getParamsViaElements(elements: any, request: any) {
  // Extract parameters based on elements
  var params: any = {};
  if (!elements) {
    return params;
  }
  for (const element of elements) {
    if (element?.isInParams) {
      if (element?.value) {
        _.set(params, element?.keyPath, element?.value);
      } else if (element?.getValueViaPath) {
        _.set(
          params,
          element?.keyPath,
          _.get(request.body, element?.getValueViaPath)
        );
      }
    }
  }
  return params;
}

/**
 * Changes request body based on elements.
 * @param elements An array of elements.
 * @param requestBody The request body to be modified.
 */
function changeBodyViaElements(elements: any, requestBody: any) {
  // Modify request body based on elements
  if (!elements) {
    return;
  }
  for (const element of elements) {
    if (element?.isInBody) {
      if (element?.value) {
        _.set(requestBody, element?.keyPath, element?.value);
      } else if (element?.getValueViaPath) {
        _.set(
          requestBody,
          element?.keyPath,
          _.get(requestBody, element?.getValueViaPath)
        );
      } else {
        _.set(requestBody, element?.keyPath, {});
      }
    }
  }
}

// function changeBodyViaSearchFromSheet(elements: any, request: any, dataFromSheet: any) {
//   if (!elements) {
//     return;
//   }
//   for (const element of elements) {
//     const arrayToSearch = []
//     for (const data of dataFromSheet) {
//       if (data[element.sheetColumnName]) {
//         arrayToSearch.push(data[element.sheetColumnName]);
//       }
//     }
//     _.set(request.body, element?.searchPath, arrayToSearch);
//   }
// }

function updateErrorsForUser(
  request: any,
  newCreatedData: any[],
  newSearchedData: any[],
  errors: any[],
  createAndSearchConfig: any,
  userNameAndPassword: any[]
) {
  const isSourceMicroplan =
    request?.body?.ResourceDetails?.additionalDetails?.source == "microplan";
  newCreatedData.forEach((createdElement: any) => {
    let foundMatch = false;
    for (const searchedElement of newSearchedData) {
      if (searchedElement?.code === createdElement?.code) {
        foundMatch = true;
        newSearchedData.splice(newSearchedData.indexOf(searchedElement), 1);
        errors.push({
          status: "CREATED",
          rowNumber: createdElement["!row#number!"],
          isUniqueIdentifier: isSourceMicroplan ? false : true,
          uniqueIdentifier: _.get(
            searchedElement,
            createAndSearchConfig.uniqueIdentifier,
            ""
          ),
          errorDetails: "",
        });
        userNameAndPassword.push({
          userName: searchedElement?.user?.userName,
          password: createdElement?.user?.password,
          rowNumber: createdElement["!row#number!"],
        });
        break;
      }
    }
    if (!foundMatch) {
      errors.push({
        status: "NOT_CREATED",
        rowNumber: createdElement["!row#number!"],
        errorDetails: `Can't confirm creation of this data`,
      });
      logger.info(
        "Can't confirm creation of this data of row number : " +
        createdElement["!row#number!"]
      );
    }
  });
}

function updateErrors(
  newCreatedData: any[],
  newSearchedData: any[],
  errors: any[],
  createAndSearchConfig: any
) {
  newCreatedData.forEach((createdElement: any) => {
    let foundMatch = false;
    for (const searchedElement of newSearchedData) {
      let match = true;
      for (const key in createdElement) {
        if (
          createdElement[key] !== searchedElement[key] &&
          key != "!row#number!"
        ) {
          match = false;
          break;
        }
      }
      if (match) {
        foundMatch = true;
        createdElement.id = searchedElement.id;
        newSearchedData.splice(newSearchedData.indexOf(searchedElement), 1);
        errors.push({
          status: "CREATED",
          rowNumber: createdElement["!row#number!"],
          isUniqueIdentifier: true,
          uniqueIdentifier: _.get(
            searchedElement,
            createAndSearchConfig.uniqueIdentifier,
            ""
          ),
          errorDetails: "",
        });
        break;
      }
    }
    if (!foundMatch) {
      errors.push({
        status: "NOT_CREATED",
        rowNumber: createdElement["!row#number!"],
        errorDetails: `Can't confirm creation of this data`,
      });
      logger.info(
        "Can't confirm creation of this data of row number : " +
        createdElement["!row#number!"]
      );
    }
  });
}

function matchCreatedAndSearchedData(
  createdData: any[],
  searchedData: any[],
  request: any,
  createAndSearchConfig: any,
  activities: any
) {
  const newCreatedData = JSON.parse(JSON.stringify(createdData));
  const newSearchedData = JSON.parse(JSON.stringify(searchedData));
  const uid = createAndSearchConfig.uniqueIdentifier;
  newCreatedData.forEach((element: any) => {
    delete element[uid];
  });
  var errors: any[] = [];
  if (request?.body?.ResourceDetails?.type != "user") {
    if (request?.body?.ResourceDetails?.type == "facility") {
      newCreatedData?.forEach((element: any) => {
        delete element.address;
      });
    }
    updateErrors(
      newCreatedData,
      newSearchedData,
      errors,
      createAndSearchConfig
    );
    updateFacilityDetailsForMicroplan(request, newCreatedData);
  } else {
    var userNameAndPassword: any = [];
    updateErrorsForUser(
      request,
      newCreatedData,
      newSearchedData,
      errors,
      createAndSearchConfig,
      userNameAndPassword
    );
    request.body.userNameAndPassword = userNameAndPassword;
  }
  request.body.sheetErrorDetails = request?.body?.sheetErrorDetails
    ? [...request?.body?.sheetErrorDetails, ...errors]
    : errors;
  request.body.Activities = activities;
}

async function getUuidsError(
  request: any,
  response: any,
  mobileNumberRowNumberMapping: any
) {
  var errors: any[] = [];
  var count = 0;
  request.body.mobileNumberUuidsMapping = request.body.mobileNumberUuidsMapping
    ? request.body.mobileNumberUuidsMapping
    : {};
  for (const user of response.Individual) {
    if (!user?.userUuid) {
      logger.info(
        `User with mobileNumber ${user?.mobileNumber} doesn't have userUuid`
      );
      errors.push({
        status: "INVALID",
        rowNumber: mobileNumberRowNumberMapping[user?.mobileNumber],
        errorDetails: `User with mobileNumber ${user?.mobileNumber} doesn't have userUuid`,
      });
      count++;
    } else if (!user?.userDetails?.username) {
      logger.info(
        `User with mobileNumber ${user?.mobileNumber} doesn't have username`
      );
      errors.push({
        status: "INVALID",
        rowNumber: mobileNumberRowNumberMapping[user?.mobileNumber],
        errorDetails: `User with mobileNumber ${user?.mobileNumber} doesn't have username`,
      });
      count++;
    } else if (!user?.userDetails?.password) {
      logger.info(
        `User with mobileNumber ${user?.mobileNumber} doesn't have password`
      );
      errors.push({
        status: "INVALID",
        rowNumber: mobileNumberRowNumberMapping[user?.mobileNumber],
        errorDetails: `User with mobileNumber ${user?.mobileNumber} doesn't have password`,
      });
      count++;
    } else if (!user?.userUuid) {
      logger.info(
        `User with mobileNumber ${user?.mobileNumber} doesn't have userServiceUuid`
      );
      errors.push({
        status: "INVALID",
        rowNumber: mobileNumberRowNumberMapping[user?.mobileNumber],
        errorDetails: `User with mobileNumber ${user?.mobileNumber} doesn't have userServiceUuid`,
      });
      count++;
    } else {
      request.body.mobileNumberUuidsMapping[user?.mobileNumber] = {
        userUuid: user?.id,
        code: user?.userDetails?.username,
        rowNumber: mobileNumberRowNumberMapping[user?.mobileNumber],
        password: user?.userDetails?.password,
        userServiceUuid: user?.userUuid,
      };
    }
  }
  if (count > 0) {
    request.body.sheetErrorDetails = request?.body?.sheetErrorDetails
      ? [...request?.body?.sheetErrorDetails, ...errors]
      : errors;
  }
}

const createBatchRequest = async (
  request: any,
  batch: any[],
  mobileNumberRowNumberMapping: any
) => {
  const searchBody = {
    RequestInfo: request?.body?.RequestInfo,
    Individual: {
      mobileNumber: batch,
    },
  };
  const params = {
    limit: 55,
    offset: 0,
    tenantId: request?.body?.ResourceDetails?.tenantId,
    includeDeleted: true,
  };
  logger.info("Individual search to validate the mobile no initiated");
  const response = await httpRequest(
    config.host.healthIndividualHost + config.paths.healthIndividualSearch,
    searchBody,
    params,
    undefined,
    undefined,
    undefined,
    undefined,
    true
  );

  if (!response) {
    throwError(
      "COMMON",
      400,
      "INTERNAL_SERVER_ERROR",
      "Error occurred during user search while validating mobile number."
    );
  }
  if (config.values.notCreateUserIfAlreadyThere) {
    await getUuidsError(request, response, mobileNumberRowNumberMapping);
  }

  if (response?.Individual?.length > 0) {
    return response.Individual.map((item: any) => item?.mobileNumber);
  }
  return [];
};

async function getUserWithMobileNumbers(
  request: any,
  mobileNumbers: any[],
  mobileNumberRowNumberMapping: any
) {
  logger.debug(
    "mobileNumbers to search: " + getFormattedStringForDebug(mobileNumbers)
  );
  const BATCH_SIZE = 50;
  let allResults: any[] = [];

  // Create an array of batch promises
  const batchPromises = [];
  for (let i = 0; i < mobileNumbers.length; i += BATCH_SIZE) {
    const batch = mobileNumbers.slice(i, i + BATCH_SIZE);
    batchPromises.push(
      createBatchRequest(request, batch, mobileNumberRowNumberMapping)
    );
  }

  // Wait for all batch requests to complete
  const batchResults = await Promise.all(batchPromises);

  // Aggregate all results
  for (const result of batchResults) {
    allResults = allResults.concat(result);
  }
  // Convert the results array to a Set to eliminate duplicates
  const resultSet = new Set(allResults);
  logger.info(`Already Existing mobile numbers : ${JSON.stringify(resultSet)}`);
  return resultSet;
}

async function matchUserValidation(createdData: any[], request: any) {
  var count = 0;
  const errors = [];
  const mobileNumbers = createdData
    .filter((item) => item?.user?.mobileNumber)
    .map((item) => item?.user?.mobileNumber);
  const mobileNumberRowNumberMapping = createdData.reduce((acc, curr) => {
    acc[curr.user.mobileNumber] = curr["!row#number!"];
    return acc;
  }, {});
  logger.debug(
    "mobileNumberRowNumberMapping : " +
    getFormattedStringForDebug(mobileNumberRowNumberMapping)
  );
  const mobileNumberResponse = await getUserWithMobileNumbers(
    request,
    mobileNumbers,
    mobileNumberRowNumberMapping
  );
  for (const key in mobileNumberRowNumberMapping) {
    if (
      mobileNumberResponse.has(key) &&
      !config.values.notCreateUserIfAlreadyThere
    ) {
      if (Array.isArray(mobileNumberRowNumberMapping[key])) {
        for (const row of mobileNumberRowNumberMapping[key]) {
          errors.push({
            status: "INVALID",
            rowNumber: row.row,
            sheetName: row.sheetName,
            errorDetails: `User with contact number ${key} already exists`,
          });
        }
      } else {
        errors.push({
          status: "INVALID",
          rowNumber: mobileNumberRowNumberMapping[key],
          errorDetails: `User with contact number ${key} already exists`,
        });
      }
      count++;
    }
  }
  if (count) {
    request.body.ResourceDetails.status = "invalid";
  }
  logger.info("Invalid resources count : " + count);
  request.body.sheetErrorDetails = request?.body?.sheetErrorDetails
    ? [...request?.body?.sheetErrorDetails, ...errors]
    : errors;
}
function matchViaUserIdAndCreationTime(
  createdData: any[],
  searchedData: any[],
  request: any,
  creationTime: any,
  createAndSearchConfig: any,
  activities: any
) {
  var matchingSearchData = [];
  const userUuid = request?.body?.RequestInfo?.userInfo?.uuid;
  var count = 0;
  if (request?.body?.ResourceDetails?.type != "user") {
    for (const data of searchedData) {
      if (
        data?.auditDetails?.createdBy == userUuid &&
        data?.auditDetails?.createdTime >= creationTime
      ) {
        matchingSearchData.push(data);
        count++;
      }
    }
  } else {
    count = searchedData.length;
    matchingSearchData = searchedData;
  }
  if (count < createdData.length) {
    request.body.ResourceDetails.status = "PERSISTER_ERROR";
  }
  matchCreatedAndSearchedData(
    createdData,
    matchingSearchData,
    request,
    createAndSearchConfig,
    activities
  );
  logger.info("New created resources count : " + count);
}

async function processSearch(
  createAndSearchConfig: any,
  request: any,
  params: any
) {
  setSearchLimits(createAndSearchConfig, request, params);
  const arraysToMatch = await performSearch(
    createAndSearchConfig,
    request,
    params
  );
  return arraysToMatch;
}

function setSearchLimits(
  createAndSearchConfig: any,
  request: any,
  params: any
) {
  setLimitOrOffset(
    createAndSearchConfig?.searchDetails?.searchLimit,
    params,
    request.body
  );
  setLimitOrOffset(
    createAndSearchConfig?.searchDetails?.searchOffset,
    params,
    request.body
  );
}

function setLimitOrOffset(
  limitOrOffsetConfig: any,
  params: any,
  requestBody: any
) {
  if (limitOrOffsetConfig) {
    if (limitOrOffsetConfig?.isInParams) {
      _.set(
        params,
        limitOrOffsetConfig?.keyPath,
        parseInt(limitOrOffsetConfig?.value)
      );
    }
    if (limitOrOffsetConfig?.isInBody) {
      _.set(
        requestBody,
        limitOrOffsetConfig?.keyPath,
        parseInt(limitOrOffsetConfig?.value)
      );
    }
  }
}

async function performSearch(
  createAndSearchConfig: any,
  request: any,
  params: any
) {
  const arraysToMatch: any[] = [];
  let searchAgain = true;
  while (searchAgain) {
    const searcRequestBody = {
      RequestInfo: request?.body?.RequestInfo,
    };
    changeBodyViaElements(
      createAndSearchConfig?.searchDetails?.searchElements,
      searcRequestBody
    );
    const response = await httpRequest(
      createAndSearchConfig?.searchDetails?.url,
      searcRequestBody,
      params
    );
    const resultArray = _.get(
      response,
      createAndSearchConfig?.searchDetails?.searchPath
    );
    if (resultArray && Array.isArray(resultArray)) {
      arraysToMatch.push(...resultArray);
      if (
        resultArray.length <
        parseInt(createAndSearchConfig?.searchDetails?.searchLimit?.value)
      ) {
        searchAgain = false;
      }
    } else {
      searchAgain = false;
    }
    updateOffset(createAndSearchConfig, params, request.body);
  }
  return arraysToMatch;
}

function updateOffset(
  createAndSearchConfig: any,
  params: any,
  requestBody: any
) {
  const offsetConfig = createAndSearchConfig?.searchDetails?.searchOffset;
  const limit = createAndSearchConfig?.searchDetails?.searchLimit?.value;
  if (offsetConfig) {
    if (offsetConfig?.isInParams) {
      _.set(
        params,
        offsetConfig?.keyPath,
        parseInt(_.get(params, offsetConfig?.keyPath) + parseInt(limit))
      );
    }
    if (offsetConfig?.isInBody) {
      _.set(
        requestBody,
        offsetConfig?.keyPath,
        parseInt(_.get(requestBody, offsetConfig?.keyPath) + parseInt(limit))
      );
    }
  }
}

async function processSearchAndValidation(request: any) {
  // if (request?.body?.dataToSearch?.length > 0) {
  //   const params: any = getParamsViaElements(createAndSearchConfig?.searchDetails?.searchElements, request);
  //   changeBodyViaElements(createAndSearchConfig?.searchDetails?.searchElements, request)
  //   changeBodyViaSearchFromSheet(createAndSearchConfig?.requiresToSearchFromSheet, request, dataFromSheet)
  //   const arraysToMatch = await processSearch(createAndSearchConfig, request, params)
  //   matchData(request, request.body.dataToSearch, arraysToMatch, createAndSearchConfig)
  // }
  if (request?.body?.ResourceDetails?.type == "user") {
    await enrichEmployees(request?.body?.dataToCreate, request);
    await matchUserValidation(request.body.dataToCreate, request);
  }
}

async function getEmployeesBasedOnUuids(dataToCreate: any[], request: any) {
  const searchBody = {
    RequestInfo: request?.body?.RequestInfo,
  };

  const tenantId = request?.body?.ResourceDetails?.tenantId;
  const searchUrl = config.host.hrmsHost + config.paths.hrmsEmployeeSearch;
  logger.info(`Waiting for 10 seconds`);
  await new Promise((resolve) => setTimeout(resolve, 10000));
  const chunkSize = 50;
  let employeesSearched: any[] = [];

  for (let i = 0; i < dataToCreate.length; i += chunkSize) {
    const chunk = dataToCreate.slice(i, i + chunkSize);
    const uuids = chunk.map((data: any) => data.uuid).join(",");

    const params = {
      tenantId: tenantId,
      uuids: uuids,
      limit: 51,
      offset: 0,
    };

    try {
      const response = await httpRequest(
        searchUrl,
        searchBody,
        params,
        undefined,
        undefined,
        undefined,
        undefined,
        true
      );
      if (response && response.Employees) {
        employeesSearched = employeesSearched.concat(response.Employees);
      } else {
        throw new Error("Unable to fetch employees based on UUIDs");
      }
    } catch (error: any) {
      console.log(error);
      throwError(
        "COMMON",
        500,
        "INTERNAL_SERVER_ERROR",
        error.message ||
        "Some internal error occurred while searching employees"
      );
    }
  }

  return employeesSearched;
}

// Confirms the creation of resources by matching created and searched data.
async function confirmCreation(
  createAndSearchConfig: any,
  request: any,
  dataToCreate: any[],
  creationTime: any,
  activities: any
) {
  // Confirm creation of resources by matching data  // wait for 5 seconds
  if (request?.body?.ResourceDetails?.type != "user") {
    const params: any = getParamsViaElements(
      createAndSearchConfig?.searchDetails?.searchElements,
      request
    );
    const arraysToMatch = await processSearch(
      createAndSearchConfig,
      request,
      params
    );
    matchViaUserIdAndCreationTime(
      dataToCreate,
      arraysToMatch,
      request,
      creationTime,
      createAndSearchConfig,
      activities
    );
  } else {
    const arraysToMatch = await getEmployeesBasedOnUuids(dataToCreate, request);
    matchViaUserIdAndCreationTime(
      dataToCreate,
      arraysToMatch,
      request,
      creationTime,
      createAndSearchConfig,
      activities
    );
  }
}

async function processValidateAfterSchema(
  dataFromSheet: any,
  request: any,
  createAndSearchConfig: any,
  localizationMap?: { [key: string]: string }
) {
  try {
    if (
      request?.body?.ResourceDetails?.additionalDetails?.source ==
      "microplan" &&
      request.body.ResourceDetails.type == "facility"
    ) {
      validateMicroplanFacility(request, dataFromSheet, localizationMap);
    }
    const typeData = await convertToTypeData(
      request,
      dataFromSheet,
      createAndSearchConfig,
      request.body,
      localizationMap
    );
    request.body.dataToSearch = typeData.searchData;
    request.body.dataToCreate = typeData.createData;
    await processSearchAndValidation(request);
    await reorderBoundariesOfDataAndValidate(request, localizationMap);
    await generateProcessedFileAndPersist(request, localizationMap);
  } catch (error) {
    console.log(error);
    await handleResouceDetailsError(request, error);
  }
}

export async function processValidateAfterSchemaSheetWise(
  request: any,
  createAndSearchConfig: any,
  localizationMap?: { [key: string]: string }
) {
  if (
    request?.body?.ResourceDetails?.additionalDetails?.source == "microplan" &&
    request.body.ResourceDetails.type == "user"
  ) {
    await generateProcessedFileAndPersist(request, localizationMap);
  }
}

async function processSheetWise(
  forCreate: any,
  dataFromSheet: any,
  request: any,
  createAndSearchConfig: any,
  translatedSchema: any,
  localizationMap?: { [key: string]: string }
) {
  try {
    const errorMap: any = await validateViaSchemaSheetWise(
      dataFromSheet,
      translatedSchema,
      request,
      localizationMap
    );
    enrichErrorIfSheetInvalid(request, errorMap);
    await processSearchAndValidation(request);
    if (request?.body?.sheetErrorDetails?.length > 0) {
      request.body.ResourceDetails.status = resourceDataStatuses.invalid;
      await generateProcessedFileAndPersist(request, localizationMap);
    } else {
      if (forCreate) {
        await processAfterValidation(
          dataFromSheet,
          createAndSearchConfig,
          request,
          localizationMap
        );
      } else {
        await processValidateAfterSchemaSheetWise(
          request,
          createAndSearchConfig,
          localizationMap
        );
      }
    }
  } catch (error) {
    console.log(error);
    await handleResouceDetailsError(request, error);
  }
}

function enrichErrorIfSheetInvalid(request: any, errorMap: any) {
  if (Object.keys(errorMap).length > 0) {
    var sheetErrorDetails = [];
    for (const sheetName of Object.keys(errorMap)) {
      const errorData = errorMap[sheetName];
      for (const row of Object.keys(errorData)) {
        if (errorData[row].length > 0) {
          const errorDetails = errorData[row].join(", ");
          sheetErrorDetails.push({
            status: "INVALID",
            sheetName: sheetName,
            rowNumber: row,
            errorDetails: errorDetails,
          });
        }
      }
    }
    request.body.sheetErrorDetails = request?.body?.sheetErrorDetails
      ? [...request?.body?.sheetErrorDetails, ...sheetErrorDetails]
      : sheetErrorDetails;
  }
}

async function processValidate(
  request: any,
  localizationMap?: { [key: string]: string }
) {
  const type: string = request.body.ResourceDetails.type;
  const tenantId = request.body.ResourceDetails.tenantId;
  const createAndSearchConfig = createAndSearch[type];
  const dataFromSheet: any = await getDataFromSheet(
    request,
    request?.body?.ResourceDetails?.fileStoreId,
    request?.body?.ResourceDetails?.tenantId,
    createAndSearchConfig,
    null,
    localizationMap
  );
  if (type == "boundaryWithTarget") {
    const hierarchyType = request?.body?.ResourceDetails?.hierarchyType;
    const hierarchyModule = `${config.localisation.boundaryPrefix
      }-${getTransformedLocale(hierarchyType)}`?.toLowerCase();
    const localizationMapForHierarchy = await getLocalizedMessagesHandler(
      request,
      request?.body?.ResourceDetails?.tenantId,
      hierarchyModule
    );
    localizationMap = {
      ...localizationMap,
      ...localizationMapForHierarchy,
    };
    let differentTabsBasedOnLevel = await getBoundaryOnWhichWeSplit(request, request?.body?.ResourceDetails?.tenantId);
    differentTabsBasedOnLevel = getLocalizedName(
      `${request?.body?.ResourceDetails?.hierarchyType}_${differentTabsBasedOnLevel}`.toUpperCase(),
      localizationMap
    );
    logger.info("target sheet format validation started");
    await immediateValidationForTargetSheet(
      request,
      dataFromSheet,
      differentTabsBasedOnLevel,
      localizationMap
    );
    logger.info(
      "target sheet format validation completed and starts with data validation"
    );
    validateTargetSheetData(
      dataFromSheet,
      request,
      createAndSearchConfig?.boundaryValidation,
      differentTabsBasedOnLevel,
      localizationMap
    );
  } else {
    let schema: any;
    if (type == "facility" || type == "user") {
      const isUpdate = request?.body?.parentCampaignObject ? true : false;
      if (
        request?.body?.ResourceDetails?.additionalDetails?.source == "microplan"
      ) {
        schema = await callMdmsTypeSchema(
          request,
          tenantId,
          isUpdate,
          type,
          "microplan"
        );
      } else {
        schema = await callMdmsTypeSchema(request, tenantId, isUpdate, type);
      }
    }
    const translatedSchema = await translateSchema(schema, localizationMap);
    if (Array.isArray(dataFromSheet)) {
      if (
        request?.body?.ResourceDetails?.additionalDetails?.source != "microplan"
      ) {
        await validateSheetData(
          dataFromSheet,
          request,
          translatedSchema,
          createAndSearchConfig?.boundaryValidation,
          localizationMap
        );
      }
      processValidateAfterSchema(
        dataFromSheet,
        request,
        createAndSearchConfig,
        localizationMap
      );
    } else {
      if (dataFromSheet && Object.keys(dataFromSheet).length > 0) {
        processSheetWise(
          false,
          dataFromSheet,
          request,
          createAndSearchConfig,
          translatedSchema,
          localizationMap
        );
      } else {
        throwError(
          "COMMON",
          400,
          "VALIDATION_ERROR",
          "No data filled in the sheet."
        );
      }
    }
  }
}

function convertUserRoles(employees: any[], request: any) {
  for (const employee of employees) {
    if (employee?.user?.roles) {
      var newRoles: any[] = [];
      if (!Array.isArray(employee.user.roles)) {
        const rolesArray = employee.user.roles
          .split(",")
          .map((role: any) => role.trim());
        for (const role of rolesArray) {
          const code = role.toUpperCase().split(" ").join("_");
          newRoles.push({
            name: role,
            code: code,
            tenantId: request?.body?.ResourceDetails?.tenantId,
          });
        }
        employee.user.roles = newRoles;
      }
    }
  }
}

function generateUserPassword() {
  // Function to generate a random lowercase letter
  function getRandomLowercaseLetter() {
    const letters = "abcdefghijklmnopqrstuvwxyz";
    return letters.charAt(Math.floor(Math.random() * letters.length));
  }

  // Function to generate a random uppercase letter
  function getRandomUppercaseLetter() {
    const letters = "ABCDEFGHIJKLMNOPQRSTUVWXYZ";
    return letters.charAt(Math.floor(Math.random() * letters.length));
  }

  // Generate a random 4-letter sequence where the second letter is uppercase
  function generate4LetterSequence() {
    const firstLetter = getRandomLowercaseLetter();
    const secondLetter = getRandomUppercaseLetter();
    const thirdLetter = getRandomLowercaseLetter();
    const fourthLetter = getRandomLowercaseLetter();
    return firstLetter + secondLetter + thirdLetter + fourthLetter;
  }

  // Generate a random 3-digit number
  function getRandom3DigitNumber() {
    return Math.floor(100 + Math.random() * 900); // Ensures the number is 3 digits
  }

  // Combine parts to form the password
  const firstSequence = generate4LetterSequence();
  const randomNumber = getRandom3DigitNumber();

  return `${firstSequence}@${randomNumber}`;
}

async function enrichJurisdictions(employee: any, request: any) {
  employee.jurisdictions = [
    {
      tenantId: request?.body?.ResourceDetails?.tenantId,
      boundaryType: config.values.userMainBoundaryType,
      boundary: config.values.userMainBoundary,
      hierarchy: request?.body?.ResourceDetails?.hierarchyType,
      roles: employee?.user?.roles,
    },
  ];
}

async function enrichEmployees(employees: any[], request: any) {
  convertUserRoles(employees, request);
  const idRequests = createIdRequests(employees);
  request.body.idRequests = idRequests;
  let result = await createUniqueUserNameViaIdGen(request);
  var i = 0;
  for (const employee of employees) {
    const { user } = employee;
    const generatedPassword =
      config?.user?.userPasswordAutoGenerate == "true"
        ? generateUserPassword()
        : config?.user?.userDefaultPassword;
    user.userName = result?.idResponses?.[i]?.id;
    user.password = generatedPassword;
    employee.code = result?.idResponses?.[i]?.id;
    await enrichJurisdictions(employee, request);
    if (employee?.user) {
      employee.user.tenantId = request?.body?.ResourceDetails?.tenantId;
      employee.user.dob = 0;
    }
    i++;
  }
}

function enrichDataToCreateForUser(
  dataToCreate: any[],
  responsePayload: any,
  request: any
) {
  const createdEmployees = responsePayload?.Employees;
  // create an object which have keys as employee.code and values as employee.uuid
  const employeeMap = createdEmployees.reduce((map: any, employee: any) => {
    map[employee.code] = {
      uuid: employee?.uuid,
      userServiceUuid: employee?.user?.userServiceUuid,
    };
    return map;
  }, {});
  for (const employee of dataToCreate) {
    const mappedEmployee = employeeMap[employee?.code];
    if (mappedEmployee) {
      if (!employee?.userServiceUuid) {
        employee.userServiceUuid = mappedEmployee.userServiceUuid;
      }
      if (!employee?.uuid) {
        employee.uuid = mappedEmployee.uuid;
      }
    }
  }
}

async function handeFacilityProcess(
  request: any,
  createAndSearchConfig: any,
  params: any,
  activities: any[],
  newRequestBody: any
) {
  for (const facility of newRequestBody.Facilities) {
    facility.address = {};
  }
  var responsePayload = await httpRequest(
    createAndSearchConfig?.createBulkDetails?.url,
    newRequestBody,
    params,
    "post",
    undefined,
    undefined,
    true
  );
  var activity = await generateActivityMessage(
    request?.body?.ResourceDetails?.tenantId,
    request.body,
    newRequestBody,
    responsePayload,
    "facility",
    createAndSearchConfig?.createBulkDetails?.url,
    responsePayload?.statusCode
  );
  logger.info(
    `Activity : ${createAndSearchConfig?.createBulkDetails?.url} status:  ${responsePayload?.statusCode}`
  );
  activities.push(activity);
}

async function handleUserProcess(
  request: any,
  createAndSearchConfig: any,
  params: any,
  dataToCreate: any[],
  activities: any[],
  newRequestBody: any
) {
  if (config.values.notCreateUserIfAlreadyThere) {
    var Employees: any[] = [];
    if (request.body?.mobileNumberUuidsMapping) {
      for (const employee of newRequestBody.Employees) {
        if (
          request.body.mobileNumberUuidsMapping[employee?.user?.mobileNumber]
        ) {
          logger.info(
            `User with mobile number ${employee?.user?.mobileNumber} already exist`
          );
        } else {
          Employees.push(employee);
        }
      }
    }
    newRequestBody.Employees = Employees;
  }
  if (newRequestBody.Employees.length > 0) {
    var responsePayload = await httpRequest(
      createAndSearchConfig?.createBulkDetails?.url,
      newRequestBody,
      params,
      "post",
      undefined,
      undefined,
      true,
      false
    );
    if (responsePayload?.Employees && responsePayload?.Employees?.length > 0) {
      enrichDataToCreateForUser(dataToCreate, responsePayload, request);
    } else {
      throwError(
        "COMMON",
        500,
        "INTERNAL_SERVER_ERROR",
        "Some internal server error occured during user creation."
      );
    }
    var activity = await generateActivityMessage(
      request?.body?.ResourceDetails?.tenantId,
      request.body,
      newRequestBody,
      responsePayload,
      "user",
      createAndSearchConfig?.createBulkDetails?.url,
      responsePayload?.statusCode
    );
    logger.info(
      `Activity : ${createAndSearchConfig?.createBulkDetails?.url} status:  ${responsePayload?.statusCode}`
    );
    activities.push(activity);
  }
}

async function enrichAlreadyExsistingUser(request: any) {
  if (
    request.body.ResourceDetails.type == "user" &&
    request?.body?.mobileNumberUuidsMapping
  ) {
    for (const employee of request.body.dataToCreate) {
      if (
        request?.body?.mobileNumberUuidsMapping[employee?.user?.mobileNumber]
      ) {
        employee.uuid =
          request?.body?.mobileNumberUuidsMapping[
            employee?.user?.mobileNumber
          ].userUuid;
        employee.code =
          request?.body?.mobileNumberUuidsMapping[
            employee?.user?.mobileNumber
          ].code;
        employee.user.userName =
          request?.body?.mobileNumberUuidsMapping[
            employee?.user?.mobileNumber
          ].code;
        employee.user.password =
          request?.body?.mobileNumberUuidsMapping[
            employee?.user?.mobileNumber
          ].password;
        employee.user.userServiceUuid =
          request?.body?.mobileNumberUuidsMapping[
            employee?.user?.mobileNumber
          ].userServiceUuid;
      }
    }
  }
}

async function performAndSaveResourceActivity(
  request: any,
  createAndSearchConfig: any,
  params: any,
  type: any,
  localizationMap?: { [key: string]: string }
) {
  logger.info(type + " create data  ");
  if (createAndSearchConfig?.createBulkDetails?.limit) {
    const limit = createAndSearchConfig?.createBulkDetails?.limit;
    const dataToCreate = request?.body?.dataToCreate;
    const chunks = Math.ceil(dataToCreate.length / limit); // Calculate number of chunks
    var creationTime = Date.now();
    var activities: any[] = [];
    for (let i = 0; i < chunks; i++) {
      const start = i * limit;
      const end = (i + 1) * limit;
      const chunkData = dataToCreate.slice(start, end); // Get a chunk of data
      const newRequestBody: any = {
        RequestInfo: request?.body?.RequestInfo,
      };
      _.set(
        newRequestBody,
        createAndSearchConfig?.createBulkDetails?.createPath,
        chunkData
      );
      creationTime = Date.now();
      if (type == "facility" || type == "facilityMicroplan") {
        await handeFacilityProcess(
          request,
          createAndSearchConfig,
          params,
          activities,
          newRequestBody
        );
      } else if (type == "user") {
        await handleUserProcess(
          request,
          createAndSearchConfig,
          params,
          chunkData,
          activities,
          newRequestBody
        );
      }
      // wait for 5 seconds after each chunk
<<<<<<< HEAD
=======
      logger.info(`Waiting for 5 seconds after each chunk`);
>>>>>>> c520a81e
      await new Promise((resolve) => setTimeout(resolve, 5000));
    }
    await enrichAlreadyExsistingUser(request);
    logger.info(`Final waiting for 10 seconds`);
    await new Promise((resolve) => setTimeout(resolve, 10000));
    await confirmCreation(
      createAndSearchConfig,
      request,
      dataToCreate,
      creationTime,
      activities
    );
    await createPlanFacilityForMicroplan(request, localizationMap);
  }
  await generateProcessedFileAndPersist(request, localizationMap);
}

/**
 * Processes generic requests such as create or validate.
 * @param request The HTTP request object.
 */
async function processGenericRequest(
  request: any,
  localizationMap?: { [key: string]: string }
) {
  // Process generic requests
  if (
    request?.body?.ResourceDetails?.type != "boundary" &&
    request?.body?.ResourceDetails?.type != "boundaryManagement"
  ) {
    const responseFromCampaignSearch = await getCampaignSearchResponse(request);
    const campaignObject = responseFromCampaignSearch?.CampaignDetails?.[0];
    if (
      campaignObject?.additionalDetails?.resourceDistributionStrategy ==
      "HOUSE_TO_HOUSE"
    ) {
      request.body.showFixedPost = false;
    } else {
      request.body.showFixedPost = true;
    }
    request.body.projectTypeCode = campaignObject?.projectType;
    await checkAndGiveIfParentCampaignAvailable(request, campaignObject);
  }

  if (request?.body?.ResourceDetails?.action == "create") {
    await processCreate(request, localizationMap);
  } else {
    await processValidate(request, localizationMap);
  }
}

async function handleResouceDetailsError(request: any, error: any) {
  var stringifiedError: any;
  if (error?.description || error?.message) {
    stringifiedError = JSON.stringify({
      status: error.status || "",
      code: error.code || "",
      description: error.description || "",
      message: error.message || "",
    });
  } else {
    if (typeof error == "object") stringifiedError = JSON.stringify(error);
    else {
      stringifiedError = error;
    }
  }

  logger.error("Error while processing after validation : " + error);
  if (request?.body?.ResourceDetails) {
    request.body.ResourceDetails.status = "failed";
    request.body.ResourceDetails.additionalDetails = {
      ...request?.body?.ResourceDetails?.additionalDetails,
      error: stringifiedError,
    };
    const persistMessage: any = {
      ResourceDetails: request.body.ResourceDetails,
    };
    if (request?.body?.ResourceDetails?.action == "create") {
      persistMessage.ResourceDetails.additionalDetails = {
        error: stringifiedError,
      };
    }
    await produceModifiedMessages(
      persistMessage,
      config?.kafka?.KAFKA_UPDATE_RESOURCE_DETAILS_TOPIC
    );
  }
  if (
    request?.body?.Activities &&
    Array.isArray(request?.body?.Activities) &&
    request?.body?.Activities.length > 0
  ) {
    logger.info("Waiting for 2 seconds");
    await new Promise((resolve) => setTimeout(resolve, 2000));

    const activities = request?.body?.Activities;
    const chunkPromises = [];
    for (let i = 0; i < activities.length; i += 10) {
      const chunk = activities.slice(i, Math.min(i + 10, activities.length));
      const activityObject: any = { Activities: chunk };
      chunkPromises.push(
        produceModifiedMessages(
          activityObject,
          config?.kafka?.KAFKA_CREATE_RESOURCE_ACTIVITY_TOPIC
        )
      );
    }
    await Promise.all(chunkPromises);
  }
}

async function persistCreationProcess(request: any, status: any) {
  if (request?.body?.ResourceDetails?.type == "facility") {
    await persistTrack(
      request?.body?.ResourceDetails?.campaignId,
      processTrackTypes.facilityCreation,
      status
    );
  } else if (request?.body?.ResourceDetails?.type == "user") {
    await persistTrack(
      request?.body?.ResourceDetails?.campaignId,
      processTrackTypes.staffCreation,
      status
    );
  }
}

async function processAfterValidation(
  dataFromSheet: any,
  createAndSearchConfig: any,
  request: any,
  localizationMap?: { [key: string]: string }
) {
  await persistCreationProcess(request, processTrackStatuses.inprogress);
  try {
    if (
      request?.body?.ResourceDetails?.additionalDetails?.source ==
      "microplan" &&
      request.body.ResourceDetails.type == "user"
    ) {
      await processSearchAndValidation(request);
    } else {
      const typeData = await convertToTypeData(
        request,
        dataFromSheet,
        createAndSearchConfig,
        request.body,
        localizationMap
      );
      request.body.dataToCreate = typeData.createData;
      request.body.dataToSearch = typeData.searchData;
      await processSearchAndValidation(request);
      await reorderBoundariesOfDataAndValidate(request, localizationMap);
    }
    if (
      createAndSearchConfig?.createBulkDetails &&
      request.body.ResourceDetails.status != "invalid"
    ) {
      _.set(
        request.body,
        createAndSearchConfig?.createBulkDetails?.createPath,
        request?.body?.dataToCreate
      );
      const params: any = getParamsViaElements(
        createAndSearchConfig?.createBulkDetails?.createElements,
        request
      );
      changeBodyViaElements(
        createAndSearchConfig?.createBulkDetails?.createElements,
        request
      );
      await performAndSaveResourceActivity(
        request,
        createAndSearchConfig,
        params,
        request.body.ResourceDetails.type,
        localizationMap
      );
    } else if (request.body.ResourceDetails.status == "invalid") {
      await generateProcessedFileAndPersist(request, localizationMap);
    }
  } catch (error: any) {
    console.log(error);
    await persistCreationProcess(request, processTrackStatuses.failed);
    await handleResouceDetailsError(request, error);
  }
  await persistCreationProcess(request, processTrackStatuses.completed);
}

/**
 * Processes the creation of resources.
 * @param request The HTTP request object.
 */
async function processCreate(request: any, localizationMap?: any) {
  // Process creation of resources
  const type: string = request.body.ResourceDetails.type;
  const tenantId = request?.body?.ResourceDetails?.tenantId;
  if (type == "boundary" || type == "boundaryManagement") {
    boundaryBulkUpload(request, localizationMap);
  } else if (type == "boundaryGeometryManagement") {
    await boundaryGeometryManagement(request, localizationMap);
  } else {
    // console.log(`Source is MICROPLAN -->`, source);
    let createAndSearchConfig: any;
    createAndSearchConfig = createAndSearch[type];
    const responseFromCampaignSearch = await getCampaignSearchResponse(request);
    const campaignType =
      responseFromCampaignSearch?.CampaignDetails[0]?.projectType;
    if (checkIfSourceIsMicroplan(request?.body?.ResourceDetails)) {
      logger.info(`Data create Source is MICROPLAN`);
      if (createAndSearchConfig?.parseArrayConfig?.parseLogic) {
        createAndSearchConfig.parseArrayConfig.parseLogic =
          createAndSearchConfig.parseArrayConfig.parseLogic.map((item: any) => {
            if (item.sheetColumn === "E") {
              item.sheetColumnName += `_${campaignType}`;
            }
            return item;
          });
      }
    }

    const dataFromSheet = await getDataFromSheet(
      request,
      request?.body?.ResourceDetails?.fileStoreId,
      request?.body?.ResourceDetails?.tenantId,
      createAndSearchConfig,
      undefined,
      localizationMap
    );
    const schema = await getSchema(request, tenantId, type, campaignType);
    await processAfterGettingSchema(
      dataFromSheet,
      schema,
      request,
      createAndSearchConfig,
      localizationMap
    );
  }
}

async function getSchema(
  request: any,
  tenantId: string,
  type: string,
  campaignType: string
) {
  let schema: any;
  const isUpdate = request?.body?.parentCampaignObject ? true : false;
  if (type == "facility") {
    logger.info(
      "Fetching schema to validate the created data for type: " + type
    );
    const mdmsResponse = await callMdmsTypeSchema(
      request,
      tenantId,
      isUpdate,
      type
    );
    schema = mdmsResponse;
  } else if (type == "facilityMicroplan") {
    const mdmsResponse = await callMdmsTypeSchema(
      request,
      tenantId,
      isUpdate,
      "facility",
      "microplan"
    );
    schema = mdmsResponse;
    logger.info(
      "Appending project type to capacity for microplan " + campaignType
    );
    schema = await appendProjectTypeToCapacity(schema, campaignType);
  } else if (type == "user") {
    logger.info(
      "Fetching schema to validate the created data for type: " + type
    );
    if (
      request?.body?.ResourceDetails?.additionalDetails?.source == "microplan"
    ) {
      const mdmsResponse = await callMdmsTypeSchema(
        request,
        tenantId,
        isUpdate,
        type,
        "microplan"
      );
      schema = mdmsResponse;
    } else {
      const mdmsResponse = await callMdmsTypeSchema(
        request,
        tenantId,
        isUpdate,
        type
      );
      schema = mdmsResponse;
    }
  }
  return schema;
}

async function processAfterGettingSchema(
  dataFromSheet: any,
  schema: any,
  request: any,
  createAndSearchConfig: any,
  localizationMap?: any
) {
  logger.info("translating schema");
  const translatedSchema = await translateSchema(schema, localizationMap);
  if (Array.isArray(dataFromSheet)) {
    await validateSheetData(
      dataFromSheet,
      request,
      translatedSchema,
      createAndSearchConfig?.boundaryValidation,
      localizationMap
    );
    logger.info("validation done sucessfully");
    processAfterValidation(
      dataFromSheet,
      createAndSearchConfig,
      request,
      localizationMap
    );
  } else {
    if (dataFromSheet && Object.keys(dataFromSheet).length > 0) {
      processSheetWise(
        true,
        dataFromSheet,
        request,
        createAndSearchConfig,
        translatedSchema,
        localizationMap
      );
    } else {
      throwError(
        "COMMON",
        400,
        "VALIDATION_ERROR",
        "No data filled in the sheet."
      );
    }
  }
}

/**
 * Creates resources for a project campaign.
 * @param request The HTTP request object.
 */
async function createProjectCampaignResourcData(request: any) {
  await persistTrack(
    request.body.CampaignDetails.id,
    processTrackTypes.triggerResourceCreation,
    processTrackStatuses.inprogress
  );
  try {
    // Create resources for a project campaign
    if (
      request?.body?.CampaignDetails?.action == "create" &&
      request?.body?.CampaignDetails?.resources
    ) {
      for (const resource of request?.body?.CampaignDetails?.resources) {
        const action =
          resource?.type === "boundaryWithTarget" ? "validate" : "create";
        // if (resource.type != "boundaryWithTarget") {
        const resourceDetails = {
          type: resource.type,
          fileStoreId: resource.filestoreId,
          tenantId: request?.body?.CampaignDetails?.tenantId,
          action: action,
          hierarchyType: request?.body?.CampaignDetails?.hierarchyType,
          additionalDetails: {},
          campaignId: request?.body?.CampaignDetails?.id,
        };
        logger.info(`Creating the resources for type ${resource.type}`);
        logger.debug(
          "resourceDetails " + getFormattedStringForDebug(resourceDetails)
        );
        const createRequestBody = {
          RequestInfo: request.body.RequestInfo,
          ResourceDetails: resourceDetails,
        };
        const req = replicateRequest(request, createRequestBody);
        const res: any = await createDataService(req);
        if (res?.id) {
          resource.createResourceId = res?.id;
        }
      }
    }
  } catch (error: any) {
    console.log(error);
    await persistTrack(
      request?.body?.CampaignDetails?.id,
      processTrackTypes.triggerResourceCreation,
      processTrackStatuses.failed,
      {
        error: String(
          error?.message +
          (error?.description ? ` : ${error?.description}` : "") || error
        ),
      }
    );
    throw new Error(error);
  }
  await persistTrack(
    request.body.CampaignDetails.id,
    processTrackTypes.triggerResourceCreation,
    processTrackStatuses.completed
  );
}

async function confirmProjectParentCreation(request: any, projectId: any) {
  const searchBody = {
    RequestInfo: request.body.RequestInfo,
    Projects: [
      {
        id: projectId,
        tenantId: request.body.CampaignDetails.tenantId,
      },
    ],
  };
  const params = {
    tenantId: request.body.CampaignDetails.tenantId,
    offset: 0,
    limit: 5,
  };
  var projectFound = false;
  var retry = 6;
  while (!projectFound && retry >= 0) {
    const response = await httpRequest(
      config.host.projectHost + config.paths.projectSearch,
      searchBody,
      params
    );
    if (response?.Project?.[0]) {
      projectFound = true;
    } else {
      logger.info("Project not found. Waiting for 1 seconds");
      retry = retry - 1;
      logger.info(`Waiting for ${retry} for 1 more second`);
      await new Promise((resolve) => setTimeout(resolve, 1000));
    }
  }
  if (!projectFound) {
    throwError(
      "PROJECT",
      500,
      "PROJECT_CONFIRMATION_FAILED",
      "Project confirmation failed, for the project with id " + projectId
    );
  }
}

async function projectCreate(projectCreateBody: any, request: any) {
  logger.info("Project creation API started");
  logger.debug(
    "Project creation body " + getFormattedStringForDebug(projectCreateBody)
  );
  if (!request.body.newlyCreatedBoundaryProjectMap) {
    request.body.newlyCreatedBoundaryProjectMap = {};
  }
  const projectCreateResponse = await httpRequest(
    config.host.projectHost + config.paths.projectCreate,
    projectCreateBody,
    undefined,
    undefined,
    undefined,
    undefined,
    undefined,
    true
  );
  logger.debug(
    "Project creation response" +
    getFormattedStringForDebug(projectCreateResponse)
  );
  if (projectCreateResponse?.Project[0]?.id) {
    logger.info(
      "Project created successfully with name " +
      JSON.stringify(projectCreateResponse?.Project[0]?.name)
    );
    logger.info(
      `for boundary type ${projectCreateResponse?.Project[0]?.address?.boundaryType} and code ${projectCreateResponse?.Project[0]?.address?.boundary}`
    );
    // if (
    //   !request.body.newlyCreatedBoundaryProjectMap[
    //   projectCreateBody?.Projects?.[0]?.address?.boundary
    //   ]
    // ) {
    //   request.body.newlyCreatedBoundaryProjectMap[
    //     projectCreateBody?.Projects?.[0]?.address?.boundary
    //   ] = {};
    // }
    request.body.boundaryProjectMapping[
      projectCreateBody?.Projects?.[0]?.address?.boundary
    ].projectId = projectCreateResponse?.Project[0]?.id;
    // request.body.newlyCreatedBoundaryProjectMap[
    //   projectCreateBody?.Projects?.[0]?.address?.boundary
    // ].projectId = projectCreateResponse?.Project[0]?.id;
  } else {
    throwError(
      "PROJECT",
      500,
      "PROJECT_CREATION_FAILED",
      "Project creation failed, for the request: " +
      JSON.stringify(projectCreateBody)
    );
  }
}

async function projectUpdateForTargets(projectUpdateBody: any, request: any, boundaryCode: any) {
  logger.info("Project Update For Targets started");

  logger.debug("Project update request body: " + getFormattedStringForDebug(projectUpdateBody));
  logger.info(`Project update started for boundary code: ${boundaryCode} and project name: ${request?.body?.CampaignDetails?.campaignName}`);

  try {
    const projectUpdateResponse = await httpRequest(
      config.host.projectHost + config.paths.projectUpdate,
      projectUpdateBody,
      undefined, undefined, undefined, undefined, undefined,
      true
    );
    logger.debug("Project update response: " + getFormattedStringForDebug(projectUpdateResponse));
    logger.info(`Project update response for boundary code: ${boundaryCode} and project name: ${request?.body?.CampaignDetails?.campaignName}`);
  } catch (error: any) {
    logger.error("Project update failed", error);
    throwError(
      "PROJECT",
      500,
      "PROJECT_UPDATE_ERROR",
      `Project update failed for the request: ${getFormattedStringForDebug(projectUpdateBody)}. Error: ${getFormattedStringForDebug(error.message)}`
    );
  }
}

function generateHierarchyList(data: any[], parentChain: any = []) {
  let result: any[] = [];

  // Iterate over each boundary in the current level
  for (let boundary of data) {
    let currentChain = [...parentChain, boundary.code];

    // Add the current chain to the result
    result.push(currentChain.join(","));

    // If there are children, recursively call the function
    if (boundary.children && boundary.children.length > 0) {
      let childResults = generateHierarchyList(boundary.children, currentChain);
      result = result.concat(childResults);
    }
  }
  return result;
}

const getHierarchy = async (
  request: any,
  tenantId: string,
  hierarchyType: string
) => {
  const BoundaryTypeHierarchySearchCriteria: BoundaryModels.BoundaryHierarchyDefinitionSearchCriteria =
  {
    BoundaryTypeHierarchySearchCriteria: {
      tenantId,
      hierarchyType,
    },
  };
  const response: BoundaryModels.BoundaryHierarchyDefinitionResponse =
    await searchBoundaryRelationshipDefinition(
      BoundaryTypeHierarchySearchCriteria
    );
  const boundaryList = response?.BoundaryHierarchy?.[0].boundaryHierarchy;
  return generateHierarchy(boundaryList);
};

const getHeadersOfBoundarySheet = async (
  fileUrl: string,
  sheetName: string,
  getRow = false,
  localizationMap?: any
) => {
  const localizedBoundarySheetName = getLocalizedName(
    sheetName,
    localizationMap
  );
  const workbook: any = await getExcelWorkbookFromFileURL(
    fileUrl,
    localizedBoundarySheetName
  );

  const worksheet = workbook.getWorksheet(localizedBoundarySheetName);
  const columnsToValidate = worksheet
    .getRow(1)
    .values.map((header: any) =>
      header ? header.toString().trim() : undefined
    );

  // Filter out empty items and return the result
  return columnsToValidate.filter((header: any) => typeof header === "string");
};

async function getCampaignSearchResponse(request: any) {
  try {
    logger.info(`searching for campaign details`);
     const  CampaignDetails = {
        tenantId:
          request?.query?.tenantId || request?.body?.ResourceDetails?.tenantId,
        ids: [
          request?.query?.campaignId ||
          request?.body?.ResourceDetails?.campaignId,
        ],
      }
    const projectTypeSearchResponse: any =
      await searchProjectTypeCampaignService(CampaignDetails);
    return projectTypeSearchResponse;
  } catch (error: any) {
    logger.error(
      `Error while searching for campaign details: ${error.message}`
    );
    throwError("COMMON", 400, "RESPONSE_NOT_FOUND_ERROR", error?.message);
  }
}

export {
  enrichCampaign,
  getAllFacilities,
  getFacilitiesViaIds,
  confirmCreation,
  getParamsViaElements,
  changeBodyViaElements,
  processGenericRequest,
  createProjectCampaignResourcData,
  processCreate,
  projectCreate,
  generateHierarchyList,
  getHierarchy,
  getHeadersOfBoundarySheet,
  handleResouceDetailsError,
  getCampaignSearchResponse,
  confirmProjectParentCreation,
  projectUpdateForTargets
};<|MERGE_RESOLUTION|>--- conflicted
+++ resolved
@@ -1362,10 +1362,7 @@
         );
       }
       // wait for 5 seconds after each chunk
-<<<<<<< HEAD
-=======
       logger.info(`Waiting for 5 seconds after each chunk`);
->>>>>>> c520a81e
       await new Promise((resolve) => setTimeout(resolve, 5000));
     }
     await enrichAlreadyExsistingUser(request);
