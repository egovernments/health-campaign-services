import config from "../config";
import { v4 as uuidv4 } from "uuid";
import { httpRequest } from "../utils/request";
import { getFormattedStringForDebug, logger } from "../utils/logger";
import createAndSearch from "../config/createAndSearch";
import {
  getDataFromSheet,
  throwError,
  translateSchema,
  replicateRequest,
  getLocalizedMessagesHandler,
} from "../utils/genericUtils";
import {
  immediateValidationForTargetSheet,
  validateEmptyActive,
  validateMultiSelect,
  validateSheetData,
  validateTargetSheetData,
  validateViaSchemaSheetWise,
} from "../validators/campaignValidators";
import { getCampaignNumber } from "./genericApis";
import {
  boundaryBulkUpload,
  convertToTypeData,
  generateHierarchy,
  generateProcessedFileAndPersist,
  getBoundaryOnWhichWeSplit,
  getLocalizedName,
  reorderBoundariesOfDataAndValidate,
  checkIfSourceIsMicroplan,
  createIdRequests,
  createUniqueUserNameViaIdGen,
  boundaryGeometryManagement,
  getBoundaryCodeAndBoundaryTypeMapping,
  getSchema,
} from "../utils/campaignUtils";
const _ = require("lodash");
import { produceModifiedMessages } from "../kafka/Producer";
import { createDataService } from "../service/dataManageService";
import { searchProjectTypeCampaignService } from "../service/campaignManageService";
import { getExcelWorkbookFromFileURL } from "../utils/excelUtils";
import {
  processTrackStatuses,
  processTrackTypes,
  resourceDataStatuses,
} from "../config/constants";
import { persistTrack } from "../utils/processTrackUtils";
import { checkAndGiveIfParentCampaignAvailable } from "../utils/onGoingCampaignUpdateUtils";
import { validateMicroplanFacility } from "../validators/microplanValidators";
import {
  createPlanFacilityForMicroplan,
  isMicroplanRequest
} from "../utils/microplanUtils";
import { getTransformedLocale } from "../utils/localisationUtils";
import { BoundaryModels } from "../models";
import { searchBoundaryRelationshipData, searchBoundaryRelationshipDefinition } from "./coreApis";

/**
 * Enriches the campaign data with unique IDs and generates campaign numbers.
 * @param requestBody The request body containing the campaign data.
 */
async function enrichCampaign(requestBody: any) {
  // Enrich campaign data with unique IDs and generate campaign numbers
  if (requestBody?.Campaign) {
    requestBody.Campaign.id = uuidv4();
    logger.info(`ENRICHMENT:: generated id for the campaign ${requestBody.Campaign.id}`);
    requestBody.Campaign.campaignNo = await getCampaignNumber(
      requestBody,
      config.values.idgen.format,
      config.values.idgen.idName,
      requestBody?.Campaign?.tenantId
    );
    logger.info(`ENRICHMENT:: generated sequence no for the campaign ${requestBody.Campaign.campaignNo}`);
    for (const campaignDetails of requestBody?.Campaign?.CampaignDetails) {
      campaignDetails.id = uuidv4();
    }
  }
}

async function getAllFacilitiesInLoop(
  searchedFacilities: any[],
  facilitySearchParams: any,
  facilitySearchBody: any
) {
  const response = await httpRequest(
    config.host.facilityHost + config.paths.facilitySearch,
    facilitySearchBody,
    facilitySearchParams
  );

  if (Array.isArray(response?.Facilities)) {
    searchedFacilities.push(...response?.Facilities);
    return response.Facilities.length >= 50; // Return true if there are more facilities to fetch, false otherwise
  } else {
    throwError("FACILITY", 500, "FACILITY_SEARCH_FAILED");
    return false;
  }
}

/**
 * Retrieves all facilities for a given tenant ID.
 * @param tenantId The ID of the tenant.
 * @param requestBody The request body containing additional parameters.
 * @returns An array of facilities.
 */
async function getAllFacilities(tenantId: string, requestBody: any) {
  // Retrieve all facilities for the given tenant ID
  const facilitySearchBody = {
    RequestInfo: requestBody?.RequestInfo,
    Facility: { isPermanent: true },
  };

  const facilitySearchParams = {
    limit: 50,
    offset: 0,
    tenantId: tenantId?.split(".")?.[0],
  };

  const searchedFacilities: any[] = [];
  let searchAgain = true;

  while (searchAgain) {
    searchAgain = await getAllFacilitiesInLoop(
      searchedFacilities,
      facilitySearchParams,
      facilitySearchBody
    );
    facilitySearchParams.offset += 50;
  }

  return searchedFacilities;
}

/**
 * Retrieves facilities by their IDs.
 * @param tenantId The ID of the tenant.
 * @param ids An array of facility IDs.
 * @param requestBody The request body containing additional parameters.
 * @returns An array of facilities.
 */
async function getFacilitiesViaIds(
  tenantId: string,
  ids: any[],
  requestBody: any
) {
  // Retrieve facilities by their IDs
  const facilitySearchBody: any = {
    RequestInfo: requestBody?.RequestInfo,
    Facility: {},
  };

  const facilitySearchParams = {
    limit: 50,
    offset: 0,
    tenantId: tenantId?.split(".")?.[0],
  };

  const searchedFacilities: any[] = [];

  // Split ids into chunks of 50
  for (let i = 0; i < ids.length; i += 50) {
    const chunkIds = ids.slice(i, i + 50);
    facilitySearchBody.Facility.id = chunkIds;
    await getAllFacilitiesInLoop(
      searchedFacilities,
      facilitySearchParams,
      facilitySearchBody
    );
  }

  return searchedFacilities;
}

/**
 * Retrieves parameters based on elements.
 * @param elements An array of elements.
 * @param request The HTTP request object.
 * @returns Parameters extracted from elements.
 */
function getParamsViaElements(elements: any, request: any) {
  // Extract parameters based on elements
  var params: any = {};
  if (!elements) {
    return params;
  }
  for (const element of elements) {
    if (element?.isInParams) {
      if (element?.value) {
        _.set(params, element?.keyPath, element?.value);
      } else if (element?.getValueViaPath) {
        _.set(
          params,
          element?.keyPath,
          _.get(request.body, element?.getValueViaPath)
        );
      }
    }
  }
  return params;
}

/**
 * Changes request body based on elements.
 * @param elements An array of elements.
 * @param requestBody The request body to be modified.
 */
function changeBodyViaElements(elements: any, requestBody: any) {
  // Modify request body based on elements
  if (!elements) {
    return;
  }
  for (const element of elements) {
    if (element?.isInBody) {
      if (element?.value) {
        _.set(requestBody, element?.keyPath, element?.value);
      } else if (element?.getValueViaPath) {
        _.set(
          requestBody,
          element?.keyPath,
          _.get(requestBody, element?.getValueViaPath)
        );
      } else {
        _.set(requestBody, element?.keyPath, {});
      }
    }
  }
}

// function changeBodyViaSearchFromSheet(elements: any, request: any, dataFromSheet: any) {
//   if (!elements) {
//     return;
//   }
//   for (const element of elements) {
//     const arrayToSearch = []
//     for (const data of dataFromSheet) {
//       if (data[element.sheetColumnName]) {
//         arrayToSearch.push(data[element.sheetColumnName]);
//       }
//     }
//     _.set(request.body, element?.searchPath, arrayToSearch);
//   }
// }

function updateErrorsForUser(
  request: any,
  newCreatedData: any[],
  newSearchedData: any[],
  errors: any[],
  createAndSearchConfig: any,
  userNameAndPassword: any[]
) {
  const isSourceMicroplan =
    request?.body?.ResourceDetails?.additionalDetails?.source == "microplan";
  newCreatedData.forEach((createdElement: any) => {
    let foundMatch = false;
    for (const searchedElement of newSearchedData) {
      if (searchedElement?.code === createdElement?.code) {
        foundMatch = true;
        newSearchedData.splice(newSearchedData.indexOf(searchedElement), 1);
        errors.push({
          status: "CREATED",
          rowNumber: createdElement["!row#number!"],
          isUniqueIdentifier: isSourceMicroplan ? false : true,
          uniqueIdentifier: _.get(
            searchedElement,
            createAndSearchConfig.uniqueIdentifier,
            ""
          ),
          errorDetails: "",
        });
        userNameAndPassword.push({
          userName: searchedElement?.user?.userName,
          password: createdElement?.user?.password,
          rowNumber: createdElement["!row#number!"],
        });
        break;
      }
    }
    if (!foundMatch) {
      errors.push({
        status: "NOT_CREATED",
        rowNumber: createdElement["!row#number!"],
        errorDetails: `Can't confirm creation of this data`,
      });
      logger.info(
        "Can't confirm creation of this data of row number : " +
        createdElement["!row#number!"]
      );
    }
  });
}

function matchCreatedAndSearchedData(
  createdData: any[],
  searchedData: any[],
  request: any,
  createAndSearchConfig: any,
  activities: any
) {
  const newCreatedData = JSON.parse(JSON.stringify(createdData));
  const newSearchedData = JSON.parse(JSON.stringify(searchedData));
  const uid = createAndSearchConfig.uniqueIdentifier;
  newCreatedData.forEach((element: any) => {
    delete element[uid];
  });
  var errors: any[] = [];
  if (request?.body?.ResourceDetails?.type == "user") {
    var userNameAndPassword: any = [];
    updateErrorsForUser(
      request,
      newCreatedData,
      newSearchedData,
      errors,
      createAndSearchConfig,
      userNameAndPassword
    );
    request.body.userNameAndPassword = userNameAndPassword;
  }
  request.body.sheetErrorDetails = request?.body?.sheetErrorDetails
    ? [...request?.body?.sheetErrorDetails, ...errors]
    : errors;
  request.body.Activities = activities;
}

async function getUuidsError(
  request: any,
  response: any,
  mobileNumberRowNumberMapping: any
) {
  var errors: any[] = [];
  var count = 0;
  request.body.mobileNumberUuidsMapping = request.body.mobileNumberUuidsMapping
    ? request.body.mobileNumberUuidsMapping
    : {};
  for (const user of response.Individual) {
    if (!user?.userUuid) {
      logger.info(
        `User with mobileNumber ${user?.mobileNumber} doesn't have userUuid`
      );
      errors.push({
        status: "INVALID",
        rowNumber: mobileNumberRowNumberMapping[user?.mobileNumber],
        errorDetails: `User with mobileNumber ${user?.mobileNumber} doesn't have userUuid`,
      });
      count++;
    } else if (!user?.userDetails?.username) {
      logger.info(
        `User with mobileNumber ${user?.mobileNumber} doesn't have username`
      );
      errors.push({
        status: "INVALID",
        rowNumber: mobileNumberRowNumberMapping[user?.mobileNumber],
        errorDetails: `User with mobileNumber ${user?.mobileNumber} doesn't have username`,
      });
      count++;
    } else if (!user?.userUuid) {
      logger.info(
        `User with mobileNumber ${user?.mobileNumber} doesn't have userServiceUuid`
      );
      errors.push({
        status: "INVALID",
        rowNumber: mobileNumberRowNumberMapping[user?.mobileNumber],
        errorDetails: `User with mobileNumber ${user?.mobileNumber} doesn't have userServiceUuid`,
      });
      count++;
    } else {
      request.body.mobileNumberUuidsMapping[user?.mobileNumber] = {
        userUuid: user?.id,
        code: user?.userDetails?.username,
        rowNumber: mobileNumberRowNumberMapping[user?.mobileNumber],
        password: user?.userDetails?.password,
        userServiceUuid: user?.userUuid,
      };
    }
  }
  if (count > 0) {
    request.body.sheetErrorDetails = request?.body?.sheetErrorDetails
      ? [...request?.body?.sheetErrorDetails, ...errors]
      : errors;
  }
}

const searchBatchRequest = async (
  request: any,
  batch: any[],
  mobileNumberRowNumberMapping: any
) => {
  const searchBody = {
    RequestInfo: request?.body?.RequestInfo,
    Individual: {
      mobileNumber: batch,
    },
  };
  const params = {
    limit: 55,
    offset: 0,
    tenantId: request?.body?.ResourceDetails?.tenantId,
    includeDeleted: true,
  };
  logger.info("Individual search to validate the mobile no initiated");
  const response = await httpRequest(
    config.host.healthIndividualHost + config.paths.healthIndividualSearch,
    searchBody,
    params,
    undefined,
    undefined,
    undefined,
    undefined,
    true
  );

  if (!response) {
    throwError(
      "COMMON",
      400,
      "INTERNAL_SERVER_ERROR",
      "Error occurred during user search while validating mobile number."
    );
  }
  if (config.values.notCreateUserIfAlreadyThere) {
    await getUuidsError(request, response, mobileNumberRowNumberMapping);
  }

  if (response?.Individual?.length > 0) {
    return response.Individual.map((item: any) => item?.mobileNumber);
  }
  return [];
};

async function getUserWithMobileNumbers(
  request: any,
  mobileNumbers: any[],
  mobileNumberRowNumberMapping: any
) {
  logger.debug(
    "mobileNumbers to search: " + getFormattedStringForDebug(mobileNumbers)
  );
  const BATCH_SIZE = 50;
  let allResults: any[] = [];

  // Create an array of batch promises
  const batchPromises = [];
  for (let i = 0; i < mobileNumbers.length; i += BATCH_SIZE) {
    const batch = mobileNumbers.slice(i, i + BATCH_SIZE);
    batchPromises.push(
      searchBatchRequest(request, batch, mobileNumberRowNumberMapping)
    );
  }

  // Wait for all batch requests to complete
  const batchResults = await Promise.all(batchPromises);

  // Aggregate all results
  for (const result of batchResults) {
    allResults = allResults.concat(result);
  }
  // Convert the results array to a Set to eliminate duplicates
  const resultSet = new Set(allResults);
  logger.info(`Already Existing mobile numbers : ${Array.from(resultSet).join(",")}`);
  return resultSet;
}

async function matchUserValidation(createdData: any[], request: any) {
  var mobileNumbercount = 0;
  var userNameCount = 0;
  const errors = [];
  const mobileNumbers = createdData
    .filter((item) => item?.user?.mobileNumber)
    .map((item) => item?.user?.mobileNumber);
  const mobileNumberRowNumberMapping = createdData.reduce((acc, curr) => {
    acc[curr.user.mobileNumber] = curr["!row#number!"];
    return acc;
  }, {});
  // const userNames = createdData
  // .filter((item) => item?.user?.code)
  // .map((item) => item?.user?.code);

  const userNameRowNumberMapping = createdData.reduce((acc, curr) => {
    if (curr?.user?.userName) {
      acc[curr.user.userName] = curr["!row#number!"];
    }
    return acc;
  }, {});
  const userNameResponses = await getEmployeesBasedOnUserName(createdData, request);

  for (const key in userNameRowNumberMapping) {
    if (
      userNameResponses.has(key)
    ) {
      if (Array.isArray(userNameRowNumberMapping[key])) {
        for (const row of userNameRowNumberMapping[key]) {
          errors.push({
            status: "INVALID",
            rowNumber: row.row,
            sheetName: row.sheetName,
            errorDetails: `User with user name ${key} already exists`,
          });
        }
      } else {
        errors.push({
          status: "INVALID",
          rowNumber: userNameRowNumberMapping[key],
          errorDetails: `User with user name ${key} already exists`,
        });
      }
      userNameCount++;
    }
  }

  logger.debug(
    "mobileNumberRowNumberMapping : " +
    getFormattedStringForDebug(mobileNumberRowNumberMapping)
  );
  const mobileNumberResponse = await getUserWithMobileNumbers(
    request,
    mobileNumbers,
    mobileNumberRowNumberMapping
  );
  for (const key in mobileNumberRowNumberMapping) {
    if (
      mobileNumberResponse.has(key) &&
      !config.values.notCreateUserIfAlreadyThere
    ) {
      if (Array.isArray(mobileNumberRowNumberMapping[key])) {
        for (const row of mobileNumberRowNumberMapping[key]) {
          errors.push({
            status: "INVALID",
            rowNumber: row.row,
            sheetName: row.sheetName,
            errorDetails: `User with contact number ${key} already exists`,
          });
        }
      } else {
        errors.push({
          status: "INVALID",
          rowNumber: mobileNumberRowNumberMapping[key],
          errorDetails: `User with contact number ${key} already exists`,
        });
      }
      mobileNumbercount++;
    }
  }
  if (mobileNumbercount || userNameCount) {
    request.body.ResourceDetails.status = "invalid";
  }
  logger.info("Invalid resources count : " + mobileNumbercount + userNameCount);
  request.body.sheetErrorDetails = request?.body?.sheetErrorDetails
    ? [...request?.body?.sheetErrorDetails, ...errors]
    : errors;
}
function matchViaUserIdAndCreationTime(
  createdData: any[],
  searchedData: any[],
  request: any,
  creationTime: any,
  createAndSearchConfig: any,
  activities: any
) {
  var matchingSearchData = [];
  const userUuid = request?.body?.RequestInfo?.userInfo?.uuid;
  var count = 0;
  if (request?.body?.ResourceDetails?.type != "user") {
    for (const data of searchedData) {
      if (
        data?.auditDetails?.createdBy == userUuid &&
        data?.auditDetails?.createdTime >= creationTime
      ) {
        matchingSearchData.push(data);
        count++;
      }
    }
  } else {
    count = searchedData.length;
    matchingSearchData = searchedData;
  }
  if (count < createdData.length) {
    request.body.ResourceDetails.status = "PERSISTER_ERROR";
  }
  matchCreatedAndSearchedData(
    createdData,
    matchingSearchData,
    request,
    createAndSearchConfig,
    activities
  );
  logger.info("New created resources count : " + count);
}

async function processSearch(
  createAndSearchConfig: any,
  request: any,
  params: any
) {
  setSearchLimits(createAndSearchConfig, request, params);
  const arraysToMatch = await performSearch(
    createAndSearchConfig,
    request,
    params
  );
  return arraysToMatch;
}

function setSearchLimits(
  createAndSearchConfig: any,
  request: any,
  params: any
) {
  setLimitOrOffset(
    createAndSearchConfig?.searchDetails?.searchLimit,
    params,
    request.body
  );
  setLimitOrOffset(
    createAndSearchConfig?.searchDetails?.searchOffset,
    params,
    request.body
  );
}

function setLimitOrOffset(
  limitOrOffsetConfig: any,
  params: any,
  requestBody: any
) {
  if (limitOrOffsetConfig) {
    if (limitOrOffsetConfig?.isInParams) {
      _.set(
        params,
        limitOrOffsetConfig?.keyPath,
        parseInt(limitOrOffsetConfig?.value)
      );
    }
    if (limitOrOffsetConfig?.isInBody) {
      _.set(
        requestBody,
        limitOrOffsetConfig?.keyPath,
        parseInt(limitOrOffsetConfig?.value)
      );
    }
  }
}

async function performSearch(
  createAndSearchConfig: any,
  request: any,
  params: any
) {
  const arraysToMatch: any[] = [];
  let searchAgain = true;
  while (searchAgain) {
    const searcRequestBody = {
      RequestInfo: request?.body?.RequestInfo,
    };
    changeBodyViaElements(
      createAndSearchConfig?.searchDetails?.searchElements,
      searcRequestBody
    );
    const response = await httpRequest(
      createAndSearchConfig?.searchDetails?.url,
      searcRequestBody,
      params
    );
    const resultArray = _.get(
      response,
      createAndSearchConfig?.searchDetails?.searchPath
    );
    if (resultArray && Array.isArray(resultArray)) {
      arraysToMatch.push(...resultArray);
      if (
        resultArray.length <
        parseInt(createAndSearchConfig?.searchDetails?.searchLimit?.value)
      ) {
        searchAgain = false;
      }
    } else {
      searchAgain = false;
    }
    updateOffset(createAndSearchConfig, params, request.body);
  }
  return arraysToMatch;
}

function updateOffset(
  createAndSearchConfig: any,
  params: any,
  requestBody: any
) {
  const offsetConfig = createAndSearchConfig?.searchDetails?.searchOffset;
  const limit = createAndSearchConfig?.searchDetails?.searchLimit?.value;
  if (offsetConfig) {
    if (offsetConfig?.isInParams) {
      _.set(
        params,
        offsetConfig?.keyPath,
        parseInt(_.get(params, offsetConfig?.keyPath) + parseInt(limit))
      );
    }
    if (offsetConfig?.isInBody) {
      _.set(
        requestBody,
        offsetConfig?.keyPath,
        parseInt(_.get(requestBody, offsetConfig?.keyPath) + parseInt(limit))
      );
    }
  }
}

async function processSearchAndValidation(request: any) {
  // if (request?.body?.dataToSearch?.length > 0) {
  //   const params: any = getParamsViaElements(createAndSearchConfig?.searchDetails?.searchElements, request);
  //   changeBodyViaElements(createAndSearchConfig?.searchDetails?.searchElements, request)
  //   changeBodyViaSearchFromSheet(createAndSearchConfig?.requiresToSearchFromSheet, request, dataFromSheet)
  //   const arraysToMatch = await processSearch(createAndSearchConfig, request, params)
  //   matchData(request, request.body.dataToSearch, arraysToMatch, createAndSearchConfig)
  // }
  if (request?.body?.ResourceDetails?.type == "user") {
    await enrichEmployees(request?.body?.dataToCreate, request);
    await matchUserValidation(request.body.dataToCreate, request);
  }
}

async function getEmployeesBasedOnUuids(dataToCreate: any[], request: any) {
  const searchBody = {
    RequestInfo: request?.body?.RequestInfo,
  };

  const tenantId = request?.body?.ResourceDetails?.tenantId;
  const searchUrl = config.host.hrmsHost + config.paths.hrmsEmployeeSearch;
  logger.info(`Waiting for 10 seconds`);
  await new Promise((resolve) => setTimeout(resolve, 10000));
  const chunkSize = 50;
  let employeesSearched: any[] = [];

  for (let i = 0; i < dataToCreate.length; i += chunkSize) {
    const chunk = dataToCreate.slice(i, i + chunkSize);
    const uuids = chunk.map((data: any) => data.uuid).join(",");

    const params = {
      tenantId: tenantId,
      uuids: uuids,
      limit: 51,
      offset: 0,
    };

    try {
      const response = await httpRequest(
        searchUrl,
        searchBody,
        params,
        undefined,
        undefined,
        undefined,
        undefined,
        true
      );
      if (response && response.Employees) {
        employeesSearched = employeesSearched.concat(response.Employees);
      } else {
        throw new Error("Unable to fetch employees based on UUIDs");
      }
    } catch (error: any) {
      console.log(error);
      throwError(
        "COMMON",
        500,
        "INTERNAL_SERVER_ERROR",
        error.message ||
        "Some internal error occurred while searching employees"
      );
    }
  }

  return employeesSearched;
}

async function getEmployeesBasedOnUserName(dataToCreate: any[], request: any) {
  const searchBody = {
    RequestInfo: request?.body?.RequestInfo,
  };

  // const tenantId = request?.body?.ResourceDetails?.tenantId;
  const searchUrl = config.host.hrmsHost + config.paths.hrmsEmployeeSearch;
  logger.info(`Waiting for 10 seconds`);
  // await new Promise((resolve) => setTimeout(resolve, 10000));
  const chunkSize = 50;
  let foundUsernames = new Set<string>(); // ✅ Initialize resultSet properly

  for (let i = 0; i < dataToCreate.length; i += chunkSize) {
    const chunk = dataToCreate.slice(i, i + chunkSize);
    const userNames = chunk.map((data: any) => data?.code).filter(Boolean); // ✅ Now an array, not a string


    const params = {
      tenantId: 'mz',
      limit: 51,
      offset: 0,
      codes: userNames.join(","), // ✅ Convert array to comma-separated string
    };

    try {
      const response = await httpRequest(
        searchUrl,
        searchBody,
        params,
        undefined,
        undefined,
        undefined,
        undefined,
        true
      );
      if (response?.Employees?.length) {
        response.Employees.forEach((emp: any) => {
          if (emp?.code) foundUsernames.add(emp.code); // ✅ Add only valid codes
        });
      }
    } catch (error: any) {
      console.log(error);
      throwError(
        "COMMON",
        500,
        "INTERNAL_SERVER_ERROR",
        error.message ||
        "Some internal error occurred while searching employees"
      );
    }
  }

  return foundUsernames;
}

// Confirms the creation of resources by matching created and searched data.
async function confirmCreation(
  createAndSearchConfig: any,
  request: any,
  dataToCreate: any[],
  creationTime: any,
  activities: any
) {
  // Confirm creation of resources by matching data  // wait for 5 seconds
  if (request?.body?.ResourceDetails?.type != "user") {
    const params: any = getParamsViaElements(
      createAndSearchConfig?.searchDetails?.searchElements,
      request
    );
    const arraysToMatch = await processSearch(
      createAndSearchConfig,
      request,
      params
    );
    matchViaUserIdAndCreationTime(
      dataToCreate,
      arraysToMatch,
      request,
      creationTime,
      createAndSearchConfig,
      activities
    );
  } else {
    const arraysToMatch = await getEmployeesBasedOnUuids(dataToCreate, request);
    matchViaUserIdAndCreationTime(
      dataToCreate,
      arraysToMatch,
      request,
      creationTime,
      createAndSearchConfig,
      activities
    );
  }
}

async function processValidateAfterSchema(
  dataFromSheet: any,
  request: any,
  createAndSearchConfig: any,
  properties: any,
  localizationMap?: { [key: string]: string }
) {
  try {
    validateEmptyActive(dataFromSheet, request?.body?.ResourceDetails?.type, localizationMap);
    const errorsRelatedToMultiSelect:any = validateMultiSelect(dataFromSheet, properties, localizationMap);
    request.body.sheetErrorDetails = request?.body?.sheetErrorDetails
      ? [...request?.body?.sheetErrorDetails, ...errorsRelatedToMultiSelect]
      : errorsRelatedToMultiSelect;
    if (
      request?.body?.ResourceDetails?.additionalDetails?.source ==
      "microplan" &&
      request?.body?.ResourceDetails?.type == "facility"
    ) {
      validateMicroplanFacility(request, dataFromSheet, localizationMap);
    }
    const typeData = await convertToTypeData(
      request,
      dataFromSheet,
      createAndSearchConfig,
      request.body,
      localizationMap
    );
    request.body.dataToSearch = typeData.searchData;
    request.body.dataToCreate = typeData.createData;
    await processSearchAndValidation(request);
    await reorderBoundariesOfDataAndValidate(request, localizationMap);
    await generateProcessedFileAndPersist(request, localizationMap);
  } catch (error) {
    console.log(error);
    await handleResouceDetailsError(request, error);
  }
}

export async function processValidateAfterSchemaSheetWise(
  request: any,
  createAndSearchConfig: any,
  localizationMap?: { [key: string]: string }
) {
  if (
    request?.body?.ResourceDetails?.additionalDetails?.source == "microplan" &&
    request.body.ResourceDetails.type == "user"
  ) {
    await generateProcessedFileAndPersist(request, localizationMap);
  }
}

async function processSheetWise(
  forCreate: any,
  dataFromSheet: any,
  request: any,
  createAndSearchConfig: any,
  translatedSchema: any,
  localizationMap?: { [key: string]: string }
) {
  try {
    const errorMap: any = await validateViaSchemaSheetWise(
      dataFromSheet,
      translatedSchema,
      request,
      localizationMap
    );
    enrichErrorIfSheetInvalid(request, errorMap);
    await processSearchAndValidation(request);
    if (request?.body?.sheetErrorDetails?.length > 0) {
      request.body.ResourceDetails.status = resourceDataStatuses.invalid;
      await generateProcessedFileAndPersist(request, localizationMap);
    } else {
      if (forCreate) {
        await processAfterValidation(
          dataFromSheet,
          createAndSearchConfig,
          request,
          localizationMap
        );
      } else {
        await processValidateAfterSchemaSheetWise(
          request,
          createAndSearchConfig,
          localizationMap
        );
      }
    }
  } catch (error) {
    console.log(error);
    await handleResouceDetailsError(request, error);
  }
}

function enrichErrorIfSheetInvalid(request: any, errorMap: any) {
  if (Object.keys(errorMap).length > 0) {
    var sheetErrorDetails = [];
    for (const sheetName of Object.keys(errorMap)) {
      const errorData = errorMap[sheetName];
      for (const row of Object.keys(errorData)) {
        if (errorData[row].length > 0) {
          const errorDetails = errorData[row].join(", ");
          sheetErrorDetails.push({
            status: "INVALID",
            sheetName: sheetName,
            rowNumber: row,
            errorDetails: errorDetails,
          });
        }
      }
    }
    request.body.sheetErrorDetails = request?.body?.sheetErrorDetails
      ? [...request?.body?.sheetErrorDetails, ...sheetErrorDetails]
      : sheetErrorDetails;
  }
}

async function processValidate(
  request: any,
  localizationMap?: { [key: string]: string }
) {
  const type: string = request.body.ResourceDetails.type;
  const createAndSearchConfig = createAndSearch[type];
  const dataFromSheet: any = await getDataFromSheet(
    request,
    request?.body?.ResourceDetails?.fileStoreId,
    request?.body?.ResourceDetails?.tenantId,
    createAndSearchConfig,
    null,
    localizationMap
  );
  if (type == "boundaryWithTarget") {
    const hierarchyType = request?.body?.ResourceDetails?.hierarchyType;
    const hierarchyModule = `${config.localisation.boundaryPrefix
      }-${getTransformedLocale(hierarchyType)}`?.toLowerCase();
    const localizationMapForHierarchy = await getLocalizedMessagesHandler(
      request,
      request?.body?.ResourceDetails?.tenantId,
      hierarchyModule
    );
    localizationMap = {
      ...localizationMap,
      ...localizationMapForHierarchy,
    };
    let differentTabsBasedOnLevel = await getBoundaryOnWhichWeSplit(request, request?.body?.ResourceDetails?.tenantId);
    differentTabsBasedOnLevel = getLocalizedName(
      `${request?.body?.ResourceDetails?.hierarchyType}_${differentTabsBasedOnLevel}`.toUpperCase(),
      localizationMap
    );
    logger.info("target sheet format validation started");
    await immediateValidationForTargetSheet(
      request,
      dataFromSheet,
      differentTabsBasedOnLevel,
      localizationMap
    );
    logger.info(
      "target sheet format validation completed and starts with data validation"
    );
    validateTargetSheetData(
      dataFromSheet,
      request,
      createAndSearchConfig?.boundaryValidation,
      differentTabsBasedOnLevel,
      localizationMap
    );
  } else {
    const type = request?.body?.ResourceDetails?.type;
    const tenantId = request?.body?.ResourceDetails?.tenantId;
    const isUpdate = request?.body?.parentCampaignObject ? true : false;
    const isSourceMicroplan = checkIfSourceIsMicroplan(request?.body?.ResourceDetails);
    const schema : any = await getSchema(tenantId, isUpdate, type, isSourceMicroplan);
    const translatedSchema = await translateSchema(schema, localizationMap);
    if (Array.isArray(dataFromSheet)) {
      if (
        request?.body?.ResourceDetails?.additionalDetails?.source != "microplan"
      ) {
        await validateSheetData(
          dataFromSheet,
          request,
          translatedSchema,
          createAndSearchConfig?.boundaryValidation,
          localizationMap
        );
      }
      processValidateAfterSchema(
        dataFromSheet,
        request,
        createAndSearchConfig,
        schema?.properties,
        localizationMap
      );
    } else {
      if (dataFromSheet && Object.keys(dataFromSheet).length > 0) {
        processSheetWise(
          false,
          dataFromSheet,
          request,
          createAndSearchConfig,
          translatedSchema,
          localizationMap
        );
      } else {
        throwError(
          "COMMON",
          400,
          "VALIDATION_ERROR",
          "No data filled in the sheet."
        );
      }
    }
  }
}

function convertUserRoles(employees: any[], request: any) {
  for (const employee of employees) {
    if (employee?.user?.roles) {
      var newRoles: any[] = [];
      if (!Array.isArray(employee.user.roles)) {
        const rolesArray = employee.user.roles
          .split(",")
          .map((role: any) => role.trim());
        for (const role of rolesArray) {
          const code = role.toUpperCase().split(" ").join("_");
          newRoles.push({
            name: role,
            code: code,
            tenantId: request?.body?.ResourceDetails?.tenantId,
          });
        }
        employee.user.roles = newRoles;
      }
    }
  }
}

function generateUserPassword() {
  // Function to generate a random lowercase letter
  function getRandomLowercaseLetter() {
    const letters = "abcdefghijklmnopqrstuvwxyz";
    return letters.charAt(Math.floor(Math.random() * letters.length));
  }

  // Function to generate a random uppercase letter
  function getRandomUppercaseLetter() {
    const letters = "ABCDEFGHIJKLMNOPQRSTUVWXYZ";
    return letters.charAt(Math.floor(Math.random() * letters.length));
  }

  // Generate a random 4-letter sequence where the second letter is uppercase
  function generate4LetterSequence() {
    const firstLetter = getRandomLowercaseLetter();
    const secondLetter = getRandomUppercaseLetter();
    const thirdLetter = getRandomLowercaseLetter();
    const fourthLetter = getRandomLowercaseLetter();
    return firstLetter + secondLetter + thirdLetter + fourthLetter;
  }

  // Generate a random 3-digit number
  function getRandom3DigitNumber() {
    return Math.floor(100 + Math.random() * 900); // Ensures the number is 3 digits
  }

  // Combine parts to form the password
  const firstSequence = generate4LetterSequence();
  const randomNumber = getRandom3DigitNumber();

  return `${firstSequence}@${randomNumber}`;
}

<<<<<<< HEAD
async function enrichJurisdictions(employee: any, request: any, boundaryCodeAndBoundaryTypeMapping: any) {
  const jurisdictionsArray = employee?.jurisdictions
    ?.split(",")
    ?.map((jurisdiction: any) => jurisdiction.trim());
=======
async function enrichJurisdictions(employee: any, request: any, boundaryCodeAndBoundaryTypeMapping : any) {
  const jurisdictionsArray =
    typeof employee?.jurisdictions === "string"
      ? employee.jurisdictions.split(",").map((jurisdiction: any) => jurisdiction.trim())
      : undefined;
>>>>>>> 48649196

  if (Array.isArray(jurisdictionsArray) && jurisdictionsArray.length > 0) {
    const jurisdictions = jurisdictionsArray.map((jurisdiction: any) => {
      return {
        tenantId: request?.body?.ResourceDetails?.tenantId,
        boundaryType: boundaryCodeAndBoundaryTypeMapping[jurisdiction],
        boundary: jurisdiction,
        hierarchy: request?.body?.ResourceDetails?.hierarchyType,
        roles: employee?.user?.roles,
      };
    })
    employee.jurisdictions = jurisdictions
  }
  else {
    employee.jurisdictions = [
      {
        tenantId: request?.body?.ResourceDetails?.tenantId,
        boundaryType: config.values.userMainBoundaryType,
        boundary: config.values.userMainBoundary,
        hierarchy: request?.body?.ResourceDetails?.hierarchyType,
        roles: employee?.user?.roles,
      },
    ];
  }
}

async function enrichEmployees(employees: any[], request: any) {
  const boundaryRelationshipResponse = await searchBoundaryRelationshipData(request?.body?.ResourceDetails?.tenantId, request?.body?.ResourceDetails?.hierarchyType, true);
  if (!boundaryRelationshipResponse?.TenantBoundary?.[0]?.boundary) {
    throw new Error("Boundary relationship search failed");
  }
  const boundaryCodeAndBoundaryTypeMapping = getBoundaryCodeAndBoundaryTypeMapping(boundaryRelationshipResponse?.TenantBoundary?.[0]?.boundary);
  convertUserRoles(employees, request);
  const idRequests = createIdRequests(employees);
  request.body.idRequests = idRequests;
  let result = await createUniqueUserNameViaIdGen(request);
  var i = 0;
  for (const employee of employees) {
    const { user } = employee;
    var generatedPassword = user?.password;
    if(!user.password || user.password === "undefined" || user.password.trim() === "")
    {
       generatedPassword =
      config?.user?.userPasswordAutoGenerate == "true"
        ? generateUserPassword()
        : config?.user?.userDefaultPassword;
    }
    if (!user.userName || user.userName === "undefined" || user.userName.trim() === "") {
      // Assign an ID only if the userName is missing
      user.userName = result?.idResponses?.[i]?.id;
      i++; // Only increment when an ID is used
    }
    // user.userName = employee.user?.userName || result?.idResponses?.[i]?.id;
    user.password = generatedPassword;
    employee.code = user.userName;
    await enrichJurisdictions(employee, request, boundaryCodeAndBoundaryTypeMapping);
    if (employee?.user) {
      employee.user.tenantId = request?.body?.ResourceDetails?.tenantId;
      employee.user.dob = 0;
    }
  }
}

function enrichDataToCreateForUser(
  dataToCreate: any[],
  responsePayload: any,
  request: any
) {
  const createdEmployees = responsePayload?.Employees;
  // create an object which have keys as employee.code and values as employee.uuid
  const employeeMap = createdEmployees.reduce((map: any, employee: any) => {
    map[employee.code] = {
      uuid: employee?.uuid,
      userServiceUuid: employee?.user?.userServiceUuid,
    };
    return map;
  }, {});
  for (const employee of dataToCreate) {
    const mappedEmployee = employeeMap[employee?.code];
    if (mappedEmployee) {
      if (!employee?.userServiceUuid) {
        employee.userServiceUuid = mappedEmployee.userServiceUuid;
      }
      if (!employee?.uuid) {
        employee.uuid = mappedEmployee.uuid;
      }
    }
  }
}

async function handeFacilityProcess(
  createAndSearchConfig: any,
  params: any,
  newRequestBody: any
) {
  modifyFacilityAddress(newRequestBody);
  const response = await httpRequest(
    createAndSearchConfig?.createDetails?.url,
    newRequestBody,
    params,
    "post",
    undefined,
    undefined,
    true
  );
  return response?.Facility?.id;
}

function modifyFacilityAddress(newRequestBody: any) {
  if (newRequestBody?.Facility?.address?.locality?.code) {
    newRequestBody.Facility.address.locality.code = newRequestBody.Facility.address.locality.code?.split(",")[0]?.trim();
    newRequestBody.Facility.address.tenantId = newRequestBody.Facility.tenantId;
  }
  else {
    newRequestBody.Facility.address = {}
  }
}

async function handleUserProcess(
  request: any,
  createAndSearchConfig: any,
  params: any,
  dataToCreate: any[],
  newRequestBody: any
) {
  if (config.values.notCreateUserIfAlreadyThere) {
    var Employees: any[] = [];
    if (request.body?.mobileNumberUuidsMapping) {
      for (const employee of newRequestBody.Employees) {
        if (
          request.body.mobileNumberUuidsMapping[employee?.user?.mobileNumber]
        ) {
          logger.info(
            `User with mobile number ${employee?.user?.mobileNumber} already exist`
          );
        } else {
          Employees.push(employee);
        }
      }
    }
    newRequestBody.Employees = Employees;
  }
  if (newRequestBody.Employees.length > 0) {
    var responsePayload = await httpRequest(
      createAndSearchConfig?.createBulkDetails?.url,
      newRequestBody,
      params,
      "post",
      undefined,
      undefined,
      true,
      false
    );
    if (responsePayload?.Employees && responsePayload?.Employees?.length > 0) {
      enrichDataToCreateForUser(dataToCreate, responsePayload, request);
    } else {
      throwError(
        "COMMON",
        500,
        "INTERNAL_SERVER_ERROR",
        "Some internal server error occured during user creation."
      );
    }
  }
}

async function enrichAlreadyExsistingUser(request: any) {
  if (
    request.body.ResourceDetails.type == "user" &&
    request?.body?.mobileNumberUuidsMapping
  ) {
    for (const employee of request.body.dataToCreate) {
      if (
        request?.body?.mobileNumberUuidsMapping[employee?.user?.mobileNumber]
      ) {
        employee.uuid =
          request?.body?.mobileNumberUuidsMapping[
            employee?.user?.mobileNumber
          ].userUuid;
        employee.code =
          request?.body?.mobileNumberUuidsMapping[
            employee?.user?.mobileNumber
          ].code;
        employee.user.userName =
          request?.body?.mobileNumberUuidsMapping[
            employee?.user?.mobileNumber
          ].code;
        employee.user.password =
          request?.body?.mobileNumberUuidsMapping[
            employee?.user?.mobileNumber
          ].password;
        employee.user.userServiceUuid =
          request?.body?.mobileNumberUuidsMapping[
            employee?.user?.mobileNumber
          ].userServiceUuid;
      }
    }
  }
}

async function performAndSaveResourceActivity(
  request: any,
  createAndSearchConfig: any,
  params: any,
  type: any,
  localizationMap?: { [key: string]: string }
) {
  logger.info(type + " create data  ");
  if (createAndSearchConfig?.createBulkDetails?.limit) {
    await createBulkData(
      request,
      createAndSearchConfig,
      params,
      type);
  }
  else if (createAndSearchConfig?.createDetails) {
    await createSingleData(
      request,
      createAndSearchConfig,
      params,
      type,
      localizationMap);
  }
  await generateProcessedFileAndPersist(request, localizationMap);
}


async function createBulkData(
  request: any,
  createAndSearchConfig: any,
  params: any,
  type: any,
) {
  const limit = createAndSearchConfig?.createBulkDetails?.limit;
  const dataToCreate = request?.body?.dataToCreate;
  const chunks = Math.ceil(dataToCreate.length / limit); // Calculate number of chunks
  let creationTime = Date.now();
  var activities: any[] = [];
  for (let i = 0; i < chunks; i++) {
    const start = i * limit;
    const end = (i + 1) * limit;
    const chunkData = dataToCreate.slice(start, end); // Get a chunk of data
    const newRequestBody: any = {
      RequestInfo: request?.body?.RequestInfo,
    };
    _.set(
      newRequestBody,
      createAndSearchConfig?.createBulkDetails?.createPath,
      chunkData
    );
    if (type == "user") {
      await handleUserProcess(
        request,
        createAndSearchConfig,
        params,
        chunkData,
        newRequestBody
      );
    }
    // wait for 5 seconds after each chunk
    logger.info(`Waiting for 5 seconds after each chunk`);
    await new Promise((resolve) => setTimeout(resolve, 5000));
  }
  await enrichAlreadyExsistingUser(request);
  logger.info(`Final waiting for 10 seconds`);
  await new Promise((resolve) => setTimeout(resolve, 10000));
  await confirmCreation(
    createAndSearchConfig,
    request,
    dataToCreate,
    creationTime,
    activities
  );
}

async function createSingleData(
  request: any,
  createAndSearchConfig: any,
  params: any,
  type: any,
  localizationMap?: { [key: string]: string }
) {
  const dataToCreate = request?.body?.dataToCreate;
  const facilityDataForMicroplan = request?.body?.facilityDataForMicroplan;
  const isMicroplanSource = await isMicroplanRequest(request);
  const errors: any[] = [];
  for (const data of dataToCreate) {
    const newRequestBody: any = {
      RequestInfo: request?.body?.RequestInfo,
    };
    _.set(newRequestBody, createAndSearchConfig?.createDetails?.createPath, data);
    if (type == "facility") {
      const id = await handeFacilityProcess(
        createAndSearchConfig,
        params,
        newRequestBody
      );
      if (id) {
        errors.push({
          status: "CREATED",
          rowNumber: data["!row#number!"],
          isUniqueIdentifier: true,
          uniqueIdentifier: id,
          errorDetails: "",
        });
        if (isMicroplanSource && facilityDataForMicroplan) {
          const rowNumber = data['!row#number!'];
          const microplanFacilityData = facilityDataForMicroplan.find((microplanFacility: any) => microplanFacility['!row#number!'] == rowNumber) || null;
          if (microplanFacilityData) {
            microplanFacilityData.facilityDetails.id = id
          }
        }
      }
    }
  }
  request.body.sheetErrorDetails = request?.body?.sheetErrorDetails
    ? [...request?.body?.sheetErrorDetails, ...errors]
    : errors;
  await createPlanFacilityForMicroplan(request, localizationMap);
}

/**
 * Processes generic requests such as create or validate.
 * @param request The HTTP request object.
 */
async function processGenericRequest(
  request: any,
  localizationMap?: { [key: string]: string }
) {
  // Process generic requests
  if (
    request?.body?.ResourceDetails?.type != "boundary" &&
    request?.body?.ResourceDetails?.type != "boundaryManagement"
  ) {
    const responseFromCampaignSearch = await getCampaignSearchResponse(request);
    const campaignObject = responseFromCampaignSearch?.CampaignDetails?.[0];
    if (
      campaignObject?.additionalDetails?.resourceDistributionStrategy ==
      "HOUSE_TO_HOUSE"
    ) {
      request.body.showFixedPost = false;
    } else {
      request.body.showFixedPost = true;
    }
    request.body.projectTypeCode = campaignObject?.projectType;
    await checkAndGiveIfParentCampaignAvailable(request, campaignObject);
  }

  if (request?.body?.ResourceDetails?.action == "create") {
    await processCreate(request, localizationMap);
  } else {
    await processValidate(request, localizationMap);
  }
}

async function handleResouceDetailsError(request: any, error: any) {
  var stringifiedError: any;
  if (error?.description || error?.message) {
    stringifiedError = JSON.stringify({
      status: error.status || "",
      code: error.code || "",
      description: error.description || "",
      message: error.message || "",
    });
  } else {
    if (typeof error == "object") stringifiedError = JSON.stringify(error);
    else {
      stringifiedError = error;
    }
  }

  logger.error("Error while processing after validation : " + error);
  if (request?.body?.ResourceDetails) {
    request.body.ResourceDetails.status = "failed";
    request.body.ResourceDetails.additionalDetails = {
      ...request?.body?.ResourceDetails?.additionalDetails,
      error: stringifiedError,
    };
    const persistMessage: any = {
      ResourceDetails: request.body.ResourceDetails,
    };
    if (request?.body?.ResourceDetails?.action == "create") {
      persistMessage.ResourceDetails.additionalDetails = {
        error: stringifiedError,
      };
    }
    await produceModifiedMessages(
      persistMessage,
      config?.kafka?.KAFKA_UPDATE_RESOURCE_DETAILS_TOPIC
    );
  }
  if (
    request?.body?.Activities &&
    Array.isArray(request?.body?.Activities) &&
    request?.body?.Activities.length > 0
  ) {
    logger.info("Waiting for 2 seconds");
    await new Promise((resolve) => setTimeout(resolve, 2000));

    const activities = request?.body?.Activities;
    const chunkPromises = [];
    for (let i = 0; i < activities.length; i += 10) {
      const chunk = activities.slice(i, Math.min(i + 10, activities.length));
      const activityObject: any = { Activities: chunk };
      chunkPromises.push(
        produceModifiedMessages(
          activityObject,
          config?.kafka?.KAFKA_CREATE_RESOURCE_ACTIVITY_TOPIC
        )
      );
    }
    await Promise.all(chunkPromises);
  }
}

async function persistCreationProcess(request: any, status: any) {
  if (request?.body?.ResourceDetails?.type == "facility") {
    await persistTrack(
      request?.body?.ResourceDetails?.campaignId,
      processTrackTypes.facilityCreation,
      status
    );
  } else if (request?.body?.ResourceDetails?.type == "user") {
    await persistTrack(
      request?.body?.ResourceDetails?.campaignId,
      processTrackTypes.staffCreation,
      status
    );
  }
}

async function processAfterValidation(
  dataFromSheet: any,
  createAndSearchConfig: any,
  request: any,
  localizationMap?: { [key: string]: string }
) {
  await persistCreationProcess(request, processTrackStatuses.inprogress);
  try {
    validateEmptyActive(dataFromSheet, request?.body?.ResourceDetails?.type, localizationMap);
    if (
      request?.body?.ResourceDetails?.additionalDetails?.source ==
      "microplan" &&
      request.body.ResourceDetails.type == "user"
    ) {
      await processSearchAndValidation(request);
    } else {
      const typeData = await convertToTypeData(
        request,
        dataFromSheet,
        createAndSearchConfig,
        request.body,
        localizationMap
      );
      request.body.dataToCreate = typeData.createData;
      request.body.dataToSearch = typeData.searchData;
      await processSearchAndValidation(request);
      await reorderBoundariesOfDataAndValidate(request, localizationMap);
    }
    if (
      createAndSearchConfig?.createBulkDetails &&
      request.body.ResourceDetails.status != "invalid"
    ) {
      await performAndSaveResourceActivityByChangingBody(
        request,
        createAndSearchConfig,
        localizationMap
      )
    }
    else if (createAndSearchConfig?.createDetails &&
      request.body.ResourceDetails.status != "invalid") {
      await performAndSaveResourceActivity(
        request,
        createAndSearchConfig,
        {},
        request.body.ResourceDetails.type,
        localizationMap
      );
    }
    else if (request.body.ResourceDetails.status == "invalid") {
      await generateProcessedFileAndPersist(request, localizationMap);
    }
  } catch (error: any) {
    console.log(error);
    await persistCreationProcess(request, processTrackStatuses.failed);
    await handleResouceDetailsError(request, error);
  }
  await persistCreationProcess(request, processTrackStatuses.completed);
}

async function performAndSaveResourceActivityByChangingBody(
  request: any,
  createAndSearchConfig: any,
  localizationMap?: { [key: string]: string }
) {
  _.set(
    request.body,
    createAndSearchConfig?.createBulkDetails?.createPath,
    request?.body?.dataToCreate
  );
  const params: any = getParamsViaElements(
    createAndSearchConfig?.createBulkDetails?.createElements,
    request
  );
  changeBodyViaElements(
    createAndSearchConfig?.createBulkDetails?.createElements,
    request
  );
  await performAndSaveResourceActivity(
    request,
    createAndSearchConfig,
    params,
    request.body.ResourceDetails.type,
    localizationMap
  );
}

/**
 * Processes the creation of resources.
 * @param request The HTTP request object.
 */
async function processCreate(request: any, localizationMap?: any) {
  // Process creation of resources
  const type: string = request.body.ResourceDetails.type;
  if (type == "boundary" || type == "boundaryManagement") {
    boundaryBulkUpload(request, localizationMap);
  } else if (type == "boundaryGeometryManagement") {
    await boundaryGeometryManagement(request, localizationMap);
  } else {
    // console.log(`Source is MICROPLAN -->`, source);
    let createAndSearchConfig: any;
    createAndSearchConfig = createAndSearch[type];
    const responseFromCampaignSearch = await getCampaignSearchResponse(request);
    const campaignType =
      responseFromCampaignSearch?.CampaignDetails[0]?.projectType;
    if (checkIfSourceIsMicroplan(request?.body?.ResourceDetails)) {
      logger.info(`Data create Source is MICROPLAN`);
      if (createAndSearchConfig?.parseArrayConfig?.parseLogic) {
        createAndSearchConfig.parseArrayConfig.parseLogic =
          createAndSearchConfig.parseArrayConfig.parseLogic.map((item: any) => {
            if (item.sheetColumn === "E") {
              item.sheetColumnName += `_${campaignType}`;
            }
            return item;
          });
      }
    }

    const dataFromSheet = await getDataFromSheet(
      request,
      request?.body?.ResourceDetails?.fileStoreId,
      request?.body?.ResourceDetails?.tenantId,
      createAndSearchConfig,
      undefined,
      localizationMap
    );
    const isUpdate = request?.body?.parentCampaignObject ? true : false;
    const schema = await getSchema(request?.body?.ResourceDetails?.tenantId, isUpdate, type, checkIfSourceIsMicroplan(request?.body?.ResourceDetails));
    await processAfterGettingSchema(
      dataFromSheet,
      schema,
      request,
      createAndSearchConfig,
      localizationMap
    );
  }
}



async function processAfterGettingSchema(
  dataFromSheet: any,
  schema: any,
  request: any,
  createAndSearchConfig: any,
  localizationMap?: any
) {
  logger.info("translating schema");
  const translatedSchema = await translateSchema(schema, localizationMap);
  if (Array.isArray(dataFromSheet)) {
    await validateSheetData(
      dataFromSheet,
      request,
      translatedSchema,
      createAndSearchConfig?.boundaryValidation,
      localizationMap
    );
    logger.info("validation done sucessfully");
    processAfterValidation(
      dataFromSheet,
      createAndSearchConfig,
      request,
      localizationMap
    );
  } else {
    if (dataFromSheet && Object.keys(dataFromSheet).length > 0) {
      processSheetWise(
        true,
        dataFromSheet,
        request,
        createAndSearchConfig,
        translatedSchema,
        localizationMap
      );
    } else {
      throwError(
        "COMMON",
        400,
        "VALIDATION_ERROR",
        "No data filled in the sheet."
      );
    }
  }
}

/**
 * Creates resources for a project campaign.
 * @param request The HTTP request object.
 */
async function createProjectCampaignResourcData(request: any) {
  await persistTrack(
    request.body.CampaignDetails.id,
    processTrackTypes.triggerResourceCreation,
    processTrackStatuses.inprogress
  );
  try {
    // Create resources for a project campaign
    if (
      request?.body?.CampaignDetails?.action == "create" &&
      request?.body?.CampaignDetails?.resources
    ) {
      for (const resource of request?.body?.CampaignDetails?.resources) {
        const action =
          resource?.type === "boundaryWithTarget" ? "validate" : "create";
        // if (resource.type != "boundaryWithTarget") {
        const resourceDetails = {
          type: resource.type,
          fileStoreId: resource.filestoreId,
          tenantId: request?.body?.CampaignDetails?.tenantId,
          action: action,
          hierarchyType: request?.body?.CampaignDetails?.hierarchyType,
          additionalDetails: {},
          campaignId: request?.body?.CampaignDetails?.id,
        };
        logger.info(`Creating the resources for type ${resource.type}`);
        logger.debug(
          "resourceDetails " + getFormattedStringForDebug(resourceDetails)
        );
        const createRequestBody = {
          RequestInfo: request.body.RequestInfo,
          ResourceDetails: resourceDetails,
        };
        const req = replicateRequest(request, createRequestBody);
        const res: any = await createDataService(req);
        if (res?.id) {
          resource.createResourceId = res?.id;
        }
      }
    }
  } catch (error: any) {
    console.log(error);
    await persistTrack(
      request?.body?.CampaignDetails?.id,
      processTrackTypes.triggerResourceCreation,
      processTrackStatuses.failed,
      {
        error: String(
          error?.message +
          (error?.description ? ` : ${error?.description}` : "") || error
        ),
      }
    );
    throw new Error(error);
  }
  await persistTrack(
    request.body.CampaignDetails.id,
    processTrackTypes.triggerResourceCreation,
    processTrackStatuses.completed
  );
}

async function confirmProjectParentCreation(request: any, projectId: any) {
  const searchBody = {
    RequestInfo: request.body.RequestInfo,
    Projects: [
      {
        id: projectId,
        tenantId: request.body.CampaignDetails.tenantId,
      },
    ],
  };
  const params = {
    tenantId: request.body.CampaignDetails.tenantId,
    offset: 0,
    limit: 5,
  };
  var projectFound = false;
  var retry = 6;
  while (!projectFound && retry >= 0) {
    const response = await httpRequest(
      config.host.projectHost + config.paths.projectSearch,
      searchBody,
      params
    );
    if (response?.Project?.[0]) {
      projectFound = true;
    } else {
      logger.info("Project not found. Waiting for 1 seconds");
      retry = retry - 1;
      logger.info(`Waiting for ${retry} for 1 more second`);
      await new Promise((resolve) => setTimeout(resolve, 1000));
    }
  }
  if (!projectFound) {
    throwError(
      "PROJECT",
      500,
      "PROJECT_CONFIRMATION_FAILED",
      "Project confirmation failed, for the project with id " + projectId
    );
  }
}

async function projectCreate(projectCreateBody: any, request: any) {
  logger.info("Project creation API started");
  logger.debug(
    "Project creation body " + getFormattedStringForDebug(projectCreateBody)
  );
  if (!request.body.newlyCreatedBoundaryProjectMap) {
    request.body.newlyCreatedBoundaryProjectMap = {};
  }
  const projectCreateResponse = await httpRequest(
    config.host.projectHost + config.paths.projectCreate,
    projectCreateBody,
    undefined,
    undefined,
    undefined,
    undefined,
    undefined,
    true
  );
  logger.debug(
    "Project creation response" +
    getFormattedStringForDebug(projectCreateResponse)
  );
  if (projectCreateResponse?.Project[0]?.id) {
    logger.info(
      "Project created successfully with name " +
      JSON.stringify(projectCreateResponse?.Project[0]?.name)
    );
    logger.info(
      `for boundary type ${projectCreateResponse?.Project[0]?.address?.boundaryType} and code ${projectCreateResponse?.Project[0]?.address?.boundary}`
    );
    request.body.boundaryProjectMapping[
      projectCreateBody?.Projects?.[0]?.address?.boundary
    ].projectId = projectCreateResponse?.Project[0]?.id;
  } else {
    throwError(
      "PROJECT",
      500,
      "PROJECT_CREATION_FAILED",
      "Project creation failed, for the request: " +
      JSON.stringify(projectCreateBody)
    );
  }
}

async function projectUpdateForTargets(projectUpdateBody: any, request: any, boundaryCode: any) {
  logger.info("Project Update For Targets started");

  logger.debug("Project update request body: " + getFormattedStringForDebug(projectUpdateBody));
  logger.info(`Project update started for boundary code: ${boundaryCode} and project name: ${request?.body?.CampaignDetails?.campaignName}`);

  try {
    const projectUpdateResponse = await httpRequest(
      config.host.projectHost + config.paths.projectUpdate,
      projectUpdateBody,
      undefined, undefined, undefined, undefined, undefined,
      true
    );
    logger.debug("Project update response: " + getFormattedStringForDebug(projectUpdateResponse));
    logger.info(`Project update response for boundary code: ${boundaryCode} and project name: ${request?.body?.CampaignDetails?.campaignName}`);
  } catch (error: any) {
    logger.error("Project update failed", error);
    throwError(
      "PROJECT",
      500,
      "PROJECT_UPDATE_ERROR",
      `Project update failed for the request: ${getFormattedStringForDebug(projectUpdateBody)}. Error: ${getFormattedStringForDebug(error.message)}`
    );
  }
}

function generateHierarchyList(data: any[], parentChain: any = []) {
  let result: any[] = [];

  // Iterate over each boundary in the current level
  for (let boundary of data) {
    let currentChain = [...parentChain, boundary.code];

    // Add the current chain to the result
    result.push(currentChain.join(","));

    // If there are children, recursively call the function
    if (boundary.children && boundary.children.length > 0) {
      let childResults = generateHierarchyList(boundary.children, currentChain);
      result = result.concat(childResults);
    }
  }
  return result;
}

const getHierarchy = async (
  request: any,
  tenantId: string,
  hierarchyType: string
) => {
  const BoundaryTypeHierarchySearchCriteria: BoundaryModels.BoundaryHierarchyDefinitionSearchCriteria =
  {
    BoundaryTypeHierarchySearchCriteria: {
      tenantId,
      hierarchyType,
    },
  };
  const response: BoundaryModels.BoundaryHierarchyDefinitionResponse =
    await searchBoundaryRelationshipDefinition(
      BoundaryTypeHierarchySearchCriteria
    );
  const boundaryList = response?.BoundaryHierarchy?.[0].boundaryHierarchy;
  return generateHierarchy(boundaryList);
};

const getHeadersOfBoundarySheet = async (
  fileUrl: string,
  sheetName: string,
  getRow = false,
  localizationMap?: any
) => {
  const localizedBoundarySheetName = getLocalizedName(
    sheetName,
    localizationMap
  );
  const workbook: any = await getExcelWorkbookFromFileURL(
    fileUrl,
    localizedBoundarySheetName
  );

  const worksheet = workbook.getWorksheet(localizedBoundarySheetName);
  const columnsToValidate = worksheet
    .getRow(1)
    .values.map((header: any) =>
      header ? header.toString().trim() : undefined
    );

  // Filter out empty items and return the result
  return columnsToValidate.filter((header: any) => typeof header === "string");
};

async function getCampaignSearchResponse(request: any) {
  try {
    logger.info(`searching for campaign details`);
    const CampaignDetails = {
      tenantId: request?.query?.tenantId || request?.body?.ResourceDetails?.tenantId,
      ids: [request?.query?.campaignId || request?.body?.ResourceDetails?.campaignId],
    };
    const projectTypeSearchResponse: any =
      await searchProjectTypeCampaignService(CampaignDetails);
    return projectTypeSearchResponse;
  } catch (error: any) {
    logger.error(
      `Error while searching for campaign details: ${error.message}`
    );
    throwError("COMMON", 400, "RESPONSE_NOT_FOUND_ERROR", error?.message);
  }
}

export {
  enrichCampaign,
  getAllFacilities,
  getFacilitiesViaIds,
  confirmCreation,
  getParamsViaElements,
  changeBodyViaElements,
  processGenericRequest,
  createProjectCampaignResourcData,
  processCreate,
  projectCreate,
  generateHierarchyList,
  getHierarchy,
  getHeadersOfBoundarySheet,
  handleResouceDetailsError,
  getCampaignSearchResponse,
  confirmProjectParentCreation,
  projectUpdateForTargets
};<|MERGE_RESOLUTION|>--- conflicted
+++ resolved
@@ -1137,18 +1137,11 @@
   return `${firstSequence}@${randomNumber}`;
 }
 
-<<<<<<< HEAD
-async function enrichJurisdictions(employee: any, request: any, boundaryCodeAndBoundaryTypeMapping: any) {
-  const jurisdictionsArray = employee?.jurisdictions
-    ?.split(",")
-    ?.map((jurisdiction: any) => jurisdiction.trim());
-=======
 async function enrichJurisdictions(employee: any, request: any, boundaryCodeAndBoundaryTypeMapping : any) {
   const jurisdictionsArray =
     typeof employee?.jurisdictions === "string"
       ? employee.jurisdictions.split(",").map((jurisdiction: any) => jurisdiction.trim())
       : undefined;
->>>>>>> 48649196
 
   if (Array.isArray(jurisdictionsArray) && jurisdictionsArray.length > 0) {
     const jurisdictions = jurisdictionsArray.map((jurisdiction: any) => {
