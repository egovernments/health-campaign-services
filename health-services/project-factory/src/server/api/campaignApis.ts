import config from "../config";
import { v4 as uuidv4 } from "uuid";
import { httpRequest } from "../utils/request";
import { getFormattedStringForDebug, logger } from "../utils/logger";
import createAndSearch from "../config/createAndSearch";
import {
  getDataFromSheet,
  throwError,
  translateSchema,
  replicateRequest,
  getLocalizedMessagesHandler,
} from "../utils/genericUtils";
import {
  immediateValidationForTargetSheet,
  validateEmptyActive,
  validateSheetData,
  validateTargetSheetData,
  validateViaSchemaSheetWise,
} from "../validators/campaignValidators";
import { callMdmsTypeSchema, getCampaignNumber } from "./genericApis";
import {
  boundaryBulkUpload,
  convertToTypeData,
  generateHierarchy,
  generateProcessedFileAndPersist,
  getBoundaryOnWhichWeSplit,
  getLocalizedName,
  reorderBoundariesOfDataAndValidate,
  checkIfSourceIsMicroplan,
  createUniqueUserNameViaIdGen,
  boundaryGeometryManagement,
<<<<<<< HEAD
  createIdRequestsForEmployees
=======
  getBoundaryCodeAndBoundaryTypeMapping,
>>>>>>> faba517a
} from "../utils/campaignUtils";
const _ = require("lodash");
import { produceModifiedMessages } from "../kafka/Producer";
import { createDataService } from "../service/dataManageService";
import { searchProjectTypeCampaignService } from "../service/campaignManageService";
import { getExcelWorkbookFromFileURL } from "../utils/excelUtils";
import {
  processTrackStatuses,
  processTrackTypes,
  resourceDataStatuses,
} from "../config/constants";
import { persistTrack } from "../utils/processTrackUtils";
import { checkAndGiveIfParentCampaignAvailable } from "../utils/onGoingCampaignUpdateUtils";
import { validateMicroplanFacility } from "../validators/microplanValidators";
import {
  createPlanFacilityForMicroplan,
  isMicroplanRequest
} from "../utils/microplanUtils";
import { getTransformedLocale } from "../utils/localisationUtils";
import { BoundaryModels } from "../models";
<<<<<<< HEAD
import { defaultRequestInfo, searchBoundaryRelationshipDefinition } from "./coreApis";
import { persistCampaignProject } from "../utils/projectCampaignUtils";
import { getAllCampaignEmployeesWithJustMobileNumbers, getMobileNumbersAndCampaignEmployeeMappingFromCampaignEmployees } from "../utils/campaignEmployeesUtils";
=======
import { searchBoundaryRelationshipData, searchBoundaryRelationshipDefinition } from "./coreApis";
>>>>>>> faba517a

/**
 * Enriches the campaign data with unique IDs and generates campaign numbers.
 * @param requestBody The request body containing the campaign data.
 */
async function enrichCampaign(requestBody: any) {
  // Enrich campaign data with unique IDs and generate campaign numbers
  if (requestBody?.Campaign) {
    requestBody.Campaign.id = uuidv4();
    logger.info(`ENRICHMENT:: generated id for the campaign ${requestBody.Campaign.id}`);
    requestBody.Campaign.campaignNo = await getCampaignNumber(
      requestBody,
      config.values.idgen.format,
      config.values.idgen.idName,
      requestBody?.Campaign?.tenantId
    );
    logger.info(`ENRICHMENT:: generated sequence no for the campaign ${requestBody.Campaign.campaignNo}`);
    for (const campaignDetails of requestBody?.Campaign?.CampaignDetails) {
      campaignDetails.id = uuidv4();
    }
  }
}

async function getAllFacilitiesInLoop(
  searchedFacilities: any[],
  facilitySearchParams: any,
  facilitySearchBody: any
) {
  const response = await httpRequest(
    config.host.facilityHost + config.paths.facilitySearch,
    facilitySearchBody,
    facilitySearchParams
  );

  if (Array.isArray(response?.Facilities)) {
    searchedFacilities.push(...response?.Facilities);
    return response.Facilities.length >= 50; // Return true if there are more facilities to fetch, false otherwise
  } else {
    throwError("FACILITY", 500, "FACILITY_SEARCH_FAILED");
    return false;
  }
}

/**
 * Retrieves all facilities for a given tenant ID.
 * @param tenantId The ID of the tenant.
 * @param requestBody The request body containing additional parameters.
 * @returns An array of facilities.
 */
async function getAllFacilities(tenantId: string, requestBody: any) {
  // Retrieve all facilities for the given tenant ID
  const facilitySearchBody = {
    RequestInfo: requestBody?.RequestInfo,
    Facility: { isPermanent: true },
  };

  const facilitySearchParams = {
    limit: 50,
    offset: 0,
    tenantId: tenantId?.split(".")?.[0],
  };

  const searchedFacilities: any[] = [];
  let searchAgain = true;

  while (searchAgain) {
    searchAgain = await getAllFacilitiesInLoop(
      searchedFacilities,
      facilitySearchParams,
      facilitySearchBody
    );
    facilitySearchParams.offset += 50;
  }

  return searchedFacilities;
}

/**
 * Retrieves facilities by their IDs.
 * @param tenantId The ID of the tenant.
 * @param ids An array of facility IDs.
 * @param requestBody The request body containing additional parameters.
 * @returns An array of facilities.
 */
async function getFacilitiesViaIds(
  tenantId: string,
  ids: any[],
  requestBody: any
) {
  // Retrieve facilities by their IDs
  const facilitySearchBody: any = {
    RequestInfo: requestBody?.RequestInfo,
    Facility: {},
  };

  const facilitySearchParams = {
    limit: 50,
    offset: 0,
    tenantId: tenantId?.split(".")?.[0],
  };

  const searchedFacilities: any[] = [];

  // Split ids into chunks of 50
  for (let i = 0; i < ids.length; i += 50) {
    const chunkIds = ids.slice(i, i + 50);
    facilitySearchBody.Facility.id = chunkIds;
    await getAllFacilitiesInLoop(
      searchedFacilities,
      facilitySearchParams,
      facilitySearchBody
    );
  }

  return searchedFacilities;
}

/**
 * Retrieves parameters based on elements.
 * @param elements An array of elements.
 * @param request The HTTP request object.
 * @returns Parameters extracted from elements.
 */
function getParamsViaElements(elements: any, request: any) {
  // Extract parameters based on elements
  var params: any = {};
  if (!elements) {
    return params;
  }
  for (const element of elements) {
    if (element?.isInParams) {
      if (element?.value) {
        _.set(params, element?.keyPath, element?.value);
      } else if (element?.getValueViaPath) {
        _.set(
          params,
          element?.keyPath,
          _.get(request.body, element?.getValueViaPath)
        );
      }
    }
  }
  return params;
}

/**
 * Changes request body based on elements.
 * @param elements An array of elements.
 * @param requestBody The request body to be modified.
 */
function changeBodyViaElements(elements: any, requestBody: any) {
  // Modify request body based on elements
  if (!elements) {
    return;
  }
  for (const element of elements) {
    if (element?.isInBody) {
      if (element?.value) {
        _.set(requestBody, element?.keyPath, element?.value);
      } else if (element?.getValueViaPath) {
        _.set(
          requestBody,
          element?.keyPath,
          _.get(requestBody, element?.getValueViaPath)
        );
      } else {
        _.set(requestBody, element?.keyPath, {});
      }
    }
  }
}

// function changeBodyViaSearchFromSheet(elements: any, request: any, dataFromSheet: any) {
//   if (!elements) {
//     return;
//   }
//   for (const element of elements) {
//     const arrayToSearch = []
//     for (const data of dataFromSheet) {
//       if (data[element.sheetColumnName]) {
//         arrayToSearch.push(data[element.sheetColumnName]);
//       }
//     }
//     _.set(request.body, element?.searchPath, arrayToSearch);
//   }
// }

function updateErrorsForUser(
  request: any,
  newCreatedData: any[],
  newSearchedData: any[],
  errors: any[],
  createAndSearchConfig: any,
  userNameAndPassword: any[]
) {
  const isSourceMicroplan =
    request?.body?.ResourceDetails?.additionalDetails?.source == "microplan";
  newCreatedData.forEach((createdElement: any) => {
    let foundMatch = false;
    for (const searchedElement of newSearchedData) {
      if (searchedElement?.code === createdElement?.code) {
        foundMatch = true;
        newSearchedData.splice(newSearchedData.indexOf(searchedElement), 1);
        errors.push({
          status: "CREATED",
          rowNumber: createdElement["!row#number!"],
          isUniqueIdentifier: isSourceMicroplan ? false : true,
          uniqueIdentifier: _.get(
            searchedElement,
            createAndSearchConfig.uniqueIdentifier,
            ""
          ),
          errorDetails: "",
        });
        userNameAndPassword.push({
          userName: searchedElement?.user?.userName,
          password: createdElement?.user?.password,
          rowNumber: createdElement["!row#number!"],
        });
        break;
      }
    }
    if (!foundMatch) {
      errors.push({
        status: "NOT_CREATED",
        rowNumber: createdElement["!row#number!"],
        errorDetails: `Can't confirm creation of this data`,
      });
      logger.info(
        "Can't confirm creation of this data of row number : " +
        createdElement["!row#number!"]
      );
    }
  });
}

function matchCreatedAndSearchedData(
  createdData: any[],
  searchedData: any[],
  request: any,
  createAndSearchConfig: any,
  activities: any
) {
  const newCreatedData = JSON.parse(JSON.stringify(createdData));
  const newSearchedData = JSON.parse(JSON.stringify(searchedData));
  const uid = createAndSearchConfig.uniqueIdentifier;
  newCreatedData.forEach((element: any) => {
    delete element[uid];
  });
  var errors: any[] = [];
  if (request?.body?.ResourceDetails?.type == "user") {
    var userNameAndPassword: any = [];
    updateErrorsForUser(
      request,
      newCreatedData,
      newSearchedData,
      errors,
      createAndSearchConfig,
      userNameAndPassword
    );
    request.body.userNameAndPassword = userNameAndPassword;
  }
  request.body.sheetErrorDetails = request?.body?.sheetErrorDetails
    ? [...request?.body?.sheetErrorDetails, ...errors]
    : errors;
  request.body.Activities = activities;
}

async function getUuidsError(
  request: any,
  response: any,
  mobileNumberRowNumberMapping: any
) {
  const campaignEmployessJustWithMobileNumber = await getAllCampaignEmployeesWithJustMobileNumbers(response?.Individual?.map((user: any) => user?.mobileNumber));
  const mobileNumberAndCampaignEmployeesMapping = getMobileNumbersAndCampaignEmployeeMappingFromCampaignEmployees(campaignEmployessJustWithMobileNumber);
  var errors: any[] = [];
  var count = 0;
  request.body.mobileNumberUuidsMapping = request.body.mobileNumberUuidsMapping
    ? request.body.mobileNumberUuidsMapping
    : {};
  for (const user of response.Individual) {
    const currentCampaignEmployee = mobileNumberAndCampaignEmployeesMapping[user?.mobileNumber];
    if(!currentCampaignEmployee){
      logger.info(
        `User with mobileNumber ${user?.mobileNumber} is already created and is not found in campaign employee.`
      );
      errors.push({
        status: "INVALID",
        rowNumber: mobileNumberRowNumberMapping[user?.mobileNumber],
        errorDetails: `User with mobileNumber ${user?.mobileNumber} is already created and is not suitable for campaign employee.`,
      });
      count++;
    }
    else if (!user?.userUuid) {
      logger.info(
        `User with mobileNumber ${user?.mobileNumber} doesn't have userUuid`
      );
      errors.push({
        status: "INVALID",
        rowNumber: mobileNumberRowNumberMapping[user?.mobileNumber],
        errorDetails: `User with mobileNumber ${user?.mobileNumber} is already created and is not suitable for campaign employee.`,
      });
      count++;
    } else if (!user?.userDetails?.username) {
      logger.info(
        `User with mobileNumber ${user?.mobileNumber} doesn't have username`
      );
      errors.push({
        status: "INVALID",
        rowNumber: mobileNumberRowNumberMapping[user?.mobileNumber],
        errorDetails: `User with mobileNumber ${user?.mobileNumber} is already created and is not suitable for campaign employee.`,
      });
      count++;
    } else if (!user?.userUuid) {
      logger.info(
        `User with mobileNumber ${user?.mobileNumber} doesn't have userServiceUuid`
      );
      errors.push({
        status: "INVALID",
        rowNumber: mobileNumberRowNumberMapping[user?.mobileNumber],
        errorDetails: `User with mobileNumber ${user?.mobileNumber} is already created and is not suitable for campaign employee.`,
      });
      count++;
    } else {
      request.body.mobileNumberUuidsMapping[user?.mobileNumber] = {
        userUuid: user?.id,
        code: user?.userDetails?.username,
        rowNumber: mobileNumberRowNumberMapping[user?.mobileNumber],
        password: user?.userDetails?.password,
        userServiceUuid: user?.userUuid,
      };
    }
  }
  if (count > 0) {
    request.body.sheetErrorDetails = request?.body?.sheetErrorDetails
      ? [...request?.body?.sheetErrorDetails, ...errors]
      : errors;
  }
}

const createBatchRequest = async (
  request: any,
  batch: any[],
  mobileNumberRowNumberMapping: any
) => {
  const searchBody = {
    RequestInfo: request?.body?.RequestInfo,
    Individual: {
      mobileNumber: batch,
    },
  };
  const params = {
    limit: 55,
    offset: 0,
    tenantId: request?.body?.ResourceDetails?.tenantId,
    includeDeleted: true,
  };
  logger.info("Individual search to validate the mobile no initiated");
  const response = await httpRequest(
    config.host.healthIndividualHost + config.paths.healthIndividualSearch,
    searchBody,
    params,
    undefined,
    undefined,
    undefined,
    undefined,
    true
  );

  if (!response) {
    throwError(
      "COMMON",
      400,
      "INTERNAL_SERVER_ERROR",
      "Error occurred during user search while validating mobile number."
    );
  }
  await getUuidsError(request, response, mobileNumberRowNumberMapping);

  if (response?.Individual?.length > 0) {
    return response.Individual.map((item: any) => item?.mobileNumber);
  }
  return [];
};

async function getUserWithMobileNumbers(
  request: any,
  mobileNumbers: any[],
  mobileNumberRowNumberMapping: any
) {
  logger.debug(
    "mobileNumbers to search: " + getFormattedStringForDebug(mobileNumbers)
  );
  const BATCH_SIZE = 50;
  let allResults: any[] = [];

  // Create an array of batch promises
  const batchPromises = [];
  for (let i = 0; i < mobileNumbers.length; i += BATCH_SIZE) {
    const batch = mobileNumbers.slice(i, i + BATCH_SIZE);
    batchPromises.push(
      createBatchRequest(request, batch, mobileNumberRowNumberMapping)
    );
  }

  // Wait for all batch requests to complete
  const batchResults = await Promise.all(batchPromises);

  // Aggregate all results
  for (const result of batchResults) {
    allResults = allResults.concat(result);
  }
  // Convert the results array to a Set to eliminate duplicates
  const resultSet = new Set(allResults);
  logger.info(`Already Existing mobile numbers : ${Array.from(resultSet).join(",")}`);
  return resultSet;
}

async function matchUserValidation(createdData: any[], request: any) {
  // var count = 0;
  // const errors = [];
  const mobileNumbers = createdData
    .filter((item) => item?.user?.mobileNumber)
    .map((item) => item?.user?.mobileNumber);
  const mobileNumberRowNumberMapping = createdData.reduce((acc, curr) => {
    acc[curr.user.mobileNumber] = curr["!row#number!"];
    return acc;
  }, {});
  logger.debug(
    "mobileNumberRowNumberMapping : " +
    getFormattedStringForDebug(mobileNumberRowNumberMapping)
  );
  await getUserWithMobileNumbers(
    request,
    mobileNumbers,
    mobileNumberRowNumberMapping
  );
  // for (const key in mobileNumberRowNumberMapping) {
  //   if (
  //     mobileNumberResponse.has(key) &&
  //     !config.values.notCreateUserIfAlreadyThere
  //   ) {
  //     if (Array.isArray(mobileNumberRowNumberMapping[key])) {
  //       for (const row of mobileNumberRowNumberMapping[key]) {
  //         errors.push({
  //           status: "INVALID",
  //           rowNumber: row.row,
  //           sheetName: row.sheetName,
  //           errorDetails: `User with contact number ${key} already exists`,
  //         });
  //       }
  //     } else {
  //       errors.push({
  //         status: "INVALID",
  //         rowNumber: mobileNumberRowNumberMapping[key],
  //         errorDetails: `User with contact number ${key} already exists`,
  //       });
  //     }
  //     count++;
  //   }
  // }
  // if (count) {
  //   request.body.ResourceDetails.status = "invalid";
  // }
  // logger.info("Invalid resources count : " + count);
  // request.body.sheetErrorDetails = request?.body?.sheetErrorDetails
  //   ? [...request?.body?.sheetErrorDetails, ...errors]
  //   : errors;
}
function matchViaUserIdAndCreationTime(
  createdData: any[],
  searchedData: any[],
  request: any,
  creationTime: any,
  createAndSearchConfig: any,
  activities: any
) {
  var matchingSearchData = [];
  const userUuid = request?.body?.RequestInfo?.userInfo?.uuid;
  var count = 0;
  if (request?.body?.ResourceDetails?.type != "user") {
    for (const data of searchedData) {
      if (
        data?.auditDetails?.createdBy == userUuid &&
        data?.auditDetails?.createdTime >= creationTime
      ) {
        matchingSearchData.push(data);
        count++;
      }
    }
  } else {
    count = searchedData.length;
    matchingSearchData = searchedData;
  }
  if (count < createdData.length) {
    request.body.ResourceDetails.status = "PERSISTER_ERROR";
  }
  matchCreatedAndSearchedData(
    createdData,
    matchingSearchData,
    request,
    createAndSearchConfig,
    activities
  );
  logger.info("New created resources count : " + count);
}

async function processSearch(
  createAndSearchConfig: any,
  request: any,
  params: any
) {
  setSearchLimits(createAndSearchConfig, request, params);
  const arraysToMatch = await performSearch(
    createAndSearchConfig,
    request,
    params
  );
  return arraysToMatch;
}

function setSearchLimits(
  createAndSearchConfig: any,
  request: any,
  params: any
) {
  setLimitOrOffset(
    createAndSearchConfig?.searchDetails?.searchLimit,
    params,
    request.body
  );
  setLimitOrOffset(
    createAndSearchConfig?.searchDetails?.searchOffset,
    params,
    request.body
  );
}

function setLimitOrOffset(
  limitOrOffsetConfig: any,
  params: any,
  requestBody: any
) {
  if (limitOrOffsetConfig) {
    if (limitOrOffsetConfig?.isInParams) {
      _.set(
        params,
        limitOrOffsetConfig?.keyPath,
        parseInt(limitOrOffsetConfig?.value)
      );
    }
    if (limitOrOffsetConfig?.isInBody) {
      _.set(
        requestBody,
        limitOrOffsetConfig?.keyPath,
        parseInt(limitOrOffsetConfig?.value)
      );
    }
  }
}

async function performSearch(
  createAndSearchConfig: any,
  request: any,
  params: any
) {
  const arraysToMatch: any[] = [];
  let searchAgain = true;
  while (searchAgain) {
    const searcRequestBody = {
      RequestInfo: request?.body?.RequestInfo,
    };
    changeBodyViaElements(
      createAndSearchConfig?.searchDetails?.searchElements,
      searcRequestBody
    );
    const response = await httpRequest(
      createAndSearchConfig?.searchDetails?.url,
      searcRequestBody,
      params
    );
    const resultArray = _.get(
      response,
      createAndSearchConfig?.searchDetails?.searchPath
    );
    if (resultArray && Array.isArray(resultArray)) {
      arraysToMatch.push(...resultArray);
      if (
        resultArray.length <
        parseInt(createAndSearchConfig?.searchDetails?.searchLimit?.value)
      ) {
        searchAgain = false;
      }
    } else {
      searchAgain = false;
    }
    updateOffset(createAndSearchConfig, params, request.body);
  }
  return arraysToMatch;
}

function updateOffset(
  createAndSearchConfig: any,
  params: any,
  requestBody: any
) {
  const offsetConfig = createAndSearchConfig?.searchDetails?.searchOffset;
  const limit = createAndSearchConfig?.searchDetails?.searchLimit?.value;
  if (offsetConfig) {
    if (offsetConfig?.isInParams) {
      _.set(
        params,
        offsetConfig?.keyPath,
        parseInt(_.get(params, offsetConfig?.keyPath) + parseInt(limit))
      );
    }
    if (offsetConfig?.isInBody) {
      _.set(
        requestBody,
        offsetConfig?.keyPath,
        parseInt(_.get(requestBody, offsetConfig?.keyPath) + parseInt(limit))
      );
    }
  }
}

async function processSearchAndValidation(request: any) {
  // if (request?.body?.dataToSearch?.length > 0) {
  //   const params: any = getParamsViaElements(createAndSearchConfig?.searchDetails?.searchElements, request);
  //   changeBodyViaElements(createAndSearchConfig?.searchDetails?.searchElements, request)
  //   changeBodyViaSearchFromSheet(createAndSearchConfig?.requiresToSearchFromSheet, request, dataFromSheet)
  //   const arraysToMatch = await processSearch(createAndSearchConfig, request, params)
  //   matchData(request, request.body.dataToSearch, arraysToMatch, createAndSearchConfig)
  // }
  if (request?.body?.ResourceDetails?.type == "user") {
    await enrichEmployees(request?.body?.dataToCreate, request?.body?.ResourceDetails?.tenantId, request?.body?.ResourceDetails?.hierarchyType);
    await matchUserValidation(request.body.dataToCreate, request);
  }
}

async function getEmployeesBasedOnUuids(dataToCreate: any[], request: any) {
  const searchBody = {
    RequestInfo: request?.body?.RequestInfo,
  };

  const tenantId = request?.body?.ResourceDetails?.tenantId;
  const searchUrl = config.host.hrmsHost + config.paths.hrmsEmployeeSearch;
  logger.info(`Waiting for 10 seconds`);
  await new Promise((resolve) => setTimeout(resolve, 10000));
  const chunkSize = 50;
  let employeesSearched: any[] = [];

  for (let i = 0; i < dataToCreate.length; i += chunkSize) {
    const chunk = dataToCreate.slice(i, i + chunkSize);
    const uuids = chunk.map((data: any) => data.uuid).join(",");

    const params = {
      tenantId: tenantId,
      uuids: uuids,
      limit: 51,
      offset: 0,
    };

    try {
      const response = await httpRequest(
        searchUrl,
        searchBody,
        params,
        undefined,
        undefined,
        undefined,
        undefined,
        true
      );
      if (response && response.Employees) {
        employeesSearched = employeesSearched.concat(response.Employees);
      } else {
        throw new Error("Unable to fetch employees based on UUIDs");
      }
    } catch (error: any) {
      console.log(error);
      throwError(
        "COMMON",
        500,
        "INTERNAL_SERVER_ERROR",
        error.message ||
        "Some internal error occurred while searching employees"
      );
    }
  }

  return employeesSearched;
}

// Confirms the creation of resources by matching created and searched data.
async function confirmCreation(
  createAndSearchConfig: any,
  request: any,
  dataToCreate: any[],
  creationTime: any,
  activities: any
) {
  // Confirm creation of resources by matching data  // wait for 5 seconds
  if (request?.body?.ResourceDetails?.type != "user") {
    const params: any = getParamsViaElements(
      createAndSearchConfig?.searchDetails?.searchElements,
      request
    );
    const arraysToMatch = await processSearch(
      createAndSearchConfig,
      request,
      params
    );
    matchViaUserIdAndCreationTime(
      dataToCreate,
      arraysToMatch,
      request,
      creationTime,
      createAndSearchConfig,
      activities
    );
  } else {
    const arraysToMatch = await getEmployeesBasedOnUuids(dataToCreate, request);
    matchViaUserIdAndCreationTime(
      dataToCreate,
      arraysToMatch,
      request,
      creationTime,
      createAndSearchConfig,
      activities
    );
  }
}

async function processValidateAfterSchema(
  dataFromSheet: any,
  request: any,
  createAndSearchConfig: any,
  localizationMap?: { [key: string]: string }
) {
  try {
    validateEmptyActive(dataFromSheet, request?.body?.ResourceDetails?.type, localizationMap);
    if (
      request?.body?.ResourceDetails?.additionalDetails?.source ==
      "microplan" &&
      request?.body?.ResourceDetails?.type == "facility"
    ) {
      validateMicroplanFacility(request, dataFromSheet, localizationMap);
    }
    const typeData = await convertToTypeData(
      dataFromSheet,
      createAndSearchConfig,
      request.body,
      localizationMap
    );
    request.body.dataToSearch = typeData.searchData;
    request.body.dataToCreate = typeData.createData;
    await processSearchAndValidation(request);
    await reorderBoundariesOfDataAndValidate(request, localizationMap);
    await generateProcessedFileAndPersist(request, localizationMap);
  } catch (error) {
    console.log(error);
    await handleResouceDetailsError(request, error);
  }
}

export async function processValidateAfterSchemaSheetWise(
  request: any,
  createAndSearchConfig: any,
  localizationMap?: { [key: string]: string }
) {
  if (
    request?.body?.ResourceDetails?.additionalDetails?.source == "microplan" &&
    request.body.ResourceDetails.type == "user"
  ) {
    await generateProcessedFileAndPersist(request, localizationMap);
  }
}

async function processSheetWise(
  forCreate: any,
  dataFromSheet: any,
  request: any,
  createAndSearchConfig: any,
  translatedSchema: any,
  localizationMap?: { [key: string]: string }
) {
  try {
    const errorMap: any = await validateViaSchemaSheetWise(
      dataFromSheet,
      translatedSchema,
      request,
      localizationMap
    );
    enrichErrorIfSheetInvalid(request, errorMap);
    await processSearchAndValidation(request);
    if (request?.body?.sheetErrorDetails?.length > 0) {
      request.body.ResourceDetails.status = resourceDataStatuses.invalid;
      await generateProcessedFileAndPersist(request, localizationMap);
    } else {
      if (forCreate) {
        await processAfterValidation(
          dataFromSheet,
          createAndSearchConfig,
          request,
          localizationMap
        );
      } else {
        await processValidateAfterSchemaSheetWise(
          request,
          createAndSearchConfig,
          localizationMap
        );
      }
    }
  } catch (error) {
    console.log(error);
    await handleResouceDetailsError(request, error);
  }
}

function enrichErrorIfSheetInvalid(request: any, errorMap: any) {
  if (Object.keys(errorMap).length > 0) {
    var sheetErrorDetails = [];
    for (const sheetName of Object.keys(errorMap)) {
      const errorData = errorMap[sheetName];
      for (const row of Object.keys(errorData)) {
        if (errorData[row].length > 0) {
          const errorDetails = errorData[row].join(", ");
          sheetErrorDetails.push({
            status: "INVALID",
            sheetName: sheetName,
            rowNumber: row,
            errorDetails: errorDetails,
          });
        }
      }
    }
    request.body.sheetErrorDetails = request?.body?.sheetErrorDetails
      ? [...request?.body?.sheetErrorDetails, ...sheetErrorDetails]
      : sheetErrorDetails;
  }
}

async function processValidate(
  request: any,
  localizationMap?: { [key: string]: string }
) {
  const type: string = request.body.ResourceDetails.type;
  const tenantId = request.body.ResourceDetails.tenantId;
  const createAndSearchConfig = createAndSearch[type];
  const dataFromSheet: any = await getDataFromSheet(
    request?.body,
    request?.body?.ResourceDetails?.fileStoreId,
    request?.body?.ResourceDetails?.tenantId,
    createAndSearchConfig,
    null,
    localizationMap
  );
  if (type == "boundaryWithTarget") {
    const hierarchyType = request?.body?.ResourceDetails?.hierarchyType;
    const hierarchyModule = `${config.localisation.boundaryPrefix
      }-${getTransformedLocale(hierarchyType)}`?.toLowerCase();
    const localizationMapForHierarchy = await getLocalizedMessagesHandler(
      request,
      request?.body?.ResourceDetails?.tenantId,
      hierarchyModule
    );
    localizationMap = {
      ...localizationMap,
      ...localizationMapForHierarchy,
    };
    let differentTabsBasedOnLevel = await getBoundaryOnWhichWeSplit(request, request?.body?.ResourceDetails?.tenantId);
    differentTabsBasedOnLevel = getLocalizedName(
      `${request?.body?.ResourceDetails?.hierarchyType}_${differentTabsBasedOnLevel}`.toUpperCase(),
      localizationMap
    );
    logger.info("target sheet format validation started");
    await immediateValidationForTargetSheet(
      request,
      dataFromSheet,
      differentTabsBasedOnLevel,
      localizationMap
    );
    logger.info(
      "target sheet format validation completed and starts with data validation"
    );
    validateTargetSheetData(
      dataFromSheet,
      request,
      createAndSearchConfig?.boundaryValidation,
      differentTabsBasedOnLevel,
      localizationMap
    );
  } else {
    let schema: any;
    if (type == "facility" || type == "user") {
      const isUpdate = request?.body?.parentCampaignObject ? true : false;
      if (
        request?.body?.ResourceDetails?.additionalDetails?.source == "microplan"
      ) {
        schema = await callMdmsTypeSchema(
          request,
          tenantId,
          isUpdate,
          type,
          "microplan"
        );
      } else {
        schema = await callMdmsTypeSchema(request, tenantId, isUpdate, type);
      }
    }
    const translatedSchema = await translateSchema(schema, localizationMap);
    if (Array.isArray(dataFromSheet)) {
      if (
        request?.body?.ResourceDetails?.additionalDetails?.source != "microplan"
      ) {
        await validateSheetData(
          dataFromSheet,
          request,
          translatedSchema,
          createAndSearchConfig?.boundaryValidation,
          localizationMap
        );
      }
      processValidateAfterSchema(
        dataFromSheet,
        request,
        createAndSearchConfig,
        localizationMap
      );
    } else {
      if (dataFromSheet && Object.keys(dataFromSheet).length > 0) {
        processSheetWise(
          false,
          dataFromSheet,
          request,
          createAndSearchConfig,
          translatedSchema,
          localizationMap
        );
      } else {
        throwError(
          "COMMON",
          400,
          "VALIDATION_ERROR",
          "No data filled in the sheet."
        );
      }
    }
  }
}

function convertUserRoles(employees: any[], tenantId: any) {
  for (const employee of employees) {
    if (employee?.user?.roles) {
      var newRoles: any[] = [];
      if (!Array.isArray(employee.user.roles)) {
        const rolesArray = employee.user.roles
          .split(",")
          .map((role: any) => role.trim());
        for (const role of rolesArray) {
          const code = role.toUpperCase().split(" ").join("_");
          newRoles.push({
            name: role,
            code: code,
            tenantId: tenantId,
          });
        }
        employee.user.roles = newRoles;
      }
    }
  }
}

export function generateUserPassword() {
  // Function to generate a random lowercase letter
  function getRandomLowercaseLetter() {
    const letters = "abcdefghijklmnopqrstuvwxyz";
    return letters.charAt(Math.floor(Math.random() * letters.length));
  }

  // Function to generate a random uppercase letter
  function getRandomUppercaseLetter() {
    const letters = "ABCDEFGHIJKLMNOPQRSTUVWXYZ";
    return letters.charAt(Math.floor(Math.random() * letters.length));
  }

  // Generate a random 4-letter sequence where the second letter is uppercase
  function generate4LetterSequence() {
    const firstLetter = getRandomLowercaseLetter();
    const secondLetter = getRandomUppercaseLetter();
    const thirdLetter = getRandomLowercaseLetter();
    const fourthLetter = getRandomLowercaseLetter();
    return firstLetter + secondLetter + thirdLetter + fourthLetter;
  }

  // Generate a random 3-digit number
  function getRandom3DigitNumber() {
    return Math.floor(100 + Math.random() * 900); // Ensures the number is 3 digits
  }

  // Combine parts to form the password
  const firstSequence = generate4LetterSequence();
  const randomNumber = getRandom3DigitNumber();

  return `${firstSequence}@${randomNumber}`;
}

<<<<<<< HEAD
async function enrichJurisdictions(employee: any, tenantId: string, hierarchyType: string) {
  employee.jurisdictions = [
    {
      tenantId: tenantId,
      boundaryType: config.values.userMainBoundaryType,
      boundary: config.values.userMainBoundary,
      hierarchy: hierarchyType,
      roles: employee?.user?.roles,
    },
  ];
}

export async function enrichEmployees(employees: any[], tenantId: string, hierarchyType: string) {
  convertUserRoles(employees, tenantId);
  if (employees?.length > 0) {
    const idRequests = createIdRequestsForEmployees(employees?.length, tenantId);
    let result = await createUniqueUserNameViaIdGen(idRequests);
    var i = 0;
    for (const employee of employees) {
      const { user } = employee;
      const generatedPassword =
        config?.user?.userPasswordAutoGenerate == "true"
          ? generateUserPassword()
          : config?.user?.userDefaultPassword;
      user.userName = result?.idResponses?.[i]?.id;
      user.password = generatedPassword;
      employee.code = result?.idResponses?.[i]?.id;
      await enrichJurisdictions(employee, tenantId, hierarchyType);
      if (employee?.user) {
        employee.user.tenantId = tenantId;
        employee.user.dob = 0;
      }
      i++;
=======
async function enrichJurisdictions(employee: any, request: any, boundaryCodeAndBoundaryTypeMapping : any) {
  const jurisdictionsArray = employee?.jurisdictions
    ?.split(",")
    ?.map((jurisdiction : any ) => jurisdiction.trim());

  if(Array.isArray(jurisdictionsArray) && jurisdictionsArray.length > 0) {
    const jurisdictions = jurisdictionsArray.map((jurisdiction: any) => {
      return {
        tenantId: request?.body?.ResourceDetails?.tenantId,
        boundaryType: boundaryCodeAndBoundaryTypeMapping[jurisdiction],
        boundary: jurisdiction,
        hierarchy: request?.body?.ResourceDetails?.hierarchyType,
        roles: employee?.user?.roles,
      };
    })
    employee.jurisdictions = jurisdictions
  }
  else{
    employee.jurisdictions = [
      {
        tenantId: request?.body?.ResourceDetails?.tenantId,
        boundaryType: config.values.userMainBoundaryType,
        boundary: config.values.userMainBoundary,
        hierarchy: request?.body?.ResourceDetails?.hierarchyType,
        roles: employee?.user?.roles,
      },
    ];
  }
}

async function enrichEmployees(employees: any[], request: any) {
  const boundaryRelationshipResponse = await searchBoundaryRelationshipData(request?.body?.ResourceDetails?.tenantId, request?.body?.ResourceDetails?.hierarchyType, true);
  if(!boundaryRelationshipResponse?.TenantBoundary?.[0]?.boundary) {
    throw new Error("Boundary relationship search failed");
  }
  const boundaryCodeAndBoundaryTypeMapping = getBoundaryCodeAndBoundaryTypeMapping(boundaryRelationshipResponse?.TenantBoundary?.[0]?.boundary);
  convertUserRoles(employees, request);
  const idRequests = createIdRequests(employees);
  request.body.idRequests = idRequests;
  let result = await createUniqueUserNameViaIdGen(request);
  var i = 0;
  for (const employee of employees) {
    const { user } = employee;
    const generatedPassword =
      config?.user?.userPasswordAutoGenerate == "true"
        ? generateUserPassword()
        : config?.user?.userDefaultPassword;
    user.userName = result?.idResponses?.[i]?.id;
    user.password = generatedPassword;
    employee.code = result?.idResponses?.[i]?.id;
    await enrichJurisdictions(employee, request, boundaryCodeAndBoundaryTypeMapping);
    if (employee?.user) {
      employee.user.tenantId = request?.body?.ResourceDetails?.tenantId;
      employee.user.dob = 0;
>>>>>>> faba517a
    }
  }
}

function enrichDataToCreateForUser(
  dataToCreate: any[],
  responsePayload: any,
  request: any
) {
  const createdEmployees = responsePayload?.Employees;
  // create an object which have keys as employee.code and values as employee.uuid
  const employeeMap = createdEmployees.reduce((map: any, employee: any) => {
    map[employee.code] = {
      uuid: employee?.uuid,
      userServiceUuid: employee?.user?.userServiceUuid,
    };
    return map;
  }, {});
  for (const employee of dataToCreate) {
    const mappedEmployee = employeeMap[employee?.code];
    if (mappedEmployee) {
      if (!employee?.userServiceUuid) {
        employee.userServiceUuid = mappedEmployee.userServiceUuid;
      }
      if (!employee?.uuid) {
        employee.uuid = mappedEmployee.uuid;
      }
    }
  }
}

async function handeFacilityProcess(
  createAndSearchConfig: any,
  params: any,
  newRequestBody: any
) {
  newRequestBody.Facility.address = {};
  const response = await httpRequest(
    createAndSearchConfig?.createDetails?.url,
    newRequestBody,
    params,
    "post",
    undefined,
    undefined,
    true
  );
  return response?.Facility?.id;
}

async function handleUserProcess(
  request: any,
  createAndSearchConfig: any,
  params: any,
  dataToCreate: any[],
  newRequestBody: any
) {
  var Employees: any[] = [];
  if (request.body?.mobileNumberUuidsMapping) {
    for (const employee of newRequestBody.Employees) {
      if (
        request.body.mobileNumberUuidsMapping[employee?.user?.mobileNumber]
      ) {
        logger.info(
          `User with mobile number ${employee?.user?.mobileNumber} already exist`
        );
      } else {
        Employees.push(employee);
      }
    }
  }
  newRequestBody.Employees = Employees;
  if (newRequestBody.Employees.length > 0) {
    var responsePayload = await httpRequest(
      createAndSearchConfig?.createBulkDetails?.url,
      newRequestBody,
      params,
      "post",
      undefined,
      undefined,
      true,
      false
    );
    if (responsePayload?.Employees && responsePayload?.Employees?.length > 0) {
      enrichDataToCreateForUser(dataToCreate, responsePayload, request);
    } else {
      throwError(
        "COMMON",
        500,
        "INTERNAL_SERVER_ERROR",
        "Some internal server error occured during user creation."
      );
    }
  }
}

async function enrichAlreadyExsistingUser(request: any) {
  if (
    request.body.ResourceDetails.type == "user" &&
    request?.body?.mobileNumberUuidsMapping
  ) {
    for (const employee of request.body.dataToCreate) {
      if (
        request?.body?.mobileNumberUuidsMapping[employee?.user?.mobileNumber]
      ) {
        employee.uuid =
          request?.body?.mobileNumberUuidsMapping[
            employee?.user?.mobileNumber
          ].userUuid;
        employee.code =
          request?.body?.mobileNumberUuidsMapping[
            employee?.user?.mobileNumber
          ].code;
        employee.user.userName =
          request?.body?.mobileNumberUuidsMapping[
            employee?.user?.mobileNumber
          ].code;
        employee.user.password =
          request?.body?.mobileNumberUuidsMapping[
            employee?.user?.mobileNumber
          ].password;
        employee.user.userServiceUuid =
          request?.body?.mobileNumberUuidsMapping[
            employee?.user?.mobileNumber
          ].userServiceUuid;
      }
    }
  }
}

async function performAndSaveResourceActivity(
  request: any,
  createAndSearchConfig: any,
  params: any,
  type: any,
  localizationMap?: { [key: string]: string }
) {
  logger.info(type + " create data  ");
  if (createAndSearchConfig?.createBulkDetails?.limit) {
    await createBulkData(
      request,
      createAndSearchConfig,
      params,
      type);
  }
  else if (createAndSearchConfig?.createDetails) {
    await createSingleData(
      request,
      createAndSearchConfig,
      params,
      type,
      localizationMap);
  }
  await generateProcessedFileAndPersist(request, localizationMap);
}


async function createBulkData(
  request: any,
  createAndSearchConfig: any,
  params: any,
  type: any,
) {
  const limit = createAndSearchConfig?.createBulkDetails?.limit;
  const dataToCreate = request?.body?.dataToCreate;
  const chunks = Math.ceil(dataToCreate.length / limit); // Calculate number of chunks
  let creationTime = Date.now();
  var activities: any[] = [];
  for (let i = 0; i < chunks; i++) {
    const start = i * limit;
    const end = (i + 1) * limit;
    const chunkData = dataToCreate.slice(start, end); // Get a chunk of data
    const newRequestBody: any = {
      RequestInfo: request?.body?.RequestInfo,
    };
    _.set(
      newRequestBody,
      createAndSearchConfig?.createBulkDetails?.createPath,
      chunkData
    );
    if (type == "user") {
      await handleUserProcess(
        request,
        createAndSearchConfig,
        params,
        chunkData,
        newRequestBody
      );
    }
    // wait for 5 seconds after each chunk
    logger.info(`Waiting for 5 seconds after each chunk`);
    await new Promise((resolve) => setTimeout(resolve, 5000));
  }
  await enrichAlreadyExsistingUser(request);
  logger.info(`Final waiting for 10 seconds`);
  await new Promise((resolve) => setTimeout(resolve, 10000));
  await confirmCreation(
    createAndSearchConfig,
    request,
    dataToCreate,
    creationTime,
    activities
  );
}

async function createSingleData(
  request: any,
  createAndSearchConfig: any,
  params: any,
  type: any,
  localizationMap?: { [key: string]: string }
) {
  const dataToCreate = request?.body?.dataToCreate;
  const facilityDataForMicroplan = request?.body?.facilityDataForMicroplan;
  const isMicroplanSource = await isMicroplanRequest(request);
  const errors: any[] = [];
  for (const data of dataToCreate) {
    const newRequestBody: any = {
      RequestInfo: request?.body?.RequestInfo,
    };
    _.set(newRequestBody, createAndSearchConfig?.createDetails?.createPath, data);
    if (type == "facility") {
      const id = await handeFacilityProcess(
        createAndSearchConfig,
        params,
        newRequestBody
      );
      if (id) {
        errors.push({
          status: "CREATED",
          rowNumber: data["!row#number!"],
          isUniqueIdentifier: true,
          uniqueIdentifier: id,
          errorDetails: "",
        });
        if (isMicroplanSource && facilityDataForMicroplan) {
          const rowNumber = data['!row#number!'];
          const microplanFacilityData = facilityDataForMicroplan.find((microplanFacility: any) => microplanFacility['!row#number!'] == rowNumber) || null;
          if (microplanFacilityData) {
            microplanFacilityData.facilityDetails.id = id
          }
        }
      }
    }
  }
  request.body.sheetErrorDetails = request?.body?.sheetErrorDetails
    ? [...request?.body?.sheetErrorDetails, ...errors]
    : errors;
  await createPlanFacilityForMicroplan(request, localizationMap);
}

/**
 * Processes generic requests such as create or validate.
 * @param request The HTTP request object.
 */
async function processGenericRequest(
  request: any,
  localizationMap?: { [key: string]: string }
) {
  // Process generic requests
  if (
    request?.body?.ResourceDetails?.type != "boundary" &&
    request?.body?.ResourceDetails?.type != "boundaryManagement"
  ) {
    const responseFromCampaignSearch = await getCampaignSearchResponse(request);
    const campaignObject = responseFromCampaignSearch?.CampaignDetails?.[0];
    if (
      campaignObject?.additionalDetails?.resourceDistributionStrategy ==
      "HOUSE_TO_HOUSE"
    ) {
      request.body.showFixedPost = false;
    } else {
      request.body.showFixedPost = true;
    }
    request.body.projectTypeCode = campaignObject?.projectType;
    await checkAndGiveIfParentCampaignAvailable(request, campaignObject);
  }

  if (request?.body?.ResourceDetails?.action == "create") {
    await processCreate(request, localizationMap);
  } else {
    await processValidate(request, localizationMap);
  }
}

async function handleResouceDetailsError(request: any, error: any) {
  var stringifiedError: any;
  if (error?.description || error?.message) {
    stringifiedError = JSON.stringify({
      status: error.status || "",
      code: error.code || "",
      description: error.description || "",
      message: error.message || "",
    });
  } else {
    if (typeof error == "object") stringifiedError = JSON.stringify(error);
    else {
      stringifiedError = error;
    }
  }

  logger.error("Error while processing after validation : " + error);
  if (request?.body?.ResourceDetails) {
    request.body.ResourceDetails.status = "failed";
    request.body.ResourceDetails.additionalDetails = {
      ...request?.body?.ResourceDetails?.additionalDetails,
      error: stringifiedError,
    };
    const persistMessage: any = {
      ResourceDetails: request.body.ResourceDetails,
    };
    if (request?.body?.ResourceDetails?.action == "create") {
      persistMessage.ResourceDetails.additionalDetails = {
        error: stringifiedError,
      };
    }
    await produceModifiedMessages(
      persistMessage,
      config?.kafka?.KAFKA_UPDATE_RESOURCE_DETAILS_TOPIC
    );
  }
  if (
    request?.body?.Activities &&
    Array.isArray(request?.body?.Activities) &&
    request?.body?.Activities.length > 0
  ) {
    logger.info("Waiting for 2 seconds");
    await new Promise((resolve) => setTimeout(resolve, 2000));

    const activities = request?.body?.Activities;
    const chunkPromises = [];
    for (let i = 0; i < activities.length; i += 10) {
      const chunk = activities.slice(i, Math.min(i + 10, activities.length));
      const activityObject: any = { Activities: chunk };
      chunkPromises.push(
        produceModifiedMessages(
          activityObject,
          config?.kafka?.KAFKA_CREATE_RESOURCE_ACTIVITY_TOPIC
        )
      );
    }
    await Promise.all(chunkPromises);
  }
}

async function persistCreationProcess(request: any, status: any) {
  if (request?.body?.ResourceDetails?.type == "facility") {
    await persistTrack(
      request?.body?.ResourceDetails?.campaignId,
      processTrackTypes.facilityCreation,
      status
    );
  } else if (request?.body?.ResourceDetails?.type == "user") {
    await persistTrack(
      request?.body?.ResourceDetails?.campaignId,
      processTrackTypes.staffCreation,
      status
    );
  }
}

async function processAfterValidation(
  dataFromSheet: any,
  createAndSearchConfig: any,
  request: any,
  localizationMap?: { [key: string]: string }
) {
  await persistCreationProcess(request, processTrackStatuses.inprogress);
  try {
    validateEmptyActive(dataFromSheet, request?.body?.ResourceDetails?.type, localizationMap);
    if (
      request?.body?.ResourceDetails?.additionalDetails?.source ==
      "microplan" &&
      request.body.ResourceDetails.type == "user"
    ) {
      await processSearchAndValidation(request);
    } else {
      const typeData = await convertToTypeData(
        dataFromSheet,
        createAndSearchConfig,
        request.body,
        localizationMap
      );
      request.body.dataToCreate = typeData.createData;
      request.body.dataToSearch = typeData.searchData;
      await processSearchAndValidation(request);
      await reorderBoundariesOfDataAndValidate(request, localizationMap);
    }
    if (
      createAndSearchConfig?.createBulkDetails &&
      request.body.ResourceDetails.status != "invalid"
    ) {
      await performAndSaveResourceActivityByChangingBody(
        request,
        createAndSearchConfig,
        localizationMap
      )
    }
    else if (createAndSearchConfig?.createDetails &&
      request.body.ResourceDetails.status != "invalid") {
      await performAndSaveResourceActivity(
        request,
        createAndSearchConfig,
        {},
        request.body.ResourceDetails.type,
        localizationMap
      );
    }
    else if (request.body.ResourceDetails.status == "invalid") {
      await generateProcessedFileAndPersist(request, localizationMap);
    }
  } catch (error: any) {
    console.log(error);
    await persistCreationProcess(request, processTrackStatuses.failed);
    await handleResouceDetailsError(request, error);
  }
  await persistCreationProcess(request, processTrackStatuses.completed);
}

async function performAndSaveResourceActivityByChangingBody(
  request: any,
  createAndSearchConfig: any,
  localizationMap?: { [key: string]: string }
) {
  _.set(
    request.body,
    createAndSearchConfig?.createBulkDetails?.createPath,
    request?.body?.dataToCreate
  );
  const params: any = getParamsViaElements(
    createAndSearchConfig?.createBulkDetails?.createElements,
    request
  );
  changeBodyViaElements(
    createAndSearchConfig?.createBulkDetails?.createElements,
    request
  );
  await performAndSaveResourceActivity(
    request,
    createAndSearchConfig,
    params,
    request.body.ResourceDetails.type,
    localizationMap
  );
}

/**
 * Processes the creation of resources.
 * @param request The HTTP request object.
 */
async function processCreate(request: any, localizationMap?: any) {
  // Process creation of resources
  const type: string = request.body.ResourceDetails.type;
  const tenantId = request?.body?.ResourceDetails?.tenantId;
  if (type == "boundary" || type == "boundaryManagement") {
    boundaryBulkUpload(request, localizationMap);
  } else if (type == "boundaryGeometryManagement") {
    await boundaryGeometryManagement(request, localizationMap);
  } else {
    // console.log(`Source is MICROPLAN -->`, source);
    let createAndSearchConfig: any;
    createAndSearchConfig = createAndSearch[type];
    const responseFromCampaignSearch = await getCampaignSearchResponse(request);
    const campaignType =
      responseFromCampaignSearch?.CampaignDetails[0]?.projectType;
    if (checkIfSourceIsMicroplan(request?.body?.ResourceDetails)) {
      logger.info(`Data create Source is MICROPLAN`);
      if (createAndSearchConfig?.parseArrayConfig?.parseLogic) {
        createAndSearchConfig.parseArrayConfig.parseLogic =
          createAndSearchConfig.parseArrayConfig.parseLogic.map((item: any) => {
            if (item.sheetColumn === "E") {
              item.sheetColumnName += `_${campaignType}`;
            }
            return item;
          });
      }
    }

    const dataFromSheet = await getDataFromSheet(
      request?.body,
      request?.body?.ResourceDetails?.fileStoreId,
      request?.body?.ResourceDetails?.tenantId,
      createAndSearchConfig,
      undefined,
      localizationMap
    );
    const schema = await getSchema(request, tenantId, type);
    await processAfterGettingSchema(
      dataFromSheet,
      schema,
      request,
      createAndSearchConfig,
      localizationMap
    );
  }
}

async function getSchema(
  request: any,
  tenantId: string,
  type: string
) {
  let schema: any;
  const isUpdate = request?.body?.parentCampaignObject ? true : false;
  if (type == "facility") {
    logger.info(
      "Fetching schema to validate the created data for type: " + type
    );
    const mdmsResponse = await callMdmsTypeSchema(
      request,
      tenantId,
      isUpdate,
      type
    );
    schema = mdmsResponse;
  } else if (type == "user") {
    logger.info(
      "Fetching schema to validate the created data for type: " + type
    );
    if (
      request?.body?.ResourceDetails?.additionalDetails?.source == "microplan"
    ) {
      const mdmsResponse = await callMdmsTypeSchema(
        request,
        tenantId,
        isUpdate,
        type,
        "microplan"
      );
      schema = mdmsResponse;
    } else {
      const mdmsResponse = await callMdmsTypeSchema(
        request,
        tenantId,
        isUpdate,
        type
      );
      schema = mdmsResponse;
    }
  }
  return schema;
}

async function processAfterGettingSchema(
  dataFromSheet: any,
  schema: any,
  request: any,
  createAndSearchConfig: any,
  localizationMap?: any
) {
  logger.info("translating schema");
  const translatedSchema = await translateSchema(schema, localizationMap);
  if (Array.isArray(dataFromSheet)) {
    await validateSheetData(
      dataFromSheet,
      request,
      translatedSchema,
      createAndSearchConfig?.boundaryValidation,
      localizationMap
    );
    logger.info("validation done sucessfully");
    processAfterValidation(
      dataFromSheet,
      createAndSearchConfig,
      request,
      localizationMap
    );
  } else {
    if (dataFromSheet && Object.keys(dataFromSheet).length > 0) {
      processSheetWise(
        true,
        dataFromSheet,
        request,
        createAndSearchConfig,
        translatedSchema,
        localizationMap
      );
    } else {
      throwError(
        "COMMON",
        400,
        "VALIDATION_ERROR",
        "No data filled in the sheet."
      );
    }
  }
}

/**
 * Creates resources for a project campaign.
 * @param request The HTTP request object.
 */
async function createProjectCampaignResourcData(request: any) {
  await persistTrack(
    request.body.CampaignDetails.id,
    processTrackTypes.triggerResourceCreation,
    processTrackStatuses.inprogress
  );
  try {
    // Create resources for a project campaign
    if (
      request?.body?.CampaignDetails?.action == "create" &&
      request?.body?.CampaignDetails?.resources
    ) {
      for (const resource of request?.body?.CampaignDetails?.resources) {
        if (resource?.type != "user") {
          const action =
            resource?.type === "boundaryWithTarget" ? "validate" : "create";
          // if (resource.type != "boundaryWithTarget") {
          const resourceDetails = {
            type: resource.type,
            fileStoreId: resource.filestoreId,
            tenantId: request?.body?.CampaignDetails?.tenantId,
            action: action,
            hierarchyType: request?.body?.CampaignDetails?.hierarchyType,
            additionalDetails: {},
            campaignId: request?.body?.CampaignDetails?.id,
          };
          logger.info(`Creating the resources for type ${resource.type}`);
          logger.debug(
            "resourceDetails " + getFormattedStringForDebug(resourceDetails)
          );
          const createRequestBody = {
            RequestInfo: request.body.RequestInfo,
            ResourceDetails: resourceDetails,
          };
          const req = replicateRequest(request, createRequestBody);
          const res: any = await createDataService(req);
          if (res?.id) {
            resource.createResourceId = res?.id;
          }
        }
      }
    }
  } catch (error: any) {
    console.log(error);
    await persistTrack(
      request?.body?.CampaignDetails?.id,
      processTrackTypes.triggerResourceCreation,
      processTrackStatuses.failed,
      {
        error: String(
          error?.message +
          (error?.description ? ` : ${error?.description}` : "") || error
        ),
      }
    );
    throw new Error(error);
  }
  await persistTrack(
    request.body.CampaignDetails.id,
    processTrackTypes.triggerResourceCreation,
    processTrackStatuses.completed
  );
}

async function confirmProjectParentCreation(projectId: any, tenantId: string) {
  if (!projectId) {
    return;
  }
  const searchBody = {
    RequestInfo: defaultRequestInfo?.RequestInfo,
    Projects: [
      {
        id: projectId,
        tenantId
      },
    ],
  };
  const params = {
    tenantId,
    offset: 0,
    limit: 1,
  };
  var projectFound = false;
  var retry = 20;
  while (!projectFound && retry >= 0) {
    const response = await httpRequest(
      config.host.projectHost + config.paths.projectSearch,
      searchBody,
      params
    );
    if (response?.Project?.[0]) {
      projectFound = true;
    } else {
      logger.info("Project not found. Waiting for 1 seconds");
      retry = retry - 1;
      logger.info(`Waiting for ${retry} for 1 more second`);
      await new Promise((resolve) => setTimeout(resolve, 1000));
    }
  }
  if (!projectFound) {
    throwError(
      "PROJECT",
      500,
      "PROJECT_CONFIRMATION_FAILED",
      "Project confirmation failed, for the project with id " + projectId
    );
  }
}

async function projectCreate(projectCreateBody: any, request: any) {
  logger.info("Project creation API started");
  logger.debug(
    "Project creation body " + getFormattedStringForDebug(projectCreateBody)
  );
  if (!request.body.newlyCreatedBoundaryProjectMap) {
    request.body.newlyCreatedBoundaryProjectMap = {};
  }
  const projectCreateResponse = await httpRequest(
    config.host.projectHost + config.paths.projectCreate,
    projectCreateBody,
    undefined,
    undefined,
    undefined,
    undefined,
    undefined,
    true
  );
  logger.debug(
    "Project creation response" +
    getFormattedStringForDebug(projectCreateResponse)
  );
  if (projectCreateResponse?.Project[0]?.id) {
    logger.info(
      "Project created successfully with name " +
      JSON.stringify(projectCreateResponse?.Project[0]?.name)
    );
    logger.info(
      `for boundary type ${projectCreateResponse?.Project[0]?.address?.boundaryType} and code ${projectCreateResponse?.Project[0]?.address?.boundary}`
    );
    request.body.boundaryProjectMapping[
      projectCreateBody?.Projects?.[0]?.address?.boundary
    ].projectId = projectCreateResponse?.Project[0]?.id;
    await persistCampaignProject(projectCreateResponse?.Project[0], request?.body?.CampaignDetails, request?.body?.RequestInfo);
  } else {
    throwError(
      "PROJECT",
      500,
      "PROJECT_CREATION_FAILED",
      "Project creation failed, for the request: " +
      JSON.stringify(projectCreateBody)
    );
  }
}

async function projectUpdateForTargets(projectUpdateBody: any, request: any, boundaryCode: any, campaignProjectId: string) {
  logger.info("Project Update For Targets started");

  logger.debug("Project update request body: " + getFormattedStringForDebug(projectUpdateBody));
  logger.info(`Project update started for boundary code: ${boundaryCode} and project name: ${request?.body?.CampaignDetails?.campaignName}`);

  try {
    const projectUpdateResponse = await httpRequest(
      config.host.projectHost + config.paths.projectUpdate,
      projectUpdateBody,
      undefined, undefined, undefined, undefined, undefined,
      true
    );
    logger.debug("Project update response: " + getFormattedStringForDebug(projectUpdateResponse));
    logger.info(`Project update response for boundary code: ${boundaryCode} and project name: ${request?.body?.CampaignDetails?.campaignName}`);
    await persistCampaignProject(projectUpdateResponse?.Project[0], request?.body?.CampaignDetails, request?.body?.RequestInfo, campaignProjectId);
  } catch (error: any) {
    logger.error("Project update failed", error);
    throwError(
      "PROJECT",
      500,
      "PROJECT_UPDATE_ERROR",
      `Project update failed for the request: ${getFormattedStringForDebug(projectUpdateBody)}. Error: ${getFormattedStringForDebug(error.message)}`
    );
  }
}

function generateHierarchyList(data: any[], parentChain: any = []) {
  let result: any[] = [];

  // Iterate over each boundary in the current level
  for (let boundary of data) {
    let currentChain = [...parentChain, boundary.code];

    // Add the current chain to the result
    result.push(currentChain.join(","));

    // If there are children, recursively call the function
    if (boundary.children && boundary.children.length > 0) {
      let childResults = generateHierarchyList(boundary.children, currentChain);
      result = result.concat(childResults);
    }
  }
  return result;
}

const getHierarchy = async (
  request: any,
  tenantId: string,
  hierarchyType: string
) => {
  const BoundaryTypeHierarchySearchCriteria: BoundaryModels.BoundaryHierarchyDefinitionSearchCriteria =
  {
    BoundaryTypeHierarchySearchCriteria: {
      tenantId,
      hierarchyType,
    },
  };
  const response: BoundaryModels.BoundaryHierarchyDefinitionResponse =
    await searchBoundaryRelationshipDefinition(
      BoundaryTypeHierarchySearchCriteria
    );
  const boundaryList = response?.BoundaryHierarchy?.[0].boundaryHierarchy;
  return generateHierarchy(boundaryList);
};

const getHeadersOfBoundarySheet = async (
  fileUrl: string,
  sheetName: string,
  getRow = false,
  localizationMap?: any
) => {
  const localizedBoundarySheetName = getLocalizedName(
    sheetName,
    localizationMap
  );
  const workbook: any = await getExcelWorkbookFromFileURL(
    fileUrl,
    localizedBoundarySheetName
  );

  const worksheet = workbook.getWorksheet(localizedBoundarySheetName);
  const columnsToValidate = worksheet
    .getRow(1)
    .values.map((header: any) =>
      header ? header.toString().trim() : undefined
    );

  // Filter out empty items and return the result
  return columnsToValidate.filter((header: any) => typeof header === "string");
};

async function getCampaignSearchResponse(request: any) {
  try {
    logger.info(`searching for campaign details`);
    const CampaignDetails = {
      tenantId: request?.query?.tenantId || request?.body?.ResourceDetails?.tenantId,
      ids: [request?.query?.campaignId || request?.body?.ResourceDetails?.campaignId],
    };
    const projectTypeSearchResponse: any =
      await searchProjectTypeCampaignService(CampaignDetails);
    return projectTypeSearchResponse;
  } catch (error: any) {
    logger.error(
      `Error while searching for campaign details: ${error.message}`
    );
    throwError("COMMON", 400, "RESPONSE_NOT_FOUND_ERROR", error?.message);
  }
}

export {
  enrichCampaign,
  getAllFacilities,
  getFacilitiesViaIds,
  confirmCreation,
  getParamsViaElements,
  changeBodyViaElements,
  processGenericRequest,
  createProjectCampaignResourcData,
  processCreate,
  projectCreate,
  generateHierarchyList,
  getHierarchy,
  getHeadersOfBoundarySheet,
  handleResouceDetailsError,
  getCampaignSearchResponse,
  confirmProjectParentCreation,
  projectUpdateForTargets
};<|MERGE_RESOLUTION|>--- conflicted
+++ resolved
@@ -29,11 +29,8 @@
   checkIfSourceIsMicroplan,
   createUniqueUserNameViaIdGen,
   boundaryGeometryManagement,
-<<<<<<< HEAD
-  createIdRequestsForEmployees
-=======
-  getBoundaryCodeAndBoundaryTypeMapping,
->>>>>>> faba517a
+  createIdRequestsForEmployees,
+  getBoundaryCodeAndBoundaryTypeMapping
 } from "../utils/campaignUtils";
 const _ = require("lodash");
 import { produceModifiedMessages } from "../kafka/Producer";
@@ -54,13 +51,9 @@
 } from "../utils/microplanUtils";
 import { getTransformedLocale } from "../utils/localisationUtils";
 import { BoundaryModels } from "../models";
-<<<<<<< HEAD
-import { defaultRequestInfo, searchBoundaryRelationshipDefinition } from "./coreApis";
 import { persistCampaignProject } from "../utils/projectCampaignUtils";
 import { getAllCampaignEmployeesWithJustMobileNumbers, getMobileNumbersAndCampaignEmployeeMappingFromCampaignEmployees } from "../utils/campaignEmployeesUtils";
-=======
-import { searchBoundaryRelationshipData, searchBoundaryRelationshipDefinition } from "./coreApis";
->>>>>>> faba517a
+import { searchBoundaryRelationshipData, searchBoundaryRelationshipDefinition, defaultRequestInfo } from "./coreApis";
 
 /**
  * Enriches the campaign data with unique IDs and generates campaign numbers.
@@ -696,7 +689,7 @@
   //   matchData(request, request.body.dataToSearch, arraysToMatch, createAndSearchConfig)
   // }
   if (request?.body?.ResourceDetails?.type == "user") {
-    await enrichEmployees(request?.body?.dataToCreate, request?.body?.ResourceDetails?.tenantId, request?.body?.ResourceDetails?.hierarchyType);
+    await enrichEmployees(request?.body?.dataToCreate, request);
     await matchUserValidation(request.body.dataToCreate, request);
   }
 }
@@ -1070,41 +1063,6 @@
   return `${firstSequence}@${randomNumber}`;
 }
 
-<<<<<<< HEAD
-async function enrichJurisdictions(employee: any, tenantId: string, hierarchyType: string) {
-  employee.jurisdictions = [
-    {
-      tenantId: tenantId,
-      boundaryType: config.values.userMainBoundaryType,
-      boundary: config.values.userMainBoundary,
-      hierarchy: hierarchyType,
-      roles: employee?.user?.roles,
-    },
-  ];
-}
-
-export async function enrichEmployees(employees: any[], tenantId: string, hierarchyType: string) {
-  convertUserRoles(employees, tenantId);
-  if (employees?.length > 0) {
-    const idRequests = createIdRequestsForEmployees(employees?.length, tenantId);
-    let result = await createUniqueUserNameViaIdGen(idRequests);
-    var i = 0;
-    for (const employee of employees) {
-      const { user } = employee;
-      const generatedPassword =
-        config?.user?.userPasswordAutoGenerate == "true"
-          ? generateUserPassword()
-          : config?.user?.userDefaultPassword;
-      user.userName = result?.idResponses?.[i]?.id;
-      user.password = generatedPassword;
-      employee.code = result?.idResponses?.[i]?.id;
-      await enrichJurisdictions(employee, tenantId, hierarchyType);
-      if (employee?.user) {
-        employee.user.tenantId = tenantId;
-        employee.user.dob = 0;
-      }
-      i++;
-=======
 async function enrichJurisdictions(employee: any, request: any, boundaryCodeAndBoundaryTypeMapping : any) {
   const jurisdictionsArray = employee?.jurisdictions
     ?.split(",")
@@ -1142,7 +1100,7 @@
   }
   const boundaryCodeAndBoundaryTypeMapping = getBoundaryCodeAndBoundaryTypeMapping(boundaryRelationshipResponse?.TenantBoundary?.[0]?.boundary);
   convertUserRoles(employees, request);
-  const idRequests = createIdRequests(employees);
+  const idRequests = createIdRequestsForEmployees(employees?.length, request?.body?.ResourceDetails?.tenantId);
   request.body.idRequests = idRequests;
   let result = await createUniqueUserNameViaIdGen(request);
   var i = 0;
@@ -1159,7 +1117,6 @@
     if (employee?.user) {
       employee.user.tenantId = request?.body?.ResourceDetails?.tenantId;
       employee.user.dob = 0;
->>>>>>> faba517a
     }
   }
 }
