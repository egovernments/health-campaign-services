import config from "../config";
import { v4 as uuidv4 } from "uuid";
import { httpRequest } from "../utils/request";
import { getFormattedStringForDebug, logger } from "../utils/logger";
import createAndSearch from "../config/createAndSearch";
import {
  getDataFromSheet,
  generateActivityMessage,
  throwError,
  translateSchema,
  replicateRequest,
  appendProjectTypeToCapacity,
  getLocalizedMessagesHandler,
} from "../utils/genericUtils";
import {
  immediateValidationForTargetSheet,
  validateEmptyActive,
  validateSheetData,
  validateTargetSheetData,
  validateViaSchemaSheetWise,
} from "../validators/campaignValidators";
import { callMdmsTypeSchema, getCampaignNumber } from "./genericApis";
import {
  boundaryBulkUpload,
  convertToTypeData,
  generateHierarchy,
  generateProcessedFileAndPersist,
  getBoundaryOnWhichWeSplit,
  getLocalizedName,
  reorderBoundariesOfDataAndValidate,
  createIdRequests,
  createUniqueUserNameViaIdGen,
  boundaryGeometryManagement,
} from "../utils/campaignUtils";
const _ = require("lodash");
import { produceModifiedMessages } from "../kafka/Producer";
import { createDataService } from "../service/dataManageService";
import { searchProjectTypeCampaignService } from "../service/campaignManageService";
import { getExcelWorkbookFromFileURL } from "../utils/excelUtils";
import {
  processTrackStatuses,
  processTrackTypes,
  resourceDataStatuses,
} from "../config/constants";
import { persistTrack } from "../utils/processTrackUtils";
import { checkAndGiveIfParentCampaignAvailable } from "../utils/onGoingCampaignUpdateUtils";
import { validateMicroplanFacility } from "../validators/microplanValidators";
import {
  createPlanFacilityForMicroplan,
  isMicropplanCampaignId,
  updateFacilityDetailsForMicroplan,
} from "../utils/microplanUtils";
import { getTransformedLocale } from "../utils/localisationUtils";
import { BoundaryModels } from "../models";
import { searchBoundaryRelationshipDefinition } from "./coreApis";

/**
 * Enriches the campaign data with unique IDs and generates campaign numbers.
 * @param requestBody The request body containing the campaign data.
 */
async function enrichCampaign(requestBody: any) {
  // Enrich campaign data with unique IDs and generate campaign numbers
  if (requestBody?.Campaign) {
    requestBody.Campaign.id = uuidv4();
    logger.info(`ENRICHMENT:: generated id for the campaign ${requestBody.Campaign.id}`);
    requestBody.Campaign.campaignNo = await getCampaignNumber(
      requestBody,
      config.values.idgen.format,
      config.values.idgen.idName,
      requestBody?.Campaign?.tenantId
    );
    logger.info(`ENRICHMENT:: generated sequence no for the campaign ${requestBody.Campaign.campaignNo}`);
    for (const campaignDetails of requestBody?.Campaign?.CampaignDetails) {
      campaignDetails.id = uuidv4();
    }
  }
}

async function getAllFacilitiesInLoop(
  searchedFacilities: any[],
  facilitySearchParams: any,
  facilitySearchBody: any
) {
  const response = await httpRequest(
    config.host.facilityHost + config.paths.facilitySearch,
    facilitySearchBody,
    facilitySearchParams
  );

  if (Array.isArray(response?.Facilities)) {
    searchedFacilities.push(...response?.Facilities);
    return response.Facilities.length >= 50; // Return true if there are more facilities to fetch, false otherwise
  } else {
    throwError("FACILITY", 500, "FACILITY_SEARCH_FAILED");
    return false;
  }
}

/**
 * Retrieves all facilities for a given tenant ID.
 * @param tenantId The ID of the tenant.
 * @param requestBody The request body containing additional parameters.
 * @returns An array of facilities.
 */
async function getAllFacilities(tenantId: string, requestBody: any) {
  // Retrieve all facilities for the given tenant ID
  const facilitySearchBody = {
    RequestInfo: requestBody?.RequestInfo,
    Facility: { isPermanent: true },
  };

  const facilitySearchParams = {
    limit: 50,
    offset: 0,
    tenantId: tenantId?.split(".")?.[0],
  };

  const searchedFacilities: any[] = [];
  let searchAgain = true;

  while (searchAgain) {
    searchAgain = await getAllFacilitiesInLoop(
      searchedFacilities,
      facilitySearchParams,
      facilitySearchBody
    );
    facilitySearchParams.offset += 50;
  }

  return searchedFacilities;
}

/**
 * Retrieves facilities by their IDs.
 * @param tenantId The ID of the tenant.
 * @param ids An array of facility IDs.
 * @param requestBody The request body containing additional parameters.
 * @returns An array of facilities.
 */
async function getFacilitiesViaIds(
  tenantId: string,
  ids: any[],
  requestBody: any
) {
  // Retrieve facilities by their IDs
  const facilitySearchBody: any = {
    RequestInfo: requestBody?.RequestInfo,
    Facility: {},
  };

  const facilitySearchParams = {
    limit: 50,
    offset: 0,
    tenantId: tenantId?.split(".")?.[0],
  };

  const searchedFacilities: any[] = [];

  // Split ids into chunks of 50
  for (let i = 0; i < ids.length; i += 50) {
    const chunkIds = ids.slice(i, i + 50);
    facilitySearchBody.Facility.id = chunkIds;
    await getAllFacilitiesInLoop(
      searchedFacilities,
      facilitySearchParams,
      facilitySearchBody
    );
  }

  return searchedFacilities;
}

/**
 * Retrieves parameters based on elements.
 * @param elements An array of elements.
 * @param request The HTTP request object.
 * @returns Parameters extracted from elements.
 */
function getParamsViaElements(elements: any, request: any) {
  // Extract parameters based on elements
  var params: any = {};
  if (!elements) {
    return params;
  }
  for (const element of elements) {
    if (element?.isInParams) {
      if (element?.value) {
        _.set(params, element?.keyPath, element?.value);
      } else if (element?.getValueViaPath) {
        _.set(
          params,
          element?.keyPath,
          _.get(request.body, element?.getValueViaPath)
        );
      }
    }
  }
  return params;
}

/**
 * Changes request body based on elements.
 * @param elements An array of elements.
 * @param requestBody The request body to be modified.
 */
function changeBodyViaElements(elements: any, requestBody: any) {
  // Modify request body based on elements
  if (!elements) {
    return;
  }
  for (const element of elements) {
    if (element?.isInBody) {
      if (element?.value) {
        _.set(requestBody, element?.keyPath, element?.value);
      } else if (element?.getValueViaPath) {
        _.set(
          requestBody,
          element?.keyPath,
          _.get(requestBody, element?.getValueViaPath)
        );
      } else {
        _.set(requestBody, element?.keyPath, {});
      }
    }
  }
}

// function changeBodyViaSearchFromSheet(elements: any, request: any, dataFromSheet: any) {
//   if (!elements) {
//     return;
//   }
//   for (const element of elements) {
//     const arrayToSearch = []
//     for (const data of dataFromSheet) {
//       if (data[element.sheetColumnName]) {
//         arrayToSearch.push(data[element.sheetColumnName]);
//       }
//     }
//     _.set(request.body, element?.searchPath, arrayToSearch);
//   }
// }

function updateErrorsForUser(
  request: any,
  newCreatedData: any[],
  newSearchedData: any[],
  errors: any[],
  createAndSearchConfig: any,
  userNameAndPassword: any[]
) {
  const isSourceMicroplan =
    request?.body?.ResourceDetails?.additionalDetails?.source == "microplan";
  newCreatedData.forEach((createdElement: any) => {
    let foundMatch = false;
    for (const searchedElement of newSearchedData) {
      if (searchedElement?.code === createdElement?.code) {
        foundMatch = true;
        newSearchedData.splice(newSearchedData.indexOf(searchedElement), 1);
        errors.push({
          status: "CREATED",
          rowNumber: createdElement["!row#number!"],
          isUniqueIdentifier: isSourceMicroplan ? false : true,
          uniqueIdentifier: _.get(
            searchedElement,
            createAndSearchConfig.uniqueIdentifier,
            ""
          ),
          errorDetails: "",
        });
        userNameAndPassword.push({
          userName: searchedElement?.user?.userName,
          password: createdElement?.user?.password,
          rowNumber: createdElement["!row#number!"],
        });
        break;
      }
    }
    if (!foundMatch) {
      errors.push({
        status: "NOT_CREATED",
        rowNumber: createdElement["!row#number!"],
        errorDetails: `Can't confirm creation of this data`,
      });
      logger.info(
        "Can't confirm creation of this data of row number : " +
        createdElement["!row#number!"]
      );
    }
  });
}

function updateErrors(
  newCreatedData: any[],
  newSearchedData: any[],
  errors: any[],
  createAndSearchConfig: any
) {
  newCreatedData.forEach((createdElement: any) => {
    let foundMatch = false;
    for (const searchedElement of newSearchedData) {
      let match = true;
      for (const key in createdElement) {
        if (
          createdElement[key] !== searchedElement[key] &&
          key != "!row#number!"
        ) {
          match = false;
          break;
        }
      }
      if (match) {
        foundMatch = true;
        createdElement.id = searchedElement.id;
        newSearchedData.splice(newSearchedData.indexOf(searchedElement), 1);
        errors.push({
          status: "CREATED",
          rowNumber: createdElement["!row#number!"],
          isUniqueIdentifier: true,
          uniqueIdentifier: _.get(
            searchedElement,
            createAndSearchConfig.uniqueIdentifier,
            ""
          ),
          errorDetails: "",
        });
        break;
      }
    }
    if (!foundMatch) {
      errors.push({
        status: "NOT_CREATED",
        rowNumber: createdElement["!row#number!"],
        errorDetails: `Can't confirm creation of this data`,
      });
      logger.info(
        "Can't confirm creation of this data of row number : " +
        createdElement["!row#number!"]
      );
    }
  });
}

function matchCreatedAndSearchedData(
  createdData: any[],
  searchedData: any[],
  request: any,
  createAndSearchConfig: any,
  activities: any
) {
  const newCreatedData = JSON.parse(JSON.stringify(createdData));
  const newSearchedData = JSON.parse(JSON.stringify(searchedData));
  const uid = createAndSearchConfig.uniqueIdentifier;
  newCreatedData.forEach((element: any) => {
    delete element[uid];
  });
  var errors: any[] = [];
  if (request?.body?.ResourceDetails?.type != "user") {
    if (request?.body?.ResourceDetails?.type == "facility") {
      newCreatedData?.forEach((element: any) => {
        delete element.address;
      });
    }
    updateErrors(
      newCreatedData,
      newSearchedData,
      errors,
      createAndSearchConfig
    );
    updateFacilityDetailsForMicroplan(request, newCreatedData);
  } else {
    var userNameAndPassword: any = [];
    updateErrorsForUser(
      request,
      newCreatedData,
      newSearchedData,
      errors,
      createAndSearchConfig,
      userNameAndPassword
    );
    request.body.userNameAndPassword = userNameAndPassword;
  }
  request.body.sheetErrorDetails = request?.body?.sheetErrorDetails
    ? [...request?.body?.sheetErrorDetails, ...errors]
    : errors;
  request.body.Activities = activities;
}

async function getUuidsError(
  request: any,
  response: any,
  mobileNumberRowNumberMapping: any
) {
  var errors: any[] = [];
  var count = 0;
  request.body.mobileNumberUuidsMapping = request.body.mobileNumberUuidsMapping
    ? request.body.mobileNumberUuidsMapping
    : {};
  for (const user of response.Individual) {
    if (!user?.userUuid) {
      logger.info(
        `User with mobileNumber ${user?.mobileNumber} doesn't have userUuid`
      );
      errors.push({
        status: "INVALID",
        rowNumber: mobileNumberRowNumberMapping[user?.mobileNumber],
        errorDetails: `User with mobileNumber ${user?.mobileNumber} doesn't have userUuid`,
      });
      count++;
    } else if (!user?.userDetails?.username) {
      logger.info(
        `User with mobileNumber ${user?.mobileNumber} doesn't have username`
      );
      errors.push({
        status: "INVALID",
        rowNumber: mobileNumberRowNumberMapping[user?.mobileNumber],
        errorDetails: `User with mobileNumber ${user?.mobileNumber} doesn't have username`,
      });
      count++;
    } else if (!user?.userDetails?.password) {
      logger.info(
        `User with mobileNumber ${user?.mobileNumber} doesn't have password`
      );
      errors.push({
        status: "INVALID",
        rowNumber: mobileNumberRowNumberMapping[user?.mobileNumber],
        errorDetails: `User with mobileNumber ${user?.mobileNumber} doesn't have password`,
      });
      count++;
    } else if (!user?.userUuid) {
      logger.info(
        `User with mobileNumber ${user?.mobileNumber} doesn't have userServiceUuid`
      );
      errors.push({
        status: "INVALID",
        rowNumber: mobileNumberRowNumberMapping[user?.mobileNumber],
        errorDetails: `User with mobileNumber ${user?.mobileNumber} doesn't have userServiceUuid`,
      });
      count++;
    } else {
      request.body.mobileNumberUuidsMapping[user?.mobileNumber] = {
        userUuid: user?.id,
        code: user?.userDetails?.username,
        rowNumber: mobileNumberRowNumberMapping[user?.mobileNumber],
        password: user?.userDetails?.password,
        userServiceUuid: user?.userUuid,
      };
    }
  }
  if (count > 0) {
    request.body.sheetErrorDetails = request?.body?.sheetErrorDetails
      ? [...request?.body?.sheetErrorDetails, ...errors]
      : errors;
  }
}

const createBatchRequest = async (
  request: any,
  batch: any[],
  mobileNumberRowNumberMapping: any
) => {
  const searchBody = {
    RequestInfo: request?.body?.RequestInfo,
    Individual: {
      mobileNumber: batch,
    },
  };
  const params = {
    limit: 55,
    offset: 0,
    tenantId: request?.body?.ResourceDetails?.tenantId,
    includeDeleted: true,
  };
  logger.info("Individual search to validate the mobile no initiated");
  const response = await httpRequest(
    config.host.healthIndividualHost + config.paths.healthIndividualSearch,
    searchBody,
    params,
    undefined,
    undefined,
    undefined,
    undefined,
    true
  );

  if (!response) {
    throwError(
      "COMMON",
      400,
      "INTERNAL_SERVER_ERROR",
      "Error occurred during user search while validating mobile number."
    );
  }
  if (config.values.notCreateUserIfAlreadyThere) {
    await getUuidsError(request, response, mobileNumberRowNumberMapping);
  }

  if (response?.Individual?.length > 0) {
    return response.Individual.map((item: any) => item?.mobileNumber);
  }
  return [];
};

async function getUserWithMobileNumbers(
  request: any,
  mobileNumbers: any[],
  mobileNumberRowNumberMapping: any
) {
  logger.debug(
    "mobileNumbers to search: " + getFormattedStringForDebug(mobileNumbers)
  );
  const BATCH_SIZE = 50;
  let allResults: any[] = [];

  // Create an array of batch promises
  const batchPromises = [];
  for (let i = 0; i < mobileNumbers.length; i += BATCH_SIZE) {
    const batch = mobileNumbers.slice(i, i + BATCH_SIZE);
    batchPromises.push(
      createBatchRequest(request, batch, mobileNumberRowNumberMapping)
    );
  }

  // Wait for all batch requests to complete
  const batchResults = await Promise.all(batchPromises);

  // Aggregate all results
  for (const result of batchResults) {
    allResults = allResults.concat(result);
  }
  // Convert the results array to a Set to eliminate duplicates
  const resultSet = new Set(allResults);
  logger.info(`Already Existing mobile numbers : ${JSON.stringify(resultSet)}`);
  return resultSet;
}

async function matchUserValidation(createdData: any[], request: any) {
  var count = 0;
  const errors = [];
  const mobileNumbers = createdData
    .filter((item) => item?.user?.mobileNumber)
    .map((item) => item?.user?.mobileNumber);
  const mobileNumberRowNumberMapping = createdData.reduce((acc, curr) => {
    acc[curr.user.mobileNumber] = curr["!row#number!"];
    return acc;
  }, {});
  logger.debug(
    "mobileNumberRowNumberMapping : " +
    getFormattedStringForDebug(mobileNumberRowNumberMapping)
  );
  const mobileNumberResponse = await getUserWithMobileNumbers(
    request,
    mobileNumbers,
    mobileNumberRowNumberMapping
  );
  for (const key in mobileNumberRowNumberMapping) {
    if (
      mobileNumberResponse.has(key) &&
      !config.values.notCreateUserIfAlreadyThere
    ) {
      if (Array.isArray(mobileNumberRowNumberMapping[key])) {
        for (const row of mobileNumberRowNumberMapping[key]) {
          errors.push({
            status: "INVALID",
            rowNumber: row.row,
            sheetName: row.sheetName,
            errorDetails: `User with contact number ${key} already exists`,
          });
        }
      } else {
        errors.push({
          status: "INVALID",
          rowNumber: mobileNumberRowNumberMapping[key],
          errorDetails: `User with contact number ${key} already exists`,
        });
      }
      count++;
    }
  }
  if (count) {
    request.body.ResourceDetails.status = "invalid";
  }
  logger.info("Invalid resources count : " + count);
  request.body.sheetErrorDetails = request?.body?.sheetErrorDetails
    ? [...request?.body?.sheetErrorDetails, ...errors]
    : errors;
}
function matchViaUserIdAndCreationTime(
  createdData: any[],
  searchedData: any[],
  request: any,
  creationTime: any,
  createAndSearchConfig: any,
  activities: any
) {
  var matchingSearchData = [];
  const userUuid = request?.body?.RequestInfo?.userInfo?.uuid;
  var count = 0;
  if (request?.body?.ResourceDetails?.type != "user") {
    for (const data of searchedData) {
      if (
        data?.auditDetails?.createdBy == userUuid &&
        data?.auditDetails?.createdTime >= creationTime
      ) {
        matchingSearchData.push(data);
        count++;
      }
    }
  } else {
    count = searchedData.length;
    matchingSearchData = searchedData;
  }
  if (count < createdData.length) {
    request.body.ResourceDetails.status = "PERSISTER_ERROR";
  }
  matchCreatedAndSearchedData(
    createdData,
    matchingSearchData,
    request,
    createAndSearchConfig,
    activities
  );
  logger.info("New created resources count : " + count);
}

async function processSearch(
  createAndSearchConfig: any,
  request: any,
  params: any
) {
  setSearchLimits(createAndSearchConfig, request, params);
  const arraysToMatch = await performSearch(
    createAndSearchConfig,
    request,
    params
  );
  return arraysToMatch;
}

function setSearchLimits(
  createAndSearchConfig: any,
  request: any,
  params: any
) {
  setLimitOrOffset(
    createAndSearchConfig?.searchDetails?.searchLimit,
    params,
    request.body
  );
  setLimitOrOffset(
    createAndSearchConfig?.searchDetails?.searchOffset,
    params,
    request.body
  );
}

function setLimitOrOffset(
  limitOrOffsetConfig: any,
  params: any,
  requestBody: any
) {
  if (limitOrOffsetConfig) {
    if (limitOrOffsetConfig?.isInParams) {
      _.set(
        params,
        limitOrOffsetConfig?.keyPath,
        parseInt(limitOrOffsetConfig?.value)
      );
    }
    if (limitOrOffsetConfig?.isInBody) {
      _.set(
        requestBody,
        limitOrOffsetConfig?.keyPath,
        parseInt(limitOrOffsetConfig?.value)
      );
    }
  }
}

async function performSearch(
  createAndSearchConfig: any,
  request: any,
  params: any
) {
  const arraysToMatch: any[] = [];
  let searchAgain = true;
  while (searchAgain) {
    const searcRequestBody = {
      RequestInfo: request?.body?.RequestInfo,
    };
    changeBodyViaElements(
      createAndSearchConfig?.searchDetails?.searchElements,
      searcRequestBody
    );
    const response = await httpRequest(
      createAndSearchConfig?.searchDetails?.url,
      searcRequestBody,
      params
    );
    const resultArray = _.get(
      response,
      createAndSearchConfig?.searchDetails?.searchPath
    );
    if (resultArray && Array.isArray(resultArray)) {
      arraysToMatch.push(...resultArray);
      if (
        resultArray.length <
        parseInt(createAndSearchConfig?.searchDetails?.searchLimit?.value)
      ) {
        searchAgain = false;
      }
    } else {
      searchAgain = false;
    }
    updateOffset(createAndSearchConfig, params, request.body);
  }
  return arraysToMatch;
}

function updateOffset(
  createAndSearchConfig: any,
  params: any,
  requestBody: any
) {
  const offsetConfig = createAndSearchConfig?.searchDetails?.searchOffset;
  const limit = createAndSearchConfig?.searchDetails?.searchLimit?.value;
  if (offsetConfig) {
    if (offsetConfig?.isInParams) {
      _.set(
        params,
        offsetConfig?.keyPath,
        parseInt(_.get(params, offsetConfig?.keyPath) + parseInt(limit))
      );
    }
    if (offsetConfig?.isInBody) {
      _.set(
        requestBody,
        offsetConfig?.keyPath,
        parseInt(_.get(requestBody, offsetConfig?.keyPath) + parseInt(limit))
      );
    }
  }
}

async function processSearchAndValidation(request: any) {
  // if (request?.body?.dataToSearch?.length > 0) {
  //   const params: any = getParamsViaElements(createAndSearchConfig?.searchDetails?.searchElements, request);
  //   changeBodyViaElements(createAndSearchConfig?.searchDetails?.searchElements, request)
  //   changeBodyViaSearchFromSheet(createAndSearchConfig?.requiresToSearchFromSheet, request, dataFromSheet)
  //   const arraysToMatch = await processSearch(createAndSearchConfig, request, params)
  //   matchData(request, request.body.dataToSearch, arraysToMatch, createAndSearchConfig)
  // }
  if (request?.body?.ResourceDetails?.type == "user") {
    await enrichEmployees(request?.body?.dataToCreate, request);
    await matchUserValidation(request.body.dataToCreate, request);
  }
}

async function getEmployeesBasedOnUuids(dataToCreate: any[], request: any) {
  const searchBody = {
    RequestInfo: request?.body?.RequestInfo,
  };

  const tenantId = request?.body?.ResourceDetails?.tenantId;
  const searchUrl = config.host.hrmsHost + config.paths.hrmsEmployeeSearch;
  logger.info(`Waiting for 10 seconds`);
  await new Promise((resolve) => setTimeout(resolve, 10000));
  const chunkSize = 50;
  let employeesSearched: any[] = [];

  for (let i = 0; i < dataToCreate.length; i += chunkSize) {
    const chunk = dataToCreate.slice(i, i + chunkSize);
    const uuids = chunk.map((data: any) => data.uuid).join(",");

    const params = {
      tenantId: tenantId,
      uuids: uuids,
      limit: 51,
      offset: 0,
    };

    try {
      const response = await httpRequest(
        searchUrl,
        searchBody,
        params,
        undefined,
        undefined,
        undefined,
        undefined,
        true
      );
      if (response && response.Employees) {
        employeesSearched = employeesSearched.concat(response.Employees);
      } else {
        throw new Error("Unable to fetch employees based on UUIDs");
      }
    } catch (error: any) {
      console.log(error);
      throwError(
        "COMMON",
        500,
        "INTERNAL_SERVER_ERROR",
        error.message ||
        "Some internal error occurred while searching employees"
      );
    }
  }

  return employeesSearched;
}

// Confirms the creation of resources by matching created and searched data.
async function confirmCreation(
  createAndSearchConfig: any,
  request: any,
  dataToCreate: any[],
  creationTime: any,
  activities: any
) {
  // Confirm creation of resources by matching data  // wait for 5 seconds
  if (request?.body?.ResourceDetails?.type != "user") {
    const params: any = getParamsViaElements(
      createAndSearchConfig?.searchDetails?.searchElements,
      request
    );
    const arraysToMatch = await processSearch(
      createAndSearchConfig,
      request,
      params
    );
    matchViaUserIdAndCreationTime(
      dataToCreate,
      arraysToMatch,
      request,
      creationTime,
      createAndSearchConfig,
      activities
    );
  } else {
    const arraysToMatch = await getEmployeesBasedOnUuids(dataToCreate, request);
    matchViaUserIdAndCreationTime(
      dataToCreate,
      arraysToMatch,
      request,
      creationTime,
      createAndSearchConfig,
      activities
    );
  }
}

async function processValidateAfterSchema(
  dataFromSheet: any,
  request: any,
  createAndSearchConfig: any,
  localizationMap?: { [key: string]: string }
) {
  try {
    validateEmptyActive(dataFromSheet, request?.body?.ResourceDetails?.type, localizationMap);
    if (
<<<<<<< HEAD
      await isMicropplanCampaignId(request?.body?.ResourceDetails?.campaignId) &&
      request.body.ResourceDetails.type == "facility"
=======
      request?.body?.ResourceDetails?.additionalDetails?.source ==
      "microplan" &&
      request?.body?.ResourceDetails?.type == "facility"
>>>>>>> 72061acf
    ) {
      validateMicroplanFacility(request, dataFromSheet, localizationMap);
    }
    const typeData = await convertToTypeData(
      request,
      dataFromSheet,
      createAndSearchConfig,
      request.body,
      localizationMap
    );
    request.body.dataToSearch = typeData.searchData;
    request.body.dataToCreate = typeData.createData;
    await processSearchAndValidation(request);
    await reorderBoundariesOfDataAndValidate(request, localizationMap);
    await generateProcessedFileAndPersist(request, localizationMap);
  } catch (error) {
    console.log(error);
    await handleResouceDetailsError(request, error);
  }
}

export async function processValidateAfterSchemaSheetWise(
  request: any,
  createAndSearchConfig: any,
  localizationMap?: { [key: string]: string }
) {
  if (
    await isMicropplanCampaignId(request?.body?.ResourceDetails?.campaignId) &&
    request.body.ResourceDetails.type == "user"
  ) {
    await generateProcessedFileAndPersist(request, localizationMap);
  }
}

async function processSheetWise(
  forCreate: any,
  dataFromSheet: any,
  request: any,
  createAndSearchConfig: any,
  translatedSchema: any,
  localizationMap?: { [key: string]: string }
) {
  try {
    const errorMap: any = await validateViaSchemaSheetWise(
      dataFromSheet,
      translatedSchema,
      request,
      localizationMap
    );
    enrichErrorIfSheetInvalid(request, errorMap);
    await processSearchAndValidation(request);
    if (request?.body?.sheetErrorDetails?.length > 0) {
      request.body.ResourceDetails.status = resourceDataStatuses.invalid;
      await generateProcessedFileAndPersist(request, localizationMap);
    } else {
      if (forCreate) {
        await processAfterValidation(
          dataFromSheet,
          createAndSearchConfig,
          request,
          localizationMap
        );
      } else {
        await processValidateAfterSchemaSheetWise(
          request,
          createAndSearchConfig,
          localizationMap
        );
      }
    }
  } catch (error) {
    console.log(error);
    await handleResouceDetailsError(request, error);
  }
}

function enrichErrorIfSheetInvalid(request: any, errorMap: any) {
  if (Object.keys(errorMap).length > 0) {
    var sheetErrorDetails = [];
    for (const sheetName of Object.keys(errorMap)) {
      const errorData = errorMap[sheetName];
      for (const row of Object.keys(errorData)) {
        if (errorData[row].length > 0) {
          const errorDetails = errorData[row].join(", ");
          sheetErrorDetails.push({
            status: "INVALID",
            sheetName: sheetName,
            rowNumber: row,
            errorDetails: errorDetails,
          });
        }
      }
    }
    request.body.sheetErrorDetails = request?.body?.sheetErrorDetails
      ? [...request?.body?.sheetErrorDetails, ...sheetErrorDetails]
      : sheetErrorDetails;
  }
}

async function processValidate(
  request: any,
  localizationMap?: { [key: string]: string }
) {
  const type: string = request.body.ResourceDetails.type;
  const tenantId = request.body.ResourceDetails.tenantId;
  const createAndSearchConfig = createAndSearch[type];
  const dataFromSheet: any = await getDataFromSheet(
    request,
    request?.body?.ResourceDetails?.fileStoreId,
    request?.body?.ResourceDetails?.tenantId,
    createAndSearchConfig,
    null,
    localizationMap
  );
  if (type == "boundaryWithTarget") {
    const hierarchyType = request?.body?.ResourceDetails?.hierarchyType;
    const hierarchyModule = `${config.localisation.boundaryPrefix
      }-${getTransformedLocale(hierarchyType)}`?.toLowerCase();
    const localizationMapForHierarchy = await getLocalizedMessagesHandler(
      request,
      request?.body?.ResourceDetails?.tenantId,
      hierarchyModule
    );
    localizationMap = {
      ...localizationMap,
      ...localizationMapForHierarchy,
    };
    let differentTabsBasedOnLevel = await getBoundaryOnWhichWeSplit(request, request?.body?.ResourceDetails?.tenantId);
    differentTabsBasedOnLevel = getLocalizedName(
      `${request?.body?.ResourceDetails?.hierarchyType}_${differentTabsBasedOnLevel}`.toUpperCase(),
      localizationMap
    );
    logger.info("target sheet format validation started");
    await immediateValidationForTargetSheet(
      request,
      dataFromSheet,
      differentTabsBasedOnLevel,
      localizationMap
    );
    logger.info(
      "target sheet format validation completed and starts with data validation"
    );
    validateTargetSheetData(
      dataFromSheet,
      request,
      createAndSearchConfig?.boundaryValidation,
      differentTabsBasedOnLevel,
      localizationMap
    );
  } else {
    let schema: any;
    if (type == "facility" || type == "user") {
      const isUpdate = request?.body?.parentCampaignObject ? true : false;
      if (
        await isMicropplanCampaignId(request?.body?.ResourceDetails?.campaignId)
      ) {
        schema = await callMdmsTypeSchema(
          request,
          tenantId,
          isUpdate,
          type,
          "microplan"
        );
      } else {
        schema = await callMdmsTypeSchema(request, tenantId, isUpdate, type);
      }
    }
    const translatedSchema = await translateSchema(schema, localizationMap);
    if (Array.isArray(dataFromSheet)) {
      if (
        await isMicropplanCampaignId(request?.body?.ResourceDetails?.campaignId)
      ) {
        await validateSheetData(
          dataFromSheet,
          request,
          translatedSchema,
          createAndSearchConfig?.boundaryValidation,
          localizationMap
        );
      }
      processValidateAfterSchema(
        dataFromSheet,
        request,
        createAndSearchConfig,
        localizationMap
      );
    } else {
      if (dataFromSheet && Object.keys(dataFromSheet).length > 0) {
        processSheetWise(
          false,
          dataFromSheet,
          request,
          createAndSearchConfig,
          translatedSchema,
          localizationMap
        );
      } else {
        throwError(
          "COMMON",
          400,
          "VALIDATION_ERROR",
          "No data filled in the sheet."
        );
      }
    }
  }
}

function convertUserRoles(employees: any[], request: any) {
  for (const employee of employees) {
    if (employee?.user?.roles) {
      var newRoles: any[] = [];
      if (!Array.isArray(employee.user.roles)) {
        const rolesArray = employee.user.roles
          .split(",")
          .map((role: any) => role.trim());
        for (const role of rolesArray) {
          const code = role.toUpperCase().split(" ").join("_");
          newRoles.push({
            name: role,
            code: code,
            tenantId: request?.body?.ResourceDetails?.tenantId,
          });
        }
        employee.user.roles = newRoles;
      }
    }
  }
}

function generateUserPassword() {
  // Function to generate a random lowercase letter
  function getRandomLowercaseLetter() {
    const letters = "abcdefghijklmnopqrstuvwxyz";
    return letters.charAt(Math.floor(Math.random() * letters.length));
  }

  // Function to generate a random uppercase letter
  function getRandomUppercaseLetter() {
    const letters = "ABCDEFGHIJKLMNOPQRSTUVWXYZ";
    return letters.charAt(Math.floor(Math.random() * letters.length));
  }

  // Generate a random 4-letter sequence where the second letter is uppercase
  function generate4LetterSequence() {
    const firstLetter = getRandomLowercaseLetter();
    const secondLetter = getRandomUppercaseLetter();
    const thirdLetter = getRandomLowercaseLetter();
    const fourthLetter = getRandomLowercaseLetter();
    return firstLetter + secondLetter + thirdLetter + fourthLetter;
  }

  // Generate a random 3-digit number
  function getRandom3DigitNumber() {
    return Math.floor(100 + Math.random() * 900); // Ensures the number is 3 digits
  }

  // Combine parts to form the password
  const firstSequence = generate4LetterSequence();
  const randomNumber = getRandom3DigitNumber();

  return `${firstSequence}@${randomNumber}`;
}

async function enrichJurisdictions(employee: any, request: any) {
  employee.jurisdictions = [
    {
      tenantId: request?.body?.ResourceDetails?.tenantId,
      boundaryType: config.values.userMainBoundaryType,
      boundary: config.values.userMainBoundary,
      hierarchy: request?.body?.ResourceDetails?.hierarchyType,
      roles: employee?.user?.roles,
    },
  ];
}

async function enrichEmployees(employees: any[], request: any) {
  convertUserRoles(employees, request);
  const idRequests = createIdRequests(employees);
  request.body.idRequests = idRequests;
  let result = await createUniqueUserNameViaIdGen(request);
  var i = 0;
  for (const employee of employees) {
    const { user } = employee;
    const generatedPassword =
      config?.user?.userPasswordAutoGenerate == "true"
        ? generateUserPassword()
        : config?.user?.userDefaultPassword;
    user.userName = result?.idResponses?.[i]?.id;
    user.password = generatedPassword;
    employee.code = result?.idResponses?.[i]?.id;
    await enrichJurisdictions(employee, request);
    if (employee?.user) {
      employee.user.tenantId = request?.body?.ResourceDetails?.tenantId;
      employee.user.dob = 0;
    }
    i++;
  }
}

function enrichDataToCreateForUser(
  dataToCreate: any[],
  responsePayload: any,
  request: any
) {
  const createdEmployees = responsePayload?.Employees;
  // create an object which have keys as employee.code and values as employee.uuid
  const employeeMap = createdEmployees.reduce((map: any, employee: any) => {
    map[employee.code] = {
      uuid: employee?.uuid,
      userServiceUuid: employee?.user?.userServiceUuid,
    };
    return map;
  }, {});
  for (const employee of dataToCreate) {
    const mappedEmployee = employeeMap[employee?.code];
    if (mappedEmployee) {
      if (!employee?.userServiceUuid) {
        employee.userServiceUuid = mappedEmployee.userServiceUuid;
      }
      if (!employee?.uuid) {
        employee.uuid = mappedEmployee.uuid;
      }
    }
  }
}

async function handeFacilityProcess(
  request: any,
  createAndSearchConfig: any,
  params: any,
  activities: any[],
  newRequestBody: any
) {
  for (const facility of newRequestBody.Facilities) {
    facility.address = {};
  }
  var responsePayload = await httpRequest(
    createAndSearchConfig?.createBulkDetails?.url,
    newRequestBody,
    params,
    "post",
    undefined,
    undefined,
    true
  );
  var activity = await generateActivityMessage(
    request?.body?.ResourceDetails?.tenantId,
    request.body,
    newRequestBody,
    responsePayload,
    "facility",
    createAndSearchConfig?.createBulkDetails?.url,
    responsePayload?.statusCode
  );
  logger.info(
    `Activity : ${createAndSearchConfig?.createBulkDetails?.url} status:  ${responsePayload?.statusCode}`
  );
  activities.push(activity);
}

async function handleUserProcess(
  request: any,
  createAndSearchConfig: any,
  params: any,
  dataToCreate: any[],
  activities: any[],
  newRequestBody: any
) {
  if (config.values.notCreateUserIfAlreadyThere) {
    var Employees: any[] = [];
    if (request.body?.mobileNumberUuidsMapping) {
      for (const employee of newRequestBody.Employees) {
        if (
          request.body.mobileNumberUuidsMapping[employee?.user?.mobileNumber]
        ) {
          logger.info(
            `User with mobile number ${employee?.user?.mobileNumber} already exist`
          );
        } else {
          Employees.push(employee);
        }
      }
    }
    newRequestBody.Employees = Employees;
  }
  if (newRequestBody.Employees.length > 0) {
    var responsePayload = await httpRequest(
      createAndSearchConfig?.createBulkDetails?.url,
      newRequestBody,
      params,
      "post",
      undefined,
      undefined,
      true,
      false
    );
    if (responsePayload?.Employees && responsePayload?.Employees?.length > 0) {
      enrichDataToCreateForUser(dataToCreate, responsePayload, request);
    } else {
      throwError(
        "COMMON",
        500,
        "INTERNAL_SERVER_ERROR",
        "Some internal server error occured during user creation."
      );
    }
    var activity = await generateActivityMessage(
      request?.body?.ResourceDetails?.tenantId,
      request.body,
      newRequestBody,
      responsePayload,
      "user",
      createAndSearchConfig?.createBulkDetails?.url,
      responsePayload?.statusCode
    );
    logger.info(
      `Activity : ${createAndSearchConfig?.createBulkDetails?.url} status:  ${responsePayload?.statusCode}`
    );
    activities.push(activity);
  }
}

async function enrichAlreadyExsistingUser(request: any) {
  if (
    request.body.ResourceDetails.type == "user" &&
    request?.body?.mobileNumberUuidsMapping
  ) {
    for (const employee of request.body.dataToCreate) {
      if (
        request?.body?.mobileNumberUuidsMapping[employee?.user?.mobileNumber]
      ) {
        employee.uuid =
          request?.body?.mobileNumberUuidsMapping[
            employee?.user?.mobileNumber
          ].userUuid;
        employee.code =
          request?.body?.mobileNumberUuidsMapping[
            employee?.user?.mobileNumber
          ].code;
        employee.user.userName =
          request?.body?.mobileNumberUuidsMapping[
            employee?.user?.mobileNumber
          ].code;
        employee.user.password =
          request?.body?.mobileNumberUuidsMapping[
            employee?.user?.mobileNumber
          ].password;
        employee.user.userServiceUuid =
          request?.body?.mobileNumberUuidsMapping[
            employee?.user?.mobileNumber
          ].userServiceUuid;
      }
    }
  }
}

async function performAndSaveResourceActivity(
  request: any,
  createAndSearchConfig: any,
  params: any,
  type: any,
  localizationMap?: { [key: string]: string }
) {
  logger.info(type + " create data  ");
  if (createAndSearchConfig?.createBulkDetails?.limit) {
    const limit = createAndSearchConfig?.createBulkDetails?.limit;
    const dataToCreate = request?.body?.dataToCreate;
    const chunks = Math.ceil(dataToCreate.length / limit); // Calculate number of chunks
    var creationTime = Date.now();
    var activities: any[] = [];
    for (let i = 0; i < chunks; i++) {
      const start = i * limit;
      const end = (i + 1) * limit;
      const chunkData = dataToCreate.slice(start, end); // Get a chunk of data
      const newRequestBody: any = {
        RequestInfo: request?.body?.RequestInfo,
      };
      _.set(
        newRequestBody,
        createAndSearchConfig?.createBulkDetails?.createPath,
        chunkData
      );
      creationTime = Date.now();
      if (type == "facility" || type == "facilityMicroplan") {
        await handeFacilityProcess(
          request,
          createAndSearchConfig,
          params,
          activities,
          newRequestBody
        );
      } else if (type == "user") {
        await handleUserProcess(
          request,
          createAndSearchConfig,
          params,
          chunkData,
          activities,
          newRequestBody
        );
      }
      // wait for 5 seconds after each chunk
      logger.info(`Waiting for 5 seconds after each chunk`);
      await new Promise((resolve) => setTimeout(resolve, 5000));
    }
    await enrichAlreadyExsistingUser(request);
    logger.info(`Final waiting for 10 seconds`);
    await new Promise((resolve) => setTimeout(resolve, 10000));
    await confirmCreation(
      createAndSearchConfig,
      request,
      dataToCreate,
      creationTime,
      activities
    );
    await createPlanFacilityForMicroplan(request, localizationMap);
  }
  await generateProcessedFileAndPersist(request, localizationMap);
}

/**
 * Processes generic requests such as create or validate.
 * @param request The HTTP request object.
 */
async function processGenericRequest(
  request: any,
  localizationMap?: { [key: string]: string }
) {
  // Process generic requests
  if (
    request?.body?.ResourceDetails?.type != "boundary" &&
    request?.body?.ResourceDetails?.type != "boundaryManagement"
  ) {
    const responseFromCampaignSearch = await getCampaignSearchResponse(request);
    const campaignObject = responseFromCampaignSearch?.CampaignDetails?.[0];
    if (
      campaignObject?.additionalDetails?.resourceDistributionStrategy ==
      "HOUSE_TO_HOUSE"
    ) {
      request.body.showFixedPost = false;
    } else {
      request.body.showFixedPost = true;
    }
    request.body.projectTypeCode = campaignObject?.projectType;
    await checkAndGiveIfParentCampaignAvailable(request, campaignObject);
  }

  if (request?.body?.ResourceDetails?.action == "create") {
    await processCreate(request, localizationMap);
  } else {
    await processValidate(request, localizationMap);
  }
}

async function handleResouceDetailsError(request: any, error: any) {
  var stringifiedError: any;
  if (error?.description || error?.message) {
    stringifiedError = JSON.stringify({
      status: error.status || "",
      code: error.code || "",
      description: error.description || "",
      message: error.message || "",
    });
  } else {
    if (typeof error == "object") stringifiedError = JSON.stringify(error);
    else {
      stringifiedError = error;
    }
  }

  logger.error("Error while processing after validation : " + error);
  if (request?.body?.ResourceDetails) {
    request.body.ResourceDetails.status = "failed";
    request.body.ResourceDetails.additionalDetails = {
      ...request?.body?.ResourceDetails?.additionalDetails,
      error: stringifiedError,
    };
    const persistMessage: any = {
      ResourceDetails: request.body.ResourceDetails,
    };
    if (request?.body?.ResourceDetails?.action == "create") {
      persistMessage.ResourceDetails.additionalDetails = {
        error: stringifiedError,
      };
    }
    await produceModifiedMessages(
      persistMessage,
      config?.kafka?.KAFKA_UPDATE_RESOURCE_DETAILS_TOPIC
    );
  }
  if (
    request?.body?.Activities &&
    Array.isArray(request?.body?.Activities) &&
    request?.body?.Activities.length > 0
  ) {
    logger.info("Waiting for 2 seconds");
    await new Promise((resolve) => setTimeout(resolve, 2000));

    const activities = request?.body?.Activities;
    const chunkPromises = [];
    for (let i = 0; i < activities.length; i += 10) {
      const chunk = activities.slice(i, Math.min(i + 10, activities.length));
      const activityObject: any = { Activities: chunk };
      chunkPromises.push(
        produceModifiedMessages(
          activityObject,
          config?.kafka?.KAFKA_CREATE_RESOURCE_ACTIVITY_TOPIC
        )
      );
    }
    await Promise.all(chunkPromises);
  }
}

async function persistCreationProcess(request: any, status: any) {
  if (request?.body?.ResourceDetails?.type == "facility") {
    await persistTrack(
      request?.body?.ResourceDetails?.campaignId,
      processTrackTypes.facilityCreation,
      status
    );
  } else if (request?.body?.ResourceDetails?.type == "user") {
    await persistTrack(
      request?.body?.ResourceDetails?.campaignId,
      processTrackTypes.staffCreation,
      status
    );
  }
}

async function processAfterValidation(
  dataFromSheet: any,
  createAndSearchConfig: any,
  request: any,
  localizationMap?: { [key: string]: string }
) {
  await persistCreationProcess(request, processTrackStatuses.inprogress);
  try {
    validateEmptyActive(dataFromSheet, request?.body?.ResourceDetails?.type, localizationMap);
    if (
      await isMicropplanCampaignId(request?.body?.ResourceDetails?.campaignId) &&
      request.body.ResourceDetails.type == "user"
    ) {
      await processSearchAndValidation(request);
    } else {
      const typeData = await convertToTypeData(
        request,
        dataFromSheet,
        createAndSearchConfig,
        request.body,
        localizationMap
      );
      request.body.dataToCreate = typeData.createData;
      request.body.dataToSearch = typeData.searchData;
      await processSearchAndValidation(request);
      await reorderBoundariesOfDataAndValidate(request, localizationMap);
    }
    if (
      createAndSearchConfig?.createBulkDetails &&
      request.body.ResourceDetails.status != "invalid"
    ) {
      _.set(
        request.body,
        createAndSearchConfig?.createBulkDetails?.createPath,
        request?.body?.dataToCreate
      );
      const params: any = getParamsViaElements(
        createAndSearchConfig?.createBulkDetails?.createElements,
        request
      );
      changeBodyViaElements(
        createAndSearchConfig?.createBulkDetails?.createElements,
        request
      );
      await performAndSaveResourceActivity(
        request,
        createAndSearchConfig,
        params,
        request.body.ResourceDetails.type,
        localizationMap
      );
    } else if (request.body.ResourceDetails.status == "invalid") {
      await generateProcessedFileAndPersist(request, localizationMap);
    }
  } catch (error: any) {
    console.log(error);
    await persistCreationProcess(request, processTrackStatuses.failed);
    await handleResouceDetailsError(request, error);
  }
  await persistCreationProcess(request, processTrackStatuses.completed);
}

/**
 * Processes the creation of resources.
 * @param request The HTTP request object.
 */
async function processCreate(request: any, localizationMap?: any) {
  // Process creation of resources
  const type: string = request.body.ResourceDetails.type;
  const tenantId = request?.body?.ResourceDetails?.tenantId;
  if (type == "boundary" || type == "boundaryManagement") {
    boundaryBulkUpload(request, localizationMap);
  } else if (type == "boundaryGeometryManagement") {
    await boundaryGeometryManagement(request, localizationMap);
  } else {
    // console.log(`Source is MICROPLAN -->`, source);
    let createAndSearchConfig: any;
    createAndSearchConfig = createAndSearch[type];
    const responseFromCampaignSearch = await getCampaignSearchResponse(request);
    const campaignType =
      responseFromCampaignSearch?.CampaignDetails[0]?.projectType;
    if (await isMicropplanCampaignId(request?.body?.ResourceDetails?.campaignId)) {
      logger.info(`Data create Source is MICROPLAN`);
      if (createAndSearchConfig?.parseArrayConfig?.parseLogic) {
        createAndSearchConfig.parseArrayConfig.parseLogic =
          createAndSearchConfig.parseArrayConfig.parseLogic.map((item: any) => {
            if (item.sheetColumn === "E") {
              item.sheetColumnName += `_${campaignType}`;
            }
            return item;
          });
      }
    }

    const dataFromSheet = await getDataFromSheet(
      request,
      request?.body?.ResourceDetails?.fileStoreId,
      request?.body?.ResourceDetails?.tenantId,
      createAndSearchConfig,
      undefined,
      localizationMap
    );
    const schema = await getSchema(request, tenantId, type, campaignType);
    await processAfterGettingSchema(
      dataFromSheet,
      schema,
      request,
      createAndSearchConfig,
      localizationMap
    );
  }
}

async function getSchema(
  request: any,
  tenantId: string,
  type: string,
  campaignType: string
) {
  let schema: any;
  const isUpdate = request?.body?.parentCampaignObject ? true : false;
  if (type == "facility") {
    logger.info(
      "Fetching schema to validate the created data for type: " + type
    );
    const mdmsResponse = await callMdmsTypeSchema(
      request,
      tenantId,
      isUpdate,
      type
    );
    schema = mdmsResponse;
  } else if (type == "facilityMicroplan") {
    const mdmsResponse = await callMdmsTypeSchema(
      request,
      tenantId,
      isUpdate,
      "facility",
      "microplan"
    );
    schema = mdmsResponse;
    logger.info(
      "Appending project type to capacity for microplan " + campaignType
    );
    schema = await appendProjectTypeToCapacity(schema, campaignType);
  } else if (type == "user") {
    logger.info(
      "Fetching schema to validate the created data for type: " + type
    );
    if (
      await isMicropplanCampaignId(request?.body?.ResourceDetails?.campaignId)
    ) {
      const mdmsResponse = await callMdmsTypeSchema(
        request,
        tenantId,
        isUpdate,
        type,
        "microplan"
      );
      schema = mdmsResponse;
    } else {
      const mdmsResponse = await callMdmsTypeSchema(
        request,
        tenantId,
        isUpdate,
        type
      );
      schema = mdmsResponse;
    }
  }
  return schema;
}

async function processAfterGettingSchema(
  dataFromSheet: any,
  schema: any,
  request: any,
  createAndSearchConfig: any,
  localizationMap?: any
) {
  logger.info("translating schema");
  const translatedSchema = await translateSchema(schema, localizationMap);
  if (Array.isArray(dataFromSheet)) {
    await validateSheetData(
      dataFromSheet,
      request,
      translatedSchema,
      createAndSearchConfig?.boundaryValidation,
      localizationMap
    );
    logger.info("validation done sucessfully");
    processAfterValidation(
      dataFromSheet,
      createAndSearchConfig,
      request,
      localizationMap
    );
  } else {
    if (dataFromSheet && Object.keys(dataFromSheet).length > 0) {
      processSheetWise(
        true,
        dataFromSheet,
        request,
        createAndSearchConfig,
        translatedSchema,
        localizationMap
      );
    } else {
      throwError(
        "COMMON",
        400,
        "VALIDATION_ERROR",
        "No data filled in the sheet."
      );
    }
  }
}

/**
 * Creates resources for a project campaign.
 * @param request The HTTP request object.
 */
async function createProjectCampaignResourcData(request: any) {
  await persistTrack(
    request.body.CampaignDetails.id,
    processTrackTypes.triggerResourceCreation,
    processTrackStatuses.inprogress
  );
  try {
    // Create resources for a project campaign
    if (
      request?.body?.CampaignDetails?.action == "create" &&
      request?.body?.CampaignDetails?.resources
    ) {
      for (const resource of request?.body?.CampaignDetails?.resources) {
        const action =
          resource?.type === "boundaryWithTarget" ? "validate" : "create";
        // if (resource.type != "boundaryWithTarget") {
        const resourceDetails = {
          type: resource.type,
          fileStoreId: resource.filestoreId,
          tenantId: request?.body?.CampaignDetails?.tenantId,
          action: action,
          hierarchyType: request?.body?.CampaignDetails?.hierarchyType,
          additionalDetails: {},
          campaignId: request?.body?.CampaignDetails?.id,
        };
        logger.info(`Creating the resources for type ${resource.type}`);
        logger.debug(
          "resourceDetails " + getFormattedStringForDebug(resourceDetails)
        );
        const createRequestBody = {
          RequestInfo: request.body.RequestInfo,
          ResourceDetails: resourceDetails,
        };
        const req = replicateRequest(request, createRequestBody);
        const res: any = await createDataService(req);
        if (res?.id) {
          resource.createResourceId = res?.id;
        }
      }
    }
  } catch (error: any) {
    console.log(error);
    await persistTrack(
      request?.body?.CampaignDetails?.id,
      processTrackTypes.triggerResourceCreation,
      processTrackStatuses.failed,
      {
        error: String(
          error?.message +
          (error?.description ? ` : ${error?.description}` : "") || error
        ),
      }
    );
    throw new Error(error);
  }
  await persistTrack(
    request.body.CampaignDetails.id,
    processTrackTypes.triggerResourceCreation,
    processTrackStatuses.completed
  );
}

async function confirmProjectParentCreation(request: any, projectId: any) {
  const searchBody = {
    RequestInfo: request.body.RequestInfo,
    Projects: [
      {
        id: projectId,
        tenantId: request.body.CampaignDetails.tenantId,
      },
    ],
  };
  const params = {
    tenantId: request.body.CampaignDetails.tenantId,
    offset: 0,
    limit: 5,
  };
  var projectFound = false;
  var retry = 6;
  while (!projectFound && retry >= 0) {
    const response = await httpRequest(
      config.host.projectHost + config.paths.projectSearch,
      searchBody,
      params
    );
    if (response?.Project?.[0]) {
      projectFound = true;
    } else {
      logger.info("Project not found. Waiting for 1 seconds");
      retry = retry - 1;
      logger.info(`Waiting for ${retry} for 1 more second`);
      await new Promise((resolve) => setTimeout(resolve, 1000));
    }
  }
  if (!projectFound) {
    throwError(
      "PROJECT",
      500,
      "PROJECT_CONFIRMATION_FAILED",
      "Project confirmation failed, for the project with id " + projectId
    );
  }
}

async function projectCreate(projectCreateBody: any, request: any) {
  logger.info("Project creation API started");
  logger.debug(
    "Project creation body " + getFormattedStringForDebug(projectCreateBody)
  );
  if (!request.body.newlyCreatedBoundaryProjectMap) {
    request.body.newlyCreatedBoundaryProjectMap = {};
  }
  const projectCreateResponse = await httpRequest(
    config.host.projectHost + config.paths.projectCreate,
    projectCreateBody,
    undefined,
    undefined,
    undefined,
    undefined,
    undefined,
    true
  );
  logger.debug(
    "Project creation response" +
    getFormattedStringForDebug(projectCreateResponse)
  );
  if (projectCreateResponse?.Project[0]?.id) {
    logger.info(
      "Project created successfully with name " +
      JSON.stringify(projectCreateResponse?.Project[0]?.name)
    );
    logger.info(
      `for boundary type ${projectCreateResponse?.Project[0]?.address?.boundaryType} and code ${projectCreateResponse?.Project[0]?.address?.boundary}`
    );
    // if (
    //   !request.body.newlyCreatedBoundaryProjectMap[
    //   projectCreateBody?.Projects?.[0]?.address?.boundary
    //   ]
    // ) {
    //   request.body.newlyCreatedBoundaryProjectMap[
    //     projectCreateBody?.Projects?.[0]?.address?.boundary
    //   ] = {};
    // }
    request.body.boundaryProjectMapping[
      projectCreateBody?.Projects?.[0]?.address?.boundary
    ].projectId = projectCreateResponse?.Project[0]?.id;
    // request.body.newlyCreatedBoundaryProjectMap[
    //   projectCreateBody?.Projects?.[0]?.address?.boundary
    // ].projectId = projectCreateResponse?.Project[0]?.id;
  } else {
    throwError(
      "PROJECT",
      500,
      "PROJECT_CREATION_FAILED",
      "Project creation failed, for the request: " +
      JSON.stringify(projectCreateBody)
    );
  }
}

async function projectUpdateForTargets(projectUpdateBody: any, request: any, boundaryCode: any) {
  logger.info("Project Update For Targets started");

  logger.debug("Project update request body: " + getFormattedStringForDebug(projectUpdateBody));
  logger.info(`Project update started for boundary code: ${boundaryCode} and project name: ${request?.body?.CampaignDetails?.campaignName}`);

  try {
    const projectUpdateResponse = await httpRequest(
      config.host.projectHost + config.paths.projectUpdate,
      projectUpdateBody,
      undefined, undefined, undefined, undefined, undefined,
      true
    );
    logger.debug("Project update response: " + getFormattedStringForDebug(projectUpdateResponse));
    logger.info(`Project update response for boundary code: ${boundaryCode} and project name: ${request?.body?.CampaignDetails?.campaignName}`);
  } catch (error: any) {
    logger.error("Project update failed", error);
    throwError(
      "PROJECT",
      500,
      "PROJECT_UPDATE_ERROR",
      `Project update failed for the request: ${getFormattedStringForDebug(projectUpdateBody)}. Error: ${getFormattedStringForDebug(error.message)}`
    );
  }
}

function generateHierarchyList(data: any[], parentChain: any = []) {
  let result: any[] = [];

  // Iterate over each boundary in the current level
  for (let boundary of data) {
    let currentChain = [...parentChain, boundary.code];

    // Add the current chain to the result
    result.push(currentChain.join(","));

    // If there are children, recursively call the function
    if (boundary.children && boundary.children.length > 0) {
      let childResults = generateHierarchyList(boundary.children, currentChain);
      result = result.concat(childResults);
    }
  }
  return result;
}

const getHierarchy = async (
  request: any,
  tenantId: string,
  hierarchyType: string
) => {
  const BoundaryTypeHierarchySearchCriteria: BoundaryModels.BoundaryHierarchyDefinitionSearchCriteria =
  {
    BoundaryTypeHierarchySearchCriteria: {
      tenantId,
      hierarchyType,
    },
  };
  const response: BoundaryModels.BoundaryHierarchyDefinitionResponse =
    await searchBoundaryRelationshipDefinition(
      BoundaryTypeHierarchySearchCriteria
    );
  const boundaryList = response?.BoundaryHierarchy?.[0].boundaryHierarchy;
  return generateHierarchy(boundaryList);
};

const getHeadersOfBoundarySheet = async (
  fileUrl: string,
  sheetName: string,
  getRow = false,
  localizationMap?: any
) => {
  const localizedBoundarySheetName = getLocalizedName(
    sheetName,
    localizationMap
  );
  const workbook: any = await getExcelWorkbookFromFileURL(
    fileUrl,
    localizedBoundarySheetName
  );

  const worksheet = workbook.getWorksheet(localizedBoundarySheetName);
  const columnsToValidate = worksheet
    .getRow(1)
    .values.map((header: any) =>
      header ? header.toString().trim() : undefined
    );

  // Filter out empty items and return the result
  return columnsToValidate.filter((header: any) => typeof header === "string");
};

async function getCampaignSearchResponse(request: any) {
  try {
    logger.info(`searching for campaign details`);
     const  CampaignDetails = {
        tenantId:
          request?.query?.tenantId || request?.body?.ResourceDetails?.tenantId,
        ids: [
          request?.query?.campaignId ||
          request?.body?.ResourceDetails?.campaignId,
        ],
      }
    const projectTypeSearchResponse: any =
      await searchProjectTypeCampaignService(CampaignDetails);
    return projectTypeSearchResponse;
  } catch (error: any) {
    logger.error(
      `Error while searching for campaign details: ${error.message}`
    );
    throwError("COMMON", 400, "RESPONSE_NOT_FOUND_ERROR", error?.message);
  }
}

export {
  enrichCampaign,
  getAllFacilities,
  getFacilitiesViaIds,
  confirmCreation,
  getParamsViaElements,
  changeBodyViaElements,
  processGenericRequest,
  createProjectCampaignResourcData,
  processCreate,
  projectCreate,
  generateHierarchyList,
  getHierarchy,
  getHeadersOfBoundarySheet,
  handleResouceDetailsError,
  getCampaignSearchResponse,
  confirmProjectParentCreation,
  projectUpdateForTargets
};<|MERGE_RESOLUTION|>--- conflicted
+++ resolved
@@ -858,14 +858,8 @@
   try {
     validateEmptyActive(dataFromSheet, request?.body?.ResourceDetails?.type, localizationMap);
     if (
-<<<<<<< HEAD
       await isMicropplanCampaignId(request?.body?.ResourceDetails?.campaignId) &&
       request.body.ResourceDetails.type == "facility"
-=======
-      request?.body?.ResourceDetails?.additionalDetails?.source ==
-      "microplan" &&
-      request?.body?.ResourceDetails?.type == "facility"
->>>>>>> 72061acf
     ) {
       validateMicroplanFacility(request, dataFromSheet, localizationMap);
     }
