# Changelog
All notable changes to this module will be documented in this file.

<<<<<<< HEAD
## 1.0.0 - 2023-11-15
=======
## 1.0.0
>>>>>>> 25764514
  - Added Downsync Feature


## 1.0.0-beta
  - Base version
  - Added functionality for Side-Effects and Refferal management<|MERGE_RESOLUTION|>--- conflicted
+++ resolved
@@ -1,13 +1,8 @@
 # Changelog
 All notable changes to this module will be documented in this file.
 
-<<<<<<< HEAD
 ## 1.0.0 - 2023-11-15
-=======
-## 1.0.0
->>>>>>> 25764514
   - Added Downsync Feature
-
 
 ## 1.0.0-beta
   - Base version
