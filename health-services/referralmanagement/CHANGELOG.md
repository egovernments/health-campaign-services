# Changelog
All notable changes to this module will be documented in this file.

<<<<<<< HEAD
## 1.0.0 - 2023-11-15
  - Added Downsync Feature

=======
## 1.0.2 - 2024-05-29
- Upgraded to Core 2.9LTS
- Client reference ID validation added
- Upgraded to health models 1.0.20 and health common 1.0.16
- Boundary v2 Integration
- MDMS v2 integration
- Upgraded PostgresSQL Driver version to 42.7.1
- Upgraded Flyway base image version to 10.7.1 for DB Migration
- Upgraded Flyway-Core to 9.22.3

## 1.0.1 - 2024-02-28
- Added functionality for referrals handled by health facilities, referred to as "hfreferral".

## 1.0.0 - 2023-11-15
  - Added Downsync Feature

>>>>>>> 2eee1905
## 1.0.0-beta
  - Base version
  - Added functionality for Side-Effects and Refferal management<|MERGE_RESOLUTION|>--- conflicted
+++ resolved
@@ -1,11 +1,6 @@
 # Changelog
 All notable changes to this module will be documented in this file.
 
-<<<<<<< HEAD
-## 1.0.0 - 2023-11-15
-  - Added Downsync Feature
-
-=======
 ## 1.0.2 - 2024-05-29
 - Upgraded to Core 2.9LTS
 - Client reference ID validation added
@@ -22,7 +17,6 @@
 ## 1.0.0 - 2023-11-15
   - Added Downsync Feature
 
->>>>>>> 2eee1905
 ## 1.0.0-beta
   - Base version
   - Added functionality for Side-Effects and Refferal management