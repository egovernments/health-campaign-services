--- conflicted
+++ resolved
@@ -3,10 +3,7 @@
 
 ## 1.0.3 - 2024-08-09
 - Upgraded downsync logic.
-<<<<<<< HEAD
-=======
 - Added `ExistentEntityValidator` fixes
->>>>>>> 9dbb1d73
 
 
 ## 1.0.2 - 2024-05-29
