package org.egov.referralmanagement.web.controllers;

import io.swagger.annotations.ApiParam;
<<<<<<< HEAD
import org.egov.common.models.core.URLParams;
=======
import org.egov.common.models.core.SearchResponse;
>>>>>>> 24e2d96d
import org.egov.referralmanagement.service.ReferralManagementService;
import org.egov.common.contract.response.ResponseInfo;
import org.egov.common.models.referralmanagement.Referral;
import org.egov.common.models.referralmanagement.ReferralBulkRequest;
import org.egov.common.models.referralmanagement.ReferralBulkResponse;
import org.egov.common.models.referralmanagement.ReferralRequest;
import org.egov.common.models.referralmanagement.ReferralResponse;
import org.egov.common.models.referralmanagement.ReferralSearchRequest;
import org.egov.common.producer.Producer;
import org.egov.common.utils.ResponseInfoFactory;
import org.egov.referralmanagement.config.ReferralManagementConfiguration;
import org.springframework.http.HttpStatus;
import org.springframework.http.ResponseEntity;
import org.springframework.stereotype.Controller;
import org.springframework.validation.annotation.Validated;
import org.springframework.web.bind.annotation.ModelAttribute;
import org.springframework.web.bind.annotation.RequestBody;
import org.springframework.web.bind.annotation.RequestMapping;
import org.springframework.web.bind.annotation.RequestMethod;

import javax.servlet.http.HttpServletRequest;
import javax.validation.Valid;
import java.util.List;

/**
 * Referral Management Api Controller
 */
@Controller
@RequestMapping("")
@Validated
public class ReferralManagementApiController {
    private final HttpServletRequest httpServletRequest;

    private final ReferralManagementService referralManagementService;

    private final Producer producer;

    private final ReferralManagementConfiguration referralManagementConfiguration;

    public ReferralManagementApiController(
            HttpServletRequest httpServletRequest, 
            ReferralManagementService referralManagementService, 
            Producer producer,
            ReferralManagementConfiguration referralManagementConfiguration
    ) {
        this.httpServletRequest = httpServletRequest;
        this.referralManagementService = referralManagementService;
        this.producer = producer;
        this.referralManagementConfiguration = referralManagementConfiguration;
    }

    /**
     * @
     * @param request
     * @return
     */
    @RequestMapping(value = "/v1/_create", method = RequestMethod.POST)
    public ResponseEntity<ReferralResponse> referralV1CreatePost(@ApiParam(value = "Capture details of Referral", required = true) @Valid @RequestBody ReferralRequest request) {

        Referral referral = referralManagementService.create(request);
        ReferralResponse response = ReferralResponse.builder()
                .referral(referral)
                .responseInfo(ResponseInfoFactory
                        .createResponseInfo(request.getRequestInfo(), true))
                .build();

        return ResponseEntity.status(HttpStatus.ACCEPTED).body(response);
    }


    /**
     *
     * @param request
     * @return
     */
    @RequestMapping(value = "/v1/bulk/_create", method = RequestMethod.POST)
    public ResponseEntity<ResponseInfo> referralBulkV1CreatePost(@ApiParam(value = "Capture details of Referral", required = true) @Valid @RequestBody ReferralBulkRequest request) {
        request.getRequestInfo().setApiId(httpServletRequest.getRequestURI());
        referralManagementService.putInCache(request.getReferrals());
        producer.push(referralManagementConfiguration.getCreateReferralBulkTopic(), request);

        return ResponseEntity.status(HttpStatus.ACCEPTED).body(ResponseInfoFactory
                .createResponseInfo(request.getRequestInfo(), true));
    }

    /**
     *
     * @param request
     * @param searchCriteria Additional common search criteria.
     * @return
     * @throws Exception
     */
    @RequestMapping(value = "/v1/_search", method = RequestMethod.POST)
    public ResponseEntity<ReferralBulkResponse> referralV1SearchPost(@ApiParam(value = "Referral Search.", required = true) @Valid @RequestBody ReferralSearchRequest request,
                                                                     ) throws Exception {

<<<<<<< HEAD
        List<Referral> referrals = referralManagementService.search(request, searchCriteria.getLimit(), searchCriteria.getOffset(), searchCriteria.getTenantId(), searchCriteria.getLastChangedSince(), searchCriteria.getIncludeDeleted());
=======
        SearchResponse<Referral> referralSearchResponse = referralManagementService.search(request, limit, offset, tenantId, lastChangedSince, includeDeleted);
>>>>>>> 24e2d96d
        ReferralBulkResponse response = ReferralBulkResponse.builder().responseInfo(ResponseInfoFactory
                .createResponseInfo(request.getRequestInfo(), true))
                .referrals(referralSearchResponse.getResponse())
                .totalCount(referralSearchResponse.getTotalCount())
                .build();

        return ResponseEntity.status(HttpStatus.OK).body(response);
    }

    /**
     *
     * @param request
     * @return
     */
    @RequestMapping(value = "/v1/_update", method = RequestMethod.POST)
    public ResponseEntity<ReferralResponse> referralV1UpdatePost(@ApiParam(value = "Capture details of Existing Referral", required = true) @Valid @RequestBody ReferralRequest request) {
        Referral referral = referralManagementService.update(request);

        ReferralResponse response = ReferralResponse.builder()
                .referral(referral)
                .responseInfo(ResponseInfoFactory
                        .createResponseInfo(request.getRequestInfo(), true))
                .build();

        return ResponseEntity.status(HttpStatus.ACCEPTED).body(response);

    }

    /**
     *
     * @param request
     * @return
     */
    @RequestMapping(value = "/v1/bulk/_update", method = RequestMethod.POST)
    public ResponseEntity<ResponseInfo> referralV1BulkUpdatePost(@ApiParam(value = "Capture details of Existing Referral", required = true) @Valid @RequestBody ReferralBulkRequest request) {
        request.getRequestInfo().setApiId(httpServletRequest.getRequestURI());
        producer.push(referralManagementConfiguration.getUpdateReferralBulkTopic(), request);

        return ResponseEntity.status(HttpStatus.ACCEPTED).body(ResponseInfoFactory
                .createResponseInfo(request.getRequestInfo(), true));
    }

    @RequestMapping(value = "/v1/_delete", method = RequestMethod.POST)
    public ResponseEntity<ReferralResponse> referralV1DeletePost(@ApiParam(value = "Capture details of Existing Referral", required = true) @Valid @RequestBody ReferralRequest request) {
        Referral referral = referralManagementService.delete(request);

        ReferralResponse response = ReferralResponse.builder()
                .referral(referral)
                .responseInfo(ResponseInfoFactory
                        .createResponseInfo(request.getRequestInfo(), true))
                .build();

        return ResponseEntity.status(HttpStatus.ACCEPTED).body(response);

    }

    @RequestMapping(value = "/v1/bulk/_delete", method = RequestMethod.POST)
    public ResponseEntity<ResponseInfo> referralV1BulkDeletePost(@ApiParam(value = "Capture details of Existing Referral", required = true) @Valid @RequestBody ReferralBulkRequest request) {
        request.getRequestInfo().setApiId(httpServletRequest.getRequestURI());
        producer.push(referralManagementConfiguration.getDeleteReferralBulkTopic(), request);

        return ResponseEntity.status(HttpStatus.ACCEPTED).body(ResponseInfoFactory
                .createResponseInfo(request.getRequestInfo(), true));
    }

}<|MERGE_RESOLUTION|>--- conflicted
+++ resolved
@@ -1,11 +1,8 @@
 package org.egov.referralmanagement.web.controllers;
 
 import io.swagger.annotations.ApiParam;
-<<<<<<< HEAD
 import org.egov.common.models.core.URLParams;
-=======
 import org.egov.common.models.core.SearchResponse;
->>>>>>> 24e2d96d
 import org.egov.referralmanagement.service.ReferralManagementService;
 import org.egov.common.contract.response.ResponseInfo;
 import org.egov.common.models.referralmanagement.Referral;
@@ -102,11 +99,8 @@
     public ResponseEntity<ReferralBulkResponse> referralV1SearchPost(@ApiParam(value = "Referral Search.", required = true) @Valid @RequestBody ReferralSearchRequest request,
                                                                      ) throws Exception {
 
-<<<<<<< HEAD
         List<Referral> referrals = referralManagementService.search(request, searchCriteria.getLimit(), searchCriteria.getOffset(), searchCriteria.getTenantId(), searchCriteria.getLastChangedSince(), searchCriteria.getIncludeDeleted());
-=======
         SearchResponse<Referral> referralSearchResponse = referralManagementService.search(request, limit, offset, tenantId, lastChangedSince, includeDeleted);
->>>>>>> 24e2d96d
         ReferralBulkResponse response = ReferralBulkResponse.builder().responseInfo(ResponseInfoFactory
                 .createResponseInfo(request.getRequestInfo(), true))
                 .referrals(referralSearchResponse.getResponse())
