package org.egov.referralmanagement.repository;

import static org.egov.common.utils.CommonUtils.getIdMethod;

import java.lang.reflect.Method;
import java.util.HashMap;
import java.util.List;
import java.util.Map;
import java.util.Optional;
import java.util.stream.Collectors;

import org.egov.common.data.query.builder.GenericQueryBuilder;
import org.egov.common.data.query.builder.QueryFieldChecker;
import org.egov.common.data.query.builder.SelectQueryBuilder;
import org.egov.common.data.repository.GenericRepository;
import org.egov.common.models.referralmanagement.Referral;
import org.egov.common.models.referralmanagement.ReferralSearch;
import org.egov.common.producer.Producer;
import org.egov.referralmanagement.repository.rowmapper.ReferralRowMapper;
import org.springframework.beans.factory.annotation.Autowired;
import org.springframework.data.redis.core.RedisTemplate;
import org.springframework.jdbc.core.namedparam.NamedParameterJdbcTemplate;
import org.springframework.stereotype.Repository;
import org.springframework.util.ReflectionUtils;

import lombok.extern.slf4j.Slf4j;

@Repository
@Slf4j
public class ReferralRepository extends GenericRepository<Referral> {
    @Autowired
    private ReferralRowMapper rowMapper;

    @Autowired
    protected ReferralRepository(Producer producer, NamedParameterJdbcTemplate namedParameterJdbcTemplate,
                                 RedisTemplate<String, Object> redisTemplate, SelectQueryBuilder selectQueryBuilder,
                                 ReferralRowMapper rowMapper) {
        super(producer, namedParameterJdbcTemplate, redisTemplate, selectQueryBuilder, rowMapper, Optional.of("referral"));
    }

    public List<Referral> find(ReferralSearch searchObject, Integer limit, Integer offset, String tenantId,
<<<<<<< HEAD
                               Long lastChangedSince, Boolean includeDeleted) {
=======
                               Long lastChangedSince, Boolean includeDeleted) throws QueryBuilderException {
>>>>>>> 0ea563be
        String query = "SELECT r.id, r.clientreferenceid, r.tenantid, r.projectbeneficiaryid, r.projectbeneficiaryclientreferenceid, r.referrerid, r.recipientid, r.recipienttype, r.reasons, r.sideeffectid, r.sideeffectclientreferenceid, r.createdby, r.createdtime, r.lastmodifiedby, r.lastmodifiedtime, r.clientcreatedby, r.clientcreatedtime, r.clientlastmodifiedby, r.clientlastmodifiedtime, r.rowversion, r.isdeleted, r.additionaldetails, se.id sId, se.clientreferenceid sClientReferenceId, se.tenantid sTenantId, se.taskid sTaskId, se.taskclientreferenceid sTaskClientReferenceId, se.projectbeneficiaryId sProjectBeneficiaryId, se.projectBeneficiaryClientReferenceId sProjectBeneficiaryClientReferenceId, se.symptoms sSymptoms, se.additionalDetails sAdditionalDetails, se.createdby sCreatedBy, se.createdtime sCreatedTime, se.lastmodifiedby sLastModifiedBy, se.lastmodifiedtime sLastModifiedTime, se.clientCreatedBy sClientCreatedBy, se.clientcreatedtime sClientCreatedTime, se.clientlastmodifiedby sClientLastModifiedBy, se.clientlastmodifiedtime sClientLastModifiedTime, se.rowversion sRowVersion, se.isdeleted sIsDeleted FROM referral r left join side_effect se on r.sideEffectClientReferenceid = se.clientreferenceid";
        Map<String, Object> paramsMap = new HashMap<>();
        List<String> whereFields = GenericQueryBuilder.getFieldsWithCondition(searchObject,
                QueryFieldChecker.isNotNull, paramsMap);
        query = GenericQueryBuilder.generateQuery(query, whereFields).toString();
        query = query.replace("id IN (:id)", "r.id IN (:id)");
        query = query.replace("clientReferenceId IN (:clientReferenceId)", "r.clientReferenceId IN (:clientReferenceId)");
        query = query.replace("projectBeneficiaryClientReferenceId IN (:projectBeneficiaryClientReferenceId)", "r.projectBeneficiaryClientReferenceId IN (:projectBeneficiaryClientReferenceId)");
        query = query.replace("projectBeneficiaryId IN (:projectBeneficiaryId)", "r.projectBeneficiaryId IN (:projectBeneficiaryId)");
        
        query = query + " and r.tenantId=:tenantId ";
        if (Boolean.FALSE.equals(includeDeleted)) {
            query = query + "and r.isDeleted=:isDeleted ";
        }

        if (lastChangedSince != null) {
            query = query + "and r.lastModifiedTime>=:lastModifiedTime ";
        }
        query = query + "ORDER BY r.id ASC LIMIT :limit OFFSET :offset";
        paramsMap.put("tenantId", tenantId);
        paramsMap.put("isDeleted", includeDeleted);
        paramsMap.put("lastModifiedTime", lastChangedSince);
        paramsMap.put("limit", limit);
        paramsMap.put("offset", offset);
        List<Referral> referralList = this.namedParameterJdbcTemplate.query(query, paramsMap, this.rowMapper);
        return referralList;
    }

    public List<Referral> findById(List<String> ids, Boolean includeDeleted, String columnName) {
        List<Referral> objFound = findInCache(ids).stream()
                .filter(entity -> entity.getIsDeleted().equals(includeDeleted))
                .collect(Collectors.toList());
        if (!objFound.isEmpty()) {
            Method idMethod = getIdMethod(objFound, columnName);
            ids.removeAll(objFound.stream()
                    .map(obj -> (String) ReflectionUtils.invokeMethod(idMethod, obj))
                    .collect(Collectors.toList()));
            if (ids.isEmpty()) {
                return objFound;
            }
        }

        String query = String.format("SELECT r.id, r.clientreferenceid, r.tenantid, r.projectbeneficiaryid, r.projectbeneficiaryclientreferenceid, r.referrerid, r.recipientid, r.recipienttype, r.reasons, r.sideeffectid, r.sideeffectclientreferenceid, r.createdby, r.createdtime, r.lastmodifiedby, r.lastmodifiedtime, r.clientcreatedby, r.clientcreatedtime, r.clientlastmodifiedby, r.clientlastmodifiedtime, r.rowversion, r.isdeleted, r.additionaldetails, se.id sId, se.clientreferenceid sClientReferenceId, se.tenantid sTenantId, se.taskid sTaskId, se.taskclientreferenceid sTaskClientReferenceId, se.projectbeneficiaryId sProjectBeneficiaryId, se.projectBeneficiaryClientReferenceId sProjectBeneficiaryClientReferenceId, se.symptoms sSymptoms, se.additionalDetails sAdditionalDetails, se.createdby sCreatedBy, se.createdtime sCreatedTime, se.lastmodifiedby sLastModifiedBy, se.lastmodifiedtime sLastModifiedTime, se.clientCreatedBy sClientCreatedBy, se.clientcreatedtime sClientCreatedTime, se.clientlastmodifiedby sClientLastModifiedBy, se.clientlastmodifiedtime sClientLastModifiedTime, se.rowversion sRowVersion, se.isdeleted sIsDeleted FROM referral r left join side_effect se on r.sideEffectClientReferenceid = se.clientreferenceid WHERE r.%s IN (:ids) ", columnName);
        if (includeDeleted == null || !includeDeleted) {
            query += " AND r.isDeleted = false ";
        }
        Map<String, Object> paramMap = new HashMap<>();
        paramMap.put("ids", ids);
        List<Referral> referralList = this.namedParameterJdbcTemplate.query(query, paramMap, this.rowMapper);

        objFound.addAll(referralList);
        putInCache(objFound);
        return objFound;
    }
}<|MERGE_RESOLUTION|>--- conflicted
+++ resolved
@@ -39,11 +39,8 @@
     }
 
     public List<Referral> find(ReferralSearch searchObject, Integer limit, Integer offset, String tenantId,
-<<<<<<< HEAD
                                Long lastChangedSince, Boolean includeDeleted) {
-=======
-                               Long lastChangedSince, Boolean includeDeleted) throws QueryBuilderException {
->>>>>>> 0ea563be
+      
         String query = "SELECT r.id, r.clientreferenceid, r.tenantid, r.projectbeneficiaryid, r.projectbeneficiaryclientreferenceid, r.referrerid, r.recipientid, r.recipienttype, r.reasons, r.sideeffectid, r.sideeffectclientreferenceid, r.createdby, r.createdtime, r.lastmodifiedby, r.lastmodifiedtime, r.clientcreatedby, r.clientcreatedtime, r.clientlastmodifiedby, r.clientlastmodifiedtime, r.rowversion, r.isdeleted, r.additionaldetails, se.id sId, se.clientreferenceid sClientReferenceId, se.tenantid sTenantId, se.taskid sTaskId, se.taskclientreferenceid sTaskClientReferenceId, se.projectbeneficiaryId sProjectBeneficiaryId, se.projectBeneficiaryClientReferenceId sProjectBeneficiaryClientReferenceId, se.symptoms sSymptoms, se.additionalDetails sAdditionalDetails, se.createdby sCreatedBy, se.createdtime sCreatedTime, se.lastmodifiedby sLastModifiedBy, se.lastmodifiedtime sLastModifiedTime, se.clientCreatedBy sClientCreatedBy, se.clientcreatedtime sClientCreatedTime, se.clientlastmodifiedby sClientLastModifiedBy, se.clientlastmodifiedtime sClientLastModifiedTime, se.rowversion sRowVersion, se.isdeleted sIsDeleted FROM referral r left join side_effect se on r.sideEffectClientReferenceid = se.clientreferenceid";
         Map<String, Object> paramsMap = new HashMap<>();
         List<String> whereFields = GenericQueryBuilder.getFieldsWithCondition(searchObject,
