--- conflicted
+++ resolved
@@ -63,11 +63,6 @@
             clientReferenceIdList.add(referral.getClientReferenceId());
         });
         if (!iMap.isEmpty()) {
-<<<<<<< HEAD
-            List<String> referralIds = new ArrayList<>(iMap.keySet());
-            List<Referral> existingReferrals = referralRepository
-                    .findById(referralIds, getIdFieldName(idMethod),false).getResponse();
-=======
 
             // Create a search object for querying existing entities
             ReferralSearch referralSearch = ReferralSearch.builder()
@@ -85,7 +80,6 @@
                 log.error("Search failed for Referral with error: {}", e.getMessage(), e);
                 throw new CustomException("REFERRAL_SEARCH_FAILED", "Search Failed for Referral, " + e.getMessage()); 
             }
->>>>>>> 2eee1905
             List<Referral> nonExistentReferrals = checkNonExistentEntities(iMap,
                     existingReferrals, idMethod);
             nonExistentReferrals.forEach(sideEffect -> {
