<?xml version="1.0" encoding="UTF-8"?>

<project xmlns="http://maven.apache.org/POM/4.0.0" xmlns:xsi="http://www.w3.org/2001/XMLSchema-instance" xsi:schemaLocation="http://maven.apache.org/POM/4.0.0 http://maven.apache.org/xsd/maven-4.0.0.xsd">
	<modelVersion>4.0.0</modelVersion>
	<groupId>org.egov</groupId>
	<artifactId>referralmanagement</artifactId>
	<packaging>jar</packaging>
	<name>referralmanagement</name>
	<version>1.0.2</version>
	<properties>
		<java.version>17</java.version>
		<maven.compiler.source>${java.version}</maven.compiler.source>
		<maven.compiler.target>${java.version}</maven.compiler.target>
		<lombok.version>1.18.22</lombok.version>
	</properties>
	<parent>
		<groupId>org.springframework.boot</groupId>
		<artifactId>spring-boot-starter-parent</artifactId>
		<version>3.2.2</version>
	</parent>
	<build>
		<sourceDirectory>src/main/java</sourceDirectory>
		<plugins>
			<plugin>
				<groupId>org.springframework.boot</groupId>
				<artifactId>spring-boot-maven-plugin</artifactId>
				<executions>
					<execution>
						<goals>
							<goal>repackage</goal>
						</goals>
					</execution>
				</executions>
			</plugin>
		</plugins>
	</build>
	<dependencies>
		<dependency>
			<groupId>org.springframework.boot</groupId>
			<artifactId>spring-boot-starter-web</artifactId>
		</dependency>
		<dependency>
			<groupId>org.springframework.boot</groupId>
			<artifactId>spring-boot-starter-jdbc</artifactId>
		</dependency>
		<dependency>
			<groupId>org.egov.common</groupId>
			<artifactId>health-services-common</artifactId>
<<<<<<< HEAD
			<version>1.0.16-SNAPSHOT</version>
=======
			<version>1.0.17-SNAPSHOT</version>
>>>>>>> 2eee1905
		</dependency>
		<dependency>
			<groupId>org.egov.common</groupId>
			<artifactId>health-services-models</artifactId>
			<version>1.0.20-SNAPSHOT</version>
			<scope>compile</scope>
		</dependency>
		<dependency>
			<groupId>org.springframework.boot</groupId>
			<artifactId>spring-boot-starter-data-redis</artifactId>
			<exclusions>
				<exclusion>
					<groupId>io.lettuce</groupId>
					<artifactId>lettuce-core</artifactId>
				</exclusion>
			</exclusions>
		</dependency>
		<dependency>
			<groupId>redis.clients</groupId>
			<artifactId>jedis</artifactId>
		</dependency>
		<!-- https://mvnrepository.com/artifact/org.springframework.boot/spring-boot-devtools -->
		<dependency>
			<groupId>org.springframework.boot</groupId>
			<artifactId>spring-boot-devtools</artifactId>
		</dependency>
		<dependency>
			<groupId>org.flywaydb</groupId>
			<artifactId>flyway-core</artifactId>
			<version>9.22.3</version>
		</dependency>
		<dependency>
			<groupId>org.postgresql</groupId>
			<artifactId>postgresql</artifactId>
			<version>42.7.1</version>
		</dependency>
		<dependency>
			<groupId>org.egov.services</groupId>
			<artifactId>tracer</artifactId>
			<version>2.9.0-SNAPSHOT</version>
		</dependency>
		<dependency>
			<groupId>org.springframework.boot</groupId>
			<artifactId>spring-boot-starter-test</artifactId>
			<scope>test</scope>
		</dependency>
		<dependency>
			<groupId>io.swagger</groupId>
			<artifactId>swagger-core</artifactId>
			<version>1.5.18</version>
		</dependency>
		<dependency>
			<groupId>org.projectlombok</groupId>
			<artifactId>lombok</artifactId>
			<version>${lombok.version}</version>
			<optional>true</optional>
		</dependency>
		<dependency>
			<groupId>com.fasterxml.jackson.datatype</groupId>
			<artifactId>jackson-datatype-jsr310</artifactId>
		</dependency>
	</dependencies>

	<repositories>
		<repository>
			<id>repo.egovernments.org</id>
			<name>eGov ERP Releases Repository</name>
			<url>https://nexus-repo.egovernments.org/nexus/content/repositories/releases/</url>
		</repository>
		<repository>
			<id>repo.egovernments.org.snapshots</id>
			<name>eGov ERP Releases Repository</name>
			<url>https://nexus-repo.egovernments.org/nexus/content/repositories/snapshots/</url>
		</repository>
		<repository>
			<id>repo.egovernments.org.public</id>
			<name>eGov Public Repository Group</name>
			<url>https://nexus-repo.egovernments.org/nexus/content/groups/public/</url>
		</repository>
		<repository>
			<id>repo.digit.org</id>
			<name>eGov DIGIT Releases Repository</name>
			<url>https://nexus-repo.digit.org/nexus/content/repositories/snapshots/</url>
		</repository>
	</repositories>
</project><|MERGE_RESOLUTION|>--- conflicted
+++ resolved
@@ -46,11 +46,7 @@
 		<dependency>
 			<groupId>org.egov.common</groupId>
 			<artifactId>health-services-common</artifactId>
-<<<<<<< HEAD
-			<version>1.0.16-SNAPSHOT</version>
-=======
 			<version>1.0.17-SNAPSHOT</version>
->>>>>>> 2eee1905
 		</dependency>
 		<dependency>
 			<groupId>org.egov.common</groupId>
