--- conflicted
+++ resolved
@@ -7,15 +7,8 @@
 import lombok.extern.slf4j.Slf4j;
 import org.apache.commons.text.StringEscapeUtils;
 import org.egov.tracer.model.CustomException;
-import org.postgresql.util.PGobject;
 import org.springframework.stereotype.Component;
-import org.springframework.util.ObjectUtils;
 
-<<<<<<< HEAD
-import java.io.IOException;
-import java.util.ArrayList;
-=======
->>>>>>> f62dfaee
 import java.util.List;
 import java.util.regex.Matcher;
 import java.util.regex.Pattern;
@@ -78,23 +71,6 @@
     }
 
     /**
-<<<<<<< HEAD
-     * Searches the plan config based on the plan config id provided
-     *
-     * @param planConfigId the plan config id to validate
-     * @param tenantId     the tenant id of the plan config
-     * @return list of planConfiguration for the provided plan config id
-     */
-    public List<PlanConfiguration> searchPlanConfigId(String planConfigId, String tenantId) {
-        List<PlanConfiguration> planConfigurations = planConfigurationRepository.search(PlanConfigurationSearchCriteria.builder()
-                .id(planConfigId)
-                .tenantId(tenantId)
-                .build());
-
-        return planConfigurations;
-    }
-
-=======
      * Constructs a JSONPath expression used to filter assumptions based on the given parameters -
      * campaign type, distribution process, registration process, resource distribution strategy,
      * and whether registration and distribution are together match the provided values.
@@ -124,5 +100,21 @@
 
         return JSON_ROOT_PATH + MDMS_PLAN_MODULE_NAME + DOT_SEPARATOR + MDMS_MASTER_ASSUMPTION + jsonPathFilters + FILTER_ALL_ASSUMPTIONS;
     }
->>>>>>> f62dfaee
+
+
+    /**
+     * Searches the plan config based on the plan config id provided
+     *
+     * @param planConfigId the plan config id to validate
+     * @param tenantId     the tenant id of the plan config
+     * @return list of planConfiguration for the provided plan config id
+     */
+    public List<PlanConfiguration> searchPlanConfigId(String planConfigId, String tenantId) {
+        List<PlanConfiguration> planConfigurations = planConfigurationRepository.search(PlanConfigurationSearchCriteria.builder()
+                .id(planConfigId)
+                .tenantId(tenantId)
+                .build());
+
+        return planConfigurations;
+    }
 }