--- conflicted
+++ resolved
@@ -71,11 +71,7 @@
 
         List<ModuleDetail> moduleDetails = new LinkedList<>();
         moduleDetails.add(assumptionModuleDetail);
-<<<<<<< HEAD
-        moduleDetails.add(getHCMAdminConsoleModuleDetail());
-=======
         moduleDetails.add(adminConsoleModuleDetail);
->>>>>>> e53699f4
 
         MdmsCriteria mdmsCriteria = MdmsCriteria.builder().moduleDetails(moduleDetails).tenantId(tenantId).build();
 
@@ -124,15 +120,4 @@
         return ModuleDetail.builder().masterDetails(assumptionMasterDetails).moduleName(MDMS_PLAN_MODULE_NAME).build();
     }
 
-    /**
-     * This method get HCM-Admin-Console module details
-     */
-    private ModuleDetail getHCMAdminConsoleModuleDetail() {
-        List<MasterDetail> hcmAdminConsoleMasterDetails = new ArrayList<>();
-
-        MasterDetail hierarchyConfigMasterDetail = MasterDetail.builder().name(MDMS_MASTER_HIERARCHY_CONFIG).build();
-        hcmAdminConsoleMasterDetails.add(hierarchyConfigMasterDetail);
-
-        return ModuleDetail.builder().masterDetails(hcmAdminConsoleMasterDetails).moduleName(MDMS_HCM_ADMIN_CONSOLE).build();
-    }
 }