--- conflicted
+++ resolved
@@ -11,15 +11,11 @@
 import org.springframework.stereotype.Component;
 
 import java.util.List;
-<<<<<<< HEAD
 import static digit.config.ServiceConstants.USERINFO_MISSING_CODE;
 import static digit.config.ServiceConstants.USERINFO_MISSING_MESSAGE;
 
 import org.springframework.util.CollectionUtils;
-=======
 import static org.egov.common.utils.AuditDetailsEnrichmentUtil.prepareAuditDetails;
-
->>>>>>> 096c5800
 import org.springframework.util.ObjectUtils;
 
 @Component
@@ -68,16 +64,10 @@
         }
 
         // Generate id for resource mappings
-<<<<<<< HEAD
         if(!CollectionUtils.isEmpty(planConfiguration.getResourceMapping()))
         {
             planConfiguration.getResourceMapping().forEach(resourceMapping -> UUIDEnrichmentUtil.enrichRandomUuid(resourceMapping, "id"));
         }
-
-    }
-=======
-        planConfiguration.getResourceMapping().forEach(resourceMapping -> UUIDEnrichmentUtil.enrichRandomUuid(resourceMapping, "id"));
->>>>>>> 096c5800
 
         planConfiguration.setAuditDetails(prepareAuditDetails(planConfiguration.getAuditDetails(), request.getRequestInfo(), Boolean.TRUE));
     }
@@ -91,8 +81,7 @@
     public void enrichUpdate(PlanConfigurationRequest request) {
         PlanConfiguration planConfiguration = request.getPlanConfiguration();
 
-<<<<<<< HEAD
-        // For Files
+        // Generate id for Files
         if(!CollectionUtils.isEmpty(planConfiguration.getFiles()))
         {
             planConfiguration.getFiles().forEach(file -> {
@@ -103,7 +92,7 @@
             });
         }
 
-        // For Assumptions
+        // Generate id for Assumptions
         if(!CollectionUtils.isEmpty(planConfiguration.getAssumptions()))
         {
             planConfiguration.getAssumptions().forEach(assumption -> {
@@ -113,7 +102,7 @@
             });
         }
 
-        // For Operations
+        // Generate id for Operations
         if(!CollectionUtils.isEmpty(planConfiguration.getOperations()))
         {
             planConfiguration.getOperations().forEach(operation -> {
@@ -123,7 +112,7 @@
             });
         }
 
-        // For ResourceMappings
+        // Generate id for ResourceMappings
         if(!CollectionUtils.isEmpty(planConfiguration.getResourceMapping()))
         {
             planConfiguration.getResourceMapping().forEach(resourceMapping -> {
@@ -132,36 +121,6 @@
                 }
             });
         }
-=======
-        // Generate id for Files
-        planConfiguration.getFiles().forEach(file -> {
-            if (ObjectUtils.isEmpty(file.getId())) {
-                UUIDEnrichmentUtil.enrichRandomUuid(file, "id");
-            }
-            enrichActiveForResourceMapping(file, request.getPlanConfiguration().getResourceMapping());
-        });
-
-        // Generate id for Assumptions
-        planConfiguration.getAssumptions().forEach(assumption -> {
-            if (ObjectUtils.isEmpty(assumption.getId())) {
-                UUIDEnrichmentUtil.enrichRandomUuid(assumption, "id");
-            }
-        });
-
-        // Generate id for Operations
-        planConfiguration.getOperations().forEach(operation -> {
-            if (ObjectUtils.isEmpty(operation.getId())) {
-                UUIDEnrichmentUtil.enrichRandomUuid(operation, "id");
-            }
-        });
-
-        // Generate id for ResourceMappings
-        planConfiguration.getResourceMapping().forEach(resourceMapping -> {
-            if (ObjectUtils.isEmpty(resourceMapping.getId())) {
-                UUIDEnrichmentUtil.enrichRandomUuid(resourceMapping, "id");
-            }
-        });
->>>>>>> 096c5800
 
         planConfiguration.setAuditDetails(prepareAuditDetails(request.getPlanConfiguration().getAuditDetails(), request.getRequestInfo(), Boolean.FALSE));
     }
