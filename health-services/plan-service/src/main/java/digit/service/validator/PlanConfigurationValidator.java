package digit.service.validator;

import com.jayway.jsonpath.JsonPath;
import digit.config.ServiceConstants;
import digit.repository.PlanConfigurationRepository;
import digit.util.MdmsUtil;
import digit.util.ServiceUtil;
import digit.web.models.*;

import java.util.*;
import java.util.regex.Matcher;
import java.util.regex.Pattern;
import java.util.stream.Collectors;
import java.util.stream.Stream;

import lombok.extern.slf4j.Slf4j;
import org.apache.commons.lang3.StringUtils;
import org.egov.common.utils.MultiStateInstanceUtil;
import org.egov.tracer.model.CustomException;
import org.springframework.stereotype.Component;
import org.springframework.util.CollectionUtils;
import org.springframework.util.ObjectUtils;

import static digit.config.ServiceConstants.*;

@Component
@Slf4j
public class PlanConfigurationValidator {


    private MdmsUtil mdmsUtil;

    private PlanConfigurationRepository planConfigRepository;

<<<<<<< HEAD
    private ServiceUtil serviceUtil;

    public PlanConfigurationValidator(MdmsUtil mdmsUtil, PlanConfigurationRepository planConfigRepository, ServiceUtil serviceUtil) {
        this.mdmsUtil = mdmsUtil;
        this.planConfigRepository = planConfigRepository;
        this.serviceUtil = serviceUtil;
=======
    private MultiStateInstanceUtil centralInstanceUtil;

    public PlanConfigurationValidator(MdmsUtil mdmsUtil, PlanConfigurationRepository planConfigRepository, MultiStateInstanceUtil centralInstanceUtil) {
        this.mdmsUtil = mdmsUtil;
        this.planConfigRepository = planConfigRepository;
        this.centralInstanceUtil = centralInstanceUtil;
>>>>>>> f99475a8
    }

    /**
     * Validates the create request for plan configuration, including assumptions against MDMS data.
     * @param request The create request for plan configuration.
     */
    public void validateCreate(PlanConfigurationRequest request) {
        PlanConfiguration planConfiguration = request.getPlanConfiguration();
        String rootTenantId = centralInstanceUtil.getStateLevelTenant(planConfiguration.getTenantId());
        Object mdmsData = mdmsUtil.fetchMdmsData(request.getRequestInfo(), rootTenantId);

        // Validate that the assumption keys in the request are present in the MDMS data
        validateAssumptionKeyAgainstMDMS(request, mdmsData);

        // Validate that the assumption values in the plan configuration are correct
        validateAssumptionValue(planConfiguration);

        // Validate the filestore ID in the plan configuration's request mappings
        validateFilestoreId(planConfiguration);

        // Validate that the template identifiers in the request match those in the MDMS data
        validateTemplateIdentifierAgainstMDMS(request, mdmsData);

        // Validate that the inputs for operations in the request match those in the MDMS data
        validateOperationsInputAgainstMDMS(request, mdmsData);

        // Validate that the resource mappings in the request match those in the MDMS data
        validateResourceMappingAgainstMDMS(request, mdmsData);

        // Validate the uniqueness of the 'mappedTo' fields in the resource mappings
        validateMappedToUniqueness(planConfiguration.getResourceMapping());
<<<<<<< HEAD
        //Validating plan config name against MDMS data
        validatePlanConfigName(request, mdmsData);
=======

        // Validate the user information in the request
        validateUserInfo(request);

>>>>>>> f99475a8
    }

    /**
     * Validates the name of the plan configuration against a regex pattern retrieved from MDMS data.
     *
     * @param request  the plan configuration request containing the plan configuration details
     * @param mdmsData the MDMS data containing the name validation regex patterns
     * @throws CustomException if the JSONPath evaluation fails, the name validation list from MDMS is empty,
     *                         or the plan configuration name validation fails.
     */
    public void validatePlanConfigName(PlanConfigurationRequest request, Object mdmsData)
    {
        PlanConfiguration planConfiguration = request.getPlanConfiguration();

        final String jsonPathForNameValidation = JSON_ROOT_PATH + MDMS_PLAN_MODULE_NAME + DOT_SEPARATOR + MDMS_MASTER_NAME_VALIDATION + "[*].data";

        List<Object> nameValidationListFromMDMS = null;
        try {
            nameValidationListFromMDMS = JsonPath.read(mdmsData, jsonPathForNameValidation);
        } catch (Exception e) {
            log.error(jsonPathForNameValidation);
            throw new CustomException(JSONPATH_ERROR_CODE, JSONPATH_ERROR_MESSAGE);
        }

        if (CollectionUtils.isEmpty(nameValidationListFromMDMS)) {
            throw new CustomException(NAME_VALIDATION_LIST_EMPTY_CODE, NAME_VALIDATION_LIST_EMPTY_MESSAGE);
        }

        String regexPattern = (String) nameValidationListFromMDMS.get(0);
        if (!serviceUtil.validateStringAgainstRegex(regexPattern, planConfiguration.getName())) {
            throw new CustomException(NAME_VALIDATION_FAILED_CODE, NAME_VALIDATION_FAILED_MESSAGE);
        }

    }


    /**
     * Validates the assumption values against the assumption keys in the plan configuration.
     * If an operation uses an inactive assumption, throws an exception.
     *
     * @param planConfiguration The plan configuration to validate.
     */
    public void validateAssumptionValue(PlanConfiguration planConfiguration) {
        // Collect all active assumption keys
        Set<String> activeAssumptionKeys = planConfiguration.getAssumptions().stream()
                .filter(Assumption::getActive)
                .map(Assumption::getKey)
                .collect(Collectors.toSet());

        planConfiguration.getOperations().stream()
                .filter(Operation::getActive)
                .forEach(operation -> {
                    if (!activeAssumptionKeys.contains(operation.getAssumptionValue())) {
                        log.error("Assumption Value " + operation.getAssumptionValue() + " is not present in the list of active Assumption Keys");
                        throw new CustomException(ASSUMPTION_VALUE_NOT_FOUND_CODE, ASSUMPTION_VALUE_NOT_FOUND_MESSAGE + " - " + operation.getAssumptionValue());
                    }
                });

    }


    /**
     * Validates the assumption keys against MDMS data.
     * @param request The request containing the plan configuration and the MDMS data.
     * @param mdmsData The MDMS data.
     */
    public void validateAssumptionKeyAgainstMDMS(PlanConfigurationRequest request, Object mdmsData) {
        PlanConfiguration planConfiguration = request.getPlanConfiguration();
        final String jsonPathForAssumption = JSON_ROOT_PATH + MDMS_PLAN_MODULE_NAME + DOT_SEPARATOR + MDMS_MASTER_ASSUMPTION + "[*].assumptions[*]";

        List<Object> assumptionListFromMDMS = null;
        try {
            log.info(jsonPathForAssumption);
            assumptionListFromMDMS = JsonPath.read(mdmsData, jsonPathForAssumption);
        } catch (Exception e) {
            log.error(e.getMessage());
            throw new CustomException(JSONPATH_ERROR_CODE, JSONPATH_ERROR_MESSAGE);
        }

        HashSet<Object> assumptionSetFromMDMS = new HashSet<>(assumptionListFromMDMS);
        planConfiguration.getAssumptions().forEach(assumption -> {
                    if (!assumptionSetFromMDMS.contains(assumption.getKey())) {
                        log.error(ASSUMPTION_KEY_NOT_FOUND_IN_MDMS_MESSAGE + assumption.getKey());
                        throw new CustomException(ASSUMPTION_KEY_NOT_FOUND_IN_MDMS_CODE, ASSUMPTION_KEY_NOT_FOUND_IN_MDMS_MESSAGE + " at JSONPath: " + jsonPathForAssumption);
                    }
                }
        );

    }

    /**
     * Validates the file store IDs in the provided PlanConfiguration's Resource Mapping list.
     * @param planConfiguration The PlanConfiguration to validate.
     */
    public void validateFilestoreId(PlanConfiguration planConfiguration) {
        Set<String> fileStoreIds = planConfiguration.getFiles().stream()
                .map(File::getFilestoreId)
                .collect(Collectors.toSet());

        planConfiguration.getResourceMapping().stream().forEach(mapping -> {
            if (!fileStoreIds.contains(mapping.getFilestoreId())) {
                log.error("Resource Mapping " + mapping.getMappedTo() + " does not have valid fileStoreId " + mapping.getFilestoreId());
                throw new CustomException(FILESTORE_ID_INVALID_CODE, FILESTORE_ID_INVALID_MESSAGE);
            }
        });

    }

    /**
     * Validates the template identifiers of files in the PlanConfigurationRequest against the list of template identifiers
     * obtained from MDMS (Master Data Management System) data.
     *
     * @param request   The PlanConfigurationRequest containing the PlanConfiguration to validate.
     * @param mdmsData  The MDMS data containing template identifiers to validate against.
     */
    public void validateTemplateIdentifierAgainstMDMS(PlanConfigurationRequest request, Object mdmsData) {
        PlanConfiguration planConfiguration = request.getPlanConfiguration();
        final String jsonPathForTemplateIdentifier = JSON_ROOT_PATH + MDMS_PLAN_MODULE_NAME + DOT_SEPARATOR + MDMS_MASTER_UPLOAD_CONFIGURATION + ".*.id";
        final String jsonPathForTemplateIdentifierIsRequired = JSON_ROOT_PATH + MDMS_PLAN_MODULE_NAME + DOT_SEPARATOR + MDMS_MASTER_UPLOAD_CONFIGURATION + "[?(@.required == true)].id";

        List<Object> templateIdentifierListFromMDMS = null;
        List<Object> requiredTemplateIdentifierFromMDMS = null;
        Set<String> activeRequiredTemplates = new HashSet<>();

        try {
            log.info(jsonPathForTemplateIdentifier);
            templateIdentifierListFromMDMS = JsonPath.read(mdmsData, jsonPathForTemplateIdentifier);
            requiredTemplateIdentifierFromMDMS = JsonPath.read(mdmsData, jsonPathForTemplateIdentifierIsRequired);
        } catch (Exception e) {
            log.error(e.getMessage());
            throw new CustomException(JSONPATH_ERROR_CODE, JSONPATH_ERROR_MESSAGE);
        }

        HashSet<Object> templateIdentifierSetFromMDMS = new HashSet<>(templateIdentifierListFromMDMS);
        HashSet<Object> requiredTemplateIdentifierSetFromMDMS = new HashSet<>(requiredTemplateIdentifierFromMDMS);

        for(File file : planConfiguration.getFiles())
        {
            if(!templateIdentifierSetFromMDMS.contains(file.getTemplateIdentifier()))
            {
                log.error(TEMPLATE_IDENTIFIER_NOT_FOUND_IN_MDMS_MESSAGE + file.getTemplateIdentifier());
                throw new CustomException(TEMPLATE_IDENTIFIER_NOT_FOUND_IN_MDMS_CODE, TEMPLATE_IDENTIFIER_NOT_FOUND_IN_MDMS_MESSAGE);
            }

            if (file.getActive()) { // Check if the file is active
                String templateIdentifier = file.getTemplateIdentifier();
                if (requiredTemplateIdentifierSetFromMDMS.contains(templateIdentifier)) { // Check if the template identifier is required
                    if (!activeRequiredTemplates.add(templateIdentifier)) { // Ensure only one active file per required template identifier
                        log.error(ONLY_ONE_FILE_OF_REQUIRED_TEMPLATE_IDENTIFIER_MESSAGE + file.getTemplateIdentifier());
                        throw new CustomException(ONLY_ONE_FILE_OF_REQUIRED_TEMPLATE_IDENTIFIER_CODE, ONLY_ONE_FILE_OF_REQUIRED_TEMPLATE_IDENTIFIER_MESSAGE);
                    }
                }
            }
        }

        // Ensure at least one active file for each required template identifier
        requiredTemplateIdentifierSetFromMDMS
                .stream()
                .forEach(requiredTemplate -> {
                    if (!activeRequiredTemplates.contains(requiredTemplate)) {
                        log.error("Required Template Identifier " + requiredTemplate + " does not have any active file.");
                        throw new CustomException(REQUIRED_TEMPLATE_IDENTIFIER_NOT_FOUND_CODE, REQUIRED_TEMPLATE_IDENTIFIER_NOT_FOUND_MESSAGE);
                    }
                });

    }


    /**
     * Validates the operations input against the Master Data Management System (MDMS) data.
     *
     * @param request  The PlanConfigurationRequest containing the plan configuration and other details.
     * @param mdmsData The MDMS data containing the master rule configure inputs.
     */
    public void validateOperationsInputAgainstMDMS(PlanConfigurationRequest request, Object mdmsData) {
        PlanConfiguration planConfiguration = request.getPlanConfiguration();
        List<File> files = planConfiguration.getFiles();
        List<String> templateIds = files.stream()
                .map(File::getTemplateIdentifier)
                .collect(Collectors.toList());
        List<String> inputFileTypes = files.stream()
                .map(File::getInputFileType)
                .map(File.InputFileTypeEnum::toString)
                .collect(Collectors.toList());

        final String jsonPathForRuleInputs = JSON_ROOT_PATH + MDMS_PLAN_MODULE_NAME + DOT_SEPARATOR + MDMS_MASTER_SCHEMAS;
        List<Object> ruleInputsListFromMDMS = null;
        try {
            log.info(jsonPathForRuleInputs);
            ruleInputsListFromMDMS = JsonPath.read(mdmsData, jsonPathForRuleInputs);
        } catch (Exception e) {
            log.error(e.getMessage());
            throw new CustomException(JSONPATH_ERROR_CODE, JSONPATH_ERROR_MESSAGE);
        }

        HashSet<Object> ruleInputsSetFromMDMS = new HashSet<>(ruleInputsListFromMDMS);

        HashSet<String> allowedColumns = getColumnsFromSchemaThatAreRuleInputs(ruleInputsSetFromMDMS, templateIds, inputFileTypes);
        planConfiguration.getOperations().stream()
                .map(Operation::getOutput)
                .forEach(allowedColumns::add);

        planConfiguration.getOperations().stream().forEach(operation -> {
            if (!allowedColumns.contains(operation.getInput())) {
                log.error("Input Value " + operation.getInput() + " is not present in MDMS Input List");
                throw new CustomException(INPUT_KEY_NOT_FOUND_CODE, INPUT_KEY_NOT_FOUND_MESSAGE);
            }
        });

    }

    /**
     * Filters the Schema MDMS data by type and section
     * returns the list of columns which have the property 'isRuleConfigureInputs' as true
     *
     * @param schemas  List of schemas from MDMS
     * @param templateIds The list of template identifiers from request object
     * @param inputFileTypes The list of input file type from request object
     */
    public static HashSet<String> getColumnsFromSchemaThatAreRuleInputs(HashSet<Object> schemas, List<String> templateIds, List<String> inputFileTypes) {
        if (schemas == null) {
            return new HashSet<>();
        }
        HashSet<String> finalData = new HashSet<>();
        for (Object item : schemas) {
            LinkedHashMap schemaEntity = (LinkedHashMap) item;
            if(!templateIds.contains(schemaEntity.get(MDMS_SCHEMA_SECTION)) || !inputFileTypes.contains(schemaEntity.get(MDMS_SCHEMA_TYPE))) continue;
            LinkedHashMap<String , LinkedHashMap> columns = (LinkedHashMap<String, LinkedHashMap>)((LinkedHashMap<String, LinkedHashMap>) schemaEntity.get(MDMS_SCHEMA_SCHEMA)).get(MDMS_SCHEMA_PROPERTIES);
            if(columns == null) return new HashSet<>();
            columns.entrySet().stream()
                    .forEach(column -> {
                        LinkedHashMap<String, Boolean> data = column.getValue();
                        if(data.get(MDMS_SCHEMA_PROPERTIES_IS_RULE_CONFIGURE_INPUT)){
                            finalData.add(column.getKey());
                        }
                    });   // Add the keys to finalData
        }
        return finalData;
    }


    /**
     * Validates that the 'mappedTo' values in the list of 'resourceMappings' are unique.
     * If a duplicate 'mappedTo' value is found, it logs an error and throws a CustomException.
     *
     * @param resourceMappings The list of 'ResourceMapping' objects to validate.
     * @throws CustomException If a duplicate 'mappedTo' value is found.
     */
    public static void validateMappedToUniqueness(List<ResourceMapping> resourceMappings) {
        Set<String> uniqueMappedToSet = new HashSet<>();
        resourceMappings.stream().forEach(mapping -> {
            String uniqueKey = mapping.getFilestoreId() + "-" + mapping.getMappedTo();
            if (!uniqueMappedToSet.add(uniqueKey)) {
                log.error("Duplicate MappedTo " + mapping.getMappedTo() + " for FilestoreId " + mapping.getFilestoreId());
                throw new CustomException(DUPLICATE_MAPPED_TO_VALIDATION_ERROR_CODE, DUPLICATE_MAPPED_TO_VALIDATION_ERROR_MESSAGE + " - " + mapping.getMappedTo() + " for FilestoreId " + mapping.getFilestoreId());
            }
        });
    }


    /**
     * Validates the search request for plan configurations.
     * @param planConfigurationSearchRequest The search request for plan configurations.
     */
    public void validateSearchRequest(PlanConfigurationSearchRequest planConfigurationSearchRequest) {
        validateSearchCriteria(planConfigurationSearchRequest);
    }

    private void validateSearchCriteria(PlanConfigurationSearchRequest planConfigurationSearchRequest) {
        if (Objects.isNull(planConfigurationSearchRequest.getPlanConfigurationSearchCriteria())) {
            throw new CustomException(SEARCH_CRITERIA_EMPTY_CODE, SEARCH_CRITERIA_EMPTY_MESSAGE);
        }

        if (StringUtils.isEmpty(planConfigurationSearchRequest.getPlanConfigurationSearchCriteria().getTenantId())) {
            throw new CustomException(TENANT_ID_EMPTY_CODE, TENANT_ID_EMPTY_MESSAGE);
        }
    }


    /**
     * Validates the update request for plan configuration, including assumptions against MDMS data.
     * @param request The update request for plan configuration.
     */
    public void validateUpdateRequest(PlanConfigurationRequest request) {
        PlanConfiguration planConfiguration = request.getPlanConfiguration();
        String rootTenantId = centralInstanceUtil.getStateLevelTenant(planConfiguration.getTenantId());
        Object mdmsData = mdmsUtil.fetchMdmsData(request.getRequestInfo(), rootTenantId);

        // Validate the existence of the plan configuration in the request
        validatePlanConfigExistence(request);

        // Validate that the assumption keys in the request are present in the MDMS data
        validateAssumptionKeyAgainstMDMS(request, mdmsData);

        // Validate that the assumption values in the plan configuration are correct
        validateAssumptionValue(planConfiguration);

        // Validate the filestore ID in the plan configuration's request mappings
        validateFilestoreId(planConfiguration);

        // Validate that the template identifiers in the request match those in the MDMS data
        validateTemplateIdentifierAgainstMDMS(request, mdmsData);

        // Validate that the inputs for operations in the request match those in the MDMS data
        validateOperationsInputAgainstMDMS(request, mdmsData);

        // Validate the dependencies between operations in the plan configuration
        validateOperationDependencies(planConfiguration);

        // Validate that the resource mappings in the request match those in the MDMS data
        validateResourceMappingAgainstMDMS(request, mdmsData);

        // Validate the uniqueness of the 'mappedTo' fields in the resource mappings
        validateMappedToUniqueness(planConfiguration.getResourceMapping());
<<<<<<< HEAD
        //Validating plan config name against MDMS data
        validatePlanConfigName(request, mdmsData);
=======

        // Validate the user information in the request
        validateUserInfo(request);

>>>>>>> f99475a8
    }

    /**
     * Validates the existence of the plan configuration in the repository.
     * @param request The request containing the plan configuration to validate.
     */
    public PlanConfiguration validatePlanConfigExistence(PlanConfigurationRequest request) {
        // If plan id provided is invalid, throw an exception
        List<PlanConfiguration> planConfigurationList = planConfigRepository.search(PlanConfigurationSearchCriteria.builder()
                .id(request.getPlanConfiguration().getId())
                .build());

        if(CollectionUtils.isEmpty(planConfigurationList)) {
            throw new CustomException(INVALID_PLAN_CONFIG_ID_CODE, INVALID_PLAN_CONFIG_ID_MESSAGE);
        }

        return planConfigurationList.get(0);
    }

    /**
     * Validates that if an operation is inactive, its output is not used as input in any other active operation.
     * If the condition is violated, it logs an error and throws a CustomException.
     *
     * @param planConfiguration The plan configuration to validate.
     * @throws CustomException If an inactive operation's output is used as input in any other active operation.
     */
    public static void validateOperationDependencies(PlanConfiguration planConfiguration) {
        // Collect all active operations' inputs
        Set<String> activeInputs = planConfiguration.getOperations().stream()
                .filter(Operation::getActive)
                .map(Operation::getInput)
                .collect(Collectors.toSet());

        // Check for each inactive operation
        planConfiguration.getOperations().stream().forEach(operation -> {
            if (!operation.getActive() && activeInputs.contains(operation.getOutput())) {
                log.error(INACTIVE_OPERATION_USED_AS_INPUT_MESSAGE + operation.getOutput());
                throw new CustomException(INACTIVE_OPERATION_USED_AS_INPUT_CODE, INACTIVE_OPERATION_USED_AS_INPUT_MESSAGE + operation.getOutput());
            }
        });
    }


	/**
	 * Validate input (BCode) against MDMS data.
	 * @param request plan configauration request.
	 * @param mdmsData MDMS data object.
	 */
    public void validateResourceMappingAgainstMDMS(PlanConfigurationRequest request, Object mdmsData) {
        PlanConfiguration planConfiguration = request.getPlanConfiguration();
        List<File> files = planConfiguration.getFiles();
        List<String> templateIds = files.stream()
                .map(File::getTemplateIdentifier)
                .toList();
        List<String> inputFileTypes = files.stream()
                .map(File::getInputFileType)
                .map(File.InputFileTypeEnum::toString)
                .toList();

        final String jsonPathForRuleInputs = JSON_ROOT_PATH + MDMS_PLAN_MODULE_NAME + DOT_SEPARATOR + MDMS_MASTER_SCHEMAS;
        List<Object> ruleInputsListFromMDMS = null;
        try {
            log.info(jsonPathForRuleInputs);
            ruleInputsListFromMDMS = JsonPath.read(mdmsData, jsonPathForRuleInputs);
        } catch (Exception e) {
            log.error(e.getMessage());
            throw new CustomException(JSONPATH_ERROR_CODE, JSONPATH_ERROR_MESSAGE);
        }
        HashSet<Object> ruleInputsSetFromMDMS = new HashSet<>(ruleInputsListFromMDMS);
        HashSet<String> requiredColumns = getRequiredColumnsFromSchema(ruleInputsSetFromMDMS, templateIds, inputFileTypes);
        List<ResourceMapping> resourceMappings =  planConfiguration.getResourceMapping();

        // Throw a custom exception if no active mappings with BOUNDARY_CODE are found
        if(requiredColumns.contains(ServiceConstants.BOUNDARY_CODE)) {
            boolean exists = resourceMappings.stream()
                    .anyMatch(mapping -> mapping.getActive() && mapping.getMappedTo().equals(ServiceConstants.BOUNDARY_CODE));

            if (!exists) {
                throw new CustomException(BOUNDARY_CODE_MAPPING_NOT_FOUND_CODE, BOUNDARY_CODE_MAPPING_NOT_FOUND_MESSAGE);
            }
        }
        }


    /**
     * Filters the Schema MDMS data by type and section
     * returns the list of columns which have the property 'isRequired' as true
     *
     * @param schemas  List of schemas from MDMS
     * @param templateIds The list of template identifiers from request object
     * @param inputFileTypes The list of input file type from request object
     * @return List of Columns that are required
     */
    public static HashSet<String> getRequiredColumnsFromSchema(HashSet<Object> schemas, List<String> templateIds, List<String> inputFileTypes) {
        if (CollectionUtils.isEmpty(schemas)) {
            return new HashSet<>();
        }
        HashSet<String> finalData = new HashSet<>();
        for (Object item : schemas) {
            LinkedHashMap<?, ?> schemaEntity = (LinkedHashMap) item;
            if(!templateIds.contains(schemaEntity.get(MDMS_SCHEMA_SECTION)) || !inputFileTypes.contains(schemaEntity.get(MDMS_SCHEMA_TYPE))) continue;
            LinkedHashMap<String , LinkedHashMap> columns = (LinkedHashMap<String, LinkedHashMap>)((LinkedHashMap<String, LinkedHashMap>) schemaEntity.get(MDMS_SCHEMA_SCHEMA)).get(MDMS_SCHEMA_PROPERTIES);
            if (columns == null) return new HashSet<>();
            columns.entrySet().stream().forEach(column -> {
                LinkedHashMap<String, Boolean> data = column.getValue();
                if (data.get(MDMS_SCHEMA_PROPERTIES_IS_REQUIRED)) {
                    finalData.add(column.getKey());
                }
            });
        }
        return finalData;
    }

    /**
     * Validates the user information within the provided PlanConfigurationRequest.
     *
     * @param request the PlanConfigurationRequest containing the user information to be validated
     * @throws CustomException if the user information is missing in the request
     */
    public void validateUserInfo(PlanConfigurationRequest request)
    {
        if (ObjectUtils.isEmpty(request.getRequestInfo().getUserInfo())) {
            log.error(USERINFO_MISSING_MESSAGE);
            throw new CustomException(USERINFO_MISSING_CODE, USERINFO_MISSING_MESSAGE);
        }
    }
}<|MERGE_RESOLUTION|>--- conflicted
+++ resolved
@@ -32,21 +32,15 @@
 
     private PlanConfigurationRepository planConfigRepository;
 
-<<<<<<< HEAD
+
     private ServiceUtil serviceUtil;
-
-    public PlanConfigurationValidator(MdmsUtil mdmsUtil, PlanConfigurationRepository planConfigRepository, ServiceUtil serviceUtil) {
+    private MultiStateInstanceUtil centralInstanceUtil;
+
+    public PlanConfigurationValidator(MdmsUtil mdmsUtil, PlanConfigurationRepository planConfigRepository, ServiceUtil serviceUtil, MultiStateInstanceUtil centralInstanceUtil) {
         this.mdmsUtil = mdmsUtil;
         this.planConfigRepository = planConfigRepository;
         this.serviceUtil = serviceUtil;
-=======
-    private MultiStateInstanceUtil centralInstanceUtil;
-
-    public PlanConfigurationValidator(MdmsUtil mdmsUtil, PlanConfigurationRepository planConfigRepository, MultiStateInstanceUtil centralInstanceUtil) {
-        this.mdmsUtil = mdmsUtil;
-        this.planConfigRepository = planConfigRepository;
-        this.centralInstanceUtil = centralInstanceUtil;
->>>>>>> f99475a8
+      this.centralInstanceUtil = centralInstanceUtil;
     }
 
     /**
@@ -78,15 +72,13 @@
 
         // Validate the uniqueness of the 'mappedTo' fields in the resource mappings
         validateMappedToUniqueness(planConfiguration.getResourceMapping());
-<<<<<<< HEAD
+
         //Validating plan config name against MDMS data
         validatePlanConfigName(request, mdmsData);
-=======
 
         // Validate the user information in the request
         validateUserInfo(request);
 
->>>>>>> f99475a8
     }
 
     /**
@@ -401,15 +393,12 @@
 
         // Validate the uniqueness of the 'mappedTo' fields in the resource mappings
         validateMappedToUniqueness(planConfiguration.getResourceMapping());
-<<<<<<< HEAD
+
         //Validating plan config name against MDMS data
         validatePlanConfigName(request, mdmsData);
-=======
 
         // Validate the user information in the request
         validateUserInfo(request);
-
->>>>>>> f99475a8
     }
 
     /**
