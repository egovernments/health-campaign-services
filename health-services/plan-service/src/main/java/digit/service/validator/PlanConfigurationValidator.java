package digit.service.validator;

import com.jayway.jsonpath.JsonPath;

import digit.config.ServiceConstants;
import digit.repository.PlanConfigurationRepository;
import digit.util.MdmsUtil;
import digit.web.models.Assumption;
import digit.web.models.File;
import digit.web.models.Operation;
import digit.web.models.PlanConfiguration;
import digit.web.models.PlanConfigurationRequest;
import digit.web.models.PlanConfigurationSearchCriteria;
import digit.web.models.PlanConfigurationSearchRequest;
import digit.web.models.ResourceMapping;

import java.util.*;
import java.util.stream.Collectors;
import java.util.stream.Stream;

import lombok.extern.slf4j.Slf4j;
import org.apache.commons.lang3.StringUtils;
import org.egov.tracer.model.CustomException;
import org.springframework.stereotype.Component;
import org.springframework.util.CollectionUtils;

import static digit.config.ServiceConstants.*;

@Component
@Slf4j
public class PlanConfigurationValidator {


    private MdmsUtil mdmsUtil;

    private PlanConfigurationRepository planConfigRepository;

    public PlanConfigurationValidator(MdmsUtil mdmsUtil, PlanConfigurationRepository planConfigRepository) {
        this.mdmsUtil = mdmsUtil;
        this.planConfigRepository = planConfigRepository;
    }

    /**
     * Validates the create request for plan configuration, including assumptions against MDMS data.
     * @param request The create request for plan configuration.
     */
    public void validateCreate(PlanConfigurationRequest request) {
        PlanConfiguration planConfiguration = request.getPlanConfiguration();
        String rootTenantId = planConfiguration.getTenantId().split("\\.")[0];
        Object mdmsData = mdmsUtil.fetchMdmsData(request.getRequestInfo(), rootTenantId);

        validateAssumptionKeyAgainstMDMS(request, mdmsData);
        validateAssumptionValue(planConfiguration);
        validateFilestoreId(planConfiguration);
        validateTemplateIdentifierAgainstMDMS(request, mdmsData);
        validateOperationsInputAgainstMDMS(request, mdmsData);
<<<<<<< HEAD
        validateMappedToForLocality(planConfiguration);
        validateResourceMappingAgainstMDMS(request, mdmsData);
=======
        validateMappedToUniqueness(planConfiguration.getResourceMapping());
>>>>>>> ae49750f
    }

    /**
     * Validates the assumption values against the assumption keys in the plan configuration.
     * @param planConfiguration The plan configuration to validate.
     */
    public void validateAssumptionValue(PlanConfiguration planConfiguration) {
        Set<String> assumptionValues = planConfiguration.getAssumptions().stream()
                .filter(Assumption::getActive)
                .map(Assumption::getKey)
                .collect(Collectors.toSet());

        List<Operation> operations = planConfiguration.getOperations();
        for (Operation operation : operations) {
            if (!assumptionValues.contains(operation.getAssumptionValue())) {
                log.error("Assumption Value " + operation.getAssumptionValue() + " is not present in Assumption Key List");
                throw new CustomException(ASSUMPTION_VALUE_NOT_FOUND_CODE, ASSUMPTION_VALUE_NOT_FOUND_MESSAGE + " - " + operation.getAssumptionValue());
            }
        }
    }

    /**
     * Validates the assumption keys against MDMS data.
     * @param request The request containing the plan configuration and the MDMS data.
     * @param mdmsData The MDMS data.
     */
    public void validateAssumptionKeyAgainstMDMS(PlanConfigurationRequest request, Object mdmsData) {
        PlanConfiguration planConfiguration = request.getPlanConfiguration();
        final String jsonPathForAssumption = "$." + MDMS_PLAN_MODULE_NAME + "." + MDMS_MASTER_ASSUMPTION + "[*].assumptions[*]";

        List<Object> assumptionListFromMDMS = null;
        try {
            log.info(jsonPathForAssumption);
            assumptionListFromMDMS = JsonPath.read(mdmsData, jsonPathForAssumption);
        } catch (Exception e) {
            log.error(e.getMessage());
            throw new CustomException(JSONPATH_ERROR_CODE, JSONPATH_ERROR_MESSAGE);
        }

        for(Assumption assumption : planConfiguration.getAssumptions())
        {
            if(!assumptionListFromMDMS.contains(assumption.getKey()))
            {
                log.error("Assumption Key " + assumption.getKey() + " is not present in MDMS");
                throw new CustomException(ASSUMPTION_KEY_NOT_FOUND_IN_MDMS_CODE, ASSUMPTION_KEY_NOT_FOUND_IN_MDMS_MESSAGE);
            }
        }
    }

    /**
     * Validates the file store IDs in the provided PlanConfiguration's Resource Mapping list.
     * @param planConfiguration The PlanConfiguration to validate.
     */
    public void validateFilestoreId(PlanConfiguration planConfiguration) {
        Set<String> fileStoreIds = planConfiguration.getFiles().stream()
                .map(File::getFilestoreId)
                .collect(Collectors.toSet());

        List<ResourceMapping> resourceMappingList = planConfiguration.getResourceMapping();
        for (ResourceMapping mapping : resourceMappingList) {
            if (!fileStoreIds.contains(mapping.getFilestoreId())) {
                log.error("Resource Mapping " + mapping.getMappedTo() + " does not have valid fileStoreId " + mapping.getFilestoreId());
                throw new CustomException(FILESTORE_ID_INVALID_CODE, FILESTORE_ID_INVALID_MESSAGE);
            }
        }
    }

    /**
     * Validates the template identifiers of files in the PlanConfigurationRequest against the list of template identifiers
     * obtained from MDMS (Master Data Management System) data.
     *
     * @param request   The PlanConfigurationRequest containing the PlanConfiguration to validate.
     * @param mdmsData  The MDMS data containing template identifiers to validate against.
     */
    public void validateTemplateIdentifierAgainstMDMS(PlanConfigurationRequest request, Object mdmsData) {
        PlanConfiguration planConfiguration = request.getPlanConfiguration();
        final String jsonPathForTemplateIdentifier = "$." + MDMS_PLAN_MODULE_NAME + "." + MDMS_MASTER_UPLOAD_CONFIGURATION + ".*.id";
        final String jsonPathForTemplateIdentifierIsRequired = "$." + MDMS_PLAN_MODULE_NAME + "." + MDMS_MASTER_UPLOAD_CONFIGURATION + "[?(@.required == true)].id";

        List<Object> templateIdentifierListFromMDMS = null;
        List<Object> requiredTemplateIdentifierFromMDMS = null;
        Set<String> activeRequiredTemplates = new HashSet<>();

        try {
            log.info(jsonPathForTemplateIdentifier);
            templateIdentifierListFromMDMS = JsonPath.read(mdmsData, jsonPathForTemplateIdentifier);
            requiredTemplateIdentifierFromMDMS = JsonPath.read(mdmsData, jsonPathForTemplateIdentifierIsRequired);
        } catch (Exception e) {
            log.error(e.getMessage());
            throw new CustomException(JSONPATH_ERROR_CODE, JSONPATH_ERROR_MESSAGE);
        }

        for(File file : planConfiguration.getFiles())
        {
            if(!templateIdentifierListFromMDMS.contains(file.getTemplateIdentifier()))
            {
                log.error("Template Identifier " + file.getTemplateIdentifier() + " is not present in MDMS");
                throw new CustomException(TEMPLATE_IDENTIFIER_NOT_FOUND_IN_MDMS_CODE, TEMPLATE_IDENTIFIER_NOT_FOUND_IN_MDMS_MESSAGE);
            }

            if (file.getActive()) { // Check if the file is active
                String templateIdentifier = file.getTemplateIdentifier();
                if (requiredTemplateIdentifierFromMDMS.contains(templateIdentifier)) { // Check if the template identifier is required
                    if (!activeRequiredTemplates.add(templateIdentifier)) { // Ensure only one active file per required template identifier
                        log.error("Only one file with the required Template Identifier should be present " + file.getTemplateIdentifier());
                        throw new CustomException(ONLY_ONE_FILE_OF_REQUIRED_TEMPLATE_IDENTIFIER_CODE, ONLY_ONE_FILE_OF_REQUIRED_TEMPLATE_IDENTIFIER_MESSAGE);
                    }
                }
            }
        }

        // Ensure at least one active file for each required template identifier
        for (Object requiredTemplate : requiredTemplateIdentifierFromMDMS) {
            if (!activeRequiredTemplates.contains(requiredTemplate)) {
                log.error("Required Template Identifier " + requiredTemplate + " does not have any active file.");
                throw new CustomException(REQUIRED_TEMPLATE_IDENTIFIER_NOT_FOUND_CODE, REQUIRED_TEMPLATE_IDENTIFIER_NOT_FOUND_MESSAGE);
            }
        }

    }


    /**
     * Validates the operations input against the Master Data Management System (MDMS) data.
     *
     * @param request  The PlanConfigurationRequest containing the plan configuration and other details.
     * @param mdmsData The MDMS data containing the master rule configure inputs.
     */
    public void validateOperationsInputAgainstMDMS(PlanConfigurationRequest request, Object mdmsData) {
        PlanConfiguration planConfiguration = request.getPlanConfiguration();
        List<File> files = planConfiguration.getFiles();
        List<String> templateIds = files.stream()
                .map(File::getTemplateIdentifier)
                .collect(Collectors.toList());
        List<String> inputFileTypes = files.stream()
                .map(File::getInputFileType)
                .map(File.InputFileTypeEnum::toString)
                .collect(Collectors.toList());

        final String jsonPathForRuleInputs = "$." + MDMS_PLAN_MODULE_NAME + "." + MDMS_MASTER_SCHEMAS;
        List<Object> ruleInputsListFromMDMS = null;
        try {
            log.info(jsonPathForRuleInputs);
            ruleInputsListFromMDMS = JsonPath.read(mdmsData, jsonPathForRuleInputs);
        } catch (Exception e) {
            log.error(e.getMessage());
            throw new CustomException(JSONPATH_ERROR_CODE, JSONPATH_ERROR_MESSAGE);
        }
        List<String> allowedColumns = getRuleConfigInputsFromSchema(ruleInputsListFromMDMS, templateIds, inputFileTypes);
        planConfiguration.getOperations().stream()
                .map(Operation::getOutput)
                .forEach(allowedColumns::add);
        for (Operation operation : planConfiguration.getOperations()) {
            if (!allowedColumns.contains(operation.getInput())) {
                log.error("Input Value " + operation.getInput() + " is not present in MDMS Input List");
                throw new CustomException(INPUT_KEY_NOT_FOUND_CODE, INPUT_KEY_NOT_FOUND_MESSAGE);
            }
        }
    }

    // helper function
    public static List<String> getRuleConfigInputsFromSchema(List<Object> schemas, List<String> templateIds, List<String> inputFileTypes) {
        if (schemas == null) {
            return new ArrayList<>();
        }
        Set<String> finalData = new HashSet<>();
        for (Object item : schemas) {
            LinkedHashMap schemaEntity = (LinkedHashMap) item;
            if(!templateIds.contains(schemaEntity.get(MDMS_SCHEMA_SECTION)) || !inputFileTypes.contains(schemaEntity.get(MDMS_SCHEMA_TYPE))) continue;
            LinkedHashMap<String , LinkedHashMap> columns = (LinkedHashMap<String, LinkedHashMap>)((LinkedHashMap<String, LinkedHashMap>) schemaEntity.get(MDMS_SCHEMA_SCHEMA)).get(MDMS_SCHEMA_PROPERTIES);
            if(columns == null) return new ArrayList<>();
            for(Map.Entry<String, LinkedHashMap> column : columns.entrySet()){
                LinkedHashMap<String, Boolean> data = column.getValue();
                if(data.get(MDMS_SCHEMA_PROPERTIES_IS_RULE_CONFIGURE_INPUT)){
                    finalData.add(column.getKey());
                }
            }
        }
        return new ArrayList<>(finalData);
    }


    /**
     * Validates that the 'mappedTo' values in the list of 'resourceMappings' are unique.
     * If a duplicate 'mappedTo' value is found, it logs an error and throws a CustomException.
     *
     * @param resourceMappings The list of 'ResourceMapping' objects to validate.
     * @throws CustomException If a duplicate 'mappedTo' value is found.
     */
    public static void validateMappedToUniqueness(List<ResourceMapping> resourceMappings) {
        Set<String> uniqueMappedToSet = new HashSet<>();
        for (ResourceMapping mapping : resourceMappings) {
            String uniqueKey = mapping.getFilestoreId() + "-" + mapping.getMappedTo();
            if (!uniqueMappedToSet.add(uniqueKey)) {
                log.error("Duplicate MappedTo " + mapping.getMappedTo() + " for FilestoreId " + mapping.getFilestoreId());
                throw new CustomException(DUPLICATE_MAPPED_TO_VALIDATION_ERROR_CODE,
                        DUPLICATE_MAPPED_TO_VALIDATION_ERROR_MESSAGE + " - " + mapping.getMappedTo() + " for FilestoreId " + mapping.getFilestoreId());
            }
        }
    }


    /**
     * Validates the search request for plan configurations.
     * @param planConfigurationSearchRequest The search request for plan configurations.
     */
    public void validateSearchRequest(PlanConfigurationSearchRequest planConfigurationSearchRequest) {
        validateSearchCriteria(planConfigurationSearchRequest);
    }

    private void validateSearchCriteria(PlanConfigurationSearchRequest planConfigurationSearchRequest) {
        if (Objects.isNull(planConfigurationSearchRequest.getPlanConfigurationSearchCriteria())) {
            throw new CustomException(SEARCH_CRITERIA_EMPTY_CODE, SEARCH_CRITERIA_EMPTY_MESSAGE);
        }

        if (StringUtils.isEmpty(planConfigurationSearchRequest.getPlanConfigurationSearchCriteria().getTenantId())) {
            throw new CustomException(TENANT_ID_EMPTY_CODE, TENANT_ID_EMPTY_MESSAGE);
        }
    }


    /**
     * Validates the update request for plan configuration, including assumptions against MDMS data.
     * @param request The update request for plan configuration.
     */
    public void validateUpdateRequest(PlanConfigurationRequest request) {
        PlanConfiguration planConfiguration = request.getPlanConfiguration();
        String rootTenantId = planConfiguration.getTenantId().split("\\.")[0];
        Object mdmsData = mdmsUtil.fetchMdmsData(request.getRequestInfo(), rootTenantId);

        // Validate plan existence
        validatePlanConfigExistence(request);

        validateAssumptionKeyAgainstMDMS(request, mdmsData);
        validateAssumptionValue(planConfiguration);
        validateFilestoreId(planConfiguration);
        validateTemplateIdentifierAgainstMDMS(request, mdmsData);
        validateOperationsInputAgainstMDMS(request, mdmsData);
<<<<<<< HEAD
        validateMappedToForLocality(planConfiguration);
        validateResourceMappingAgainstMDMS(request, mdmsData);
=======
        validateMappedToUniqueness(planConfiguration.getResourceMapping());
>>>>>>> ae49750f

    }

    /**
     * Validates the existence of the plan configuration in the repository.
     * @param request The request containing the plan configuration to validate.
     */
    public void validatePlanConfigExistence(PlanConfigurationRequest request) {
        // If plan id provided is invalid, throw an exception
        if(CollectionUtils.isEmpty(planConfigRepository.search(PlanConfigurationSearchCriteria.builder()
                .id(request.getPlanConfiguration().getId())
                .build()))) {
            throw new CustomException(INVALID_PLAN_CONFIG_ID_CODE, INVALID_PLAN_CONFIG_ID_MESSAGE);
        }
    }
    
	/**
	 * Validate input (BCode) against MDMS data. 
	 * @param request plan configauration request.
	 * @param mdmsData MDMS data object.
	 */
    public void validateResourceMappingAgainstMDMS(PlanConfigurationRequest request, Object mdmsData) {
        PlanConfiguration planConfiguration = request.getPlanConfiguration();
        List<File> files = planConfiguration.getFiles();
        List<String> templateIds = files.stream()
                .map(File::getTemplateIdentifier)
                .collect(Collectors.toList());
        List<String> inputFileTypes = files.stream()
                .map(File::getInputFileType)
                .map(File.InputFileTypeEnum::toString)
                .collect(Collectors.toList());

        final String jsonPathForRuleInputs = "$." + MDMS_PLAN_MODULE_NAME + "." + MDMS_MASTER_SCHEMAS;
        List<Object> ruleInputsListFromMDMS = null;
        try {
            log.info(jsonPathForRuleInputs);
            ruleInputsListFromMDMS = JsonPath.read(mdmsData, jsonPathForRuleInputs);
        } catch (Exception e) {
            log.error(e.getMessage());
            throw new CustomException(JSONPATH_ERROR_CODE, JSONPATH_ERROR_MESSAGE);
        }
        List<String> allowedColumns = getIsTruePropertyFromSchema(ruleInputsListFromMDMS, templateIds, inputFileTypes);
        List<ResourceMapping> resourceMapping1 =  planConfiguration.getResourceMapping();  
        if(allowedColumns.contains(ServiceConstants.BOUNDARY_CODE)) {
        	Stream<ResourceMapping> d = resourceMapping1.stream().filter(f-> f.getMappedTo().equals(ServiceConstants.BOUNDARY_CODE));
        if(!(d.count()>0)) {        	
            throw new CustomException(REQUIRED_MAPPING_NOT_FOUND_CODE, REQUIRED_MAPPING_NOT_FOUND_MESSAGE);
        }
        }
    }
    
    /**
     * Return all properties that has isTrue flag as a true.
     * @param schemas schema object.
     * @param templateIds template ids list.
     * @param inputFileTypes list of file type.
     * @return
     */
    public static List<String> getIsTruePropertyFromSchema(List<Object> schemas, List<String> templateIds, List<String> inputFileTypes) {
        if (schemas == null) {
            return new ArrayList<>();
        }
        Set<String> finalData = new HashSet<>();
        for (Object item : schemas) {
            LinkedHashMap<?, ?> schemaEntity = (LinkedHashMap) item;
            if(!templateIds.contains(schemaEntity.get(MDMS_SCHEMA_SECTION)) || !inputFileTypes.contains(schemaEntity.get(MDMS_SCHEMA_TYPE))) continue;
            LinkedHashMap<String , LinkedHashMap> columns = (LinkedHashMap<String, LinkedHashMap>)((LinkedHashMap<String, LinkedHashMap>) schemaEntity.get(MDMS_SCHEMA_SCHEMA)).get(MDMS_SCHEMA_PROPERTIES);
            if(columns == null) return new ArrayList<>();
            for(Map.Entry<String, LinkedHashMap> column : columns.entrySet()){
                LinkedHashMap<String, Boolean> data = column.getValue();
                if(data.get(MDMS_SCHEMA_PROPERTIES_IS_REQUIRED)){
                    finalData.add(column.getKey());
                }
            }
        }
        return new ArrayList<>(finalData);
    }
}<|MERGE_RESOLUTION|>--- conflicted
+++ resolved
@@ -54,12 +54,8 @@
         validateFilestoreId(planConfiguration);
         validateTemplateIdentifierAgainstMDMS(request, mdmsData);
         validateOperationsInputAgainstMDMS(request, mdmsData);
-<<<<<<< HEAD
-        validateMappedToForLocality(planConfiguration);
         validateResourceMappingAgainstMDMS(request, mdmsData);
-=======
         validateMappedToUniqueness(planConfiguration.getResourceMapping());
->>>>>>> ae49750f
     }
 
     /**
@@ -298,12 +294,8 @@
         validateFilestoreId(planConfiguration);
         validateTemplateIdentifierAgainstMDMS(request, mdmsData);
         validateOperationsInputAgainstMDMS(request, mdmsData);
-<<<<<<< HEAD
-        validateMappedToForLocality(planConfiguration);
         validateResourceMappingAgainstMDMS(request, mdmsData);
-=======
         validateMappedToUniqueness(planConfiguration.getResourceMapping());
->>>>>>> ae49750f
 
     }
 
