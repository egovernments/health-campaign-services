--- conflicted
+++ resolved
@@ -544,21 +544,12 @@
             throw new CustomException(NO_BOUNDARY_DATA_FOUND_FOR_GIVEN_BOUNDARY_CODE_CODE, NO_BOUNDARY_DATA_FOUND_FOR_GIVEN_BOUNDARY_CODE_MESSAGE);
         }
 
-<<<<<<< HEAD
-        //TODO: change to if(!plan.isRequestFromResourceEstimationConsumer()) after triggering from consumer
-
-=======
->>>>>>> 8072220b
         // Enrich the boundary ancestral path and jurisdiction mapping for the provided boundary code
         if(plan.isRequestFromResourceEstimationConsumer())
             planEnricher.enrichBoundaryAncestralPath(plan, tenantBoundary);
     }
 
     /**
-<<<<<<< HEAD
-     * TODO - 1. plan existence 2. plan employee assignment 3. uniqueness check across records
-=======
->>>>>>> 8072220b
      * @param bulkPlanRequest
      */
     public void validateBulkPlanUpdate(BulkPlanRequest bulkPlanRequest) {
@@ -602,14 +593,6 @@
         if(CollectionUtils.isEmpty(planEmployeeAssignmentResponse.getPlanEmployeeAssignment())) {
             throw new CustomException(PLAN_EMPLOYEE_ASSIGNMENT_NOT_FOUND_CODE,
                     PLAN_EMPLOYEE_ASSIGNMENT_NOT_FOUND_MESSAGE);
-<<<<<<< HEAD
-        }
-
-        // Validate jurisdiction for each plan
-        bulkPlanRequest.getPlans().forEach(plan -> validateJurisdiction(plan,
-                planEmployeeAssignmentResponse.getPlanEmployeeAssignment().get(0).getJurisdiction()));
-
-=======
         }
 
         // Validate jurisdiction for each plan
@@ -650,50 +633,12 @@
                     "All entries should be in the same state for bulk transitioning plan records.");
         }
 
->>>>>>> 8072220b
     }
 
     /**
      *
      * @param bulkPlanRequest
      */
-<<<<<<< HEAD
-    private void validatePlanAttributes(BulkPlanRequest bulkPlanRequest) {
-        if(bulkPlanRequest.getPlans().stream().map(Plan :: getId).collect(Collectors.toSet()).size()
-                != bulkPlanRequest.getPlans().size()) {
-            throw new CustomException("BULK_UPDATE_ERROR",
-                    "Plans provided in the bulk update request are not unique.");
-        }
-
-        if(!bulkPlanRequest.getPlans().stream().allMatch(plan ->
-                plan.getTenantId().equals(bulkPlanRequest.getPlans().get(0).getTenantId()) &&
-                        plan.getPlanConfigurationId().equals(bulkPlanRequest.getPlans().get(0).getPlanConfigurationId()))) {
-            throw new CustomException("BULK_UPDATE_ERROR",
-                    "Tenant id and plan configuration ids should be same across all entries for bulk update.");
-        }
-
-        bulkPlanRequest.getPlans().forEach(plan -> {
-            if(ObjectUtils.isEmpty(plan.getWorkflow())) {
-                throw new CustomException("BULK_UPDATE_ERROR",
-                        "Workflow information is mandatory for each entry for bulk update");
-            }
-        });
-
-        if(!bulkPlanRequest.getPlans().stream().allMatch(plan ->
-                plan.getStatus().equals(bulkPlanRequest.getPlans().get(0).getStatus()) &&
-                        plan.getWorkflow().getAction().equals(bulkPlanRequest.getPlans().get(0).getWorkflow().getAction()))) {
-            throw new CustomException("BULK_UPDATE_ERROR",
-                    "All entries should be in the same state for bulk transitioning plan records.");
-        }
-
-    }
-
-    /**
-     *
-     * @param bulkPlanRequest
-     */
-=======
->>>>>>> 8072220b
     private void validatePlanExistence(BulkPlanRequest bulkPlanRequest) {
         // Get all plan ids to validate existence
         List<Plan> planListFromDatabase = planRepository.search(PlanSearchCriteria.builder()
