--- conflicted
+++ resolved
@@ -500,15 +500,8 @@
         if(CollectionUtils.isEmpty(planEmployeeAssignmentResponse.getPlanEmployeeAssignment()))
             throw new CustomException(PLAN_EMPLOYEE_ASSIGNMENT_NOT_FOUND_CODE, PLAN_EMPLOYEE_ASSIGNMENT_NOT_FOUND_MESSAGE + planRequest.getPlan().getLocality());
 
-<<<<<<< HEAD
-        validateJurisdictionPresent(planRequest, planEmployeeAssignmentResponse.getPlanEmployeeAssignment().get(0).getJurisdiction());
-
-        //enrich jurisdiction of current assignee
-        planRequest.getPlan().setAssigneeJurisdiction(new ArrayList<>(planEmployeeAssignmentResponse.getPlanEmployeeAssignment().get(0).getJurisdiction()));
-=======
         validateJurisdiction(planRequest.getPlan(),
                 planEmployeeAssignmentResponse.getPlanEmployeeAssignment().get(0).getJurisdiction());
->>>>>>> be358a3c
     }
 
     /**
@@ -519,21 +512,16 @@
      * @param jurisdictions the list of jurisdictions to check against the boundary set
      * @throws CustomException if none of the jurisdictions are present in the boundary codes
      */
-<<<<<<< HEAD
-    public void validateJurisdictionPresent(PlanRequest planRequest, Set<String> jurisdictions) {
-        Set<String> boundarySet = new HashSet<>(Arrays.asList(planRequest.getPlan().getBoundaryAncestralPath().split(PIPE_REGEX)));
-=======
-    public void validateJurisdiction(Plan plan, List<String> jurisdictions) {
+    public void validateJurisdiction(Plan plan, Set<String> jurisdictions) {
         Set<String> boundarySet = new HashSet<>(Arrays.asList(plan.getBoundaryAncestralPath()
                 .split(PIPE_REGEX)));
->>>>>>> be358a3c
 
         // Check if any jurisdiction is present in the boundary set
         if (jurisdictions.stream().noneMatch(boundarySet::contains))
             throw new CustomException(JURISDICTION_NOT_FOUND_CODE, JURISDICTION_NOT_FOUND_MESSAGE);
 
         // Enrich jurisdiction of current assignee
-        plan.setAssigneeJurisdiction(jurisdictions);
+        plan.setAssigneeJurisdiction((List<String>) jurisdictions);
 
     }
 
