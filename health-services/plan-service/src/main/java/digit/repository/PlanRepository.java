--- conflicted
+++ resolved
@@ -15,11 +15,9 @@
 
     public void update(PlanRequest planRequest);
 
-<<<<<<< HEAD
-    public void bulkUpdate(BulkPlanRequest body);
-=======
     public Integer count(PlanSearchCriteria planSearchCriteria);
 
     public Map<String, Integer> statusCount(PlanSearchCriteria planSearchCriteria);
->>>>>>> 8419ab63
+
+    public void bulkUpdate(BulkPlanRequest body);
 }