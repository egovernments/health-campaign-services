--- conflicted
+++ resolved
@@ -104,10 +104,7 @@
                 .planConfigurationId(planEmployeeAssignment.getPlanConfigurationId())
                 .employeeId(planEmployeeAssignment.getEmployeeId())
                 .role(planEmployeeAssignment.getRole())
-<<<<<<< HEAD
-=======
                 .planConfigurationName(planEmployeeAssignment.getPlanConfigurationName())
->>>>>>> a5197ba7
                 .hierarchyLevel(planEmployeeAssignment.getHierarchyLevel())
                 .jurisdiction(String.join(",", planEmployeeAssignment.getJurisdiction()))
                 .additionalDetails(planEmployeeAssignment.getAdditionalDetails())
