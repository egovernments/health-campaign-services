--- conflicted
+++ resolved
@@ -80,11 +80,7 @@
      * @return a string
      */
     private String convertArrayToString(List<String> stringList) {
-<<<<<<< HEAD
-        return String.join(",", stringList);
-=======
         return String.join(COMMA_DELIMITER, stringList);
->>>>>>> dc799bfa
     }
 
 
