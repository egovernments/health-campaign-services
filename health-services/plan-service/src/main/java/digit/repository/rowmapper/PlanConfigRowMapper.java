--- conflicted
+++ resolved
@@ -12,14 +12,7 @@
 
 import java.sql.ResultSet;
 import java.sql.SQLException;
-<<<<<<< HEAD
-import java.util.ArrayList;
-import java.util.LinkedHashMap;
-import java.util.List;
-import java.util.Map;
-=======
 import java.util.*;
->>>>>>> 7d3c4cbe
 
 @Component
 public class PlanConfigRowMapper implements ResultSetExtractor<List<PlanConfiguration>> {
@@ -85,12 +78,8 @@
     private void addFiles(ResultSet rs, PlanConfiguration planConfigEntry, Set<String> fileSet) throws SQLException {
         String fileId = rs.getString("plan_configuration_files_id");
 
-<<<<<<< HEAD
         // Skip processing if the fileId is empty or already processed
-        if (ObjectUtils.isEmpty(fileId) || fileMap.containsKey(fileId)) {
-=======
         if (ObjectUtils.isEmpty(fileId) || fileSet.contains(fileId)) {
->>>>>>> 7d3c4cbe
             return;
         }
 
@@ -111,12 +100,8 @@
             planConfigEntry.getFiles().add(file);
         }
 
-<<<<<<< HEAD
         // Mark this fileId as processed
-        fileMap.put(fileId, file);
-=======
         fileSet.add(fileId);
->>>>>>> 7d3c4cbe
     }
 
 
@@ -131,12 +116,8 @@
     private void addAssumptions(ResultSet rs, PlanConfiguration planConfigEntry, Set<String> assumptionSet) throws SQLException {
         String assumptionId = rs.getString("plan_configuration_assumptions_id");
 
-<<<<<<< HEAD
         // Skip processing if the assumptionId is empty or already processed
-        if (ObjectUtils.isEmpty(assumptionId) || assumptionMap.containsKey(assumptionId)) {
-=======
         if (ObjectUtils.isEmpty(assumptionId) || assumptionSet.contains(assumptionId)) {
->>>>>>> 7d3c4cbe
             return;
         }
 
@@ -158,12 +139,8 @@
             planConfigEntry.getAssumptions().add(assumption);
         }
 
-<<<<<<< HEAD
         // Mark this assumptionId as processed
-        assumptionMap.put(assumptionId, assumption);
-=======
         assumptionSet.add(assumptionId);
->>>>>>> 7d3c4cbe
     }
 
     /**
@@ -177,12 +154,8 @@
     private void addOperations(ResultSet rs, PlanConfiguration planConfigEntry, Set<String> operationSet) throws SQLException {
         String operationId = rs.getString("plan_configuration_operations_id");
 
-<<<<<<< HEAD
         // Skip processing if the operationId is empty or already processed
-        if (ObjectUtils.isEmpty(operationId) || operationMap.containsKey(operationId)) {
-=======
         if (ObjectUtils.isEmpty(operationId) || operationSet.contains(operationId)) {
->>>>>>> 7d3c4cbe
             return;
         }
 
@@ -208,12 +181,8 @@
             planConfigEntry.getOperations().add(operation);
         }
 
-<<<<<<< HEAD
         // Mark this operationId as processed
-        operationMap.put(operationId, operation);
-=======
         operationSet.add(operationId);
->>>>>>> 7d3c4cbe
     }
 
     /**
@@ -227,12 +196,8 @@
     private void addResourceMappings(ResultSet rs, PlanConfiguration planConfigEntry, Set<String> resourceMappingSet) throws SQLException {
         String mappingId = rs.getString("plan_configuration_mapping_id");
 
-<<<<<<< HEAD
         // Skip processing if the mappingId is empty or already processed
-        if (ObjectUtils.isEmpty(mappingId) || mappingMap.containsKey(mappingId)) {
-=======
         if (ObjectUtils.isEmpty(mappingId) || resourceMappingSet.contains(mappingId)) {
->>>>>>> 7d3c4cbe
             return;
         }
 
@@ -253,12 +218,8 @@
             planConfigEntry.getResourceMapping().add(mapping);
         }
 
-<<<<<<< HEAD
         // Mark this mappingId as processed
-        mappingMap.put(mappingId, mapping);
-=======
         resourceMappingSet.add(mappingId);
->>>>>>> 7d3c4cbe
     }
 
 }