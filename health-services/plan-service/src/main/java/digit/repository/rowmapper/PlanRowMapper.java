--- conflicted
+++ resolved
@@ -84,11 +84,7 @@
         String activityId = rs.getString("plan_activity_id");
 
         if (!ObjectUtils.isEmpty(activityId) && activityMap.containsKey(activityId)) {
-<<<<<<< HEAD
-            addActivityConditions(rs, activityMap.get(activityId), conditionMap);
-=======
             addActivityConditions(rs, activityMap.get(activityId), conditionSet);
->>>>>>> 7d3c4cbe
             return;
         } else if (ObjectUtils.isEmpty(activityId)) {
             // Set activities list to empty if no activity found
@@ -132,11 +128,7 @@
     private void addActivityConditions(ResultSet rs, Activity activity, Set<String> conditionSet) throws SQLException, DataAccessException {
         String conditionId = rs.getString("plan_activity_condition_id");
 
-<<<<<<< HEAD
-        if (ObjectUtils.isEmpty(conditionId) || conditionMap.containsKey(conditionId)) {
-=======
         if (ObjectUtils.isEmpty(conditionId) || conditionSet.contains(conditionId)) {
->>>>>>> 7d3c4cbe
             List<Condition> conditionList = new ArrayList<>();
             activity.setConditions(conditionList);
             return;
@@ -156,10 +148,7 @@
                 .expression(rs.getString("plan_activity_condition_expression"))
                 .build();
 
-<<<<<<< HEAD
         // Creates a new Condition list if it is not already initialized in activity object and adds the Condition object.
-=======
->>>>>>> 7d3c4cbe
         if (CollectionUtils.isEmpty(activity.getConditions())) {
             List<Condition> conditionList = new ArrayList<>();
             conditionList.add(condition);
@@ -168,12 +157,8 @@
             activity.getConditions().add(condition);
         }
 
-<<<<<<< HEAD
         // Mark this conditionId as processed
-        conditionMap.put(condition.getId(), condition);
-=======
         conditionSet.add(condition.getId());
->>>>>>> 7d3c4cbe
 
     }
 
@@ -181,11 +166,7 @@
 
         String resourceId = rs.getString("plan_resource_id");
 
-<<<<<<< HEAD
-        if (ObjectUtils.isEmpty(resourceId) || resourceMap.containsKey(resourceId)) {
-=======
         if (ObjectUtils.isEmpty(resourceId) || resourceSet.contains(resourceId)) {
->>>>>>> 7d3c4cbe
             List<Resource> resourceList = new ArrayList<>();
             planEntry.setResources(resourceList);
             return;
@@ -214,23 +195,15 @@
             planEntry.getResources().add(resource);
         }
 
-<<<<<<< HEAD
         // Mark this resourceId as processed
-        resourceMap.put(resource.getId(), resource);
-=======
         resourceSet.add(resource.getId());
->>>>>>> 7d3c4cbe
 
     }
 
     private void addTargets(ResultSet rs, Plan planEntry, Set<String> targetSet) throws SQLException, DataAccessException {
         String targetId = rs.getString("plan_target_id");
 
-<<<<<<< HEAD
-        if (ObjectUtils.isEmpty(targetId) || targetMap.containsKey(targetId)) {
-=======
         if (ObjectUtils.isEmpty(targetId) || targetSet.contains(targetId)) {
->>>>>>> 7d3c4cbe
             List<Target> targetList = new ArrayList<>();
             planEntry.setTargets(targetList);
             return;
@@ -265,12 +238,8 @@
             planEntry.getTargets().add(target);
         }
 
-<<<<<<< HEAD
         // Mark this targetId as processed
-        targetMap.put(target.getId(), target);
-=======
         targetSet.add(target.getId());
->>>>>>> 7d3c4cbe
 
     }
 }