package digit.repository.querybuilder;

import digit.config.Configuration;
import digit.util.QueryUtil;
import digit.web.models.PlanConfigurationSearchCriteria;
import org.springframework.stereotype.Component;
import org.springframework.util.CollectionUtils;
import org.springframework.util.ObjectUtils;

import java.util.List;

import static digit.config.ServiceConstants.PERCENTAGE_WILDCARD;

@Component
public class PlanConfigQueryBuilder {

    private Configuration config;

    private QueryUtil queryUtil;

    public PlanConfigQueryBuilder(Configuration config, QueryUtil queryUtil) {
        this.config = config;
        this.queryUtil = queryUtil;
    }

    private static final String PLAN_CONFIG_SEARCH_BASE_QUERY = "SELECT id FROM plan_configuration pc ";

    private static final String PLAN_CONFIG_QUERY = "SELECT pc.id as plan_configuration_id, pc.tenant_id as plan_configuration_tenant_id, pc.name as plan_configuration_name, pc.campaign_id as plan_configuration_campaign_id, pc.status as plan_configuration_status, pc.additional_details as plan_configuration_additional_details, pc.created_by as plan_configuration_created_by, pc.created_time as plan_configuration_created_time, pc.last_modified_by as plan_configuration_last_modified_by, pc.last_modified_time as plan_configuration_last_modified_time, \n" +
            "\t   pcf.id as plan_configuration_files_id, pcf.plan_configuration_id as plan_configuration_files_plan_configuration_id, pcf.filestore_id as plan_configuration_files_filestore_id, pcf.input_file_type as plan_configuration_files_input_file_type, pcf.template_identifier as plan_configuration_files_template_identifier, pcf.active as plan_configuration_files_active, pcf.created_by as plan_configuration_files_created_by, pcf.created_time as plan_configuration_files_created_time, pcf.last_modified_by as plan_configuration_files_last_modified_by, pcf.last_modified_time as plan_configuration_files_last_modified_time,\n" +
            "\t   pca.id as plan_configuration_assumptions_id, pca.key as plan_configuration_assumptions_key, pca.value as plan_configuration_assumptions_value, pca.source as plan_configuration_assumptions_source, pca.category as plan_configuration_assumptions_category, pca.active as plan_configuration_assumptions_active, pca.plan_configuration_id as plan_configuration_assumptions_plan_configuration_id, pca.created_by as plan_configuration_assumptions_created_by, pca.created_time as plan_configuration_assumptions_created_time, pca.last_modified_by as plan_configuration_assumptions_last_modified_by, pca.last_modified_time as plan_configuration_assumptions_last_modified_time,\n" +
            "\t   pco.id as plan_configuration_operations_id, pco.input as plan_configuration_operations_input, pco.operator as plan_configuration_operations_operator, pco.assumption_value as plan_configuration_operations_assumption_value, pco.output as plan_configuration_operations_output, pco.source as plan_configuration_operations_source, pco.category as plan_configuration_operations_category, pco.active as plan_configuration_operations_active, pco.execution_order as plan_configuration_execution_order, pco.show_on_estimation_dashboard as plan_configuration_operations_show_on_estimation_dashboard,pco.plan_configuration_id as plan_configuration_operations_plan_configuration_id, pco.created_by as plan_configuration_operations_created_by, pco.created_time as plan_configuration_operations_created_time, pco.last_modified_by as plan_configuration_operations_last_modified_by, pco.last_modified_time as plan_configuration_operations_last_modified_time,\n" +
            "\t   pcm.id as plan_configuration_mapping_id, pcm.filestore_id as plan_configuration_mapping_filestore_id,  pcm.mapped_from as plan_configuration_mapping_mapped_from, pcm.mapped_to as plan_configuration_mapping_mapped_to, pcm.active as plan_configuration_mapping_active, pcm.plan_configuration_id as plan_configuration_mapping_plan_configuration_id, pcm.created_by as plan_configuration_mapping_created_by, pcm.created_time as plan_configuration_mapping_created_time, pcm.last_modified_by as plan_configuration_mapping_last_modified_by, pcm.last_modified_time as plan_configuration_mapping_last_modified_time\n" +
            "\t   FROM plan_configuration pc\n" +
            "\t   LEFT JOIN plan_configuration_files pcf ON pc.id = pcf.plan_configuration_id\n" +
            "\t   LEFT JOIN plan_configuration_assumptions pca ON pc.id = pca.plan_configuration_id\n" +
            "\t   LEFT JOIN plan_configuration_operations pco ON pc.id = pco.plan_configuration_id\n" +
            "\t   LEFT JOIN plan_configuration_mapping pcm ON pc.id = pcm.plan_configuration_id";

    private static final String PLAN_CONFIG_SEARCH_QUERY_ORDER_BY_CLAUSE = " ORDER BY pc.last_modified_time DESC";

    private static final String PLAN_CONFIG_SEARCH_QUERY_COUNT_WRAPPER = "SELECT COUNT(*) AS total_count FROM ( ";

    public String getPlanConfigQuery(List<String> ids, List<Object> preparedStmtList) {
        return buildPlanConfigQuery(ids, preparedStmtList);
    }

    private String buildPlanConfigQuery(List<String> ids, List<Object> preparedStmtList) {
        StringBuilder builder = new StringBuilder(PLAN_CONFIG_QUERY);

        if (!CollectionUtils.isEmpty(ids)) {
            queryUtil.addClauseIfRequired(builder, preparedStmtList);
            builder.append(" pc.id IN ( ").append(queryUtil.createQuery(ids.size())).append(" )");
            queryUtil.addToPreparedStatement(preparedStmtList, ids);
        }

        appendActiveRecordsFilter(builder, preparedStmtList);

        return queryUtil.addOrderByClause(builder.toString(), PLAN_CONFIG_SEARCH_QUERY_ORDER_BY_CLAUSE);
    }

    /**
     * Constructs a SQL query string for searching PlanConfiguration objects based on the provided search criteria.
     * Also adds an ORDER BY clause and handles pagination.
     *
     * @param criteria         The criteria used for filtering PlanConfiguration objects.
     * @param preparedStmtList A list to store prepared statement parameters.
     * @return A complete SQL query string for searching PlanConfiguration objects.
     */
    public String getPlanConfigSearchQuery(PlanConfigurationSearchCriteria criteria, List<Object> preparedStmtList) {
        String query = buildPlanConfigSearchQuery(criteria, preparedStmtList);
        query = queryUtil.addOrderByClause(query, PLAN_CONFIG_SEARCH_QUERY_ORDER_BY_CLAUSE);
        query = getPaginatedQuery(query, criteria, preparedStmtList);

        return query;
    }

    public String getPlanConfigCountQuery(PlanConfigurationSearchCriteria criteria, List<Object> preparedStmtList) {
<<<<<<< HEAD
        return buildPlanConfigSearchQuery(criteria, preparedStmtList, Boolean.TRUE);
=======
        String query = buildPlanConfigSearchQuery(criteria, preparedStmtList);
        return PLAN_CONFIG_SEARCH_QUERY_COUNT_WRAPPER + query + ") AS subquery";
>>>>>>> ff6ba882
    }

    /**
     * Constructs query based on the provided search criteria
     *
     * @param criteria         The criteria used for filtering PlanConfiguration objects.
     * @param preparedStmtList A list to store prepared statement parameters.
     * @return
     */
    private String buildPlanConfigSearchQuery(PlanConfigurationSearchCriteria criteria, List<Object> preparedStmtList) {
        StringBuilder builder = new StringBuilder(PLAN_CONFIG_SEARCH_BASE_QUERY);

        if (!ObjectUtils.isEmpty(criteria.getTenantId())) {
            queryUtil.addClauseIfRequired(builder, preparedStmtList);
            builder.append(" pc.tenant_id = ?");
            preparedStmtList.add(criteria.getTenantId());
        }

        if (!ObjectUtils.isEmpty(criteria.getId())) {
            queryUtil.addClauseIfRequired(builder, preparedStmtList);
            builder.append(" pc.id = ?");
            preparedStmtList.add(criteria.getId());
        }

        if (!CollectionUtils.isEmpty(criteria.getIds())) {
            queryUtil.addClauseIfRequired(builder, preparedStmtList);
            builder.append(" pc.id IN ( ").append(queryUtil.createQuery(criteria.getIds().size())).append(" )");
            queryUtil.addToPreparedStatement(preparedStmtList, criteria.getIds());
        }

        if (!ObjectUtils.isEmpty(criteria.getCampaignId())) {
            queryUtil.addClauseIfRequired(builder, preparedStmtList);
            builder.append(" pc.campaign_id = ?");
            preparedStmtList.add(criteria.getCampaignId());
        }

        if (!ObjectUtils.isEmpty(criteria.getName())) {
            queryUtil.addClauseIfRequired(builder, preparedStmtList);
            builder.append(" pc.name ILIKE ?");
            preparedStmtList.add(PERCENTAGE_WILDCARD + criteria.getName() + PERCENTAGE_WILDCARD);
        }

        if (!CollectionUtils.isEmpty(criteria.getStatus())) {
            queryUtil.addClauseIfRequired(builder, preparedStmtList);
            builder.append(" pc.status IN ( ").append(queryUtil.createQuery(criteria.getStatus().size())).append(" )");
            queryUtil.addToPreparedStatement(preparedStmtList, criteria.getStatus());
        }

        if (!ObjectUtils.isEmpty(criteria.getUserUuid())) {
            queryUtil.addClauseIfRequired(builder, preparedStmtList);
            builder.append(" pc.created_by = ?");
            preparedStmtList.add(criteria.getUserUuid());
        }

        return builder.toString();
    }

    /**
     * @param query                           prepared Query
     * @param planConfigurationSearchCriteria plan config search criteria
     * @param preparedStmtList                values to be replaced on the query
     * @return the query by replacing the placeholders with preparedStmtList
     */
    private String getPaginatedQuery(String query, PlanConfigurationSearchCriteria planConfigurationSearchCriteria, List<Object> preparedStmtList) {
        StringBuilder paginatedQuery = new StringBuilder(query);

        // Append offset
        paginatedQuery.append(" OFFSET ? ");
        preparedStmtList.add(ObjectUtils.isEmpty(planConfigurationSearchCriteria.getOffset()) ? config.getDefaultOffset() : planConfigurationSearchCriteria.getOffset());

        // Append limit to query builder
        paginatedQuery.append(" LIMIT ? ");
        preparedStmtList.add(ObjectUtils.isEmpty(planConfigurationSearchCriteria.getLimit()) ? config.getDefaultLimit() : Math.min(planConfigurationSearchCriteria.getLimit(), config.getMaxLimit()));

        return paginatedQuery.toString();
    }

    /**
     * Adds a WHERE clause to filter only active records (or records where `active` is NULL)
     * for multiple database tables.
     * This ensures that only relevant active records are included in the query.
     *
     * @param builder The StringBuilder to append the WHERE clause.
     * @param preparedStmtList The list of prepared statement parameters.
     */
    public void appendActiveRecordsFilter(StringBuilder builder, List<Object> preparedStmtList) {
        queryUtil.addClauseIfRequired(builder, preparedStmtList);
        builder.append(" ( pcf.active = ? OR pcf.active IS NULL )");
        preparedStmtList.add(Boolean.TRUE);

        queryUtil.addClauseIfRequired(builder, preparedStmtList);
        builder.append(" ( pca.active = ? OR pca.active IS NULL )");
        preparedStmtList.add(Boolean.TRUE);

        queryUtil.addClauseIfRequired(builder, preparedStmtList);
        builder.append(" ( pco.active = ? OR pco.active IS NULL )");
        preparedStmtList.add(Boolean.TRUE);

        queryUtil.addClauseIfRequired(builder, preparedStmtList);
        builder.append(" ( pcm.active = ? OR pcm.active IS NULL )");
        preparedStmtList.add(Boolean.TRUE);
    }


}
<|MERGE_RESOLUTION|>--- conflicted
+++ resolved
@@ -75,12 +75,8 @@
     }
 
     public String getPlanConfigCountQuery(PlanConfigurationSearchCriteria criteria, List<Object> preparedStmtList) {
-<<<<<<< HEAD
-        return buildPlanConfigSearchQuery(criteria, preparedStmtList, Boolean.TRUE);
-=======
         String query = buildPlanConfigSearchQuery(criteria, preparedStmtList);
         return PLAN_CONFIG_SEARCH_QUERY_COUNT_WRAPPER + query + ") AS subquery";
->>>>>>> ff6ba882
     }
 
     /**
