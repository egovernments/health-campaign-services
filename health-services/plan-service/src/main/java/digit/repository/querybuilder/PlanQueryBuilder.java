package digit.repository.querybuilder;

import digit.config.Configuration;
import digit.util.QueryUtil;
import digit.web.models.PlanSearchCriteria;
import org.springframework.stereotype.Component;
import org.springframework.util.CollectionUtils;
import org.springframework.util.ObjectUtils;

import java.util.HashSet;
import java.util.LinkedHashSet;
import java.util.List;

@Component
public class PlanQueryBuilder {

    private Configuration config;

    private QueryUtil queryUtil;

    public PlanQueryBuilder(Configuration config, QueryUtil queryUtil) {
        this.config = config;
        this.queryUtil = queryUtil;
    }

    private static final String PLAN_SEARCH_BASE_QUERY = "SELECT id FROM plan ";

    private static final String PLAN_QUERY = "SELECT plan.id as plan_id, plan.tenant_id as plan_tenant_id, plan.locality as plan_locality, plan.campaign_id as plan_campaign_id, plan.plan_configuration_id as plan_plan_configuration_id, plan.boundary_ancestral_path as plan_boundary_ancestral_path, plan.additional_details as plan_additional_details, plan.created_by as plan_created_by, plan.created_time as plan_created_time, plan.last_modified_by as plan_last_modified_by, plan.last_modified_time as plan_last_modified_time,\n" +
            "\t   plan_activity.id as plan_activity_id, plan_activity.code as plan_activity_code, plan_activity.description as plan_activity_description, plan_activity.planned_start_date as plan_activity_planned_start_date, plan_activity.planned_end_date as plan_activity_planned_end_date, plan_activity.dependencies as plan_activity_dependencies, plan_activity.plan_id as plan_activity_plan_id, plan_activity.created_by as plan_activity_created_by, plan_activity.created_time as plan_activity_created_time, plan_activity.last_modified_by as plan_activity_last_modified_by, plan_activity.last_modified_time as plan_activity_last_modified_time,\n" +
            "\t   plan_activity_condition.id as plan_activity_condition_id, plan_activity_condition.entity as plan_activity_condition_entity, plan_activity_condition.entity_property as plan_activity_condition_entity_property, plan_activity_condition.expression as plan_activity_condition_expression, plan_activity_condition.activity_id as plan_activity_condition_activity_id, plan_activity_condition.is_active as plan_activity_condition_is_active, plan_activity_condition.created_by as plan_activity_condition_created_by, plan_activity_condition.created_time as plan_activity_condition_created_time, plan_activity_condition.last_modified_by as plan_activity_condition_last_modified_by, plan_activity_condition.last_modified_time as plan_activity_condition_last_modified_time,\n" +
            "\t   plan_resource.id as plan_resource_id, plan_resource.resource_type as plan_resource_resource_type, plan_resource.estimated_number as plan_resource_estimated_number, plan_resource.plan_id as plan_resource_plan_id, plan_resource.activity_code as plan_resource_activity_code, plan_resource.created_by as plan_resource_created_by, plan_resource.created_time as plan_resource_created_time, plan_resource.last_modified_by as plan_resource_last_modified_by, plan_resource.last_modified_time as plan_resource_last_modified_time,\n" +
            "\t   plan_target.id as plan_target_id, plan_target.metric as plan_target_metric, plan_target.metric_value as plan_target_metric_value, plan_target.metric_comparator as plan_target_metric_comparator, plan_target.metric_unit as plan_target_metric_unit, plan_target.plan_id as plan_target_plan_id, plan_target.activity_code as plan_target_activity_code, plan_target.created_by as plan_target_created_by, plan_target.created_time as plan_target_created_time, plan_target.last_modified_by as plan_target_last_modified_by, plan_target.last_modified_time as plan_target_last_modified_time\n" +
            "\t   FROM plan \n" +
            "\t   LEFT JOIN plan_activity ON plan.id = plan_activity.plan_id\n" +
            "\t   LEFT JOIN plan_activity_condition ON plan_activity.id = plan_activity_condition.activity_id\n" +
            "\t   LEFT JOIN plan_resource ON plan.id = plan_resource.plan_id\n" +
            "\t   LEFT JOIN plan_target ON plan.id = plan_target.plan_id";

    private static final String PLAN_SEARCH_QUERY_ORDER_BY_CLAUSE = " order by plan.last_modified_time desc ";

    private static final String PLAN_SEARCH_QUERY_COUNT_WRAPPER = "SELECT COUNT(*) AS total_count FROM ( ";

    public String getPlanQuery(List<String> ids, List<Object> preparedStmtList) {
        return buildPlanQuery(ids, preparedStmtList);
    }

    private String buildPlanQuery(List<String> ids, List<Object> preparedStmtList) {
        StringBuilder builder = new StringBuilder(PLAN_QUERY);

        if (!CollectionUtils.isEmpty(ids)) {
            queryUtil.addClauseIfRequired(builder, preparedStmtList);
            builder.append(" plan.id IN ( ").append(queryUtil.createQuery(ids.size())).append(" )");
            queryUtil.addToPreparedStatement(preparedStmtList, new LinkedHashSet<>(ids));
        }

        return builder.toString();
    }

    public String getPlanSearchQuery(PlanSearchCriteria planSearchCriteria, List<Object> preparedStmtList) {
        String query = buildPlanSearchQuery(planSearchCriteria, preparedStmtList, Boolean.FALSE);
        query = queryUtil.addOrderByClause(query, PLAN_SEARCH_QUERY_ORDER_BY_CLAUSE);
        query = getPaginatedQuery(query, planSearchCriteria, preparedStmtList);
        return query;
    }

    /**
     * Method to build a query to get the toatl count of plans based on the given search criteria
     *
     * @param criteria
     * @param preparedStmtList
     * @return
     */
    public String getPlanCountQuery(PlanSearchCriteria criteria, List<Object> preparedStmtList) {
        String query = buildPlanSearchQuery(criteria, preparedStmtList, Boolean.TRUE);
        return query;
    }

    /**
     * Method to build query dynamically based on the criteria passed to the method
     *
     * @param planSearchCriteria
     * @param preparedStmtList
     * @return
     */
    private String buildPlanSearchQuery(PlanSearchCriteria planSearchCriteria, List<Object> preparedStmtList, boolean isCount) {
        StringBuilder builder = new StringBuilder(PLAN_SEARCH_BASE_QUERY);

        if (!ObjectUtils.isEmpty(planSearchCriteria.getTenantId())) {
            queryUtil.addClauseIfRequired(builder, preparedStmtList);
            builder.append(" tenant_id = ? ");
            preparedStmtList.add(planSearchCriteria.getTenantId());
        }

        if (!CollectionUtils.isEmpty(planSearchCriteria.getIds())) {
            queryUtil.addClauseIfRequired(builder, preparedStmtList);
            builder.append(" id IN ( ").append(queryUtil.createQuery(planSearchCriteria.getIds().size())).append(" )");
            queryUtil.addToPreparedStatement(preparedStmtList, planSearchCriteria.getIds());
        }

        if (!ObjectUtils.isEmpty(planSearchCriteria.getLocality())) {
            queryUtil.addClauseIfRequired(builder, preparedStmtList);
            builder.append(" locality = ? ");
            preparedStmtList.add(planSearchCriteria.getLocality());
        }

        if (!ObjectUtils.isEmpty(planSearchCriteria.getCampaignId())) {
            queryUtil.addClauseIfRequired(builder, preparedStmtList);
            builder.append(" campaign_id = ? ");
            preparedStmtList.add(planSearchCriteria.getCampaignId());
        }

        if (!ObjectUtils.isEmpty(planSearchCriteria.getPlanConfigurationId())) {
            queryUtil.addClauseIfRequired(builder, preparedStmtList);
            builder.append(" plan_configuration_id = ? ");
            preparedStmtList.add(planSearchCriteria.getPlanConfigurationId());
        }

<<<<<<< HEAD
        StringBuilder countQuery = new StringBuilder();
        if (isCount) {

            countQuery.append(PLAN_SEARCH_QUERY_COUNT_WRAPPER).append(builder);
            countQuery.append(") AS subquery");

            return countQuery.toString();
        }

=======
        if (!ObjectUtils.isEmpty(planSearchCriteria.getStatus())) {
            queryUtil.addClauseIfRequired(builder, preparedStmtList);
            builder.append(" status = ? ");
            preparedStmtList.add(planSearchCriteria.getStatus());
        }

        if (!ObjectUtils.isEmpty(planSearchCriteria.getAssignee())) {
            queryUtil.addClauseIfRequired(builder, preparedStmtList);
            builder.append(" assignee = ? ");
            preparedStmtList.add(planSearchCriteria.getAssignee());
        }

        if (!CollectionUtils.isEmpty(planSearchCriteria.getJurisdiction())) {
            queryUtil.addClauseIfRequired(builder, preparedStmtList);
            builder.append(" ARRAY [ ")
                    .append(queryUtil.createQuery(planSearchCriteria.getJurisdiction().size()))
                    .append(" ]::text[] ");

            builder.append(" && string_to_array(boundary_ancestral_path, '|') ");
            queryUtil.addToPreparedStatement(preparedStmtList, new HashSet<>(planSearchCriteria.getJurisdiction()));
        }


>>>>>>> 8b549e03
        return builder.toString();
    }

    private String getPaginatedQuery(String query, PlanSearchCriteria planSearchCriteria, List<Object> preparedStmtList) {
        StringBuilder paginatedQuery = new StringBuilder(query);

        // Append offset
        paginatedQuery.append(" OFFSET ? ");
        preparedStmtList.add(ObjectUtils.isEmpty(planSearchCriteria.getOffset()) ? config.getDefaultOffset() : planSearchCriteria.getOffset());

        // Append limit
        paginatedQuery.append(" LIMIT ? ");
        preparedStmtList.add(ObjectUtils.isEmpty(planSearchCriteria.getLimit()) ? config.getDefaultLimit() : planSearchCriteria.getLimit());

        return paginatedQuery.toString();
    }

}<|MERGE_RESOLUTION|>--- conflicted
+++ resolved
@@ -115,17 +115,6 @@
             preparedStmtList.add(planSearchCriteria.getPlanConfigurationId());
         }
 
-<<<<<<< HEAD
-        StringBuilder countQuery = new StringBuilder();
-        if (isCount) {
-
-            countQuery.append(PLAN_SEARCH_QUERY_COUNT_WRAPPER).append(builder);
-            countQuery.append(") AS subquery");
-
-            return countQuery.toString();
-        }
-
-=======
         if (!ObjectUtils.isEmpty(planSearchCriteria.getStatus())) {
             queryUtil.addClauseIfRequired(builder, preparedStmtList);
             builder.append(" status = ? ");
@@ -149,7 +138,15 @@
         }
 
 
->>>>>>> 8b549e03
+        StringBuilder countQuery = new StringBuilder();
+        if (isCount) {
+
+            countQuery.append(PLAN_SEARCH_QUERY_COUNT_WRAPPER).append(builder);
+            countQuery.append(") AS subquery");
+
+            return countQuery.toString();
+        }
+
         return builder.toString();
     }
 
