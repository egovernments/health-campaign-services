--- conflicted
+++ resolved
@@ -26,9 +26,6 @@
         this.config = config;
     }
 
-<<<<<<< HEAD
-    private static final String PLAN_EMPLOYEE_ASSIGNMENT_SEARCH_BASE_QUERY = "SELECT id, tenant_id, plan_configuration_id, employee_id, role, hierarchy_level, jurisdiction, additional_details, active, created_by, created_time, last_modified_by, last_modified_time FROM plan_employee_assignment ";
-=======
     private static final String PLAN_EMPLOYEE_ASSIGNMENT_SEARCH_BASE_QUERY = "SELECT pa.id, pa.tenant_id, pa.plan_configuration_id, pa.plan_configuration_name, pa.employee_id, pa.role, pa.hierarchy_level, pa.jurisdiction, pa.additional_details, pa.active, pa.created_by, pa.created_time, pa.last_modified_by, pa.last_modified_time FROM plan_employee_assignment pa ";
 
     private static final String PLAN_EMPLOYEE_ASSIGNMENT_SEARCH_QUERY_ORDER_BY_CLAUSE = " ORDER BY pa.last_modified_time DESC";
@@ -36,7 +33,6 @@
     private static final String UNIQUE_PLAN_EMPLOYEE_ASSIGNMENT_RANKED_QUERY = "WITH ranked_assignments AS ( SELECT pa.id, pa.tenant_id, pa.plan_configuration_id, pa.plan_configuration_name,pa.employee_id, pa.role, pa.hierarchy_level, pa.jurisdiction, pa.additional_details, pa.active, pa.created_by, pa.created_time, pa.last_modified_by, pa.last_modified_time, pc.last_modified_time AS pc_last_modified_time, ROW_NUMBER() OVER ( PARTITION BY pa.plan_configuration_id ORDER BY pc.last_modified_time DESC ) AS row_num FROM plan_employee_assignment pa JOIN plan_configuration pc ON pa.plan_configuration_id = pc.id ";
 
     private static final String UNIQUE_PLAN_EMPLOYEE_ASSIGNMENT_MAIN_SEARCH_QUERY = " SELECT id, tenant_id, plan_configuration_id, plan_configuration_name, employee_id, role, hierarchy_level, jurisdiction, additional_details, active, created_by, created_time, last_modified_by, last_modified_time FROM ranked_assignments WHERE row_num = 1 ";
->>>>>>> a5197ba7
 
     private static final String UNIQUE_PLAN_EMPLOYEE_ASSIGNMENT_SEARCH_QUERY_ORDER_BY_CLAUSE = " ORDER BY pc_last_modified_time DESC ";
 
@@ -100,12 +96,6 @@
             preparedStmtList.add(searchCriteria.getPlanConfigurationId());
         }
 
-<<<<<<< HEAD
-        if (!CollectionUtils.isEmpty(searchCriteria.getEmployeeId())) {
-            queryUtil.addClauseIfRequired(builder, preparedStmtList);
-            builder.append(" employee_id IN ( ").append(queryUtil.createQuery(searchCriteria.getEmployeeId().size())).append(" )");
-            queryUtil.addToPreparedStatement(preparedStmtList, new LinkedHashSet<>(searchCriteria.getEmployeeId()));
-=======
         if (searchCriteria.getPlanConfigurationName() != null) {
             queryUtil.addClauseIfRequired(builder, preparedStmtList);
             builder.append(" pa.plan_configuration_name ILIKE ?");
@@ -122,7 +112,6 @@
             queryUtil.addClauseIfRequired(builder, preparedStmtList);
             builder.append(" pc.status IN ( ").append(queryUtil.createQuery(searchCriteria.getPlanConfigurationStatus().size())).append(" )");
             queryUtil.addToPreparedStatement(preparedStmtList, new LinkedHashSet<>(searchCriteria.getPlanConfigurationStatus()));
->>>>>>> a5197ba7
         }
 
         if (!CollectionUtils.isEmpty(searchCriteria.getRole())) {
@@ -133,11 +122,7 @@
 
         if(searchCriteria.getHierarchyLevel() != null) {
             queryUtil.addClauseIfRequired(builder, preparedStmtList);
-<<<<<<< HEAD
-            builder.append(" hierarchy_level = ?");
-=======
             builder.append(" pa.hierarchy_level = ?");
->>>>>>> a5197ba7
             preparedStmtList.add(searchCriteria.getHierarchyLevel());
         }
 
