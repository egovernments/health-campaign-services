package digit.repository.querybuilder;

import digit.config.Configuration;
import digit.util.QueryUtil;
import digit.web.models.PlanEmployeeAssignmentSearchCriteria;
import org.springframework.stereotype.Component;
import org.springframework.util.CollectionUtils;
import org.springframework.util.ObjectUtils;

import java.util.HashSet;
import java.util.LinkedHashSet;
import java.util.List;

import static digit.config.ServiceConstants.PERCENTAGE_WILDCARD;

@Component
public class PlanEmployeeAssignmentQueryBuilder {

    private QueryUtil queryUtil;

    private Configuration config;

    public PlanEmployeeAssignmentQueryBuilder(QueryUtil queryUtil, Configuration config) {

        this.queryUtil = queryUtil;
        this.config = config;
    }

<<<<<<< HEAD
    private static final String PLAN_EMPLOYEE_ASSIGNMENT_SEARCH_BASE_QUERY = "SELECT id, tenant_id, plan_configuration_id, employee_id, role, hierarchy_level, jurisdiction, additional_details, active, created_by, created_time, last_modified_by, last_modified_time FROM plan_employee_assignment";

    private static final String UNIQUE_PLAN_EMPLOYEE_ASSIGNMENT_SEARCH_BASE_QUERY = "SELECT DISTINCT ON (plan_configuration_id) id, tenant_id, plan_configuration_id, employee_id, role, hierarchy_level, jurisdiction, additional_details, active, created_by, created_time, last_modified_by, last_modified_time FROM plan_employee_assignment";
=======
    private static final String PLAN_EMPLOYEE_ASSIGNMENT_SEARCH_BASE_QUERY = "SELECT id, tenant_id, plan_configuration_id, plan_configuration_name, employee_id, role, hierarchy_level, jurisdiction, additional_details, active, created_by, created_time, last_modified_by, last_modified_time FROM plan_employee_assignment ";

    private static final String UNIQUE_PLAN_EMPLOYEE_ASSIGNMENT_SEARCH_BASE_QUERY = "SELECT DISTINCT ON (plan_configuration_id) id, tenant_id, plan_configuration_id, plan_configuration_name, employee_id, role, hierarchy_level, jurisdiction, additional_details, active, created_by, created_time, last_modified_by, last_modified_time FROM plan_employee_assignment ";
>>>>>>> 6389b322

    private static final String PLAN_EMPLOYEE_ASSIGNMENT_SEARCH_QUERY_ORDER_BY_CLAUSE = " ORDER BY last_modified_time DESC";

    private static final String UNIQUE_PLAN_EMPLOYEE_ASSIGNMENT_SEARCH_QUERY_ORDER_BY_CLAUSE = " ORDER BY plan_configuration_id, last_modified_time DESC";

    private static final String PLAN_EMPLOYEE_ASSIGNMENT_SEARCH_QUERY_COUNT_WRAPPER = "SELECT COUNT(id) AS total_count FROM ( ";

    private static final String LATEST_PLAN_EMPLOYEE_ASSIGNMENT_ORDER_BY_QUERY = "SELECT pa.id, pa.tenant_id, pa.plan_configuration_id, pa.employee_id, pa.role, pa.hierarchy_level, pa.jurisdiction, pa.additional_details, pa.active, pa.created_by, pa.created_time, pa.last_modified_by, pa.last_modified_time FROM ( {INTERNAL_QUERY} ) AS pa JOIN plan_configuration pc ON plan_configuration_id = pc.id ORDER BY pc.last_modified_time DESC";
    /**
     * Constructs a SQL query string for searching PlanEmployeeAssignment objects based on the provided search criteria.
     * Also adds an ORDER BY clause and handles pagination.
     *
     * @param searchCriteria   The criteria used for filtering PlanEmployeeAssignment objects.
     * @param preparedStmtList A list to store prepared statement parameters.
     * @return A complete SQL query string for searching PlanEmployeeAssignment objects.
     */
    public String getPlanEmployeeAssignmentQuery(PlanEmployeeAssignmentSearchCriteria searchCriteria, List<Object> preparedStmtList) {
        String query = buildPlanEmployeeAssignmentQuery(searchCriteria, preparedStmtList, Boolean.FALSE);
        query = queryUtil.addOrderByClause(query, Boolean.TRUE.equals(searchCriteria.getFilterUniqueByPlanConfig()) ?
                UNIQUE_PLAN_EMPLOYEE_ASSIGNMENT_SEARCH_QUERY_ORDER_BY_CLAUSE : PLAN_EMPLOYEE_ASSIGNMENT_SEARCH_QUERY_ORDER_BY_CLAUSE);
        query = getPaginatedQuery(query, searchCriteria, preparedStmtList);
        return Boolean.TRUE.equals(searchCriteria.getFilterUniqueByPlanConfig()) ? LATEST_PLAN_EMPLOYEE_ASSIGNMENT_ORDER_BY_QUERY.replace("{INTERNAL_QUERY}", query) : query;
    }

    /**
     * Constructs the count query to get the total count of plan employee assignments based on search criteria
     *
     * @param searchCriteria   The criteria used for filtering PlanEmployeeAssignment objects.
     * @param preparedStmtList A list to store prepared statement parameters.
     * @return A SQL query string to get the total count of plan employee assignments
     */
    public String getPlanEmployeeAssignmentCountQuery(PlanEmployeeAssignmentSearchCriteria searchCriteria, List<Object> preparedStmtList) {
        String query = buildPlanEmployeeAssignmentQuery(searchCriteria, preparedStmtList, Boolean.TRUE);
        return query;
    }

    /**
     * Constructs query based on the provided search criteria
     *
     * @param searchCriteria   The criteria used for filtering PlanEmployeeAssignment objects.
     * @param preparedStmtList A list to store prepared statement parameters.
     * @param isCount          is true if count query is required for the provided search criteria
     * @return A SQL query string for searching planEmployeeAssignment
     */
    private String buildPlanEmployeeAssignmentQuery(PlanEmployeeAssignmentSearchCriteria searchCriteria, List<Object> preparedStmtList, Boolean isCount) {
        StringBuilder builder = Boolean.TRUE.equals(searchCriteria.getFilterUniqueByPlanConfig()) ?
                new StringBuilder(UNIQUE_PLAN_EMPLOYEE_ASSIGNMENT_SEARCH_BASE_QUERY) : new StringBuilder(PLAN_EMPLOYEE_ASSIGNMENT_SEARCH_BASE_QUERY);

        if (searchCriteria.getId() != null) {
            queryUtil.addClauseIfRequired(builder, preparedStmtList);
            builder.append(" id = ?");
            preparedStmtList.add(searchCriteria.getId());
        }

        if (searchCriteria.getTenantId() != null) {
            queryUtil.addClauseIfRequired(builder, preparedStmtList);
            builder.append(" tenant_id = ?");
            preparedStmtList.add(searchCriteria.getTenantId());
        }

        if (searchCriteria.getPlanConfigurationId() != null) {
            queryUtil.addClauseIfRequired(builder, preparedStmtList);
            builder.append(" plan_configuration_id = ?");
            preparedStmtList.add(searchCriteria.getPlanConfigurationId());
        }

        if (searchCriteria.getPlanConfigurationName() != null) {
            queryUtil.addClauseIfRequired(builder, preparedStmtList);
            builder.append(" plan_configuration_name ILIKE ?");
            preparedStmtList.add(PERCENTAGE_WILDCARD + searchCriteria.getPlanConfigurationName() + PERCENTAGE_WILDCARD);
        }

        if (!CollectionUtils.isEmpty(searchCriteria.getEmployeeId())) {
            queryUtil.addClauseIfRequired(builder, preparedStmtList);
            builder.append(" employee_id IN ( ").append(queryUtil.createQuery(searchCriteria.getEmployeeId().size())).append(" )");
            queryUtil.addToPreparedStatement(preparedStmtList, new LinkedHashSet<>(searchCriteria.getEmployeeId()));
        }

        if (!CollectionUtils.isEmpty(searchCriteria.getRole())) {
            queryUtil.addClauseIfRequired(builder, preparedStmtList);
            builder.append(" role IN ( ").append(queryUtil.createQuery(searchCriteria.getRole().size())).append(" )");
            queryUtil.addToPreparedStatement(preparedStmtList, new LinkedHashSet<>(searchCriteria.getRole()));
        }

        if(searchCriteria.getHierarchyLevel() != null) {
            queryUtil.addClauseIfRequired(builder, preparedStmtList);
            builder.append(" hierarchy_level = ?");
            preparedStmtList.add(searchCriteria.getHierarchyLevel());
        }

        if (searchCriteria.getActive() != null) {
            queryUtil.addClauseIfRequired(builder, preparedStmtList);
            builder.append(" active = ?");
            preparedStmtList.add(searchCriteria.getActive());
        }

        //TODO
        if (!CollectionUtils.isEmpty(searchCriteria.getJurisdiction())) {
            queryUtil.addClauseIfRequired(builder, preparedStmtList);
            builder.append(" ARRAY [ ").append(queryUtil.createQuery(searchCriteria.getJurisdiction().size())).append(" ]").append("::text[] ");
            builder.append(" && string_to_array(jurisdiction, ',') ");
            queryUtil.addToPreparedStatement(preparedStmtList, new HashSet<>(searchCriteria.getJurisdiction()));
        }

        StringBuilder countQuery = new StringBuilder();
        if (isCount) {
            countQuery.append(PLAN_EMPLOYEE_ASSIGNMENT_SEARCH_QUERY_COUNT_WRAPPER).append(builder);
            countQuery.append(") AS subquery");

            return countQuery.toString();
        }

        return builder.toString();
    }

    private String getPaginatedQuery(String query, PlanEmployeeAssignmentSearchCriteria searchCriteria, List<Object> preparedStmtList) {
        StringBuilder paginatedQuery = new StringBuilder(query);

        // Append offset
        paginatedQuery.append(" OFFSET ? ");
        preparedStmtList.add(ObjectUtils.isEmpty(searchCriteria.getOffset()) ? config.getDefaultOffset() : searchCriteria.getOffset());

        // Append limit
        paginatedQuery.append(" LIMIT ? ");
        preparedStmtList.add(ObjectUtils.isEmpty(searchCriteria.getLimit()) ? config.getDefaultLimit() : searchCriteria.getLimit());

        return paginatedQuery.toString();
    }
}<|MERGE_RESOLUTION|>--- conflicted
+++ resolved
@@ -26,15 +26,9 @@
         this.config = config;
     }
 
-<<<<<<< HEAD
-    private static final String PLAN_EMPLOYEE_ASSIGNMENT_SEARCH_BASE_QUERY = "SELECT id, tenant_id, plan_configuration_id, employee_id, role, hierarchy_level, jurisdiction, additional_details, active, created_by, created_time, last_modified_by, last_modified_time FROM plan_employee_assignment";
-
-    private static final String UNIQUE_PLAN_EMPLOYEE_ASSIGNMENT_SEARCH_BASE_QUERY = "SELECT DISTINCT ON (plan_configuration_id) id, tenant_id, plan_configuration_id, employee_id, role, hierarchy_level, jurisdiction, additional_details, active, created_by, created_time, last_modified_by, last_modified_time FROM plan_employee_assignment";
-=======
     private static final String PLAN_EMPLOYEE_ASSIGNMENT_SEARCH_BASE_QUERY = "SELECT id, tenant_id, plan_configuration_id, plan_configuration_name, employee_id, role, hierarchy_level, jurisdiction, additional_details, active, created_by, created_time, last_modified_by, last_modified_time FROM plan_employee_assignment ";
 
     private static final String UNIQUE_PLAN_EMPLOYEE_ASSIGNMENT_SEARCH_BASE_QUERY = "SELECT DISTINCT ON (plan_configuration_id) id, tenant_id, plan_configuration_id, plan_configuration_name, employee_id, role, hierarchy_level, jurisdiction, additional_details, active, created_by, created_time, last_modified_by, last_modified_time FROM plan_employee_assignment ";
->>>>>>> 6389b322
 
     private static final String PLAN_EMPLOYEE_ASSIGNMENT_SEARCH_QUERY_ORDER_BY_CLAUSE = " ORDER BY last_modified_time DESC";
 
@@ -42,7 +36,7 @@
 
     private static final String PLAN_EMPLOYEE_ASSIGNMENT_SEARCH_QUERY_COUNT_WRAPPER = "SELECT COUNT(id) AS total_count FROM ( ";
 
-    private static final String LATEST_PLAN_EMPLOYEE_ASSIGNMENT_ORDER_BY_QUERY = "SELECT pa.id, pa.tenant_id, pa.plan_configuration_id, pa.employee_id, pa.role, pa.hierarchy_level, pa.jurisdiction, pa.additional_details, pa.active, pa.created_by, pa.created_time, pa.last_modified_by, pa.last_modified_time FROM ( {INTERNAL_QUERY} ) AS pa JOIN plan_configuration pc ON plan_configuration_id = pc.id ORDER BY pc.last_modified_time DESC";
+    private static final String LATEST_PLAN_EMPLOYEE_ASSIGNMENT_ORDER_BY_QUERY = "SELECT pa.id, pa.tenant_id, pa.plan_configuration_id, pa.plan_configuration_name, pa.employee_id, pa.role, pa.hierarchy_level, pa.jurisdiction, pa.additional_details, pa.active, pa.created_by, pa.created_time, pa.last_modified_by, pa.last_modified_time FROM ( {INTERNAL_QUERY} ) AS pa JOIN plan_configuration pc ON plan_configuration_id = pc.id ORDER BY pc.last_modified_time DESC";
     /**
      * Constructs a SQL query string for searching PlanEmployeeAssignment objects based on the provided search criteria.
      * Also adds an ORDER BY clause and handles pagination.
