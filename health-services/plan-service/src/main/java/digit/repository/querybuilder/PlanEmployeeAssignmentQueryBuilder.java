--- conflicted
+++ resolved
@@ -19,11 +19,8 @@
     }
 
     private static final String PLAN_EMPLOYEE_ASSIGNMENT_SEARCH_BASE_QUERY = "SELECT id, tenant_id, plan_configuration_id, employee_id, role, hierarchy_level, jurisdiction, additional_details, active, created_by, created_time, last_modified_by, last_modified_time FROM plan_employee_assignment ";
-<<<<<<< HEAD
-=======
 
     private static final String UNIQUE_PLAN_EMPLOYEE_ASSIGNMENT_SEARCH_BASE_QUERY = "SELECT DISTINCT ON (plan_configuration_id) id, tenant_id, plan_configuration_id, employee_id, role, hierarchy_level, jurisdiction, additional_details, active, created_by, created_time, last_modified_by, last_modified_time FROM plan_employee_assignment ";
->>>>>>> 8419ab63
 
     private static final String PLAN_EMPLOYEE_ASSIGNMENT_SEARCH_QUERY_ORDER_BY_CLAUSE = " ORDER BY last_modified_time DESC";
 
