--- conflicted
+++ resolved
@@ -70,21 +70,9 @@
     @JsonProperty("additionalDetails")
     private Object additionalDetails = null;
 
-<<<<<<< HEAD
-    /**
-     * The status used in the Plan Configuration
-     */
-    public enum StatusEnum {
-            DRAFT ,
-            GENERATED,
-            INVALID_DATA,
-            SETUP_COMPLETED
-    }
-=======
     @JsonProperty("workflow")
     @Valid
     private Workflow workflow;
 
 
->>>>>>> f0bef0a2
 }