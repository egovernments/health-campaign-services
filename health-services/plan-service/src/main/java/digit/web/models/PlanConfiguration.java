package digit.web.models;

import com.fasterxml.jackson.annotation.JsonCreator;
import com.fasterxml.jackson.annotation.JsonProperty;
import com.fasterxml.jackson.annotation.JsonValue;
import jakarta.validation.constraints.NotEmpty;
import java.util.ArrayList;
import java.util.List;
import jakarta.validation.Valid;
import jakarta.validation.constraints.NotNull;
import jakarta.validation.constraints.Size;
import jakarta.validation.constraints.Pattern;
import org.egov.common.contract.models.AuditDetails;
import org.egov.common.contract.models.Workflow;
import org.springframework.validation.annotation.Validated;
import lombok.AllArgsConstructor;
import lombok.NoArgsConstructor;
import lombok.Data;
import lombok.Builder;

/**
 * PlanConfiguration
 */
@Validated
@Data
@AllArgsConstructor
@NoArgsConstructor
@Builder
public class PlanConfiguration {
    @JsonProperty("id")
    @Valid
    @Size(min = 2, max = 64)
    private String id = null;

    @JsonProperty("tenantId")
    @NotNull
    @Size(min = 2, max = 64)
    private String tenantId = null;

    @JsonProperty("name")
    @NotNull
    @Size(min = 3, max = 128)
    private String name = null;

    @JsonProperty("campaignId")
    @NotNull
    @Size(min = 2, max = 64)
    @Pattern(regexp = "^(?!\\p{Punct}+$).*$", message = "Campaign Id must not contain only special characters")
    private String campaignId = null;

    @JsonProperty("status")
    private String status = null;

    @JsonProperty("files")
    @NotNull
    @NotEmpty
    @Valid
    private List<File> files = new ArrayList<>();

    @JsonProperty("assumptions")
    @NotNull
    @NotEmpty
    @Valid
    private List<Assumption> assumptions = new ArrayList<>();

    @JsonProperty("operations")
    @NotNull
    @NotEmpty
    @Valid
    private List<Operation> operations = new ArrayList<>();

    @JsonProperty("resourceMapping")
    @NotNull
    @NotEmpty
    @Valid
    private List<ResourceMapping> resourceMapping = new ArrayList<>();

    @JsonProperty("auditDetails")
    private @Valid AuditDetails auditDetails;

    @JsonProperty("additionalDetails")
    private Object additionalDetails = null;

<<<<<<< HEAD
    @JsonProperty("workflow")
    @Valid
    private Workflow workflow;
=======
    /**
     * The status used in the Plan Configuration
     */
    public enum StatusEnum {
            DRAFT ,
            GENERATED,
            INVALID_DATA,
            SETUP_COMPLETED
    }
>>>>>>> 27a9ce18

}<|MERGE_RESOLUTION|>--- conflicted
+++ resolved
@@ -81,20 +81,9 @@
     @JsonProperty("additionalDetails")
     private Object additionalDetails = null;
 
-<<<<<<< HEAD
     @JsonProperty("workflow")
     @Valid
     private Workflow workflow;
-=======
-    /**
-     * The status used in the Plan Configuration
-     */
-    public enum StatusEnum {
-            DRAFT ,
-            GENERATED,
-            INVALID_DATA,
-            SETUP_COMPLETED
-    }
->>>>>>> 27a9ce18
+
 
 }