--- conflicted
+++ resolved
@@ -22,14 +22,12 @@
     @Value("#{${role.map}}")
     public Map<String, String> roleMap;
 
-<<<<<<< HEAD
+    @Value("${plan.estimation.approver.roles}")
+    public List<String> planEstimationApproverRoles;
+
     //Final plan config status
     @Value("${final.status.for.plan.config}")
     private String finalStatusForPlanConfig;
-=======
-    @Value("${plan.estimation.approver.roles}")
-    public List<String> planEstimationApproverRoles;
->>>>>>> 949f898b
 
     //MDMS
     @Value("${egov.mdms.host}")
