package digit.config;

import com.fasterxml.jackson.databind.ObjectMapper;
import lombok.*;
import org.egov.tracer.config.TracerConfiguration;
import org.springframework.beans.factory.annotation.Autowired;
import org.springframework.beans.factory.annotation.Value;
import org.springframework.context.annotation.Bean;
import org.springframework.context.annotation.Import;
import org.springframework.http.converter.json.MappingJackson2HttpMessageConverter;
import org.springframework.stereotype.Component;

import java.util.TimeZone;

@Component
@Data
@Import({TracerConfiguration.class})
@NoArgsConstructor
@AllArgsConstructor
@Setter
@Getter
public class Configuration {

    //MDMS
    @Value("${egov.mdms.host}")
    private String mdmsHost;

    @Value("${egov.mdms.search.endpoint}")
    private String mdmsEndPoint;

    @Value("${egov.mdms.search.v2.endpoint}")
    private String mdmsV2EndPoint;

    //Persister Topic
    @Value("${plan.configuration.create.topic}")
    private String planConfigCreateTopic;

    @Value("${plan.configuration.update.topic}")
    private String planConfigUpdateTopic;

    @Value("${plan.create.topic}")
    private String planCreateTopic;

    @Value("${plan.update.topic}")
    private String planUpdateTopic;

<<<<<<< HEAD
    @Value("${plan.facility.update.topic}")
    private String planFacilityUpdateTopic;
=======
    @Value("${plan.facility.create.topic}")
    private String planFacilityCreateTopic;
>>>>>>> 80e96545

    @Value("${plan.default.offset}")
    private Integer defaultOffset;

    @Value("${plan.default.limit}")
    private Integer defaultLimit;

<<<<<<< HEAD
=======
    //Facility
    @Value("${egov.facility.host}")
    private String facilityHost;

    @Value("${egov.facility.search.endpoint}")
    private String facilitySearchEndPoint;

>>>>>>> 80e96545
    //Project Factory
    @Value("${egov.project.factory.host}")
    private String projectFactoryHost;

    @Value("${egov.project.factory.search.endpoint}")
<<<<<<< HEAD
    private String projectFactorySearchEndpoint;
=======
    private String projectFactorySearchEndPoint;
>>>>>>> 80e96545

}<|MERGE_RESOLUTION|>--- conflicted
+++ resolved
@@ -44,13 +44,11 @@
     @Value("${plan.update.topic}")
     private String planUpdateTopic;
 
-<<<<<<< HEAD
+    @Value("${plan.facility.create.topic}")
+    private String planFacilityCreateTopic;
+
     @Value("${plan.facility.update.topic}")
     private String planFacilityUpdateTopic;
-=======
-    @Value("${plan.facility.create.topic}")
-    private String planFacilityCreateTopic;
->>>>>>> 80e96545
 
     @Value("${plan.default.offset}")
     private Integer defaultOffset;
@@ -58,8 +56,6 @@
     @Value("${plan.default.limit}")
     private Integer defaultLimit;
 
-<<<<<<< HEAD
-=======
     //Facility
     @Value("${egov.facility.host}")
     private String facilityHost;
@@ -67,16 +63,11 @@
     @Value("${egov.facility.search.endpoint}")
     private String facilitySearchEndPoint;
 
->>>>>>> 80e96545
     //Project Factory
     @Value("${egov.project.factory.host}")
     private String projectFactoryHost;
 
     @Value("${egov.project.factory.search.endpoint}")
-<<<<<<< HEAD
-    private String projectFactorySearchEndpoint;
-=======
     private String projectFactorySearchEndPoint;
->>>>>>> 80e96545
 
 }