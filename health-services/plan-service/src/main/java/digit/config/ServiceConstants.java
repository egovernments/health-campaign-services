--- conflicted
+++ resolved
@@ -139,13 +139,10 @@
     public static final String MDMS_MASTER_SCHEMAS = "Schemas";
     public static final String MDMS_MASTER_METRIC = "Metric";
     public static final String MDMS_MASTER_UOM = "Uom";
-<<<<<<< HEAD
     public static final String MDMS_CODE = "mdms";
-=======
     public static final String MDMS_MASTER_NAME_VALIDATION= "MicroplanNamingRegex";
 
     public static final String JSON_ROOT_PATH = "$.";
->>>>>>> 1ed7c59f
 
     public static final String DOT_SEPARATOR = ".";
 
@@ -177,10 +174,8 @@
 
     public static final String BOUNDARY_CODE = "boundaryCode";
 
-<<<<<<< HEAD
-    public static final String VEHICLE_ID_FIELD = "vehicleIds";
-=======
     public static final String NAME_VALIDATION_DATA = "Data";
 
->>>>>>> 1ed7c59f
+    public static final String VEHICLE_ID_FIELD = "vehicleIds";
+
 }