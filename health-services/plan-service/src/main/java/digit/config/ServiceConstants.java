package digit.config;


import org.springframework.stereotype.Component;


@Component
public class ServiceConstants {

    public static final String EXTERNAL_SERVICE_EXCEPTION = "External Service threw an Exception: ";
    public static final String SEARCHER_SERVICE_EXCEPTION = "Exception while fetching from searcher: ";

    public static final String ERROR_WHILE_FETCHING_FROM_MDMS = "Exception occurred while fetching category lists from mdms: ";

    public static final String RES_MSG_ID = "uief87324";
    public static final String SUCCESSFUL = "successful";
    public static final String FAILED = "failed";

    public static final String USERINFO_MISSING_CODE = "USERINFO_MISSING";
    public static final String USERINFO_MISSING_MESSAGE = "UserInfo is missing in Request Info ";

    public static final String ASSUMPTION_VALUE_NOT_FOUND_CODE = "ASSUMPTION_VALUE_NOT_FOUND";
    public static final String ASSUMPTION_VALUE_NOT_FOUND_MESSAGE = "Operation's Assumption value not found in active assumptions list ";

    public static final String FILESTORE_ID_INVALID_CODE = "FILESTORE_ID_INVALID";
    public static final String FILESTORE_ID_INVALID_MESSAGE = " Resource mapping does not have a Valid File Store Id ";

    public static final String ASSUMPTION_KEY_NOT_FOUND_IN_MDMS_CODE = "ASSUMPTION_KEY_NOT_FOUND_IN_MDMS";
    public static final String ASSUMPTION_KEY_NOT_FOUND_IN_MDMS_MESSAGE = "Assumption Key is not present in MDMS ";

    public static final String VEHICLE_ID_NOT_FOUND_IN_MDMS_CODE = "VEHICLE_ID_NOT_FOUND_IN_MDMS";
    public static final String VEHICLE_ID_NOT_FOUND_IN_MDMS_MESSAGE = "Vehicle Id is not present in MDMS";

    public static final String TEMPLATE_IDENTIFIER_NOT_FOUND_IN_MDMS_CODE = "TEMPLATE_IDENTIFIER_NOT_FOUND_IN_MDMS";
    public static final String TEMPLATE_IDENTIFIER_NOT_FOUND_IN_MDMS_MESSAGE = "Template Identifier is not present in MDMS ";

    public static final String REQUIRED_TEMPLATE_IDENTIFIER_NOT_FOUND_CODE = "REQUIRED_TEMPLATE_IDENTIFIER_NOT_FOUND";
    public static final String REQUIRED_TEMPLATE_IDENTIFIER_NOT_FOUND_MESSAGE = "Required Template Identifier is not present in Files ";

    public static final String ONLY_ONE_FILE_OF_REQUIRED_TEMPLATE_IDENTIFIER_CODE = "ONLY_ONE_FILE_OF_REQUIRED_TEMPLATE_IDENTIFIER";
    public static final String ONLY_ONE_FILE_OF_REQUIRED_TEMPLATE_IDENTIFIER_MESSAGE = "Only one file of the required template identifier should be present ";

    public static final String INPUT_KEY_NOT_FOUND_CODE = "INPUT_KEY_NOT_FOUND";
    public static final String INPUT_KEY_NOT_FOUND_MESSAGE = "Operation's Input key not present in MDMS ";

    public static final String LOCALITY_NOT_PRESENT_IN_MAPPED_TO_CODE = "LOCALITY_NOT_PRESENT_IN_MAPPED_TO";
    public static final String LOCALITY_NOT_PRESENT_IN_MAPPED_TO_MESSAGE = "Resource Mapping's MappedTo must contain 'Locality' ";

    public static final String DUPLICATE_MAPPED_TO_VALIDATION_ERROR_CODE = "DUPLICATE_MAPPED_TO_VALIDATION_ERROR";
    public static final String DUPLICATE_MAPPED_TO_VALIDATION_ERROR_MESSAGE = "Duplicate MappedTo found in Resource Mapping";

    public static final String TENANT_NOT_FOUND_IN_MDMS_CODE = "TENANT_ID_NOT_FOUND_IN_MDMS";
    public static final String TENANT_NOT_FOUND_IN_MDMS_MESSAGE = "Tenant Id is not present in MDMS";

    public static final String TENANT_ID_EMPTY_CODE = "TENANT_ID_EMPTY";
    public static final String TENANT_ID_EMPTY_MESSAGE = "Tenant Id cannot be empty, TenantId should be present";

    public static final String NO_MDMS_DATA_FOUND_FOR_GIVEN_TENANT_CODE = "NO_MDMS_DATA_FOUND_FOR_GIVEN_TENANT";
    public static final String NO_MDMS_DATA_FOUND_FOR_GIVEN_TENANT_MESSAGE = "Invalid or incorrect TenantId. No mdms data found for provided Tenant.";

    public static final String SEARCH_CRITERIA_EMPTY_CODE = "SEARCH_CRITERIA_EMPTY";
    public static final String SEARCH_CRITERIA_EMPTY_MESSAGE = "Search criteria cannot be empty";

    public static final String INVALID_PLAN_CONFIG_ID_CODE = "INVALID_PLAN_CONFIG_ID";
    public static final String INVALID_PLAN_CONFIG_ID_MESSAGE = "Plan config id provided is invalid";

    public static final String METRIC_NOT_FOUND_IN_MDMS_CODE = "METRIC_NOT_FOUND_IN_MDMS";
    public static final String METRIC_NOT_FOUND_IN_MDMS_MESSAGE = "Metric key not found in MDMS";

    public static final String METRIC_UNIT_NOT_FOUND_IN_MDMS_CODE = "METRIC_UNIT_NOT_FOUND_IN_MDMS";
    public static final String METRIC_UNIT_NOT_FOUND_IN_MDMS_MESSAGE = "Metric Details' Unit not found in MDMS";

    public static final String INACTIVE_OPERATION_USED_AS_INPUT_CODE = "INACTIVE_OPERATION_USED_AS_INPUT";
    public static final String INACTIVE_OPERATION_USED_AS_INPUT_MESSAGE = "Inactive operation output used. ";

    public static final String JSONPATH_ERROR_CODE = "JSONPATH_ERROR";
    public static final String JSONPATH_ERROR_MESSAGE = "Failed to parse mdms response with given Jsonpath" ;

    public static final String BOUNDARY_CODE_MAPPING_NOT_FOUND_CODE = "BOUNDARY_CODE_MAPPING_NOT_FOUND";
    public static final String BOUNDARY_CODE_MAPPING_NOT_FOUND_MESSAGE = "Boundary Code Mapping is required column is not found.";

    public static final String NAME_VALIDATION_LIST_EMPTY_CODE = "NAME_VALIDATION_LIST_EMPTY";
    public static final String NAME_VALIDATION_LIST_EMPTY_MESSAGE = "Name Validation list from MDMS is empty";

    public static final String NAME_VALIDATION_FAILED_CODE = "NAME_VALIDATION_FAILED";
    public static final String NAME_VALIDATION_FAILED_MESSAGE = "Name Validation failed";

    public static final String INVALID_PLAN_ID_CODE = "INVALID_PLAN_ID";
    public static final String INVALID_PLAN_ID_MESSAGE = "Plan id provided is invalid";

    public static final String CYCLIC_ACTIVITY_DEPENDENCY_CODE = "CYCLIC_ACTIVITY_DEPENDENCY";
    public static final String CYCLIC_ACTIVITY_DEPENDENCY_MESSAGE = "Cyclic activity dependency found";

    public static final String INVALID_ACTIVITY_DEPENDENCY_CODE = "INVALID_ACTIVITY_DEPENDENCY";
    public static final String INVALID_ACTIVITY_DEPENDENCY_MESSAGE = "Activity dependency is invalid";

    public static final String ACTIVITIES_CANNOT_BE_NULL_CODE = "ACTIVITIES_CANNOT_BE_NULL";
    public static final String ACTIVITIES_CANNOT_BE_NULL_MESSAGE = "Activities list in Plan cannot be null";

    public static final String DUPLICATE_ACTIVITY_CODES = "DUPLICATE_ACTIVITY_CODES";
    public static final String DUPLICATE_ACTIVITY_CODES_MESSAGE = "Activity codes within the plan should be unique";

    public static final String PLAN_ACTIVITIES_MANDATORY_CODE = "PLAN_ACTIVITIES_MANDATORY";
    public static final String PLAN_ACTIVITIES_MANDATORY_MESSAGE = "Activities are mandatory if execution plan id is not provided";

    public static final String PLAN_ACTIVITIES_NOT_ALLOWED_CODE = "PLAN_ACTIVITIES_NOT_ALLOWED";
    public static final String PLAN_ACTIVITIES_NOT_ALLOWED_MESSAGE = "Activities are not allowed if execution plan id is provided";

    public static final String INVALID_ACTIVITY_DATES_CODE = "INVALID_ACTIVITY_DATES";
    public static final String INVALID_ACTIVITY_DATES_MESSAGE = "Planned end date cannot be before planned start date";

    public static final String PLAN_RESOURCES_MANDATORY_CODE = "PLAN_RESOURCES_MANDATORY";
    public static final String PLAN_RESOURCES_MANDATORY_MESSAGE = "Resources are mandatory if plan configuration id is not provided";

    public static final String PLAN_RESOURCES_NOT_ALLOWED_CODE = "PLAN_RESOURCES_NOT_ALLOWED";
    public static final String PLAN_RESOURCES_NOT_ALLOWED_MESSAGE = "Resources are not allowed if plan configuration id is provided";

    public static final String INVALID_RESOURCE_ACTIVITY_LINKAGE_CODE = "INVALID_RESOURCE_ACTIVITY_LINKAGE";
    public static final String INVALID_RESOURCE_ACTIVITY_LINKAGE_MESSAGE = "Resource-Activity linkage is invalid";

    public static final String INVALID_TARGET_ACTIVITY_LINKAGE_CODE = "INVALID_TARGET_ACTIVITY_LINKAGE";
    public static final String INVALID_TARGET_ACTIVITY_LINKAGE_MESSAGE = "Target-Activity linkage is invalid";

    public static final String DUPLICATE_TARGET_UUIDS_CODE = "DUPLICATE_TARGET_UUIDS";
    public static final String DUPLICATE_TARGET_UUIDS_MESSAGE = "Target UUIDs should be unique";

    public static final String DUPLICATE_RESOURCE_UUIDS_CODE = "DUPLICATE_RESOURCE_UUIDS";
    public static final String DUPLICATE_RESOURCE_UUIDS_MESSAGE = "Resource UUIDs should be unique";

    public static final String DUPLICATE_ACTIVITY_UUIDS_CODE = "DUPLICATE_ACTIVITY_UUIDS";
    public static final String DUPLICATE_ACTIVITY_UUIDS_MESSAGE = "Activity UUIDs should be unique";

    public static final String INVALID_RESIDING_BOUNDARY_CODE = "INVALID_RESIDING_BOUNDARY";
    public static final String INVALID_RESIDING_BOUNDARY_MESSAGE = "Residing Boundary is Invalid";


    //mdms constants
    public static final String MDMS_PLAN_MODULE_NAME = "hcm-microplanning";
    public static final String MDMS_MASTER_ASSUMPTION = "HypothesisAssumptions";
    public static final String MDMS_MASTER_UPLOAD_CONFIGURATION = "UploadConfiguration";
    public static final String MDMS_MASTER_RULE_CONFIGURE_INPUTS = "RuleConfigureInputs";
    public static final String MDMS_MASTER_SCHEMAS = "Schemas";
    public static final String MDMS_MASTER_METRIC = "Metric";
    public static final String MDMS_MASTER_UOM = "Uom";
    public static final String MDMS_CODE = "mdms";
    public static final String MDMS_MASTER_NAME_VALIDATION= "MicroplanNamingRegex";
    public static final String MDMS_HCM_ADMIN_CONSOLE = "HCM-ADMIN-CONSOLE";
    public static final String MDMS_MASTER_HIERARCHY_CONFIG= "hierarchyConfig";
    public static final String MDMS_MASTER_HIERARCHY= "hierarchy";
    public static final String MDMS_MASTER_LOWEST_HIERARCHY= "lowestHierarchy";
    public static final String HIERARCHY_NOT_FOUND_IN_MDMS_CODE="HIERARCHY_NOT_FOUND_IN_MDMS";
    public static final String HIERARCHY_NOT_FOUND_IN_MDMS_MESSAGE="Hierarchy Not Found";

    public static final String JSON_ROOT_PATH = "$.";

    public static final String DOT_SEPARATOR = ".";

    public static final String DOT_REGEX = "\\.";

    public static final String FILTER_CODE = "$.*.code";

    public static final String FILTER_ID = "$.*.id";

    public static final String FILTER_TO_GET_ALL_IDS = "*.id";

    public static final String FILTER_DATA = "$.*.data";

    public static final String LOCALITY_CODE = "Locality";

    public static final String MDMS_SCHEMA_SECTION = "section";

    public static final String MDMS_SCHEMA_TYPE = "type";

    public static final String MDMS_SCHEMA_SCHEMA = "schema";

    public static final String MDMS_SCHEMA_PROPERTIES = "Properties";

    public static final String MDMS_SCHEMA_PROPERTIES_IS_RULE_CONFIGURE_INPUT = "isRuleConfigureInputs";

    public static final String MDMS_SCHEMA_PROPERTIES_IS_REQUIRED = "isRequired";

    public static final String MDMS_SCHEMA_VEHICLE_DETAILS = "VehicleDetails";

    public static final String BOUNDARY_CODE = "boundaryCode";

    public static final String FILTER_ALL_ASSUMPTIONS = "[*].assumptionCategories[*].assumptions[*]";

    public static final String NAME_VALIDATION_DATA = "Data";

    public static final String VEHICLE_ID_FIELD = "vehicleIds";

<<<<<<< HEAD
    public static final String MDMS_HCM_ADMIN_CONSOLE = "HCM-ADMIN-CONSOLE";
    public static final String MDMS_MASTER_HIERARCHY_CONFIG = "hierarchyConfig";

    public static final String INVALID_PLAN_FACILITY_ID_CODE = "INVALID_PLAN_FACILITY_ID";
    public static final String INVALID_PLAN_FACILITY_ID_MESSAGE = "Plan facility id provided is invalid";

=======
    public static final String ERROR_WHILE_FETCHING_FROM_FACILITY = "Exception occurred while fetching facility details from facility service ";
>>>>>>> 80e96545
    public static final String ERROR_WHILE_FETCHING_FROM_PROJECT_FACTORY = "Exception occurred while fetching campaign details from ProjectFactory service ";

    public static final String NO_CAMPAIGN_DETAILS_FOUND_FOR_GIVEN_CAMPAIGN_ID_CODE = "NO_CAMPAIGN_DETAILS_FOUND_FOR_GIVEN_CAMPAIGN_ID";
    public static final String NO_CAMPAIGN_DETAILS_FOUND_FOR_GIVEN_CAMPAIGN_ID_MESSAGE = "Invalid or incorrect campaign id. No campaign details found for provided campaign id.";

    public static final String INVALID_SERVICE_BOUNDARY_CODE = "INVALID_SERVICE_BOUNDARY";
    public static final String INVALID_SERVICE_BOUNDARY_MESSAGE = "The provided service boundary is invalid";

<<<<<<< HEAD
    public static final String INVALID_RESIDING_BOUNDARY_CODE = "INVALID_RESIDING_BOUNDARY";
    public static final String INVALID_RESIDING_BOUNDARY_MESSAGE = "The provided residing boundary is invalid";

    public static final String HIERARCHY_NOT_FOUND_IN_MDMS_CODE = "HIERARCHY_NOT_FOUND_IN_MDMS";
    public static final String HIERARCHY_NOT_FOUND_IN_MDMS_MESSAGE = "Hierarchy key not found in mdms";

=======
>>>>>>> 80e96545
}<|MERGE_RESOLUTION|>--- conflicted
+++ resolved
@@ -129,9 +129,6 @@
 
     public static final String DUPLICATE_ACTIVITY_UUIDS_CODE = "DUPLICATE_ACTIVITY_UUIDS";
     public static final String DUPLICATE_ACTIVITY_UUIDS_MESSAGE = "Activity UUIDs should be unique";
-
-    public static final String INVALID_RESIDING_BOUNDARY_CODE = "INVALID_RESIDING_BOUNDARY";
-    public static final String INVALID_RESIDING_BOUNDARY_MESSAGE = "Residing Boundary is Invalid";
 
 
     //mdms constants
@@ -144,61 +141,55 @@
     public static final String MDMS_MASTER_UOM = "Uom";
     public static final String MDMS_CODE = "mdms";
     public static final String MDMS_MASTER_NAME_VALIDATION= "MicroplanNamingRegex";
+
+    public static final String JSON_ROOT_PATH = "$.";
+
+    public static final String DOT_SEPARATOR = ".";
+
+    public static final String DOT_REGEX = "\\.";
+
+    public static final String FILTER_CODE = "$.*.code";
+
+    public static final String FILTER_ID = "$.*.id";
+
+    public static final String FILTER_TO_GET_ALL_IDS = "*.id";
+
+    public static final String FILTER_DATA = "$.*.data";
+
+    public static final String LOCALITY_CODE = "Locality";
+
+    public static final String MDMS_SCHEMA_SECTION = "section";
+
+    public static final String MDMS_SCHEMA_TYPE = "type";
+
+    public static final String MDMS_SCHEMA_SCHEMA = "schema";
+
+    public static final String MDMS_SCHEMA_PROPERTIES = "Properties";
+
+    public static final String MDMS_SCHEMA_PROPERTIES_IS_RULE_CONFIGURE_INPUT = "isRuleConfigureInputs";
+
+    public static final String MDMS_SCHEMA_PROPERTIES_IS_REQUIRED = "isRequired";
+
+    public static final String MDMS_SCHEMA_VEHICLE_DETAILS = "VehicleDetails";
+
+    public static final String BOUNDARY_CODE = "boundaryCode";
+
+    public static final String FILTER_ALL_ASSUMPTIONS = "[*].assumptionCategories[*].assumptions[*]";
+
+    public static final String NAME_VALIDATION_DATA = "Data";
+
+    public static final String VEHICLE_ID_FIELD = "vehicleIds";
+
     public static final String MDMS_HCM_ADMIN_CONSOLE = "HCM-ADMIN-CONSOLE";
-    public static final String MDMS_MASTER_HIERARCHY_CONFIG= "hierarchyConfig";
+    public static final String MDMS_MASTER_HIERARCHY_CONFIG = "hierarchyConfig";
     public static final String MDMS_MASTER_HIERARCHY= "hierarchy";
     public static final String MDMS_MASTER_LOWEST_HIERARCHY= "lowestHierarchy";
-    public static final String HIERARCHY_NOT_FOUND_IN_MDMS_CODE="HIERARCHY_NOT_FOUND_IN_MDMS";
-    public static final String HIERARCHY_NOT_FOUND_IN_MDMS_MESSAGE="Hierarchy Not Found";
-
-    public static final String JSON_ROOT_PATH = "$.";
-
-    public static final String DOT_SEPARATOR = ".";
-
-    public static final String DOT_REGEX = "\\.";
-
-    public static final String FILTER_CODE = "$.*.code";
-
-    public static final String FILTER_ID = "$.*.id";
-
-    public static final String FILTER_TO_GET_ALL_IDS = "*.id";
-
-    public static final String FILTER_DATA = "$.*.data";
-
-    public static final String LOCALITY_CODE = "Locality";
-
-    public static final String MDMS_SCHEMA_SECTION = "section";
-
-    public static final String MDMS_SCHEMA_TYPE = "type";
-
-    public static final String MDMS_SCHEMA_SCHEMA = "schema";
-
-    public static final String MDMS_SCHEMA_PROPERTIES = "Properties";
-
-    public static final String MDMS_SCHEMA_PROPERTIES_IS_RULE_CONFIGURE_INPUT = "isRuleConfigureInputs";
-
-    public static final String MDMS_SCHEMA_PROPERTIES_IS_REQUIRED = "isRequired";
-
-    public static final String MDMS_SCHEMA_VEHICLE_DETAILS = "VehicleDetails";
-
-    public static final String BOUNDARY_CODE = "boundaryCode";
-
-    public static final String FILTER_ALL_ASSUMPTIONS = "[*].assumptionCategories[*].assumptions[*]";
-
-    public static final String NAME_VALIDATION_DATA = "Data";
-
-    public static final String VEHICLE_ID_FIELD = "vehicleIds";
-
-<<<<<<< HEAD
-    public static final String MDMS_HCM_ADMIN_CONSOLE = "HCM-ADMIN-CONSOLE";
-    public static final String MDMS_MASTER_HIERARCHY_CONFIG = "hierarchyConfig";
+
+    public static final String ERROR_WHILE_FETCHING_FROM_FACILITY = "Exception occurred while fetching facility details from facility service ";
 
     public static final String INVALID_PLAN_FACILITY_ID_CODE = "INVALID_PLAN_FACILITY_ID";
     public static final String INVALID_PLAN_FACILITY_ID_MESSAGE = "Plan facility id provided is invalid";
 
-=======
-    public static final String ERROR_WHILE_FETCHING_FROM_FACILITY = "Exception occurred while fetching facility details from facility service ";
->>>>>>> 80e96545
     public static final String ERROR_WHILE_FETCHING_FROM_PROJECT_FACTORY = "Exception occurred while fetching campaign details from ProjectFactory service ";
 
     public static final String NO_CAMPAIGN_DETAILS_FOUND_FOR_GIVEN_CAMPAIGN_ID_CODE = "NO_CAMPAIGN_DETAILS_FOUND_FOR_GIVEN_CAMPAIGN_ID";
@@ -207,13 +198,10 @@
     public static final String INVALID_SERVICE_BOUNDARY_CODE = "INVALID_SERVICE_BOUNDARY";
     public static final String INVALID_SERVICE_BOUNDARY_MESSAGE = "The provided service boundary is invalid";
 
-<<<<<<< HEAD
     public static final String INVALID_RESIDING_BOUNDARY_CODE = "INVALID_RESIDING_BOUNDARY";
     public static final String INVALID_RESIDING_BOUNDARY_MESSAGE = "The provided residing boundary is invalid";
 
     public static final String HIERARCHY_NOT_FOUND_IN_MDMS_CODE = "HIERARCHY_NOT_FOUND_IN_MDMS";
     public static final String HIERARCHY_NOT_FOUND_IN_MDMS_MESSAGE = "Hierarchy key not found in mdms";
 
-=======
->>>>>>> 80e96545
 }