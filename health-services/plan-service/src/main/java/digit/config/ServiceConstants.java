package digit.config;


import org.springframework.stereotype.Component;


@Component
public class ServiceConstants {

    public static final String EXTERNAL_SERVICE_EXCEPTION = "External Service threw an Exception: ";
    public static final String SEARCHER_SERVICE_EXCEPTION = "Exception while fetching from searcher: ";

    public static final String ERROR_WHILE_FETCHING_FROM_MDMS = "Exception occurred while fetching category lists from mdms: ";

    public static final String ERROR_WHILE_FETCHING_FROM_USER_SERVICE = "Exception occurred while fetching user details from user service: ";

    public static final String ERROR_WHILE_FETCHING_FROM_PROJECT_FACTORY = "Exception occurred while fetching campaign details from project factory: ";

    public static final String ERROR_WHILE_FETCHING_BOUNDARY_DETAILS = "Exception occurred while fetching boundary relationship from boundary service: ";

    public static final String ERROR_WHILE_FETCHING_DATA_FROM_HRMS = "Exception occurred while fetching employee from hrms: ";

    public static final String RES_MSG_ID = "uief87324";
    public static final String SUCCESSFUL = "successful";
    public static final String FAILED = "failed";

    public static final String ROOT_PREFIX = "ROOT";

    public static final String USERINFO_MISSING_CODE = "USERINFO_MISSING";
    public static final String USERINFO_MISSING_MESSAGE = "UserInfo is missing in Request Info ";

    public static final String ASSUMPTION_VALUE_NOT_FOUND_CODE = "ASSUMPTION_VALUE_NOT_FOUND";
    public static final String ASSUMPTION_VALUE_NOT_FOUND_MESSAGE = "Operation's Assumption value not found in active assumptions list ";

    public static final String FILESTORE_ID_INVALID_CODE = "FILESTORE_ID_INVALID";
    public static final String FILESTORE_ID_INVALID_MESSAGE = " Resource mapping does not have a Valid File Store Id ";

    public static final String ASSUMPTION_KEY_NOT_FOUND_IN_MDMS_CODE = "ASSUMPTION_KEY_NOT_FOUND_IN_MDMS";
    public static final String ASSUMPTION_KEY_NOT_FOUND_IN_MDMS_MESSAGE = "Assumption Key is not present in MDMS - ";

    public static final String DUPLICATE_ASSUMPTION_KEY_CODE = "DUPLICATE_ASSUMPTION_KEY";
    public static final String DUPLICATE_ASSUMPTION_KEY_MESSAGE = "Duplicate Assumption key found : ";

    public static final String VEHICLE_ID_NOT_FOUND_IN_MDMS_CODE = "VEHICLE_ID_NOT_FOUND_IN_MDMS";
    public static final String VEHICLE_ID_NOT_FOUND_IN_MDMS_MESSAGE = "Vehicle Id is not present in MDMS";

    public static final String VEHICLE_IDS_INVALID_DATA_TYPE_CODE = "VEHICLE_IDS_INVALID_DATA_TYPE";
    public static final String VEHICLE_IDS_INVALID_DATA_TYPE_MESSAGE = "Vehicle IDs should be a list of strings.";

    public static final String TEMPLATE_IDENTIFIER_NOT_FOUND_IN_MDMS_CODE = "TEMPLATE_IDENTIFIER_NOT_FOUND_IN_MDMS";
    public static final String TEMPLATE_IDENTIFIER_NOT_FOUND_IN_MDMS_MESSAGE = "Template Identifier is not present in MDMS ";

    public static final String REQUIRED_TEMPLATE_IDENTIFIER_NOT_FOUND_CODE = "REQUIRED_TEMPLATE_IDENTIFIER_NOT_FOUND";
    public static final String REQUIRED_TEMPLATE_IDENTIFIER_NOT_FOUND_MESSAGE = "Required Template Identifier is not present in Files ";

    public static final String ONLY_ONE_FILE_OF_REQUIRED_TEMPLATE_IDENTIFIER_CODE = "ONLY_ONE_FILE_OF_REQUIRED_TEMPLATE_IDENTIFIER";
    public static final String ONLY_ONE_FILE_OF_REQUIRED_TEMPLATE_IDENTIFIER_MESSAGE = "Only one file of the required template identifier should be present ";

    public static final String INPUT_KEY_NOT_FOUND_CODE = "INPUT_KEY_NOT_FOUND";
    public static final String INPUT_KEY_NOT_FOUND_MESSAGE = "Operation's Input key not present in MDMS ";

    public static final String LOCALITY_NOT_PRESENT_IN_MAPPED_TO_CODE = "LOCALITY_NOT_PRESENT_IN_MAPPED_TO";
    public static final String LOCALITY_NOT_PRESENT_IN_MAPPED_TO_MESSAGE = "Resource Mapping's MappedTo must contain 'Locality' ";

    public static final String DUPLICATE_MAPPED_TO_VALIDATION_ERROR_CODE = "DUPLICATE_MAPPED_TO_VALIDATION_ERROR";
    public static final String DUPLICATE_MAPPED_TO_VALIDATION_ERROR_MESSAGE = "Duplicate MappedTo found in Resource Mapping";

    public static final String TENANT_NOT_FOUND_IN_MDMS_CODE = "TENANT_ID_NOT_FOUND_IN_MDMS";
    public static final String TENANT_NOT_FOUND_IN_MDMS_MESSAGE = "Tenant Id is not present in MDMS";

    public static final String TENANT_ID_EMPTY_CODE = "TENANT_ID_EMPTY";
    public static final String TENANT_ID_EMPTY_MESSAGE = "Tenant Id cannot be empty, TenantId should be present";

    public static final String PLAN_CONFIG_ID_EMPTY_CODE = "PLAN_CONFIG_ID_EMPTY";
    public static final String PLAN_CONFIG_ID_EMPTY_MESSAGE = "Plan config Id cannot be empty.";

    public static final String NO_MDMS_DATA_FOUND_FOR_GIVEN_TENANT_CODE = "NO_MDMS_DATA_FOUND_FOR_GIVEN_TENANT";
    public static final String NO_MDMS_DATA_FOUND_FOR_GIVEN_TENANT_MESSAGE = "Invalid or incorrect TenantId. No mdms data found for provided Tenant.";

    public static final String INVALID_EMPLOYEE_ID_CODE = "INVALID_EMPLOYEE_ID";
    public static final String INVALID_EMPLOYEE_ID_MESSAGE = "Invalid or incorrect employee id.";

    public static final String NO_CAMPAIGN_DETAILS_FOUND_FOR_GIVEN_CAMPAIGN_ID_CODE = "NO_CAMPAIGN_DETAILS_FOUND_FOR_GIVEN_CAMPAIGN_ID";
    public static final String NO_CAMPAIGN_DETAILS_FOUND_FOR_GIVEN_CAMPAIGN_ID_MESSAGE = "Invalid or incorrect campaign id. No campaign details found for provided campaign id.";

    public static final String INVALID_EMPLOYEE_JURISDICTION_CODE = "INVALID_EMPLOYEE_JURISDICTION";
    public static final String INVALID_EMPLOYEE_JURISDICTION_MESSAGE = "The employee's jurisdiction provided is invalid";

    public static final String INVALID_HIERARCHY_LEVEL_CODE = "INVALID_HIERARCHY_LEVEL";
    public static final String INVALID_HIERARCHY_LEVEL_MESSAGE = "The hierarchy level provided is invalid";

    public static final String INVALID_EMPLOYEE_ROLE_CODE = "INVALID_EMPLOYEE_ROLE";
    public static final String INVALID_EMPLOYEE_ROLE_MESSAGE = "The employee's role provided is invalid";

    public static final String SEARCH_CRITERIA_EMPTY_CODE = "SEARCH_CRITERIA_EMPTY";
    public static final String SEARCH_CRITERIA_EMPTY_MESSAGE = "Search criteria cannot be empty";

    public static final String INVALID_PLAN_CONFIG_ID_CODE = "INVALID_PLAN_CONFIG_ID";
    public static final String INVALID_PLAN_CONFIG_ID_MESSAGE = "Plan config id provided is invalid";

    public static final String INVALID_PLAN_EMPLOYEE_ASSIGNMENT_CODE = "INVALID_PLAN_EMPLOYEE_ASSIGNMENT";
    public static final String INVALID_PLAN_EMPLOYEE_ASSIGNMENT_MESSAGE = "Plan employee assignment to be updated doesn't exists";

    public static final String PLAN_EMPLOYEE_ASSIGNMENT_ALREADY_EXISTS_CODE = "PLAN_EMPLOYEE_ASSIGNMENT_ALREADY_EXISTS";
    public static final String PLAN_EMPLOYEE_ASSIGNMENT_ALREADY_EXISTS_MESSAGE = "Plan employee assignment for the provided details already exists";

    public static final String PLAN_EMPLOYEE_ASSIGNMENT_ID_EMPTY_CODE = "PLAN_EMPLOYEE_ASSIGNMENT_ID_EMPTY";
    public static final String PLAN_EMPLOYEE_ASSIGNMENT_ID_EMPTY_MESSAGE = "Plan employee assignment id cannot be empty";

    public static final String PLAN_EMPLOYEE_ASSIGNMENT_NOT_FOUND_CODE = "PLAN_EMPLOYEE_ASSIGNMENT_FOR_BOUNDARY_NOT_FOUND";
    public static final String PLAN_EMPLOYEE_ASSIGNMENT_NOT_FOUND_MESSAGE = "No plan-employee assignment found for the provided boundary - ";

    public static final String JURISDICTION_NOT_FOUND_CODE = "JURISDICTION_NOT_FOUND";
    public static final String JURISDICTION_NOT_FOUND_MESSAGE = "Employee doesn't have the jurisdiction to take action for the provided locality.";

    public static final String NO_BOUNDARY_DATA_FOUND_FOR_GIVEN_BOUNDARY_CODE_CODE = "NO_BOUNDARY_DATA_FOUND_FOR_GIVEN_BOUNDARY_CODE";
    public static final String NO_BOUNDARY_DATA_FOUND_FOR_GIVEN_BOUNDARY_CODE_MESSAGE = "Invalid or incorrect boundaryCode. No boundary data found.";

    public static final String METRIC_NOT_FOUND_IN_MDMS_CODE = "METRIC_NOT_FOUND_IN_MDMS";
    public static final String METRIC_NOT_FOUND_IN_MDMS_MESSAGE = "Metric key not found in MDMS";

    public static final String METRIC_UNIT_NOT_FOUND_IN_MDMS_CODE = "METRIC_UNIT_NOT_FOUND_IN_MDMS";
    public static final String METRIC_UNIT_NOT_FOUND_IN_MDMS_MESSAGE = "Metric Details' Unit not found in MDMS";

    public static final String INACTIVE_OPERATION_USED_AS_INPUT_CODE = "INACTIVE_OPERATION_USED_AS_INPUT";
    public static final String INACTIVE_OPERATION_USED_AS_INPUT_MESSAGE = "Inactive operation output used. ";

    public static final String JSONPATH_ERROR_CODE = "JSONPATH_ERROR";
    public static final String JSONPATH_ERROR_MESSAGE = "Failed to parse mdms response with given Jsonpath" ;

    public static final String BOUNDARY_CODE_MAPPING_NOT_FOUND_CODE = "BOUNDARY_CODE_MAPPING_NOT_FOUND";
    public static final String BOUNDARY_CODE_MAPPING_NOT_FOUND_MESSAGE = "Boundary Code Mapping is required column is not found.";

    public static final String NAME_VALIDATION_LIST_EMPTY_CODE = "NAME_VALIDATION_LIST_EMPTY";
    public static final String NAME_VALIDATION_LIST_EMPTY_MESSAGE = "Name Validation list from MDMS is empty";

    public static final String NAME_VALIDATION_FAILED_CODE = "NAME_VALIDATION_FAILED";
    public static final String NAME_VALIDATION_FAILED_MESSAGE = "Name Validation failed";

    public static final String INVALID_PLAN_ID_CODE = "INVALID_PLAN_ID";
    public static final String INVALID_PLAN_ID_MESSAGE = "Plan id provided is invalid";

    public static final String CYCLIC_ACTIVITY_DEPENDENCY_CODE = "CYCLIC_ACTIVITY_DEPENDENCY";
    public static final String CYCLIC_ACTIVITY_DEPENDENCY_MESSAGE = "Cyclic activity dependency found";

    public static final String INVALID_ACTIVITY_DEPENDENCY_CODE = "INVALID_ACTIVITY_DEPENDENCY";
    public static final String INVALID_ACTIVITY_DEPENDENCY_MESSAGE = "Activity dependency is invalid";

    public static final String ACTIVITIES_CANNOT_BE_NULL_CODE = "ACTIVITIES_CANNOT_BE_NULL";
    public static final String ACTIVITIES_CANNOT_BE_NULL_MESSAGE = "Activities list in Plan cannot be null";

    public static final String DUPLICATE_ACTIVITY_CODES = "DUPLICATE_ACTIVITY_CODES";
    public static final String DUPLICATE_ACTIVITY_CODES_MESSAGE = "Activity codes within the plan should be unique";

    public static final String PLAN_ACTIVITIES_MANDATORY_CODE = "PLAN_ACTIVITIES_MANDATORY";
    public static final String PLAN_ACTIVITIES_MANDATORY_MESSAGE = "Activities are mandatory if execution plan id is not provided";

    public static final String PLAN_ACTIVITIES_NOT_ALLOWED_CODE = "PLAN_ACTIVITIES_NOT_ALLOWED";
    public static final String PLAN_ACTIVITIES_NOT_ALLOWED_MESSAGE = "Activities are not allowed if execution plan id is provided";

    public static final String INVALID_ACTIVITY_DATES_CODE = "INVALID_ACTIVITY_DATES";
    public static final String INVALID_ACTIVITY_DATES_MESSAGE = "Planned end date cannot be before planned start date";

    public static final String PLAN_RESOURCES_MANDATORY_CODE = "PLAN_RESOURCES_MANDATORY";
    public static final String PLAN_RESOURCES_MANDATORY_MESSAGE = "Resources are mandatory if plan configuration id is not provided";

    public static final String PLAN_RESOURCES_NOT_ALLOWED_CODE = "PLAN_RESOURCES_NOT_ALLOWED";
    public static final String PLAN_RESOURCES_NOT_ALLOWED_MESSAGE = "Resources are not allowed if plan configuration id is provided";

    public static final String INVALID_RESOURCE_ACTIVITY_LINKAGE_CODE = "INVALID_RESOURCE_ACTIVITY_LINKAGE";
    public static final String INVALID_RESOURCE_ACTIVITY_LINKAGE_MESSAGE = "Resource-Activity linkage is invalid";

    public static final String INVALID_TARGET_ACTIVITY_LINKAGE_CODE = "INVALID_TARGET_ACTIVITY_LINKAGE";
    public static final String INVALID_TARGET_ACTIVITY_LINKAGE_MESSAGE = "Target-Activity linkage is invalid";

    public static final String DUPLICATE_TARGET_UUIDS_CODE = "DUPLICATE_TARGET_UUIDS";
    public static final String DUPLICATE_TARGET_UUIDS_MESSAGE = "Target UUIDs should be unique";

    public static final String DUPLICATE_RESOURCE_UUIDS_CODE = "DUPLICATE_RESOURCE_UUIDS";
    public static final String DUPLICATE_RESOURCE_UUIDS_MESSAGE = "Resource UUIDs should be unique";

    public static final String DUPLICATE_ACTIVITY_UUIDS_CODE = "DUPLICATE_ACTIVITY_UUIDS";
    public static final String DUPLICATE_ACTIVITY_UUIDS_MESSAGE = "Activity UUIDs should be unique";

    public static final String ADDITIONAL_DETAILS_MISSING_CODE = "ADDITIONAL_DETAILS_MISSING";
    public static final String ADDITIONAL_DETAILS_MISSING_MESSAGE = "Additional details are missing in the plan configuration request.";

    public static final String PROVIDED_KEY_IS_NOT_PRESENT_IN_JSON_OBJECT_CODE = "PROVIDED_KEY_IS_NOT_PRESENT_IN_JSON_OBJECT";
    public static final String PROVIDED_KEY_IS_NOT_PRESENT_IN_JSON_OBJECT_MESSAGE = "Key is not present in json object - ";

    public static final String WORKFLOW_INTEGRATION_ERROR_CODE = "WORKFLOW_INTEGRATION_ERROR";
    public static final String WORKFLOW_INTEGRATION_ERROR_MESSAGE = "Exception occured while integrating with workflow : ";

    public static final String PROCESS_INSTANCE_NOT_FOUND_CODE = "PROCESS_INSTANCE_NOT_FOUND";
    public static final String PROCESS_INSTANCE_NOT_FOUND_MESSAGE = "No process instance found with businessId: ";

    public static final String FILES_NOT_FOUND_CODE = "FILES_NOT_FOUND";
    public static final String FILES_NOT_FOUND_MESSAGE = "Files are not present in Plan Configuration.";

    public static final String RESOURCE_MAPPING_NOT_FOUND_CODE = "RESOURCE_MAPPING_NOT_FOUND";
    public static final String RESOURCE_MAPPING_NOT_FOUND_MESSAGE = "Resource mapping is not present in Plan Configuration.";

    public static final String ASSUMPTIONS_NOT_FOUND_CODE = "ASSUMPTIONS_NOT_FOUND";
    public static final String ASSUMPTIONS_NOT_FOUND_MESSAGE = "Assumptions are not present in Plan Configuration.";

    public static final String OPERATIONS_NOT_FOUND_CODE = "OPERATIONS_NOT_FOUND";
    public static final String OPERATIONS_NOT_FOUND_MESSAGE = "Operations are not present in Plan Configuration.";

    //mdms constants
    public static final String MDMS_PLAN_MODULE_NAME = "hcm-microplanning";
    public static final String MDMS_ADMIN_CONSOLE_MODULE_NAME = "HCM-ADMIN-CONSOLE";
    public static final String MDMS_MASTER_HIERARCHY_CONFIG = "hierarchyConfig";
    public static final String MDMS_MASTER_ASSUMPTION = "HypothesisAssumptions";
    public static final String MDMS_MASTER_UPLOAD_CONFIGURATION = "UploadConfiguration";
    public static final String MDMS_MASTER_RULE_CONFIGURE_INPUTS = "RuleConfigureInputs";
    public static final String MDMS_MASTER_SCHEMAS = "Schemas";
    public static final String MDMS_MASTER_METRIC = "Metric";
    public static final String MDMS_MASTER_UOM = "Uom";
    public static final String MDMS_CODE = "mdms";
    public static final String MDMS_MASTER_NAME_VALIDATION= "MicroplanNamingRegex";

    public static final String JSON_ROOT_PATH = "$.";

    public static final String DOT_SEPARATOR = ".";

    public static final String DOT_REGEX = "\\.";

    public static final String PIPE_REGEX = "\\|";

    public static final String FILTER_CODE = "$.*.code";

    public static final String FILTER_ID = "$.*.id";

    public static final String FILTER_TO_GET_ALL_IDS = "*.id";

    public static final String FILTER_DATA = "$.*.data";

    public static final String LOCALITY_CODE = "Locality";

    public static final String MDMS_SCHEMA_SECTION = "section";

    public static final String MDMS_SCHEMA_TYPE = "type";

    public static final String MDMS_SCHEMA_SCHEMA = "schema";

    public static final String MDMS_SCHEMA_PROPERTIES = "Properties";

    public static final String MDMS_SCHEMA_PROPERTIES_IS_RULE_CONFIGURE_INPUT = "isRuleConfigureInputs";

    public static final String MDMS_SCHEMA_PROPERTIES_IS_REQUIRED = "isRequired";

    public static final String MDMS_SCHEMA_VEHICLE_DETAILS = "VehicleDetails";

    public static final String BOUNDARY_CODE = "boundaryCode";

    public static final String FILTER_ALL_ASSUMPTIONS = ".assumptionCategories[*].assumptions[*]";

    public static final String HIERARCHY_CONFIG_FOR_MICROPLAN = "[?(@.hierarchy == 'MICROPLAN')]";

    public static final String HIGHEST_HIERARCHY_FIELD_FOR_MICROPLAN = "highestHierarchy";

    public static final String LOWEST_HIERARCHY_FIELD_FOR_MICROPLAN = "lowestHierarchy";

    public static final String NAME_VALIDATION_DATA = "Data";

    // Constants for constructing logical expressions or queries
    public static final String AND = " && ";
    public static final String EQUALS = " == ";
    public static final String SINGLE_QUOTE = "'";

    // JSON field constants for campaign details
    public static final String JSON_FIELD_CAMPAIGN_TYPE = "campaignType";
    public static final String JSON_FIELD_DISTRIBUTION_PROCESS = "DistributionProcess";
    public static final String JSON_FIELD_REGISTRATION_PROCESS = "RegistrationProcess";
    public static final String JSON_FIELD_RESOURCE_DISTRIBUTION_STRATEGY_CODE = "resourceDistributionStrategyCode";
    public static final String JSON_FIELD_IS_REGISTRATION_AND_DISTRIBUTION_TOGETHER = "isRegistrationAndDistributionHappeningTogetherOrSeparately";
    public static final String JSON_FIELD_VEHICLE_ID = "vehicleIds";

    // JSON path constants for campaign details
    public static final String JSONPATH_FILTER_PREFIX = "[?(";
    public static final String JSONPATH_FILTER_SUFFIX = ")]";
    public static final String JSON_PATH_FILTER_CAMPAIGN_TYPE = "@.campaignType";
    public static final String JSON_PATH_FILTER_DISTRIBUTION_PROCESS = "@.DistributionProcess";
    public static final String JSON_PATH_FILTER_REGISTRATION_PROCESS = "@.RegistrationProcess";
    public static final String JSON_PATH_FILTER_RESOURCE_DISTRIBUTION_STRATEGY_CODE = "@.resourceDistributionStrategyCode";
    public static final String JSON_PATH_FILTER_IS_REGISTRATION_AND_DISTRIBUTION_TOGETHER = "@.isRegistrationAndDistributionHappeningTogetherOrSeparately";

    // Workflow Constants
    public static final String PLAN_CONFIGURATION_BUSINESS_SERVICE = "PLAN_CONFIGURATION";

    public static final String PLAN_ESTIMATION_BUSINESS_SERVICE = "PLAN_ESTIMATION";

    public static final String MODULE_NAME_VALUE = "plan-service";

    public static final String DRAFT_STATUS = "DRAFT";

    public static final String SETUP_COMPLETED_STATUS = "SETUP_COMPLETED";

    //Query constants
    public static final String PERCENTAGE_WILDCARD = "%";

    public static final String MDMS_MASTER_HIERARCHY= "hierarchy";

    public static final String ERROR_WHILE_FETCHING_FROM_FACILITY = "Exception occurred while fetching facility details from facility service ";

    public static final String INVALID_PLAN_FACILITY_ID_CODE = "INVALID_PLAN_FACILITY_ID";
    public static final String INVALID_PLAN_FACILITY_ID_MESSAGE = "Plan facility id provided is invalid";

    public static final String INVALID_SERVICE_BOUNDARY_CODE = "INVALID_SERVICE_BOUNDARY";
    public static final String INVALID_SERVICE_BOUNDARY_MESSAGE = "The provided service boundary is invalid";

    public static final String INVALID_RESIDING_BOUNDARY_CODE = "INVALID_RESIDING_BOUNDARY";
    public static final String INVALID_RESIDING_BOUNDARY_MESSAGE = "The provided residing boundary is invalid";

    public static final String HIERARCHY_NOT_FOUND_IN_MDMS_CODE = "HIERARCHY_NOT_FOUND_IN_MDMS";
    public static final String HIERARCHY_NOT_FOUND_IN_MDMS_MESSAGE = "Hierarchy key not found in mdms";

    public static final String FAILED_MESSAGE = "Failed to push message to topic";

<<<<<<< HEAD
=======
    public static final String FACILITY_NAME_SEARCH_PARAMETER_KEY = "name";

    public static final String FACILITY_STATUS_SEARCH_PARAMETER_KEY = "status";

    public static final String FACILITY_TYPE_SEARCH_PARAMETER_KEY = "facilityType";

>>>>>>> 8b549e03
}<|MERGE_RESOLUTION|>--- conflicted
+++ resolved
@@ -317,13 +317,10 @@
 
     public static final String FAILED_MESSAGE = "Failed to push message to topic";
 
-<<<<<<< HEAD
-=======
     public static final String FACILITY_NAME_SEARCH_PARAMETER_KEY = "name";
 
     public static final String FACILITY_STATUS_SEARCH_PARAMETER_KEY = "status";
 
     public static final String FACILITY_TYPE_SEARCH_PARAMETER_KEY = "facilityType";
 
->>>>>>> 8b549e03
 }