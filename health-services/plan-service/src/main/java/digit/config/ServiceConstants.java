package digit.config;


import org.springframework.stereotype.Component;


@Component
public class ServiceConstants {

    public static final String EXTERNAL_SERVICE_EXCEPTION = "External Service threw an Exception: ";
    public static final String SEARCHER_SERVICE_EXCEPTION = "Exception while fetching from searcher: ";

    public static final String ERROR_WHILE_FETCHING_FROM_MDMS = "Exception occurred while fetching category lists from mdms: ";

    public static final String RES_MSG_ID = "uief87324";
    public static final String SUCCESSFUL = "successful";
    public static final String FAILED = "failed";

    public static final String USERINFO_MISSING_CODE = "USERINFO_MISSING";
    public static final String USERINFO_MISSING_MESSAGE = "UserInfo is missing in Request Info ";

    public static final String ASSUMPTION_VALUE_NOT_FOUND_CODE = "ASSUMPTION_VALUE_NOT_FOUND";
    public static final String ASSUMPTION_VALUE_NOT_FOUND_MESSAGE = "Operation's Assumption value not found in active assumptions list ";

    public static final String FILESTORE_ID_INVALID_CODE = "FILESTORE_ID_INVALID";
    public static final String FILESTORE_ID_INVALID_MESSAGE = " Resource mapping does not have a Valid File Store Id ";

    public static final String ASSUMPTION_KEY_NOT_FOUND_IN_MDMS_CODE = "ASSUMPTION_KEY_NOT_FOUND_IN_MDMS";
    public static final String ASSUMPTION_KEY_NOT_FOUND_IN_MDMS_MESSAGE = "Assumption Key is not present in MDMS ";

    public static final String VEHICLE_ID_NOT_FOUND_IN_MDMS_CODE = "VEHICLE_ID_NOT_FOUND_IN_MDMS";
    public static final String VEHICLE_ID_NOT_FOUND_IN_MDMS_MESSAGE = "Vehicle Id is not present in MDMS";

    public static final String TEMPLATE_IDENTIFIER_NOT_FOUND_IN_MDMS_CODE = "TEMPLATE_IDENTIFIER_NOT_FOUND_IN_MDMS";
    public static final String TEMPLATE_IDENTIFIER_NOT_FOUND_IN_MDMS_MESSAGE = "Template Identifier is not present in MDMS ";

    public static final String REQUIRED_TEMPLATE_IDENTIFIER_NOT_FOUND_CODE = "REQUIRED_TEMPLATE_IDENTIFIER_NOT_FOUND";
    public static final String REQUIRED_TEMPLATE_IDENTIFIER_NOT_FOUND_MESSAGE = "Required Template Identifier is not present in Files ";

    public static final String ONLY_ONE_FILE_OF_REQUIRED_TEMPLATE_IDENTIFIER_CODE = "ONLY_ONE_FILE_OF_REQUIRED_TEMPLATE_IDENTIFIER";
    public static final String ONLY_ONE_FILE_OF_REQUIRED_TEMPLATE_IDENTIFIER_MESSAGE = "Only one file of the required template identifier should be present ";

    public static final String INPUT_KEY_NOT_FOUND_CODE = "INPUT_KEY_NOT_FOUND";
    public static final String INPUT_KEY_NOT_FOUND_MESSAGE = "Operation's Input key not present in MDMS ";

    public static final String LOCALITY_NOT_PRESENT_IN_MAPPED_TO_CODE = "LOCALITY_NOT_PRESENT_IN_MAPPED_TO";
    public static final String LOCALITY_NOT_PRESENT_IN_MAPPED_TO_MESSAGE = "Resource Mapping's MappedTo must contain 'Locality' ";

    public static final String DUPLICATE_MAPPED_TO_VALIDATION_ERROR_CODE = "DUPLICATE_MAPPED_TO_VALIDATION_ERROR";
    public static final String DUPLICATE_MAPPED_TO_VALIDATION_ERROR_MESSAGE = "Duplicate MappedTo found in Resource Mapping";

    public static final String TENANT_NOT_FOUND_IN_MDMS_CODE = "TENANT_ID_NOT_FOUND_IN_MDMS";
    public static final String TENANT_NOT_FOUND_IN_MDMS_MESSAGE = "Tenant Id is not present in MDMS";

    public static final String TENANT_ID_EMPTY_CODE = "TENANT_ID_EMPTY";
    public static final String TENANT_ID_EMPTY_MESSAGE = "Tenant Id cannot be empty, TenantId should be present";

    public static final String NO_MDMS_DATA_FOUND_FOR_GIVEN_TENANT_CODE = "NO_MDMS_DATA_FOUND_FOR_GIVEN_TENANT";
    public static final String NO_MDMS_DATA_FOUND_FOR_GIVEN_TENANT_MESSAGE = "Invalid or incorrect TenantId. No mdms data found for provided Tenant.";

    public static final String SEARCH_CRITERIA_EMPTY_CODE = "SEARCH_CRITERIA_EMPTY";
    public static final String SEARCH_CRITERIA_EMPTY_MESSAGE = "Search criteria cannot be empty";

    public static final String INVALID_PLAN_CONFIG_ID_CODE = "INVALID_PLAN_CONFIG_ID";
    public static final String INVALID_PLAN_CONFIG_ID_MESSAGE = "Plan config id provided is invalid";

    public static final String METRIC_NOT_FOUND_IN_MDMS_CODE = "METRIC_NOT_FOUND_IN_MDMS";
    public static final String METRIC_NOT_FOUND_IN_MDMS_MESSAGE = "Metric key not found in MDMS";

    public static final String METRIC_UNIT_NOT_FOUND_IN_MDMS_CODE = "METRIC_UNIT_NOT_FOUND_IN_MDMS";
    public static final String METRIC_UNIT_NOT_FOUND_IN_MDMS_MESSAGE = "Metric Details' Unit not found in MDMS";

    public static final String INACTIVE_OPERATION_USED_AS_INPUT_CODE = "INACTIVE_OPERATION_USED_AS_INPUT";
    public static final String INACTIVE_OPERATION_USED_AS_INPUT_MESSAGE = "Inactive operation output used. ";

    public static final String JSONPATH_ERROR_CODE = "JSONPATH_ERROR";
    public static final String JSONPATH_ERROR_MESSAGE = "Failed to parse mdms response with given Jsonpath" ;

    public static final String BOUNDARY_CODE_MAPPING_NOT_FOUND_CODE = "BOUNDARY_CODE_MAPPING_NOT_FOUND";
    public static final String BOUNDARY_CODE_MAPPING_NOT_FOUND_MESSAGE = "Boundary Code Mapping is required column is not found.";

    public static final String NAME_VALIDATION_LIST_EMPTY_CODE = "NAME_VALIDATION_LIST_EMPTY";
    public static final String NAME_VALIDATION_LIST_EMPTY_MESSAGE = "Name Validation list from MDMS is empty";

    public static final String NAME_VALIDATION_FAILED_CODE = "NAME_VALIDATION_FAILED";
    public static final String NAME_VALIDATION_FAILED_MESSAGE = "Name Validation failed";

    public static final String INVALID_PLAN_ID_CODE = "INVALID_PLAN_ID";
    public static final String INVALID_PLAN_ID_MESSAGE = "Plan id provided is invalid";

    public static final String CYCLIC_ACTIVITY_DEPENDENCY_CODE = "CYCLIC_ACTIVITY_DEPENDENCY";
    public static final String CYCLIC_ACTIVITY_DEPENDENCY_MESSAGE = "Cyclic activity dependency found";

    public static final String INVALID_ACTIVITY_DEPENDENCY_CODE = "INVALID_ACTIVITY_DEPENDENCY";
    public static final String INVALID_ACTIVITY_DEPENDENCY_MESSAGE = "Activity dependency is invalid";

    public static final String ACTIVITIES_CANNOT_BE_NULL_CODE = "ACTIVITIES_CANNOT_BE_NULL";
    public static final String ACTIVITIES_CANNOT_BE_NULL_MESSAGE = "Activities list in Plan cannot be null";

    public static final String DUPLICATE_ACTIVITY_CODES = "DUPLICATE_ACTIVITY_CODES";
    public static final String DUPLICATE_ACTIVITY_CODES_MESSAGE = "Activity codes within the plan should be unique";

    public static final String PLAN_ACTIVITIES_MANDATORY_CODE = "PLAN_ACTIVITIES_MANDATORY";
    public static final String PLAN_ACTIVITIES_MANDATORY_MESSAGE = "Activities are mandatory if execution plan id is not provided";

    public static final String PLAN_ACTIVITIES_NOT_ALLOWED_CODE = "PLAN_ACTIVITIES_NOT_ALLOWED";
    public static final String PLAN_ACTIVITIES_NOT_ALLOWED_MESSAGE = "Activities are not allowed if execution plan id is provided";

    public static final String INVALID_ACTIVITY_DATES_CODE = "INVALID_ACTIVITY_DATES";
    public static final String INVALID_ACTIVITY_DATES_MESSAGE = "Planned end date cannot be before planned start date";

    public static final String PLAN_RESOURCES_MANDATORY_CODE = "PLAN_RESOURCES_MANDATORY";
    public static final String PLAN_RESOURCES_MANDATORY_MESSAGE = "Resources are mandatory if plan configuration id is not provided";

    public static final String PLAN_RESOURCES_NOT_ALLOWED_CODE = "PLAN_RESOURCES_NOT_ALLOWED";
    public static final String PLAN_RESOURCES_NOT_ALLOWED_MESSAGE = "Resources are not allowed if plan configuration id is provided";

    public static final String INVALID_RESOURCE_ACTIVITY_LINKAGE_CODE = "INVALID_RESOURCE_ACTIVITY_LINKAGE";
    public static final String INVALID_RESOURCE_ACTIVITY_LINKAGE_MESSAGE = "Resource-Activity linkage is invalid";

    public static final String INVALID_TARGET_ACTIVITY_LINKAGE_CODE = "INVALID_TARGET_ACTIVITY_LINKAGE";
    public static final String INVALID_TARGET_ACTIVITY_LINKAGE_MESSAGE = "Target-Activity linkage is invalid";

    public static final String DUPLICATE_TARGET_UUIDS_CODE = "DUPLICATE_TARGET_UUIDS";
    public static final String DUPLICATE_TARGET_UUIDS_MESSAGE = "Target UUIDs should be unique";

    public static final String DUPLICATE_RESOURCE_UUIDS_CODE = "DUPLICATE_RESOURCE_UUIDS";
    public static final String DUPLICATE_RESOURCE_UUIDS_MESSAGE = "Resource UUIDs should be unique";

    public static final String DUPLICATE_ACTIVITY_UUIDS_CODE = "DUPLICATE_ACTIVITY_UUIDS";
    public static final String DUPLICATE_ACTIVITY_UUIDS_MESSAGE = "Activity UUIDs should be unique";


    //mdms constants
    public static final String MDMS_PLAN_MODULE_NAME = "hcm-microplanning";
    public static final String MDMS_MASTER_ASSUMPTION = "HypothesisAssumptions";
    public static final String MDMS_MASTER_UPLOAD_CONFIGURATION = "UploadConfiguration";
    public static final String MDMS_MASTER_RULE_CONFIGURE_INPUTS = "RuleConfigureInputs";
    public static final String MDMS_MASTER_SCHEMAS = "Schemas";
    public static final String MDMS_MASTER_METRIC = "Metric";
    public static final String MDMS_MASTER_UOM = "Uom";
    public static final String MDMS_CODE = "mdms";
    public static final String MDMS_MASTER_NAME_VALIDATION= "MicroplanNamingRegex";

    public static final String JSON_ROOT_PATH = "$.";

    public static final String DOT_SEPARATOR = ".";

    public static final String DOT_REGEX = "\\.";

    public static final String FILTER_CODE = "$.*.code";

    public static final String FILTER_ID = "$.*.id";

    public static final String FILTER_TO_GET_ALL_IDS = "*.id";

    public static final String FILTER_DATA = "$.*.data";

    public static final String LOCALITY_CODE = "Locality";

    public static final String MDMS_SCHEMA_SECTION = "section";

    public static final String MDMS_SCHEMA_TYPE = "type";

    public static final String MDMS_SCHEMA_SCHEMA = "schema";

    public static final String MDMS_SCHEMA_PROPERTIES = "Properties";

    public static final String MDMS_SCHEMA_PROPERTIES_IS_RULE_CONFIGURE_INPUT = "isRuleConfigureInputs";

    public static final String MDMS_SCHEMA_PROPERTIES_IS_REQUIRED = "isRequired";

    public static final String MDMS_SCHEMA_VEHICLE_DETAILS = "VehicleDetails";

    public static final String BOUNDARY_CODE = "boundaryCode";

    public static final String FILTER_ALL_ASSUMPTIONS = "[*].assumptionCategories[*].assumptions[*]";

    public static final String NAME_VALIDATION_DATA = "Data";

<<<<<<< HEAD
    public static final String PERCENTAGE_WILDCARD = "%";
=======
    public static final String VEHICLE_ID_FIELD = "vehicleIds";
>>>>>>> 096c5800

}<|MERGE_RESOLUTION|>--- conflicted
+++ resolved
@@ -178,10 +178,7 @@
 
     public static final String NAME_VALIDATION_DATA = "Data";
 
-<<<<<<< HEAD
+    public static final String VEHICLE_ID_FIELD = "vehicleIds";
+
     public static final String PERCENTAGE_WILDCARD = "%";
-=======
-    public static final String VEHICLE_ID_FIELD = "vehicleIds";
->>>>>>> 096c5800
-
 }