--- conflicted
+++ resolved
@@ -75,14 +75,12 @@
     public static final String NO_CAMPAIGN_DETAILS_FOUND_FOR_GIVEN_CAMPAIGN_ID_CODE = "NO_CAMPAIGN_DETAILS_FOUND_FOR_GIVEN_CAMPAIGN_ID";
     public static final String NO_CAMPAIGN_DETAILS_FOUND_FOR_GIVEN_CAMPAIGN_ID_MESSAGE = "Invalid or incorrect campaign id. No campaign details found for provided campaign id.";
 
-<<<<<<< HEAD
+    public static final String NO_CENSUS_FOUND_FOR_GIVEN_DETAILS_CODE = "NO_CENSUS_FOUND_FOR_GIVEN_DETAILS";
+    public static final String NO_CENSUS_FOUND_FOR_GIVEN_DETAILS_MESSAGE = "Census records does not exists for the given details: ";
+
+
     public static final String INVALID_ROOT_EMPLOYEE_JURISDICTION_CODE = "INVALID_ROOT_EMPLOYEE_JURISDICTION";
     public static final String INVALID_ROOT_EMPLOYEE_JURISDICTION_MESSAGE = "The root employee's jurisdiction should be at highest hierarchy";
-=======
-    public static final String NO_CENSUS_FOUND_FOR_GIVEN_DETAILS_CODE = "NO_CENSUS_FOUND_FOR_GIVEN_DETAILS";
-    public static final String NO_CENSUS_FOUND_FOR_GIVEN_DETAILS_MESSAGE = "Census records does not exists for the given details: ";
-
->>>>>>> 6341168d
 
     public static final String INVALID_EMPLOYEE_JURISDICTION_CODE = "INVALID_EMPLOYEE_JURISDICTION";
     public static final String INVALID_EMPLOYEE_JURISDICTION_MESSAGE = "The employee's jurisdiction can't be at highest or lowest hierarchy";
