--- conflicted
+++ resolved
@@ -79,19 +79,6 @@
     public static final String BOUNDARY_CODE_MAPPING_NOT_FOUND_CODE = "BOUNDARY_CODE_MAPPING_NOT_FOUND";
     public static final String BOUNDARY_CODE_MAPPING_NOT_FOUND_MESSAGE = "Boundary Code Mapping is required column is not found.";
 
-<<<<<<< HEAD
-    public static final String FILES_NOT_FOUND_CODE = "FILES_NOT_FOUND";
-    public static final String FILES_NOT_FOUND_MESSAGE = "Files are not present in Plan Configuration.";
-
-    public static final String RESOURCE_MAPPING_NOT_FOUND_CODE = "RESOURCE_MAPPING_NOT_FOUND";
-    public static final String RESOURCE_MAPPING_NOT_FOUND_MESSAGE = "Resource mapping is not present in Plan Configuration.";
-
-    public static final String ASSUMPTIONS_NOT_FOUND_CODE = "ASSUMPTIONS_NOT_FOUND";
-    public static final String ASSUMPTIONS_NOT_FOUND_MESSAGE = "Assumptions are not present in Plan Configuration.";
-
-    public static final String OPERATIONS_NOT_FOUND_CODE = "OPERATIONS_NOT_FOUND";
-    public static final String OPERATIONS_NOT_FOUND_MESSAGE = "Operations are not present in Plan Configuration.";
-=======
     public static final String NAME_VALIDATION_LIST_EMPTY_CODE = "NAME_VALIDATION_LIST_EMPTY";
     public static final String NAME_VALIDATION_LIST_EMPTY_MESSAGE = "Name Validation list from MDMS is empty";
 
@@ -143,7 +130,17 @@
     public static final String DUPLICATE_ACTIVITY_UUIDS_CODE = "DUPLICATE_ACTIVITY_UUIDS";
     public static final String DUPLICATE_ACTIVITY_UUIDS_MESSAGE = "Activity UUIDs should be unique";
 
->>>>>>> 096c5800
+    public static final String FILES_NOT_FOUND_CODE = "FILES_NOT_FOUND";
+    public static final String FILES_NOT_FOUND_MESSAGE = "Files are not present in Plan Configuration.";
+
+    public static final String RESOURCE_MAPPING_NOT_FOUND_CODE = "RESOURCE_MAPPING_NOT_FOUND";
+    public static final String RESOURCE_MAPPING_NOT_FOUND_MESSAGE = "Resource mapping is not present in Plan Configuration.";
+
+    public static final String ASSUMPTIONS_NOT_FOUND_CODE = "ASSUMPTIONS_NOT_FOUND";
+    public static final String ASSUMPTIONS_NOT_FOUND_MESSAGE = "Assumptions are not present in Plan Configuration.";
+
+    public static final String OPERATIONS_NOT_FOUND_CODE = "OPERATIONS_NOT_FOUND";
+    public static final String OPERATIONS_NOT_FOUND_MESSAGE = "Operations are not present in Plan Configuration.";
 
     //mdms constants
     public static final String MDMS_PLAN_MODULE_NAME = "hcm-microplanning";
