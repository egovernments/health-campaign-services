package digit.config;


import org.springframework.stereotype.Component;


@Component
public class ServiceConstants {

    public static final String EXTERNAL_SERVICE_EXCEPTION = "External Service threw an Exception: ";
    public static final String SEARCHER_SERVICE_EXCEPTION = "Exception while fetching from searcher: ";

    public static final String ERROR_WHILE_FETCHING_FROM_MDMS = "Exception occurred while fetching category lists from mdms: ";

    public static final String RES_MSG_ID = "uief87324";
    public static final String SUCCESSFUL = "successful";
    public static final String FAILED = "failed";

    public static final String USERINFO_MISSING_CODE = "USERINFO_MISSING";
    public static final String USERINFO_MISSING_MESSAGE = "UserInfo is missing in Request Info ";

    public static final String ASSUMPTION_VALUE_NOT_FOUND_CODE = "ASSUMPTION_VALUE_NOT_FOUND";
    public static final String ASSUMPTION_VALUE_NOT_FOUND_MESSAGE = "Operation's Assumption value not found in active assumptions list ";

    public static final String FILESTORE_ID_INVALID_CODE = "FILESTORE_ID_INVALID";
    public static final String FILESTORE_ID_INVALID_MESSAGE = " Resource mapping does not have a Valid File Store Id ";

    public static final String ASSUMPTION_KEY_NOT_FOUND_IN_MDMS_CODE = "ASSUMPTION_KEY_NOT_FOUND_IN_MDMS";
    public static final String ASSUMPTION_KEY_NOT_FOUND_IN_MDMS_MESSAGE = "Assumption Key is not present in MDMS ";

    public static final String TEMPLATE_IDENTIFIER_NOT_FOUND_IN_MDMS_CODE = "TEMPLATE_IDENTIFIER_NOT_FOUND_IN_MDMS";
    public static final String TEMPLATE_IDENTIFIER_NOT_FOUND_IN_MDMS_MESSAGE = "Template Identifier is not present in MDMS ";

    public static final String REQUIRED_TEMPLATE_IDENTIFIER_NOT_FOUND_CODE = "REQUIRED_TEMPLATE_IDENTIFIER_NOT_FOUND";
    public static final String REQUIRED_TEMPLATE_IDENTIFIER_NOT_FOUND_MESSAGE = "Required Template Identifier is not present in Files ";

    public static final String ONLY_ONE_FILE_OF_REQUIRED_TEMPLATE_IDENTIFIER_CODE = "ONLY_ONE_FILE_OF_REQUIRED_TEMPLATE_IDENTIFIER";
    public static final String ONLY_ONE_FILE_OF_REQUIRED_TEMPLATE_IDENTIFIER_MESSAGE = "Only one file of the required template identifier should be present ";

    public static final String INPUT_KEY_NOT_FOUND_CODE = "INPUT_KEY_NOT_FOUND";
    public static final String INPUT_KEY_NOT_FOUND_MESSAGE = "Operation's Input key not present in MDMS ";

    public static final String LOCALITY_NOT_PRESENT_IN_MAPPED_TO_CODE = "LOCALITY_NOT_PRESENT_IN_MAPPED_TO";
    public static final String LOCALITY_NOT_PRESENT_IN_MAPPED_TO_MESSAGE = "Resource Mapping's MappedTo must contain 'Locality' ";

    public static final String DUPLICATE_MAPPED_TO_VALIDATION_ERROR_CODE = "DUPLICATE_MAPPED_TO_VALIDATION_ERROR";
    public static final String DUPLICATE_MAPPED_TO_VALIDATION_ERROR_MESSAGE = "Duplicate MappedTo found in Resource Mapping";

    public static final String TENANT_NOT_FOUND_IN_MDMS_CODE = "TENANT_ID_NOT_FOUND_IN_MDMS";
    public static final String TENANT_NOT_FOUND_IN_MDMS_MESSAGE = "Tenant Id is not present in MDMS";

    public static final String TENANT_ID_EMPTY_CODE = "TENANT_ID_EMPTY";
    public static final String TENANT_ID_EMPTY_MESSAGE = "Tenant Id cannot be empty, TenantId should be present";

    public static final String NO_MDMS_DATA_FOUND_FOR_GIVEN_TENANT_CODE = "NO_MDMS_DATA_FOUND_FOR_GIVEN_TENANT";
    public static final String NO_MDMS_DATA_FOUND_FOR_GIVEN_TENANT_MESSAGE = "Invalid or incorrect TenantId. No mdms data found for provided Tenant.";

    public static final String SEARCH_CRITERIA_EMPTY_CODE = "SEARCH_CRITERIA_EMPTY";
    public static final String SEARCH_CRITERIA_EMPTY_MESSAGE = "Search criteria cannot be empty";

    public static final String INVALID_PLAN_CONFIG_ID_CODE = "INVALID_PLAN_CONFIG_ID";
    public static final String INVALID_PLAN_CONFIG_ID_MESSAGE = "Plan config id provided is invalid";

    public static final String METRIC_NOT_FOUND_IN_MDMS_CODE = "METRIC_NOT_FOUND_IN_MDMS";
    public static final String METRIC_NOT_FOUND_IN_MDMS_MESSAGE = "Metric key not found in MDMS";

    public static final String METRIC_UNIT_NOT_FOUND_IN_MDMS_CODE = "METRIC_UNIT_NOT_FOUND_IN_MDMS";
    public static final String METRIC_UNIT_NOT_FOUND_IN_MDMS_MESSAGE = "Metric Details' Unit not found in MDMS";

    public static final String INACTIVE_OPERATION_USED_AS_INPUT_CODE = "INACTIVE_OPERATION_USED_AS_INPUT";
    public static final String INACTIVE_OPERATION_USED_AS_INPUT_MESSAGE = "Inactive operation output used. ";

    public static final String JSONPATH_ERROR_CODE = "JSONPATH_ERROR";
    public static final String JSONPATH_ERROR_MESSAGE = "Failed to parse mdms response with given Jsonpath" ;

    public static final String BOUNDARY_CODE_MAPPING_NOT_FOUND_CODE = "BOUNDARY_CODE_MAPPING_NOT_FOUND";
    public static final String BOUNDARY_CODE_MAPPING_NOT_FOUND_MESSAGE = "Boundary Code Mapping is required column is not found.";

<<<<<<< HEAD
    public static final String NAME_VALIDATION_LIST_EMPTY_CODE = "NAME_VALIDATION_LIST_EMPTY";
    public static final String NAME_VALIDATION_LIST_EMPTY_MESSAGE = "Name Validation list from MDMS is empty";

    public static final String NAME_VALIDATION_FAILED_CODE = "NAME_VALIDATION_FAILED";
    public static final String NAME_VALIDATION_FAILED_MESSAGE = "Name Validation failed";

=======
    public static final String INVALID_PLAN_ID_CODE = "INVALID_PLAN_ID";
    public static final String INVALID_PLAN_ID_MESSAGE = "Plan id provided is invalid";

    public static final String CYCLIC_ACTIVITY_DEPENDENCY_CODE = "CYCLIC_ACTIVITY_DEPENDENCY";
    public static final String CYCLIC_ACTIVITY_DEPENDENCY_MESSAGE = "Cyclic activity dependency found";

    public static final String INVALID_ACTIVITY_DEPENDENCY_CODE = "INVALID_ACTIVITY_DEPENDENCY";
    public static final String INVALID_ACTIVITY_DEPENDENCY_MESSAGE = "Activity dependency is invalid";

    public static final String ACTIVITIES_CANNOT_BE_NULL_CODE = "ACTIVITIES_CANNOT_BE_NULL";
    public static final String ACTIVITIES_CANNOT_BE_NULL_MESSAGE = "Activities list in Plan cannot be null";

    public static final String DUPLICATE_ACTIVITY_CODES = "DUPLICATE_ACTIVITY_CODES";
    public static final String DUPLICATE_ACTIVITY_CODES_MESSAGE = "Activity codes within the plan should be unique";

    public static final String PLAN_ACTIVITIES_MANDATORY_CODE = "PLAN_ACTIVITIES_MANDATORY";
    public static final String PLAN_ACTIVITIES_MANDATORY_MESSAGE = "Activities are mandatory if execution plan id is not provided";

    public static final String PLAN_ACTIVITIES_NOT_ALLOWED_CODE = "PLAN_ACTIVITIES_NOT_ALLOWED";
    public static final String PLAN_ACTIVITIES_NOT_ALLOWED_MESSAGE = "Activities are not allowed if execution plan id is provided";

    public static final String INVALID_ACTIVITY_DATES_CODE = "INVALID_ACTIVITY_DATES";
    public static final String INVALID_ACTIVITY_DATES_MESSAGE = "Planned end date cannot be before planned start date";

    public static final String PLAN_RESOURCES_MANDATORY_CODE = "PLAN_RESOURCES_MANDATORY";
    public static final String PLAN_RESOURCES_MANDATORY_MESSAGE = "Resources are mandatory if plan configuration id is not provided";

    public static final String PLAN_RESOURCES_NOT_ALLOWED_CODE = "PLAN_RESOURCES_NOT_ALLOWED";
    public static final String PLAN_RESOURCES_NOT_ALLOWED_MESSAGE = "Resources are not allowed if plan configuration id is provided";

    public static final String INVALID_RESOURCE_ACTIVITY_LINKAGE_CODE = "INVALID_RESOURCE_ACTIVITY_LINKAGE";
    public static final String INVALID_RESOURCE_ACTIVITY_LINKAGE_MESSAGE = "Resource-Activity linkage is invalid";

    public static final String INVALID_TARGET_ACTIVITY_LINKAGE_CODE = "INVALID_TARGET_ACTIVITY_LINKAGE";
    public static final String INVALID_TARGET_ACTIVITY_LINKAGE_MESSAGE = "Target-Activity linkage is invalid";

    public static final String DUPLICATE_TARGET_UUIDS_CODE = "DUPLICATE_TARGET_UUIDS";
    public static final String DUPLICATE_TARGET_UUIDS_MESSAGE = "Target UUIDs should be unique";

    public static final String DUPLICATE_RESOURCE_UUIDS_CODE = "DUPLICATE_RESOURCE_UUIDS";
    public static final String DUPLICATE_RESOURCE_UUIDS_MESSAGE = "Resource UUIDs should be unique";

    public static final String DUPLICATE_ACTIVITY_UUIDS_CODE = "DUPLICATE_ACTIVITY_UUIDS";
    public static final String DUPLICATE_ACTIVITY_UUIDS_MESSAGE = "Activity UUIDs should be unique";
>>>>>>> f99475a8

    //mdms constants
    public static final String MDMS_PLAN_MODULE_NAME = "hcm-microplanning";
    public static final String MDMS_MASTER_ASSUMPTION = "HypothesisAssumptions";
    public static final String MDMS_MASTER_UPLOAD_CONFIGURATION = "UploadConfiguration";
    public static final String MDMS_MASTER_RULE_CONFIGURE_INPUTS = "RuleConfigureInputs";
    public static final String MDMS_MASTER_SCHEMAS = "Schemas";
    public static final String MDMS_MASTER_METRIC = "Metric";
    public static final String MDMS_MASTER_UOM = "Uom";
    public static final String MDMS_MASTER_NAME_VALIDATION= "MicroplanNamingRegex";

    public static final String JSON_ROOT_PATH = "$.";

    public static final String DOT_SEPARATOR = ".";

    public static final String DOT_REGEX = "\\.";

    public static final String FILTER_CODE = "$.*.code";

    public static final String FILTER_ID = "$.*.id";

    public static final String FILTER_DATA = "$.*.data";

    public static final String LOCALITY_CODE = "Locality";

    public static final String MDMS_SCHEMA_SECTION = "section";

    public static final String MDMS_SCHEMA_TYPE = "type";

    public static final String MDMS_SCHEMA_SCHEMA = "schema";

    public static final String MDMS_SCHEMA_PROPERTIES = "Properties";

    public static final String MDMS_SCHEMA_PROPERTIES_IS_RULE_CONFIGURE_INPUT = "isRuleConfigureInputs";

    public static final String MDMS_SCHEMA_PROPERTIES_IS_REQUIRED = "isRequired";
    public static final String BOUNDARY_CODE = "boundaryCode";

    public static final String NAME_VALIDATION_DATA = "Data";

}<|MERGE_RESOLUTION|>--- conflicted
+++ resolved
@@ -76,14 +76,12 @@
     public static final String BOUNDARY_CODE_MAPPING_NOT_FOUND_CODE = "BOUNDARY_CODE_MAPPING_NOT_FOUND";
     public static final String BOUNDARY_CODE_MAPPING_NOT_FOUND_MESSAGE = "Boundary Code Mapping is required column is not found.";
 
-<<<<<<< HEAD
     public static final String NAME_VALIDATION_LIST_EMPTY_CODE = "NAME_VALIDATION_LIST_EMPTY";
     public static final String NAME_VALIDATION_LIST_EMPTY_MESSAGE = "Name Validation list from MDMS is empty";
 
     public static final String NAME_VALIDATION_FAILED_CODE = "NAME_VALIDATION_FAILED";
     public static final String NAME_VALIDATION_FAILED_MESSAGE = "Name Validation failed";
 
-=======
     public static final String INVALID_PLAN_ID_CODE = "INVALID_PLAN_ID";
     public static final String INVALID_PLAN_ID_MESSAGE = "Plan id provided is invalid";
 
@@ -128,7 +126,7 @@
 
     public static final String DUPLICATE_ACTIVITY_UUIDS_CODE = "DUPLICATE_ACTIVITY_UUIDS";
     public static final String DUPLICATE_ACTIVITY_UUIDS_MESSAGE = "Activity UUIDs should be unique";
->>>>>>> f99475a8
+
 
     //mdms constants
     public static final String MDMS_PLAN_MODULE_NAME = "hcm-microplanning";
