--- conflicted
+++ resolved
@@ -165,10 +165,8 @@
     public static final String MDMS_SCHEMA_PROPERTIES_IS_REQUIRED = "isRequired";
     public static final String BOUNDARY_CODE = "boundaryCode";
 
-<<<<<<< HEAD
+    public static final String NAME_VALIDATION_DATA = "Data";
+
     public static final String PERCENTAGE_WILDCARD = "%";
-=======
-    public static final String NAME_VALIDATION_DATA = "Data";
->>>>>>> 1ed7c59f
 
 }