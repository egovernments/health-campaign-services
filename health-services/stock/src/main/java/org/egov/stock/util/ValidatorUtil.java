package org.egov.stock.util;

import java.lang.reflect.Method;
import java.util.ArrayList;
import java.util.List;
import java.util.Map;
import java.util.stream.Collectors;

import digit.models.coremodels.UserSearchRequest;
import org.egov.common.contract.request.RequestInfo;
import org.egov.common.ds.Tuple;
import org.egov.common.models.Error;
import org.egov.common.models.stock.SenderReceiverType;
import org.egov.common.models.stock.Stock;
import org.egov.common.models.stock.StockReconciliation;
import org.egov.common.models.stock.TransactionType;
import org.egov.common.service.UserService;
import org.egov.stock.service.FacilityService;
import org.egov.tracer.model.CustomException;
import org.springframework.util.CollectionUtils;
import org.springframework.util.ReflectionUtils;

import static org.egov.common.utils.CommonUtils.getIdToObjMap;
import static org.egov.common.utils.CommonUtils.getMethod;
import static org.egov.common.utils.CommonUtils.getObjClass;
import static org.egov.common.utils.CommonUtils.getTenantId;
import static org.egov.common.utils.CommonUtils.notHavingErrors;
import static org.egov.common.utils.CommonUtils.populateErrorDetails;
import static org.egov.common.utils.ValidatorUtils.getErrorForNonExistentRelatedEntity;
import static org.egov.stock.Constants.GET_REQUEST_INFO;
import static org.egov.stock.Constants.NO_PROJECT_FACILITY_MAPPING_EXISTS;

public class ValidatorUtil {

	public static <R, T> Map<T, List<Error>> validateFacilityIds(R request, Map<T, List<Error>> errorDetailsMap,
			List<T> validEntities, String getId, FacilityService facilityService) {

		if (!validEntities.isEmpty()) {
			String tenantId = getTenantId(validEntities);
			Class<?> objClass = getObjClass(validEntities);
			Method idMethod = getMethod(getId, objClass);
			Map<String, T> eMap = getIdToObjMap(validEntities, idMethod);
			RequestInfo requestInfo = (RequestInfo) ReflectionUtils
					.invokeMethod(getMethod(GET_REQUEST_INFO, request.getClass()), request);

			if (!eMap.isEmpty()) {
				List<String> entityIds = new ArrayList<>(eMap.keySet());
				List<String> existingFacilityIds = facilityService.validateFacilityIds(entityIds, validEntities,
						tenantId, errorDetailsMap, requestInfo);
				List<T> invalidEntities = validEntities.stream()
						.filter(notHavingErrors())
						.filter(entity -> !existingFacilityIds
								.contains((String) ReflectionUtils.invokeMethod(idMethod, entity)))
						.collect(Collectors.toList());
				invalidEntities.forEach(entity -> {
					Error error = getErrorForNonExistentRelatedEntity(
							(String) ReflectionUtils.invokeMethod(idMethod, entity));
					populateErrorDetails(entity, error, errorDetailsMap);
				});
			}
		}

		return errorDetailsMap;
	}

	/**
	 * Non-generic method used for validating sender/receiver (parties) against facility or staff based on the type
	 *
	 * @param requestInfo
	 * @param errorDetailsMap
	 * @param validStockEntities
	 * @param facilityService
	 * @param userService
	 * @return
	 */
	public static <R, T> Map<T, List<Error>> validateStockTransferParties(RequestInfo requestInfo,
			Map<T, List<Error>> errorDetailsMap, List<Stock> validStockEntities, FacilityService facilityService,
			UserService userService) {

		if (!validStockEntities.isEmpty()) {

			Tuple<List<String>, List<String>> tupleOfInvalidStaffIdsAndFacilityIds = validateAndEnrichInvalidPartyIds(
					requestInfo, errorDetailsMap, validStockEntities, facilityService, userService);

			enrichErrorMapFromInvalidPartyIds(errorDetailsMap, validStockEntities,
					tupleOfInvalidStaffIdsAndFacilityIds.getX(), tupleOfInvalidStaffIdsAndFacilityIds.getY());

		}
		return errorDetailsMap;
	}

	/**
	 * Validates the list of party-ids (facility and staff) against the respective APIs and enriches the invalid ids list for both parties.
	 *
	 * @param requestInfo
	 * @param errorDetailsMap
	 * @param validStockEntities
	 * @param facilityService
	 * @param userService
	 * @return A tuple containing lists of invalid facility ids and invalid staff ids
	 */
	@SuppressWarnings("unchecked")
	private static <T> Tuple<List<String>, List<String>> validateAndEnrichInvalidPartyIds(RequestInfo requestInfo,
			Map<T, List<Error>> errorDetailsMap, List<Stock> validStockEntities, FacilityService facilityService,
			UserService userService) {

		List<String> facilityIds = new ArrayList<>();
		List<String> staffIds = new ArrayList<>();

		enrichFaciltyAndStaffIdsFromStock(validStockEntities, facilityIds, staffIds);

		// copy all of party identifiers into invalid list
		List<String> invalidStaffIds = new ArrayList<>(staffIds);
		List<String> invalidFacilityIds = new ArrayList<>(facilityIds);

		String tenantId = getTenantId(validStockEntities);

		// validate and remove valid identifiers from invalidStaffIds
		validateAndEnrichStaffIds(requestInfo, userService, staffIds, invalidStaffIds);

		// validate and remove valid identifiers from invalidfacilityIds
		List<String> validFacilityIds = facilityService.validateFacilityIds(facilityIds, (List<T>) validStockEntities,
					tenantId, errorDetailsMap, requestInfo);
		invalidFacilityIds.removeAll(validFacilityIds);

		return new Tuple<>(invalidStaffIds, invalidFacilityIds);
	}

	private static void validateAndEnrichStaffIds(RequestInfo requestInfo, UserService userService,
			List<String> staffIds, List<String> invalidStaffIds) {
		if (!CollectionUtils.isEmpty(staffIds)) {

			UserSearchRequest userSearchRequest = new UserSearchRequest();
			userSearchRequest.setRequestInfo(requestInfo);
			userSearchRequest.setUuid(staffIds);
			List<String> validStaffIds = userService.search(userSearchRequest).stream().map(user -> user.getUuid())
					.collect(Collectors.toList());
			invalidStaffIds.removeAll(validStaffIds);
		}
	}

	/**
	 * Private method to enrich facility id and staff id
	 * 
	 * @param validStockEntities
	 * @param facilityIds
	 * @param staffIds
	 */
	private static void enrichFaciltyAndStaffIdsFromStock(List<Stock> validStockEntities, List<String> facilityIds,
			List<String> staffIds) {

		for (Stock stock : validStockEntities) {

			if (SenderReceiverType.WAREHOUSE.equals(stock.getSenderType()) && stock.getSenderId() != null) {
				facilityIds.add(stock.getSenderId());
			} else if (SenderReceiverType.STAFF.equals(stock.getSenderType()) && stock.getSenderId() != null) {
				staffIds.add(stock.getSenderId());
			}

			if (SenderReceiverType.WAREHOUSE.equals(stock.getReceiverType()) && stock.getReceiverId() != null) {
				facilityIds.add(stock.getReceiverId());
			} else if (SenderReceiverType.STAFF.equals(stock.getReceiverType()) && stock.getReceiverId() != null) {
				staffIds.add(stock.getReceiverId());
			}

		}
	}

	/**
	 * 
	 * creates the error map from the stock objects with invalid party ids
	 * 
	 * @param errorDetailsMap
	 * @param validStockEntities
	 * @param invalidStaffIds
	 * @param invalidFacilityIds
	 */
	@SuppressWarnings("unchecked")
	private static <T> void enrichErrorMapFromInvalidPartyIds(Map<T, List<Error>> errorDetailsMap,
			List<Stock> validStockEntities, List<String> invalidStaffIds, List<String> invalidFacilityIds) {

		Class<?> objClass = getObjClass(validStockEntities);
		Method senderIdMethod = getMethod("getSenderId", objClass);
		Method recieverIdMethod = getMethod("getReceiverId", objClass);

		for (Stock stock : validStockEntities) {

			String senderId = stock.getSenderId();
			String recieverId = stock.getReceiverId();

			if ((SenderReceiverType.WAREHOUSE.equals(stock.getSenderType()) && invalidFacilityIds.contains(senderId))

					|| (SenderReceiverType.STAFF.equals(stock.getSenderType()) && invalidStaffIds.contains(senderId))) {

				getIdForErrorFromMethod(errorDetailsMap, (T) stock, senderIdMethod);
			}

			if ((SenderReceiverType.WAREHOUSE.equals(stock.getReceiverType()) && invalidFacilityIds.contains(recieverId))

					|| (SenderReceiverType.STAFF.equals(stock.getReceiverType()) && invalidStaffIds.contains(recieverId))) {

				getIdForErrorFromMethod(errorDetailsMap, (T) stock, recieverIdMethod);
			}
		}
	}

	/**
	 * method to populate error details map
	 * 
	 * @param <T>
	 * @param errorDetailsMap
	 * @param entity
	 * @param idMethod
	 */
	private static <T> void getIdForErrorFromMethod(Map<T, List<Error>> errorDetailsMap, T entity, Method idMethod) {

		Error error = getErrorForNonExistentRelatedEntity((String) ReflectionUtils.invokeMethod(idMethod, entity));
		populateErrorDetails(entity, error, errorDetailsMap);
	}

	/**
	 * 
	 * @param <R>
	 * @param <T>
	 * @param request
	 * @param errorDetailsMap
	 * @param validEntities
	 * @param getReferenceId
	 * @param facilityService
	 * @return
	 */
	@SuppressWarnings("unchecked")
	public static <R, T> Map<T, List<Error>> validateProjectFacilityMappings(R request,
			Map<T, List<Error>> errorDetailsMap, List<T> validEntities, String getReferenceId,
			FacilityService facilityService) {

		if (!validEntities.isEmpty()) {

			String tenantId = getTenantId(validEntities);
			Class<?> objClass = getObjClass(validEntities);
			Method idMethod = getMethod(getReferenceId, objClass);
			RequestInfo requestInfo = (RequestInfo) ReflectionUtils
					.invokeMethod(getMethod(GET_REQUEST_INFO, request.getClass()), request);

			Map<String, List<String>> ProjectFacilityMappingOfIds = facilityService
					.validateProjectFacilityMappings((List<T>) validEntities, tenantId, errorDetailsMap, requestInfo);

			List<T> invalidStocks = new ArrayList<>();

			if (validEntities.get(0) instanceof Stock)
				enrichErrorForStock((List<Stock>) validEntities, ProjectFacilityMappingOfIds, invalidStocks,
						errorDetailsMap);
			else if (validEntities.get(0) instanceof StockReconciliation)
				enrichErrorForStockReconciliation((List<StockReconciliation>) validEntities,
						ProjectFacilityMappingOfIds, invalidStocks, errorDetailsMap);

		}

		return errorDetailsMap;
	}

	@SuppressWarnings("unchecked")
	private static <T> void enrichErrorForStock(List<Stock> validEntities,
			Map<String, List<String>> ProjectFacilityMappingOfIds, List<T> invalidStocks,
			Map<T, List<Error>> errorDetailsMap) {

		for (Stock stock : validEntities) {

			String senderId = stock.getSenderId();

			List<String> facilityIds = ProjectFacilityMappingOfIds.get(stock.getReferenceId());

			if ((SenderReceiverType.WAREHOUSE.equals(stock.getSenderType()) && TransactionType.DISPATCHED.equals(stock.getTransactionType())) || (SenderReceiverType.WAREHOUSE.equals(stock.getReceiverType()) && TransactionType.RECEIVED.equals(stock.getTransactionType()))) {
				if (!CollectionUtils.isEmpty(facilityIds)) {
					if (SenderReceiverType.WAREHOUSE.equals(stock.getSenderType()) && !facilityIds.contains(senderId) && TransactionType.DISPATCHED.equals(stock.getTransactionType())) {
						populateErrorForStock(stock, senderId, errorDetailsMap);
					}
					if (SenderReceiverType.WAREHOUSE.equals(stock.getReceiverType()) && !facilityIds.contains(receiverId) && TransactionType.RECEIVED.equals(stock.getTransactionType())) {
						populateErrorForStock(stock, receiverId, errorDetailsMap);
					}
				} else {
					populateErrorForStock(stock, senderId + " and " + receiverId, errorDetailsMap);
				}
<<<<<<< HEAD
=======
			} else {
				populateErrorForStock(stock, senderId, errorDetailsMap);
>>>>>>> de909f18
			}
		}
	}

	@SuppressWarnings("unchecked")
	private static <T> void populateErrorForStock(Stock stock, String facilityId, Map<T, List<Error>> errorDetailsMap) {

		String errorMessage = String.format("No mapping exists for project id: %s & facility id: %s",
				stock.getReferenceId(), facilityId);

		Error error = Error.builder().errorMessage(errorMessage).errorCode(NO_PROJECT_FACILITY_MAPPING_EXISTS)
				.type(Error.ErrorType.NON_RECOVERABLE)
				.exception(new CustomException(NO_PROJECT_FACILITY_MAPPING_EXISTS, errorMessage)).build();
		populateErrorDetails((T) stock, error, errorDetailsMap);
	}

	@SuppressWarnings("unchecked")
	private static <T> void enrichErrorForStockReconciliation(List<StockReconciliation> validEntities,
			Map<String, List<String>> ProjectFacilityMappingOfIds, List<T> invalidStocks,
			Map<T, List<Error>> errorDetailsMap) {

		for (StockReconciliation stockReconciliation : validEntities) {

			List<String> facilityIds = ProjectFacilityMappingOfIds.get(stockReconciliation.getReferenceId());
			if (CollectionUtils.isEmpty(facilityIds)) {
				populateErrorForStockReconciliation(stockReconciliation, errorDetailsMap);
			} else if (!facilityIds.contains(stockReconciliation.getFacilityId()))
				populateErrorForStockReconciliation(stockReconciliation, errorDetailsMap);
		}
	}
	
	@SuppressWarnings("unchecked")
	private static <T> void populateErrorForStockReconciliation(StockReconciliation stockReconciliation,
			Map<T, List<Error>> errorDetailsMap) {

		String errorMessage = String.format("No mapping exists for project id: %s & facility id: %s",
				stockReconciliation.getReferenceId(), stockReconciliation.getFacilityId());

		Error error = Error.builder().errorMessage(errorMessage).errorCode(NO_PROJECT_FACILITY_MAPPING_EXISTS)
				.type(Error.ErrorType.NON_RECOVERABLE)
				.exception(new CustomException(NO_PROJECT_FACILITY_MAPPING_EXISTS, errorMessage)).build();
		populateErrorDetails((T) stockReconciliation, error, errorDetailsMap);
	}
}<|MERGE_RESOLUTION|>--- conflicted
+++ resolved
@@ -271,7 +271,9 @@
 			List<String> facilityIds = ProjectFacilityMappingOfIds.get(stock.getReferenceId());
 
 			if ((SenderReceiverType.WAREHOUSE.equals(stock.getSenderType()) && TransactionType.DISPATCHED.equals(stock.getTransactionType())) || (SenderReceiverType.WAREHOUSE.equals(stock.getReceiverType()) && TransactionType.RECEIVED.equals(stock.getTransactionType()))) {
+        
 				if (!CollectionUtils.isEmpty(facilityIds)) {
+          
 					if (SenderReceiverType.WAREHOUSE.equals(stock.getSenderType()) && !facilityIds.contains(senderId) && TransactionType.DISPATCHED.equals(stock.getTransactionType())) {
 						populateErrorForStock(stock, senderId, errorDetailsMap);
 					}
@@ -281,11 +283,8 @@
 				} else {
 					populateErrorForStock(stock, senderId + " and " + receiverId, errorDetailsMap);
 				}
-<<<<<<< HEAD
-=======
 			} else {
 				populateErrorForStock(stock, senderId, errorDetailsMap);
->>>>>>> de909f18
 			}
 		}
 	}
