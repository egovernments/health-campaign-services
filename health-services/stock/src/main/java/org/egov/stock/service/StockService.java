--- conflicted
+++ resolved
@@ -59,14 +59,9 @@
 
     private final Predicate<Validator<StockBulkRequest, Stock>> isApplicableForCreate =
             validator -> validator.getClass().equals(SProductVariantIdValidator.class)
-<<<<<<< HEAD
-                    || validator.getClass().equals(SSenderIdReceiverIdEqualsValidator.class)
-                    || validator.getClass().equals(StocktransferPartiesValidator.class)
-=======
                     || validator.getClass().equals(SExistentEntityValidator.class)
                     || validator.getClass().equals(SSenderIdReceiverIdEqualsValidator.class)
                     || validator.getClass().equals(SStockTransferPartiesValidator.class)
->>>>>>> 2eee1905
                     || validator.getClass().equals(SReferenceIdValidator.class);
 
     private final Predicate<Validator<StockBulkRequest, Stock>> isApplicableForUpdate =
@@ -78,11 +73,7 @@
             || validator.getClass().equals(SUniqueEntityValidator.class)
             || validator.getClass().equals(SReferenceIdValidator.class)
             || validator.getClass().equals(SSenderIdReceiverIdEqualsValidator.class)
-<<<<<<< HEAD
-            || validator.getClass().equals(StocktransferPartiesValidator.class);
-=======
             || validator.getClass().equals(SStockTransferPartiesValidator.class);
->>>>>>> 2eee1905
 
     private final Predicate<Validator<StockBulkRequest, Stock>> isApplicableForDelete =
             validator -> validator.getClass().equals(SNonExistentValidator.class)
