--- conflicted
+++ resolved
@@ -4,12 +4,9 @@
 - Integrated Core 2.9LTS
 - Upgraded to health models 1.0.20 and health common 1.0.16
 - Integrated Boundary v2 functionality
-<<<<<<< HEAD
-=======
 - Upgraded PostgresSQL Driver version to 42.7.1
 - Upgraded Flyway base image version to 10.7.1 for DB Migration
 - Upgraded Flyway-Core to 9.22.3
->>>>>>> 2eee1905
 
 ## 1.0.0
 
