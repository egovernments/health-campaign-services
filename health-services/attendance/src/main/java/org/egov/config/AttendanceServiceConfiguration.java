package org.egov.config;

import java.util.TimeZone;
import javax.annotation.PostConstruct;

import lombok.AllArgsConstructor;
import lombok.Data;
import lombok.NoArgsConstructor;
import org.egov.tracer.config.TracerConfiguration;
import org.springframework.beans.factory.annotation.Value;
import org.springframework.context.annotation.Import;
import org.springframework.stereotype.Component;

<<<<<<< HEAD
import javax.annotation.PostConstruct;
import java.util.List;
import java.util.TimeZone;

=======
>>>>>>> 31c1c8e6
@Component
@Data
@Import({TracerConfiguration.class})
@NoArgsConstructor
@AllArgsConstructor
public class AttendanceServiceConfiguration {

    @Value("${app.timezone}")
    private String timeZone;
    //Idgen Config
    @Value("${egov.idgen.host}")
    private String idGenHost;
    @Value("${egov.idgen.path}")
    private String idGenPath;
    @Value("${egov.idgen.attendance.register.number.name}")
    private String idgenAttendanceRegisterNumberName;
    //MDMS
    @Value("${egov.mdms.host}")
    private String mdmsHost;
    @Value("${egov.mdms.search.endpoint}")
    private String mdmsEndPoint;
    //Topic
    @Value("${attendance.register.kafka.create.topic}")
    private String saveAttendanceRegisterTopic;
    @Value("${attendance.register.kafka.update.topic}")
    private String updateAttendanceRegisterTopic;

    //Topic
    @Value("${attendance.staff.kafka.create.topic}")
    private String saveStaffTopic;
    @Value("${attendance.staff.kafka.update.topic}")
    private String updateStaffTopic;

    //Topic
    @Value("${attendance.attendee.kafka.create.topic}")
    private String saveAttendeeTopic;
    @Value("${attendance.attendee.kafka.update.topic}")
    private String updateAttendeeTopic;

    @PostConstruct
    public void initialize() {
        TimeZone.setDefault(TimeZone.getTimeZone(timeZone));
    }

    // kafka topics
    @Value("${attendance.log.kafka.create.topic}")
    private String createAttendanceLogTopic;

    @Value("${attendance.log.kafka.update.topic}")
    private String updateAttendanceLogTopic;

    // service integration config
    @Value("${attendance.individual.service.integration.required}")
    private String individualServiceIntegrationRequired;

    @Value("${attendance.staff.service.integration.required}")
    private String staffServiceIntegrationRequired;

    @Value("${attendance.document.id.verification.required}")
    private String documentIdVerificationRequired;

    //attendance service log search config

    //@Value("${attendance.service.log.default.offset}")
    //private Integer attendanceLogDefaultOffset;

    //@Value("${attendance.service.log.default.limit}")
    //private Integer attendanceLogDefaultLimit;

    //@Value("${attendance.service.log.search.max.limit}")
    //private Integer attendanceLogMaxLimit;

    //attendance service register search config
    @Value("${attendance.register.default.offset}")
    private Integer attendanceRegisterDefaultOffset;

    @Value("${attendance.register.default.limit}")
    private Integer attendanceRegisterDefaultLimit;

    @Value("${attendance.register.search.max.limit}")
    private Integer attendanceRegisterMaxLimit;

    @Value("${attendance.register.open.search.enabled.roles}")
    private String registerOpenSearchEnabledRoles;

    //Individual servcie
    @Value("${works.individual.host}")
    private String individualHost;
    @Value("${works.individual.search.endpoint}")
    private String individualSearchEndpoint;

<<<<<<< HEAD
    //HRMS Service
    @Value("${egov.hrms.host}")
    private String hrmsHost;

    @Value("${egov.hrms.search.endpoint}")
    private String hrmsEndPoint;

    //Project Service
    @Value("${egov.project.host}")
    private String projectHost;

    @Value("${egov.project.staff.search.endpoint}")
    private String projectStaffSearchEndpoint;

    @Value("${egov.project.search.endpoint}")
    private String projectSearchEndpoint;

    @Value("${project.supervisor.roles}")
    private List<String> projectSupervisorRoles;

    @Value("${project.attendee.roles}")
    private List<String> projectAttendeeRoles;

    @Value("${project.staff.kafka.create.topic}")
    private List<String> projectStaffSaveTopic;

    @Value("${project.staff.consumer.bulk.create.topic}")
    private List<String> projectStaffBulkSaveTopic;

=======
    @Value("${attendance.register.first.staff.insert.enabled:true}")
    private Boolean registerFirstStaffInsertEnabled;
>>>>>>> 31c1c8e6

}

<|MERGE_RESOLUTION|>--- conflicted
+++ resolved
@@ -11,13 +11,8 @@
 import org.springframework.context.annotation.Import;
 import org.springframework.stereotype.Component;
 
-<<<<<<< HEAD
-import javax.annotation.PostConstruct;
 import java.util.List;
-import java.util.TimeZone;
 
-=======
->>>>>>> 31c1c8e6
 @Component
 @Data
 @Import({TracerConfiguration.class})
@@ -109,7 +104,9 @@
     @Value("${works.individual.search.endpoint}")
     private String individualSearchEndpoint;
 
-<<<<<<< HEAD
+    @Value("${attendance.register.first.staff.insert.enabled:true}")
+    private Boolean registerFirstStaffInsertEnabled;
+
     //HRMS Service
     @Value("${egov.hrms.host}")
     private String hrmsHost;
@@ -139,10 +136,5 @@
     @Value("${project.staff.consumer.bulk.create.topic}")
     private List<String> projectStaffBulkSaveTopic;
 
-=======
-    @Value("${attendance.register.first.staff.insert.enabled:true}")
-    private Boolean registerFirstStaffInsertEnabled;
->>>>>>> 31c1c8e6
-
 }
 
