name: Build Pipeline
run-name: Build ${{ github.event.inputs.pipeline_name }}

on:
  workflow_dispatch:
    inputs:
      pipeline_name:
        description: 'Name of the config pipeline to build and deploy'
        required: true
        type: choice
        options:
<<<<<<< HEAD
          - core-services
          - health-services
        default: core-services
      service:
        description: 'Name of the service to build and deploy'
        required: true
        type: choice
        options:
          - "mdms-v2"
          - "audit-service"
          - "boundary-service"
          - "build"
          - "chatbot"
          - "docs"
          - "egov-accesscontrol"
          - "egov-common-masters"
          - "egov-data-uploader"
          - "egov-document-uploader"
          - "egov-enc-service"
          - "egov-filestore"
          - "egov-idgen"
          - "egov-indexer"
          - "egov-localization"
          - "egov-location"
          - "egov-mdms-service"
          - "egov-notification-mail"
          - "egov-notification-sms"
          - "egov-otp"
          - "egov-persister"
          - "egov-pg-service"
          - "egov-searcher"
          - "egov-telemetry"
          - "egov-url-shortening"
          - "egov-user-event"
          - "egov-user"
          - "egov-workflow-v2"
          - "gateway"
          - "internal-gateway-scg"
          - "internal-gateway"
          - "libraries"
          - "national-dashboard-ingest"
          - "national-dashboard-kafka-pipeline"
          - "nlp-engine"
          - "pdf-service"
          - "report"
          - "service-request"
          - "tenant"
          - "user-otp"
          - "xstate-chatbot"
          - "zuul"
          - "census-service"
          - "plan-service"
          - "resource-generator"
          - "excel-ingestion"
        default: "audit-service"
=======
          - health-services-common
          - health-services-models
          - product-17
          - product
          - project
          - health-project
          - referralmanagement
          - household
          - household-java-17
          - health-project-java-17
          - project-java-17
          - referralmanagement-java-17
          - individual
          - individual-java-17
          - health-individual
          - health-individual-java-17
          - health-attendance
          - error-handler
          - dashboard-analytics
          - stock
          - stock-java-17
          - egov-survey-services
          - facility
          - facility-java-17
          - transformer
          - transformer-java-17
          - health-service-request
          - service-request
          - health-service-request-17
          - service-request-17
          - pgr-services
          - health-pgr-services
          - pgr-services-17
          - health-pgr-services-17
          - user-otp
          - egov-notification-mail
          - attendance
          - health-hrms
          - health-hrms-java-17
          - egov-hrms
          - egov-hrms-java-17
          - plan-service
          - resource-generator
          - auth-proxy
          - census-service
          - geopode-adapter
          - beneficiary-idgen-17
          - workbench-ui
          - microplan-ui
          - project-factory
>>>>>>> 5ada046e

env:
  DOCKER_USERNAME: ${{ vars.DOCKER_USERNAME }}
  DOCKER_PASSWORD: ${{ secrets.DOCKER_ACCESS_TOKEN }}

jobs:
  resolve-config:
    name: Resolve ${{ github.event.inputs.pipeline_name }} config
    runs-on: ubuntu-latest
    outputs:
      service_work_dir:   ${{ steps.setenv.outputs.SERVICE_WORK_DIR }}
      service_image_name: ${{ steps.setenv.outputs.SERVICE_IMAGE_NAME }}
      service_dockerfile: ${{ steps.setenv.outputs.SERVICE_DOCKERFILE }}
      db_folder_exists:   ${{ steps.check-db-folder.outputs.folder_exists }}
      db_work_dir:        ${{ steps.setenv.outputs.DB_WORK_DIR }}
      db_image_name:      ${{ steps.setenv.outputs.DB_IMAGE_NAME }}
      db_dockerfile:      ${{ steps.setenv.outputs.DB_DOCKERFILE }}
      tag:                ${{ steps.tag.outputs.tag }}
    steps:
      - name: Checkout Code
        uses: actions/checkout@v3

      - name: Install yq
        run: |
          VERSION="4.30.8"
          URL="https://github.com/mikefarah/yq/releases/download/v${VERSION}/yq_linux_amd64"
          sudo curl -sSL "$URL" -o /usr/local/bin/yq
          sudo chmod +x /usr/local/bin/yq

      - name: Resolve env from build-config.yml
        id: setenv
        run: |
          PIPELINE_NAME="${{ github.event.inputs.pipeline_name }}"
          DEFAULT_DOCKERFILE="Dockerfile"
          echo "### Pipeline Name - $PIPELINE_NAME" >> $GITHUB_STEP_SUMMARY
          
          # Step 1: List matching config blocks
          MATCHING_CONFIGS=$(yq eval -o=json '.config[] | select(.name | test("/'"$PIPELINE_NAME"'$"))' build/build-config.yml)
          
          # Step 2: Show matched config(s)
          echo "Matching config(s) for pipeline '$PIPELINE_NAME':"
          echo "$MATCHING_CONFIGS" | yq eval -P -  # pretty-print for readability
          
          # Step 3: Check count of matching configs
          MATCH_COUNT=$(echo "$MATCHING_CONFIGS" | yq eval -o=json '.' - | jq -s 'length')
          
          if [ "$MATCH_COUNT" -ne 1 ]; then
            echo "ERROR: Expected exactly 1 matching pipeline config, but found $MATCH_COUNT"
            exit 1
          fi
          
          # Step 4: Extract service build config (image-name not ending with -db)
          SERVICE_BUILD_CONFIG=$(yq eval -o=json '
            .config[]
            | select(.name | test("/'"$PIPELINE_NAME"'$"))
            | .build[]
            | select(.["image-name"] | test("-db$") | not)
            ' build/build-config.yml)
          
          # Step 5: Extract db build config (image-name ending with -db)
          DB_BUILD_CONFIG=$(yq eval -o=json '
            .config[]
            | select(.name | test("/'"$PIPELINE_NAME"'$"))
            | .build[]
            | select(.["image-name"] | test("-db$"))
            ' build/build-config.yml)
          
          # Step 6: Print for confirmation
          echo "SERVICE_BUILD_CONFIG: $SERVICE_BUILD_CONFIG"
          echo "DB_BUILD_CONFIG: $DB_BUILD_CONFIG"
          
          # Step 7: Extract Required Environment Variables
          SERVICE_DOCKERFILE=$(echo "$SERVICE_BUILD_CONFIG" | yq eval -r '.dockerfile // ""' -)
          SERVICE_IMAGE_NAME=$(echo "$SERVICE_BUILD_CONFIG" | yq eval -r '.["image-name"] // ""' -)
          SERVICE_WORK_DIR=$(echo "$SERVICE_BUILD_CONFIG" | yq eval -r '.["work-dir"] // ""' -)
          
          DB_IMAGE_NAME=$(echo "$DB_BUILD_CONFIG" | yq eval -r '.["image-name"] // ""' -)
          DB_WORK_DIR=$(echo "$DB_BUILD_CONFIG" | yq eval -r '.["work-dir"] // ""' -)
          DB_DOCKERFILE=$(echo "$DB_BUILD_CONFIG" | yq eval -r '.["work-dir"] // ""' -)/Dockerfile
          
          # Step 8: Set Default Dockerfile if service dockerfile config is missing
          if [ -z "$SERVICE_DOCKERFILE" ]; then
            echo "No dockerfile entry found for \"$PIPELINE_NAME\" in build-config.yml; using default"
            SERVICE_DOCKERFILE="$SERVICE_WORK_DIR/$DEFAULT_DOCKERFILE"
          fi
          
          # Step 9: Export to github environment
          echo "SERVICE_WORK_DIR=$SERVICE_WORK_DIR" >> "$GITHUB_OUTPUT"
          echo "SERVICE_IMAGE_NAME=$SERVICE_IMAGE_NAME" >> "$GITHUB_OUTPUT"
          echo "SERVICE_DOCKERFILE=$SERVICE_DOCKERFILE" >> "$GITHUB_OUTPUT"
          echo "DB_WORK_DIR=$DB_WORK_DIR" >> "$GITHUB_OUTPUT"
          echo "DB_IMAGE_NAME=$DB_IMAGE_NAME"  >> "$GITHUB_OUTPUT"
          echo "DB_DOCKERFILE=$DB_DOCKERFILE"  >> "$GITHUB_OUTPUT"
          missing_vars=()
          
          # Step 10: Check if required env variables exists
          for var in SERVICE_WORK_DIR SERVICE_IMAGE_NAME SERVICE_DOCKERFILE; do
            if [ -z "${!var}" ]; then
              echo "ERROR: $var is not set or is empty"
              missing_vars+=("$var")
            fi
          done
          
          if [ ${#missing_vars[@]} -gt 0 ]; then
            echo "Required environment variables are missing: ${missing_vars[*]}"
            exit 1  # Fail the step
          fi

          # Step 11. Put summary for the step
          echo "#### Application Config Summary" >> $GITHUB_STEP_SUMMARY
          echo "Application Work Directory - $SERVICE_WORK_DIR" >> $GITHUB_STEP_SUMMARY
          echo "Image Name - $SERVICE_IMAGE_NAME" >> $GITHUB_STEP_SUMMARY
          echo "Dockerfile Path - $SERVICE_DOCKERFILE" >> $GITHUB_STEP_SUMMARY
          
          echo "#### DB Config Summary" >> $GITHUB_STEP_SUMMARY
          echo "Application Work Directory - $DB_WORK_DIR" >> $GITHUB_STEP_SUMMARY
          echo "Image Name - $DB_IMAGE_NAME" >> $GITHUB_STEP_SUMMARY
          echo "Dockerfile Path - $DB_DOCKERFILE" >> $GITHUB_STEP_SUMMARY

      - name: Check if DB folder exists
        id: check-db-folder
        run: |
          FOLDER_PATH="${{ steps.setenv.outputs.DB_WORK_DIR }}"
          if [ -d "$FOLDER_PATH" ]; then
            echo "folder_exists=true" >> "$GITHUB_OUTPUT"
          else
            echo "folder_exists=false" >> "$GITHUB_OUTPUT"
          fi
      - name: Generate the Next Tag
        id: tag
        run: |
          set -euxo pipefail
          BRANCH="${GITHUB_REF##*/}"
          COMMIT_HASH=$(git rev-parse --short HEAD)
          SERVICE_NAME="${{ steps.setenv.outputs.SERVICE_IMAGE_NAME }}"

          TOKEN=$(curl -s -X POST "https://hub.docker.com/v2/users/login/" \
            -H "Content-Type: application/json" \
            -d "{\"username\": \"$DOCKER_USERNAME\", \"password\": \"$DOCKER_PASSWORD\"}" \
            | jq -r .token)

          if [ -z "$TOKEN" ]; then
            echo "Failed to authenticate with Docker Hub." >&2
            exit 1
          fi

          # Check if repo exists
          HTTP_CODE=$(curl -s -o /dev/null -w '%{http_code}' \
            -H "Authorization: JWT $TOKEN" \
            "https://hub.docker.com/v2/repositories/$DOCKER_USERNAME/$SERVICE_NAME/")

          if [ "$HTTP_CODE" -ne 200 ]; then
            NEXT_TAG="${BRANCH}-${COMMIT_HASH}"
          else
            EXISTING_TAGS=$(curl -s -H "Authorization: JWT $TOKEN" \
              "https://hub.docker.com/v2/repositories/$DOCKER_USERNAME/$SERVICE_NAME/tags?page_size=100" \
              | jq -r '.results[].name')
            LATEST_TAG=$(echo "$EXISTING_TAGS" \
              | grep "^${BRANCH}-${COMMIT_HASH}" || true \
              | sort -V \
              | tail -n 1)
            NEXT_TAG="${LATEST_TAG:-${BRANCH}-${COMMIT_HASH}}"
          fi

          echo "tag=$NEXT_TAG" >> "$GITHUB_OUTPUT"
          echo "NEXT_TAG=$NEXT_TAG" >> "$GITHUB_ENV"
          echo "tag - $NEXT_TAG" >> $GITHUB_STEP_SUMMARY

  build-matrix:
    name: Build image for ${{ matrix.arch }}
    needs: resolve-config
    strategy:
      matrix:
        include:
          - arch: amd64
            platform: linux/amd64
            runner: ubuntu-latest
          - arch: arm64
            platform: linux/arm64
            runner: ubuntu-24.04-arm
    runs-on: ${{ matrix.runner }}
    outputs:
      amd64_digest: ${{ steps.digest_amd64.outputs.digest }}
      amd64_digest_db: ${{ steps.digest_db_amd64.outputs.digest }}
      arm64_digest: ${{ steps.digest_arm64.outputs.digest }}
      arm64_digest_db: ${{ steps.digest_db_arm64.outputs.digest }}
    steps:
      - name: Checkout Code
        uses: actions/checkout@v3

      - name: Set up Docker Buildx
        uses: docker/setup-buildx-action@v3

      - name: Cache Docker Layers
        uses: actions/cache@v3
        with:
          path: /tmp/.buildx-cache
          key: ${{ runner.os }}-${{ matrix.arch }}-buildx-${{ github.event.inputs.pipeline_name }}-${{ github.ref_name }}
          restore-keys: |
            ${{ runner.os }}-${{ matrix.arch }}-buildx-${{ github.event.inputs.pipeline_name }}-

      - name: Docker Login
        uses: docker/login-action@v2
        with:
          username: ${{ env.DOCKER_USERNAME }}
          password: ${{ env.DOCKER_PASSWORD }}

      - name: Build and Push Application Image
        run: |
          docker buildx build \
            --platform ${{ matrix.platform }} \
            --build-arg WORK_DIR=${{ needs.resolve-config.outputs.service_work_dir }} \
            --file ${{ needs.resolve-config.outputs.service_dockerfile }} \
            --tag egovio/${{ needs.resolve-config.outputs.service_image_name }}:${{ needs.resolve-config.outputs.tag }}-${{ matrix.arch }} \
            --cache-from=type=local,src=/tmp/.buildx-cache \
            --cache-to=type=local,dest=/tmp/.buildx-cache,mode=max \
            --push \
            --iidfile digest.txt \
            .

      - name: Build and Push DB Image
        if: ${{ needs.resolve-config.outputs.db_folder_exists == 'true' }}
        run: |
          docker buildx build \
            --platform ${{ matrix.platform }} \
            --build-arg WORK_DIR=${{ needs.resolve-config.outputs.db_work_dir }} \
            --file ${{ needs.resolve-config.outputs.db_dockerfile }} \
            --tag egovio/${{ needs.resolve-config.outputs.db_image_name }}:${{ needs.resolve-config.outputs.tag }}-${{ matrix.arch }} \
            --cache-from=type=local,src=/tmp/.buildx-cache \
            --cache-to=type=local,dest=/tmp/.buildx-cache,mode=max \
            --push \
            --iidfile db-digest.txt \
            ${{ needs.resolve-config.outputs.db_work_dir }}

      - name: Inspect Service Image Manifest List
        run: |
          docker buildx imagetools inspect egovio/${{ needs.resolve-config.outputs.service_image_name }}:${{ needs.resolve-config.outputs.tag }}-${{ matrix.arch }}
      - name: Inspect DB Image Manifest List
        if: ${{ needs.resolve-config.outputs.db_folder_exists == 'true' }}
        run: |
          docker buildx imagetools inspect egovio/${{ needs.resolve-config.outputs.db_image_name }}:${{ needs.resolve-config.outputs.tag }}-${{ matrix.arch }}

      - name: Export Digest Service (amd64)
        if: matrix.arch == 'amd64'
        id: digest_amd64
        run: |
          digest=$(docker buildx imagetools inspect egovio/${{ needs.resolve-config.outputs.service_image_name }}:${{ needs.resolve-config.outputs.tag }}-${{ matrix.arch }} \
            --format '{{json .}}' | jq -r '.manifest.manifests[] | select(.platform.architecture=="${{ matrix.arch }}") | .digest')
          echo "digest=$digest" >> $GITHUB_OUTPUT

      - name: Export Digest Service (arm64)
        if: matrix.arch == 'arm64'
        id: digest_arm64
        run: |
          digest=$(docker buildx imagetools inspect egovio/${{ needs.resolve-config.outputs.service_image_name }}:${{ needs.resolve-config.outputs.tag }}-${{ matrix.arch }} \
            --format '{{json .}}' | jq -r '.manifest.manifests[] | select(.platform.architecture=="${{ matrix.arch }}") | .digest')
          echo "digest=$digest" >> $GITHUB_OUTPUT

      - name: Export Digest DB (amd64)
        if: matrix.arch == 'amd64' && needs.resolve-config.outputs.db_folder_exists == 'true'
        id: digest_db_amd64
        run: |
          digest=$(docker buildx imagetools inspect egovio/${{ needs.resolve-config.outputs.db_image_name }}:${{ needs.resolve-config.outputs.tag }}-${{ matrix.arch }} \
            --format '{{json .}}' | jq -r '.manifest.manifests[] | select(.platform.architecture=="${{ matrix.arch }}") | .digest')
          echo "digest=$digest" >> $GITHUB_OUTPUT

      - name: Export Digest DB (arm64)
        if: matrix.arch == 'arm64' && needs.resolve-config.outputs.db_folder_exists == 'true'
        id: digest_db_arm64
        run: |
          digest=$(docker buildx imagetools inspect egovio/${{ needs.resolve-config.outputs.db_image_name }}:${{ needs.resolve-config.outputs.tag }}-${{ matrix.arch }} \
            --format '{{json .}}' | jq -r '.manifest.manifests[] | select(.platform.architecture=="${{ matrix.arch }}") | .digest')
          echo "digest=$digest" >> $GITHUB_OUTPUT

  create-manifest:
    name: Create and Push Manifest
    needs: [resolve-config, build-matrix]
    runs-on: ubuntu-latest
    steps:
      - name: Docker Login
        uses: docker/login-action@v2
        with:
          username: ${{ env.DOCKER_USERNAME }}
          password: ${{ env.DOCKER_PASSWORD }}

      - name: Create and Push Docker Manifest (Application)
        run: |
          docker manifest create egovio/${{ needs.resolve-config.outputs.service_image_name }}:${{ needs.resolve-config.outputs.tag }} \
            --amend egovio/${{ needs.resolve-config.outputs.service_image_name }}@${{ needs.build-matrix.outputs.amd64_digest }} \
            --amend egovio/${{ needs.resolve-config.outputs.service_image_name }}@${{ needs.build-matrix.outputs.arm64_digest }}
          docker manifest push egovio/${{ needs.resolve-config.outputs.service_image_name }}:${{ needs.resolve-config.outputs.tag }}

      - name: Create and Push Docker Manifest (DB)
        if: needs.resolve-config.outputs.db_folder_exists == 'true'
        run: |
          docker manifest create egovio/${{ needs.resolve-config.outputs.db_image_name }}:${{ needs.resolve-config.outputs.tag }} \
            --amend egovio/${{ needs.resolve-config.outputs.db_image_name }}@${{ needs.build-matrix.outputs.amd64_digest_db }} \
            --amend egovio/${{ needs.resolve-config.outputs.db_image_name }}@${{ needs.build-matrix.outputs.arm64_digest_db }}
          docker manifest push egovio/${{ needs.resolve-config.outputs.db_image_name }}:${{ needs.resolve-config.outputs.tag }}

      - name: Cleanup local manifest refs (Application)
        run: |
          docker manifest rm egovio/${{ needs.resolve-config.outputs.service_image_name }}:${{ needs.resolve-config.outputs.tag }}-amd64 || true
          docker manifest rm egovio/${{ needs.resolve-config.outputs.service_image_name }}:${{ needs.resolve-config.outputs.tag }}-arm64 || true

      - name: Cleanup local manifest refs (DB)
        if: needs.resolve-config.outputs.db_folder_exists == 'true'
        run: |
          docker manifest rm egovio/${{ needs.resolve-config.outputs.db_image_name }}:${{ needs.resolve-config.outputs.tag }}-amd64 || true
          docker manifest rm egovio/${{ needs.resolve-config.outputs.db_image_name }}:${{ needs.resolve-config.outputs.tag }}-arm64 || true

      - name: Add Summary (Application)
        run: |
          echo "### Application Docker Manifest Summary" >> $GITHUB_STEP_SUMMARY
          echo "- Image: egovio/${{ needs.resolve-config.outputs.service_image_name }}:${{ needs.resolve-config.outputs.tag }}" >> $GITHUB_STEP_SUMMARY
          echo "- Platforms: amd64, arm64" >> $GITHUB_STEP_SUMMARY

      - name: Add Summary (DB)
        run: |
          echo "### DB Docker Manifest Summary" >> $GITHUB_STEP_SUMMARY
          echo "- Image: egovio/${{ needs.resolve-config.outputs.db_image_name }}:${{ needs.resolve-config.outputs.tag }}" >> $GITHUB_STEP_SUMMARY
          echo "- Platforms: amd64, arm64" >> $GITHUB_STEP_SUMMARY<|MERGE_RESOLUTION|>--- conflicted
+++ resolved
@@ -9,63 +9,6 @@
         required: true
         type: choice
         options:
-<<<<<<< HEAD
-          - core-services
-          - health-services
-        default: core-services
-      service:
-        description: 'Name of the service to build and deploy'
-        required: true
-        type: choice
-        options:
-          - "mdms-v2"
-          - "audit-service"
-          - "boundary-service"
-          - "build"
-          - "chatbot"
-          - "docs"
-          - "egov-accesscontrol"
-          - "egov-common-masters"
-          - "egov-data-uploader"
-          - "egov-document-uploader"
-          - "egov-enc-service"
-          - "egov-filestore"
-          - "egov-idgen"
-          - "egov-indexer"
-          - "egov-localization"
-          - "egov-location"
-          - "egov-mdms-service"
-          - "egov-notification-mail"
-          - "egov-notification-sms"
-          - "egov-otp"
-          - "egov-persister"
-          - "egov-pg-service"
-          - "egov-searcher"
-          - "egov-telemetry"
-          - "egov-url-shortening"
-          - "egov-user-event"
-          - "egov-user"
-          - "egov-workflow-v2"
-          - "gateway"
-          - "internal-gateway-scg"
-          - "internal-gateway"
-          - "libraries"
-          - "national-dashboard-ingest"
-          - "national-dashboard-kafka-pipeline"
-          - "nlp-engine"
-          - "pdf-service"
-          - "report"
-          - "service-request"
-          - "tenant"
-          - "user-otp"
-          - "xstate-chatbot"
-          - "zuul"
-          - "census-service"
-          - "plan-service"
-          - "resource-generator"
-          - "excel-ingestion"
-        default: "audit-service"
-=======
           - health-services-common
           - health-services-models
           - product-17
@@ -116,7 +59,6 @@
           - workbench-ui
           - microplan-ui
           - project-factory
->>>>>>> 5ada046e
 
 env:
   DOCKER_USERNAME: ${{ vars.DOCKER_USERNAME }}
